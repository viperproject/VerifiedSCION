// Copyright 2020 Anapaya Systems
//
// Licensed under the Apache License, Version 2.0 (the "License");
// you may not use this file except in compliance with the License.
// You may obtain a copy of the License at
//
//   http://www.apache.org/licenses/LICENSE-2.0
//
// Unless required by applicable law or agreed to in writing, software
// distributed under the License is distributed on an "AS IS" BASIS,
// WITHOUT WARRANTIES OR CONDITIONS OF ANY KIND, either express or implied.
// See the License for the specific language governing permissions and
// limitations under the License.

// +gobra

// (VerifiedSCION) the following init-postconditions causes severe slowdowns
// @ initEnsures alreadySet                    != nil && alreadySet.ErrorMem()
// @ initEnsures cannotRoute                   != nil && cannotRoute.ErrorMem()
// @ initEnsures emptyValue                    != nil && emptyValue.ErrorMem()
// @ initEnsures malformedPath                 != nil && malformedPath.ErrorMem()
// @ initEnsures modifyExisting                != nil && modifyExisting.ErrorMem()
// @ initEnsures noSVCBackend                  != nil && noSVCBackend.ErrorMem()
// @ initEnsures unsupportedPathType           != nil && unsupportedPathType.ErrorMem()
// @ initEnsures unsupportedPathTypeNextHeader != nil && unsupportedPathTypeNextHeader.ErrorMem()
// @ initEnsures noBFDSessionFound             != nil && noBFDSessionFound.ErrorMem()
// @ initEnsures noBFDSessionConfigured        != nil && noBFDSessionConfigured.ErrorMem()
// @ initEnsures errBFDDisabled                != nil && errBFDDisabled.ErrorMem()
package router

import (
	"bytes"
	"context"
	"crypto/rand"
	"crypto/subtle"
	"errors"
	"fmt"
	"hash"
	"math/big"
	"net"
	"strconv"
	"sync"
	"syscall"
	"time"

	"github.com/google/gopacket"
	"github.com/google/gopacket/layers"
	"github.com/prometheus/client_golang/prometheus"

	"github.com/scionproto/scion/pkg/addr"
	libepic "github.com/scionproto/scion/pkg/experimental/epic"
	"github.com/scionproto/scion/pkg/log"
	"github.com/scionproto/scion/pkg/private/serrors"
	"github.com/scionproto/scion/pkg/private/util"
	"github.com/scionproto/scion/pkg/scrypto"

	"github.com/scionproto/scion/pkg/slayers"
	"github.com/scionproto/scion/pkg/slayers/path"
	"github.com/scionproto/scion/pkg/slayers/path/empty"
	"github.com/scionproto/scion/pkg/slayers/path/epic"
	"github.com/scionproto/scion/pkg/slayers/path/onehop"
	"github.com/scionproto/scion/pkg/slayers/path/scion"
	"github.com/scionproto/scion/private/topology"
	"github.com/scionproto/scion/private/underlay/conn"
	underlayconn "github.com/scionproto/scion/private/underlay/conn"
	"github.com/scionproto/scion/router/bfd"
	"github.com/scionproto/scion/router/control"
	// @ . "github.com/scionproto/scion/verification/utils/definitions"
	// @ fl "github.com/scionproto/scion/verification/utils/floats"
	// @ sl "github.com/scionproto/scion/verification/utils/slices"
	// @ "github.com/scionproto/scion/verification/utils/seqs"
	// @ socketspec "golang.org/x/net/internal/socket/"
	// @ io "verification/io"
)

const (
	// Number of packets to read in a single ReadBatch call.
	inputBatchCnt = 64

	// TODO(karampok). Investigate whether that value should be higher.  In
	// theory, PayloadLen in SCION header is 16 bits long, supporting a maximum
	// payload size of 64KB. At the moment we are limited by Ethernet size
	// usually ~1500B, but 9000B to support jumbo frames.
	bufSize = 9000

	// hopFieldDefaultExpTime is the default validity of the hop field
	// and 63 is equivalent to 6h.
	hopFieldDefaultExpTime = 63
)

// (VerifiedSCION) acc(Mem(), _) is enough to call every method, given that
// the concrete implementations of this type use internal sync mechanisms to
// obtain write access to the underlying data.
type bfdSession interface {
	// @ pred Mem()

	// (VerifiedSCION) a logger is obtained from ctx through the method Value.
	// @ requires acc(ctx.Mem(), _)
	// @ requires acc(Mem(), _)
	// @ ensures  err != nil ==> err.ErrorMem()
	Run(ctx context.Context) (err error)
	// @ requires  acc(Mem(), _)
	// @ requires  msg.Mem(ub)
	// (VerifiedSCION) an implementation must copy the fields it needs from msg
	// @ preserves sl.AbsSlice_Bytes(ub, 0, len(ub))
	// @ ensures   msg.NonInitMem()
	// @ decreases 0 if sync.IgnoreBlockingForTermination()
	ReceiveMessage(msg *layers.BFD /*@ , ghost ub []byte @*/)
	// @ requires acc(Mem(), _)
	// @ decreases 0 if sync.IgnoreBlockingForTermination()
	IsUp() bool
}

// BatchConn is a connection that supports batch reads and writes.
// (VerifiedSCION) the spec of this interface matches that of the methods
// with the same name in private/underlay/conn/Conn.
type BatchConn interface {
	// @ pred Mem()

	// @ requires  acc(Mem(), _)
	// @ requires  forall i int :: { &msgs[i] } 0 <= i && i < len(msgs) ==>
	// @ 	msgs[i].Mem()
	// @ ensures   forall i int :: { &msgs[i] } 0 <= i && i < len(msgs) ==>
	// @ 	(msgs[i].Mem() && msgs[i].HasActiveAddr())
	// @ ensures   err == nil ==> 0 <= n && n <= len(msgs)
	// @ ensures   err == nil ==>
	// @ 	forall i int :: { &msgs[i] } 0 <= i && i < n ==> (
	// @ 		typeOf(msgs[i].GetAddr()) == type[*net.UDPAddr] &&
	// @ 		!msgs[i].HasWildcardPermAddr())
	// @ ensures   err == nil ==>
	// @ 	forall i int :: { &msgs[i] } 0 <= i && i < n ==> msgs[i].GetN() <= len(msgs[i].GetFstBuffer())
	// @ ensures   err != nil ==> err.ErrorMem()
	// contracts for IO-spec
	// @ requires Prophecy(prophecyM)
	// @ requires io.token(place) && MultiReadBio(place, prophecyM)
	// @ ensures  err != nil ==> prophecyM == 0
	// @ ensures  err == nil ==> prophecyM == n
	// @ ensures  io.token(old(MultiReadBioNext(place, prophecyM)))
	// @ ensures  old(MultiReadBioCorrectIfs(place, prophecyM, path.ifsToIO_ifs(ingressID)))
	// @ ensures  err == nil ==>
	// @ 	forall i int :: { &msgs[i] } 0 <= i && i < n ==>
	// @ 		MsgToAbsVal(&msgs[i], ingressID) == old(MultiReadBioIO_val(place, n)[i])
	// TODO (VerifiedSCION): uint16 or option[io.IO_ifs] for ingress
	ReadBatch(msgs underlayconn.Messages /*@, ghost ingressID uint16, ghost prophecyM int, ghost place io.Place @*/) (n int, err error)
	// @ requires  acc(addr.Mem(), _)
	// @ requires  acc(Mem(), _)
	// @ preserves acc(sl.AbsSlice_Bytes(b, 0, len(b)), R10)
	// @ ensures   err == nil ==> 0 <= n && n <= len(b)
	// @ ensures   err != nil ==> err.ErrorMem()
	WriteTo(b []byte, addr *net.UDPAddr) (n int, err error)
	// @ requires  acc(Mem(), _)
	// (VerifiedSCION) opted for less reusable spec for WriteBatch for
	// performance reasons.
	// @ requires  len(msgs) == 1
	// @ requires  acc(msgs[0].Mem(), R50) && msgs[0].HasActiveAddr()
	// @ ensures   acc(msgs[0].Mem(), R50) && msgs[0].HasActiveAddr()
	// @ ensures   err == nil ==> 0 <= n && n <= len(msgs)
	// @ ensures   err != nil ==> err.ErrorMem()
	// contracts for IO-spec
	// @ requires  MsgToAbsVal(&msgs[0], egressID) == ioAbsPkts
	// @ requires  io.token(place) && io.CBioIO_bio3s_send(place, ioAbsPkts)
	// (VerifiedSCION) the permission to the protocol must always be returned, otherwise the router could not continue
	// after failing to send a packet.
	// @ ensures   io.token(old(io.dp3s_iospec_bio3s_send_T(place, ioAbsPkts)))
	WriteBatch(msgs underlayconn.Messages, flags int /*@, ghost egressID uint16, ghost place io.Place, ghost ioAbsPkts io.IO_val @*/) (n int, err error)
	// @ requires Mem()
	// @ ensures  err != nil ==> err.ErrorMem()
	// @ decreases
	Close() (err error)
}

// DataPlane contains a SCION Border Router's forwarding logic. It reads packets
// from multiple sockets, performs routing, and sends them to their destinations
// (after updating the path, if that is needed).
//
// XXX(lukedirtwalker): this is still in development and not feature complete.
// Currently, only the following features are supported:
//   - initializing connections; MUST be done prior to calling Run
type DataPlane struct {
	// (VerifiedSCION) this is morally ghost
	// It is stored in the dataplane in order to retain
	// knowledge that macFactory will not fail
	// @ key *[]byte
	external          map[uint16]BatchConn
	linkTypes         map[uint16]topology.LinkType
	neighborIAs       map[uint16]addr.IA
	internal          BatchConn
	internalIP        net.IP
	internalNextHops  map[uint16]*net.UDPAddr
	svc               *services
	macFactory        func() hash.Hash
	bfdSessions       map[uint16]bfdSession
	localIA           addr.IA
	mtx               sync.Mutex
	running           bool
	Metrics           *Metrics
	forwardingMetrics map[uint16]forwardingMetrics
}

var (
	alreadySet                    = serrors.New("already set")
	invalidSrcIA                  = serrors.New("invalid source ISD-AS")
	invalidDstIA                  = serrors.New("invalid destination ISD-AS")
	invalidSrcAddrForTransit      = serrors.New("invalid source address for transit pkt")
	cannotRoute                   = serrors.New("cannot route, dropping pkt")
	emptyValue                    = serrors.New("empty value")
	malformedPath                 = serrors.New("malformed path content")
	modifyExisting                = serrors.New("modifying a running dataplane is not allowed")
	noSVCBackend                  = serrors.New("cannot find internal IP for the SVC")
	unsupportedPathType           = serrors.New("unsupported path type")
	unsupportedPathTypeNextHeader = serrors.New("unsupported combination")
	noBFDSessionFound             = serrors.New("no BFD sessions was found")
	noBFDSessionConfigured        = serrors.New("no BFD sessions have been configured")
	errBFDDisabled                = serrors.New("BFD is disabled")
)

type scmpError struct {
	TypeCode slayers.SCMPTypeCode
	Cause    error
}

// Gobra cannot currently prove termination of this function,
// because it is not specified how the ErrorMem() of the result
// of serrors.New relates to that of e.
// @ trusted
// @ preserves e.ErrorMem()
// @ ensures   e.IsDuplicableMem() == old(e.IsDuplicableMem())
// @ decreases e.ErrorMem()
func (e scmpError) Error() string {
	// @ unfold e.ErrorMem()
	// @ defer fold e.ErrorMem()
	return serrors.New("scmp", "typecode", e.TypeCode, "cause", e.Cause).Error()
}

// SetIA sets the local IA for the dataplane.
// @ requires  acc(d.Mem(), OutMutexPerm)
// @ requires  !d.IsRunning()
// @ requires  d.LocalIA().IsZero()
// @ requires  !ia.IsZero()
// @ preserves d.mtx.LockP()
// @ preserves d.mtx.LockInv() == MutexInvariant!<d!>;
// @ ensures   acc(d.Mem(), OutMutexPerm)
// @ ensures   !d.IsRunning()
// @ ensures   e == nil
// @ decreases 0 if sync.IgnoreBlockingForTermination()
func (d *DataPlane) SetIA(ia addr.IA) (e error) {
	d.mtx.Lock()
	defer d.mtx.Unlock()
	// @ unfold MutexInvariant!<d!>()
	// @ assert !d.IsRunning()
	// @ d.isRunningEq()
	// @ unfold d.Mem()
	// @ defer fold MutexInvariant!<d!>()
	// @ defer fold d.Mem()
	if d.running {
		// @ Unreachable()
		return modifyExisting
	}
	if ia.IsZero() {
		// @ Unreachable()
		return emptyValue
	}
	if !d.localIA.IsZero() {
		// @ Unreachable()
		return alreadySet
	}
	d.localIA = ia
	return nil
}

// SetKey sets the key used for MAC verification. The key provided here should
// already be derived as in scrypto.HFMacFactory.
// @ requires  acc(d.Mem(), OutMutexPerm)
// @ requires  !d.IsRunning()
// @ requires  !d.KeyIsSet()
// @ requires  len(key) > 0
// @ requires  sl.AbsSlice_Bytes(key, 0, len(key))
// @ preserves d.mtx.LockP()
// @ preserves d.mtx.LockInv() == MutexInvariant!<d!>;
// @ ensures   acc(d.Mem(), OutMutexPerm)
// @ ensures   !d.IsRunning()
// @ ensures   res == nil ==> d.KeyIsSet()
// @ decreases 0 if sync.IgnoreBlockingForTermination()
func (d *DataPlane) SetKey(key []byte) (res error) {
	// @ share key
	d.mtx.Lock()
	defer d.mtx.Unlock()
	// @ unfold MutexInvariant!<d!>()
	// @ assert !d.IsRunning()
	// @ d.isRunningEq()
	// @ unfold acc(d.Mem(), 1/2)
	// @ d.keyIsSetEq()
	// @ unfold acc(d.Mem(), 1/2)
	// @ defer fold MutexInvariant!<d!>()
	// @ defer fold d.Mem()
	if d.running {
		// @ Unreachable()
		return modifyExisting
	}
	if len(key) == 0 {
		// @ Unreachable()
		return emptyValue
	}
	if d.macFactory != nil {
		// @ Unreachable()
		return alreadySet
	}
	// First check for MAC creation errors.
	if _, err := scrypto.InitMac(key); err != nil {
		return err
	}
	// @ d.key = &key
	verScionTemp :=
		// @ requires acc(&key, _) && acc(sl.AbsSlice_Bytes(key, 0, len(key)), _)
		// @ requires scrypto.ValidKeyForHash(key)
		// @ ensures  acc(&key, _) && acc(sl.AbsSlice_Bytes(key, 0, len(key)), _)
		// @ ensures  h != nil && h.Mem()
		// @ decreases
		func /*@ f @*/ () (h hash.Hash) {
			mac, _ := scrypto.InitMac(key)
			return mac
		}
	// @ proof verScionTemp implements MacFactorySpec{d.key} {
	// @   return verScionTemp() as f
	// @ }
	d.macFactory = verScionTemp
	return nil
}

// AddInternalInterface sets the interface the data-plane will use to
// send/receive traffic in the local AS. This can only be called once; future
// calls will return an error. This can only be called on a not yet running
// dataplane.
// @ requires  acc(d.Mem(), OutMutexPerm)
// @ requires  !d.IsRunning()
// @ requires  !d.InternalConnIsSet()
// @ requires  conn != nil && conn.Mem()
// @ requires  ip.Mem()
// @ preserves d.mtx.LockP()
// @ preserves d.mtx.LockInv() == MutexInvariant!<d!>;
// @ ensures   acc(d.Mem(), OutMutexPerm)
// @ ensures   !d.IsRunning()
// @ decreases 0 if sync.IgnoreBlockingForTermination()
func (d *DataPlane) AddInternalInterface(conn BatchConn, ip net.IP) error {
	d.mtx.Lock()
	defer d.mtx.Unlock()
	// @ unfold MutexInvariant!<d!>()
	// @ assert !d.IsRunning()
	// @ d.isRunningEq()
	// @ unfold acc(d.Mem(), 1/2)
	// @ d.internalIsSetEq()
	// @ unfold acc(d.Mem(), 1/2)
	if d.running {
		// @ Unreachable()
		return modifyExisting
	}
	if conn == nil {
		// @ Unreachable()
		return emptyValue
	}
	if d.internal != nil {
		// @ Unreachable()
		return alreadySet
	}
	d.internal = conn
	d.internalIP = ip
	// @ fold d.Mem()
	// @ fold MutexInvariant!<d!>()
	return nil
}

// AddExternalInterface adds the inter AS connection for the given interface ID.
// If a connection for the given ID is already set this method will return an
// error. This can only be called on a not yet running dataplane.
// @ requires  conn != nil && conn.Mem()
// @ preserves acc(d.Mem(), OutMutexPerm)
// @ preserves !d.IsRunning()
// @ preserves d.mtx.LockP()
// @ preserves d.mtx.LockInv() == MutexInvariant!<d!>;
// @ decreases 0 if sync.IgnoreBlockingForTermination()
func (d *DataPlane) AddExternalInterface(ifID uint16, conn BatchConn) error {
	d.mtx.Lock()
	defer d.mtx.Unlock()
	// @ unfold MutexInvariant!<d!>()
	// @ assert !d.IsRunning()
	// @ d.isRunningEq()
	// @ unfold d.Mem()
	if d.running {
		// @ Unreachable()
		return modifyExisting
	}
	if conn == nil {
		// @ Unreachable()
		return emptyValue
	}
	// @ ghost if d.external != nil { unfold acc(accBatchConn(d.external), 1/2) }
	if _, existsB := d.external[ifID]; existsB {
		// @ establishAlreadySet()
		// @ ghost if d.external != nil { fold acc(accBatchConn(d.external), 1/2) }
		// @ fold d.Mem()
		// @ fold MutexInvariant!<d!>()
		return serrors.WithCtx(alreadySet, "ifID", ifID)
	}
	// @ ghost if d.external != nil { fold acc(accBatchConn(d.external), 1/2) }
	if d.external == nil {
		d.external = make(map[uint16]BatchConn)
		// @ fold accBatchConn(d.external)
	}
	// @ unfold accBatchConn(d.external)
	d.external[ifID] = conn
	// @ fold accBatchConn(d.external)
	// @ fold d.Mem()
	// @ fold MutexInvariant!<d!>()
	return nil
}

// AddNeighborIA adds the neighboring IA for a given interface ID. If an IA for
// the given ID is already set, this method will return an error. This can only
// be called on a yet running dataplane.
// @ requires  !remote.IsZero()
// @ preserves acc(d.Mem(), OutMutexPerm)
// @ preserves !d.IsRunning()
// @ preserves d.mtx.LockP()
// @ preserves d.mtx.LockInv() == MutexInvariant!<d!>;
// @ decreases 0 if sync.IgnoreBlockingForTermination()
func (d *DataPlane) AddNeighborIA(ifID uint16, remote addr.IA) error {
	d.mtx.Lock()
	defer d.mtx.Unlock()
	// @ unfold MutexInvariant!<d!>()
	// @ d.isRunningEq()
	// @ unfold d.Mem()
	if d.running {
		// @ Unreachable()
		return modifyExisting
	}
	if remote.IsZero() {
		// @ Unreachable()
		return emptyValue
	}
	if _, existsB := d.neighborIAs[ifID]; existsB {
		// @ establishAlreadySet()
		// @ fold d.Mem()
		// @ fold MutexInvariant!<d!>()
		return serrors.WithCtx(alreadySet, "ifID", ifID)
	}
	if d.neighborIAs == nil {
		d.neighborIAs = make(map[uint16]addr.IA)
	}
	d.neighborIAs[ifID] = remote
	// @ fold d.Mem()
	// @ fold MutexInvariant!<d!>()
	return nil
}

// AddLinkType adds the link type for a given interface ID. If a link type for
// the given ID is already set, this method will return an error. This can only
// be called on a not yet running dataplane.
// @ preserves acc(d.Mem(), OutMutexPerm)
// @ preserves !d.IsRunning()
// (VerifiedSCION) unlike all other setter methods, this does not lock d.mtx.
// This was reported in https://github.com/scionproto/scion/issues/4282.
// @ preserves MutexInvariant!<d!>()
// @ decreases 0 if sync.IgnoreBlockingForTermination()
func (d *DataPlane) AddLinkType(ifID uint16, linkTo topology.LinkType) error {
	// @ unfold acc(d.Mem(), OutMutexPerm)
	if _, existsB := d.linkTypes[ifID]; existsB {
		// @ establishAlreadySet()
		// @ fold acc(d.Mem(), OutMutexPerm)
		return serrors.WithCtx(alreadySet, "ifID", ifID)
	}
	// @ fold acc(d.Mem(), OutMutexPerm)
	// @ unfold MutexInvariant!<d!>()
	// @ d.isRunningEq()
	// @ unfold d.Mem()
	// @ defer fold MutexInvariant!<d!>()
	// @ defer fold d.Mem()
	if d.linkTypes == nil {
		d.linkTypes = make(map[uint16]topology.LinkType)
	}
	d.linkTypes[ifID] = linkTo
	return nil
}

// AddExternalInterfaceBFD adds the inter AS connection BFD session.
// @ trusted
// @ requires false
func (d *DataPlane) AddExternalInterfaceBFD(ifID uint16, conn BatchConn,
	src, dst control.LinkEnd, cfg control.BFD) error {

	d.mtx.Lock()
	defer d.mtx.Unlock()
	if d.running {
		return modifyExisting
	}
	if conn == nil {
		return emptyValue
	}
	var m bfd.Metrics
	if d.Metrics != nil {
		labels := prometheus.Labels{
			"interface":       fmt.Sprint(ifID),
			"isd_as":          d.localIA.String(),
			"neighbor_isd_as": dst.IA.String(),
		}
		m = bfd.Metrics{
			Up:              d.Metrics.InterfaceUp.With(labels),
			StateChanges:    d.Metrics.BFDInterfaceStateChanges.With(labels),
			PacketsSent:     d.Metrics.BFDPacketsSent.With(labels),
			PacketsReceived: d.Metrics.BFDPacketsReceived.With(labels),
		}
	}
	s := newBFDSend(conn, src.IA, dst.IA, src.Addr, dst.Addr, ifID, d.macFactory())
	return d.addBFDController(ifID, s, cfg, m)
}

// getInterfaceState checks if there is a bfd session for the input interfaceID and
// returns InterfaceUp if the relevant bfdsession state is up, or if there is no BFD
// session. Otherwise, it returns InterfaceDown.
// @ preserves acc(d.Mem(), R5)
// @ decreases 0 if sync.IgnoreBlockingForTermination()
func (d *DataPlane) getInterfaceState(interfaceID uint16) control.InterfaceState {
	// @ unfold acc(d.Mem(), R5)
	// @ defer fold acc(d.Mem(), R5)
	bfdSessions := d.bfdSessions
	// @ ghost if bfdSessions != nil {
	// @ 	unfold acc(accBfdSession(d.bfdSessions), R20)
	// @ 	defer fold acc(accBfdSession(d.bfdSessions), R20)
	// @ }
	if bfdSession, ok := bfdSessions[interfaceID]; ok {
		// @ assert interfaceID in domain(d.bfdSessions)
		// @ assert bfdSession in range(d.bfdSessions)
		// @ assert bfdSession != nil
		// (VerifiedSCION) This checked used to be conjoined with 'ok' in the condition
		// of the if stmt above. We broke it down to perform intermediate asserts.
		if !bfdSession.IsUp() {
			return control.InterfaceDown
		}
	}
	return control.InterfaceUp
}

// (VerifiedSCION) marked as trusted because we currently do not support bfd.Session
// @ trusted
// @ requires  false
func (d *DataPlane) addBFDController(ifID uint16, s *bfdSend, cfg control.BFD,
	metrics bfd.Metrics) error {

	if cfg.Disable {
		return errBFDDisabled
	}
	if d.bfdSessions == nil {
		d.bfdSessions = make(map[uint16]bfdSession)
	}

	// Generate random discriminator. It can't be zero.
	discInt, err := rand.Int(rand.Reader, big.NewInt(0xfffffffe))
	if err != nil {
		return err
	}
	disc := layers.BFDDiscriminator(uint32(discInt.Uint64()) + 1)
	d.bfdSessions[ifID] = &bfd.Session{
		Sender:                s,
		DetectMult:            layers.BFDDetectMultiplier(cfg.DetectMult),
		DesiredMinTxInterval:  cfg.DesiredMinTxInterval,
		RequiredMinRxInterval: cfg.RequiredMinRxInterval,
		LocalDiscriminator:    disc,
		ReceiveQueueSize:      10,
		Metrics:               metrics,
	}
	return nil
}

// AddSvc adds the address for the given service. This can be called multiple
// times for the same service, with the address added to the list of addresses
// that provide the service.
// @ requires  a != nil && acc(a.Mem(), R10)
// @ preserves acc(d.Mem(), OutMutexPerm)
// @ preserves !d.IsRunning()
// @ preserves d.mtx.LockP()
// @ preserves d.mtx.LockInv() == MutexInvariant!<d!>;
// @ decreases 0 if sync.IgnoreBlockingForTermination()
func (d *DataPlane) AddSvc(svc addr.HostSVC, a *net.UDPAddr) error {
	d.mtx.Lock()
	// @ unfold MutexInvariant!<d!>()
	// @ d.isRunningEq()
	defer d.mtx.Unlock()
	if a == nil {
		return emptyValue
	}
	// @ preserves d.Mem()
	// @ ensures   unfolding d.Mem() in d.svc != nil
	// @ decreases
	// @ outline(
	// @ unfold d.Mem()
	if d.svc == nil {
		d.svc = newServices()
	}
	// @ fold d.Mem()
	// @ )
	// @ unfold acc(d.Mem(), R15)
	// @ assert acc(d.svc.Mem(), _)
	d.svc.AddSvc(svc, a)
	if d.Metrics != nil {
		labels := serviceMetricLabels(d.localIA, svc)
		// @ requires acc(&d.Metrics, R20)
		// @ requires acc(d.Metrics.Mem(), _)
		// @ requires acc(labels, _)
		// @ ensures  acc(&d.Metrics, R20)
		// @ decreases
		// @ outline (
		// @ unfold acc(d.Metrics.Mem(), _)
		// @ fl.ZeroLessOne64()
		// @ assert d.Metrics.ServiceInstanceChanges != nil
		// @ assert d.Metrics.ServiceInstanceCount   != nil
		d.Metrics.ServiceInstanceChanges.With(labels).Add(float64(1))
		d.Metrics.ServiceInstanceCount.With(labels).Add(float64(1))
		// @ )
	}
	// @ fold acc(d.Mem(), R15)
	// @ fold MutexInvariant!<d!>()
	return nil
}

// DelSvc deletes the address for the given service.
// (VerifiedSCION) the spec here is definitely weird. Even though
// the lock is acquired here, there is no check that the router is
// not yet running, thus acquiring the lock is not enough to guarantee
// absence of race conditions. To specify that the router is not running,
// we need to pass perms to d.Mem(), but if we do this, then we don't need
// the lock invariant to perform the operations in this function.
// @ requires  a != nil && acc(a.Mem(), R10)
// @ preserves acc(d.Mem(), OutMutexPerm/2)
// @ preserves d.mtx.LockP()
// @ decreases 0 if sync.IgnoreBlockingForTermination()
func (d *DataPlane) DelSvc(svc addr.HostSVC, a *net.UDPAddr) error {
	d.mtx.Lock()
	defer d.mtx.Unlock()
	if a == nil {
		return emptyValue
	}
	// @ unfold acc(d.Mem(), R40)
	// @ ghost defer fold acc(d.Mem(), R40)
	if d.svc == nil {
		return nil
	}
	d.svc.DelSvc(svc, a)
	if d.Metrics != nil {
		labels := serviceMetricLabels(d.localIA, svc)
		// @ unfold acc(d.Metrics.Mem(), _)
		// @ fl.ZeroLessOne64()
		d.Metrics.ServiceInstanceChanges.With(labels).Add(float64(1))
		d.Metrics.ServiceInstanceCount.With(labels).Add(float64(-1))
	}
	return nil
}

// AddNextHop sets the next hop address for the given interface ID. If the
// interface ID already has an address associated this operation fails. This can
// only be called on a not yet running dataplane.
// @ requires  a != nil && a.Mem()
// @ preserves acc(d.Mem(), OutMutexPerm)
// @ preserves !d.IsRunning()
// @ preserves d.mtx.LockP()
// @ preserves d.mtx.LockInv() == MutexInvariant!<d!>;
// @ decreases 0 if sync.IgnoreBlockingForTermination()
func (d *DataPlane) AddNextHop(ifID uint16, a *net.UDPAddr) error {
	d.mtx.Lock()
	defer d.mtx.Unlock()
	// @ unfold MutexInvariant!<d!>()
	// @ d.isRunningEq()
	// @ unfold d.Mem()
	// @ defer fold MutexInvariant!<d!>()
	// @ defer fold d.Mem()
	if d.running {
		return modifyExisting
	}
	if a == nil {
		return emptyValue
	}
	// @ ghost if d.internalNextHops != nil { unfold accAddr(d.internalNextHops) }
	if _, existsB := d.internalNextHops[ifID]; existsB {
		// @ fold accAddr(d.internalNextHops)
		// @ establishAlreadySet()
		return serrors.WithCtx(alreadySet, "ifID", ifID)
	}
	if d.internalNextHops == nil {
		d.internalNextHops = make(map[uint16]*net.UDPAddr)
	}
	// @ defer fold accAddr(d.internalNextHops)
	d.internalNextHops[ifID] = a
	return nil
}

// AddNextHopBFD adds the BFD session for the next hop address.
// If the remote ifID belongs to an existing address, the existing
// BFD session will be re-used.
// @ trusted
// @ requires false
func (d *DataPlane) AddNextHopBFD(ifID uint16, src, dst *net.UDPAddr, cfg control.BFD,
	sibling string) error {

	d.mtx.Lock()
	defer d.mtx.Unlock()
	if d.running {
		return modifyExisting
	}

	if dst == nil {
		return emptyValue
	}

	for k, v := range d.internalNextHops {
		if v.String() == dst.String() {
			if c, ok := d.bfdSessions[k]; ok {
				d.bfdSessions[ifID] = c
				return nil
			}
		}
	}
	var m bfd.Metrics
	if d.Metrics != nil {
		labels := prometheus.Labels{"isd_as": d.localIA.String(), "sibling": sibling}
		m = bfd.Metrics{
			Up:              d.Metrics.SiblingReachable.With(labels),
			StateChanges:    d.Metrics.SiblingBFDStateChanges.With(labels),
			PacketsSent:     d.Metrics.SiblingBFDPacketsSent.With(labels),
			PacketsReceived: d.Metrics.SiblingBFDPacketsReceived.With(labels),
		}
	}

	s := newBFDSend(d.internal, d.localIA, d.localIA, src, dst, 0, d.macFactory())
	return d.addBFDController(ifID, s, cfg, m)
}

// Run starts running the dataplane. Note that configuration is not possible
// after calling this method.
// @ requires  acc(d.Mem(), OutMutexPerm)
// @ requires  !d.IsRunning()
// @ requires  d.InternalConnIsSet()
// @ requires  d.KeyIsSet()
// @ requires  d.SvcsAreSet()
// @ requires  d.MetricsAreSet()
// @ requires  d.PreWellConfigured()
// (VerifiedSCION) here, the spec still uses a private field.
// @ requires  d.mtx.LockP()
// @ requires  d.mtx.LockInv() == MutexInvariant!<d!>;
// @ requires  ctx != nil && ctx.Mem()
// contracts for IO-spec
// @ requires dp.Valid()
// @ requires d.DpAgreesWithSpec(dp)
// @ requires io.token(place) && dp.dp3s_iospec_ordered(state, place)
// @ #backend[moreJoins()]
func (d *DataPlane) Run(ctx context.Context /*@, ghost place io.Place, ghost state io.IO_dp3s_state_local, ghost dp io.DataPlaneSpec @*/) error {
	// @ share d, ctx
	d.mtx.Lock()
	// @ unfold MutexInvariant!<d!>()
	// @ assert !d.IsRunning()
	// @ d.isRunningEq()

	// @ requires  acc(&d, R50)
	// @ requires  acc(&d.running, runningPerm)
	// @ requires  d.Mem() && !d.IsRunning()
	// @ requires  d.InternalConnIsSet()
	// @ requires  d.KeyIsSet()
	// @ requires  d.SvcsAreSet()
	// @ requires  d.MetricsAreSet()
	// @ requires  d.PreWellConfigured()
	// @ requires  d.DpAgreesWithSpec(dp)
	// @ ensures   acc(&d, R50)
	// @ ensures   MutexInvariant!<d!>()
	// @ ensures   d.Mem() && d.IsRunning()
	// @ ensures   d.InternalConnIsSet()
	// @ ensures   d.KeyIsSet()
	// @ ensures   d.SvcsAreSet()
	// @ ensures   d.MetricsAreSet()
	// @ ensures   d.PreWellConfigured()
	// @ ensures   d.DpAgreesWithSpec(dp)
	// @ decreases
	// @ outline (
	// @ reveal d.PreWellConfigured()
	// @ reveal d.getDomExternal()
	// @ reveal d.DpAgreesWithSpec(dp)
	// @ unfold d.Mem()
	d.running = true
	// @ fold MutexInvariant!<d!>()
	// @ fold d.Mem()
	// @ reveal d.getDomExternal()
	// @ reveal d.PreWellConfigured()
	// @ reveal d.DpAgreesWithSpec(dp)
	// @ )
	// @ ghost ioLockRun, ioSharedArgRun := InitSharedInv(dp, place, state)
	d.initMetrics( /*@ dp @*/ )

	read /*@@@*/ :=
		// (VerifiedSCION) Due to issue https://github.com/viperproject/gobra/issues/723,
		// there is currently an incompletness when calling closures that capture variables
		// from (Viper) methods where they were not allocated. To address that, we introduce
		// dPtr as an helper parameter. It always receives the value &d.
		// @ requires acc(dPtr, _)
		// @ requires let d := *dPtr in
		// @ 	acc(d.Mem(), _)                            &&
		// @ 	d.WellConfigured()                         &&
		// @ 	d.getValSvc() != nil                       &&
		// @ 	d.getValForwardingMetrics() != nil         &&
		// @ 	(0 in d.getDomForwardingMetrics())         &&
		// @ 	(ingressID in d.getDomForwardingMetrics()) &&
		// @ 	d.getMacFactory() != nil
		// @ requires rd != nil && acc(rd.Mem(), _)
		// contracts for IO-spec
		// @ requires dp.Valid()
		// @ requires let d := *dPtr in
		// @ 	d.DpAgreesWithSpec(dp)
		// @ requires acc(ioLock.LockP(), _) && ioLock.LockInv() == SharedInv!< dp, ioSharedArg !>;
		// @ #backend[moreJoins()]
		func /*@ rc @*/ (ingressID uint16, rd BatchConn, dPtr **DataPlane /*@, ghost ioLock *sync.Mutex, ghost ioSharedArg SharedArg, ghost dp io.DataPlaneSpec @*/) {
			d := *dPtr
			msgs := conn.NewReadMessages(inputBatchCnt)
			// @ requires forall i int :: { &msgs[i] } 0 <= i && i < len(msgs) ==>
			// @ 	msgs[i].Mem() && msgs[i].GetAddr() == nil
			// @ ensures  forall i int :: { &msgs[i] } 0 <= i && i < len(msgs) ==>
			// @ 	msgs[i].Mem() &&
			// @ 	msgs[i].HasActiveAddr() &&
			// @ 	msgs[i].GetAddr() == nil
			// @ decreases
			// @ outline(
			// @ invariant 0 <= i0 && i0 <= len(msgs)
			// @ invariant forall i int :: { &msgs[i] } i0 <= i && i < len(msgs) ==>
			// @ 	msgs[i].Mem() && msgs[i].GetAddr() == nil
			// @ invariant forall i int :: { &msgs[i] } 0 <= i && i < i0 ==>
			// @ 	msgs[i].Mem() && msgs[i].GetAddr() == nil && msgs[i].HasActiveAddr()
			// @ decreases len(msgs) - i0
			for i0 := 0; i0 < len(msgs); i0 += 1 {
				// (VerifiedSCION) changed a range loop in favor of a normal loop
				// to be able to perform this unfold.
				// @ unfold msgs[i0].Mem()
				msg := msgs[i0]
				// @ ensures sl.AbsSlice_Bytes(tmp, 0, len(tmp))
				// @ decreases
				// @ outline(
				tmp := make([]byte, bufSize)
				// @ assert forall i int :: { &tmp[i] } 0 <= i && i < len(tmp) ==> acc(&tmp[i])
				// @ fold sl.AbsSlice_Bytes(tmp, 0, len(tmp))
				// @ )
				// @ assert msgs[i0] === msg
				msg.Buffers[0] = tmp
				// @ msgs[i0].IsActive = true
				// @ fold msgs[i0].Mem()
			}
			// @ )
			// @ ensures writeMsgInv(writeMsgs)
			// @ decreases
			// @ outline (
			writeMsgs := make(underlayconn.Messages, 1)
			writeMsgs[0].Buffers = make([][]byte, 1)
			// @ fold sl.AbsSlice_Bytes(writeMsgs[0].OOB, 0, len(writeMsgs[0].OOB))
			// @ sl.NilAcc_Bytes()
			// @ fold writeMsgInv(writeMsgs)
			// @ )

			processor := newPacketProcessor(d, ingressID)
			var scmpErr /*@@@*/ scmpError

			// @ d.getRunningMem()

			// @ invariant acc(&scmpErr)
			// @ invariant forall i int :: { &msgs[i] } 0 <= i && i < len(msgs) ==>
			// @ 	msgs[i].Mem()
			// @ invariant writeMsgInv(writeMsgs)
			// @ invariant acc(dPtr, _) && *dPtr === d
			// @ invariant acc(&d.running, _) // necessary for loop condition
			// @ invariant acc(d.Mem(), _) && d.WellConfigured()
			// @ invariant d.getValSvc() != nil
			// @ invariant d.getValForwardingMetrics() != nil
			// @ invariant 0 in d.getDomForwardingMetrics()
			// @ invariant ingressID in d.getDomForwardingMetrics()
			// @ invariant acc(rd.Mem(), _)
			// @ invariant processor.sInit() && processor.sInitD() === d
			// @ invariant processor.getIngressID() == ingressID
			// @ invariant acc(ioLock.LockP(), _) && ioLock.LockInv() == SharedInv!< dp, ioSharedArg !>
			// @ invariant d.DpAgreesWithSpec(dp) && dp.Valid()
			for d.running {
				// @ ghost ioIngressID := path.ifsToIO_ifs(ingressID)
				// Multi recv event
				// @ ghost ioLock.Lock()
				// @ unfold SharedInv!< dp, ioSharedArg !>()
				// @ ghost t, s := *ioSharedArg.Place, *ioSharedArg.State
				// @ ghost numberOfReceivedPacketsProphecy := AllocProphecy()
				// @ ExtractMultiReadBio(dp, t, numberOfReceivedPacketsProphecy, s)
				// @ MultiUpdateElemWitness(t, numberOfReceivedPacketsProphecy, ioIngressID, s, ioSharedArg)
				// @ ghost ioValSeq := MultiReadBioIO_val(t, numberOfReceivedPacketsProphecy)

				// @ ghost sN := MultiReadBioUpd(t, numberOfReceivedPacketsProphecy, s)
				// @ ghost tN := MultiReadBioNext(t, numberOfReceivedPacketsProphecy)
				// @ assert dp.dp3s_iospec_ordered(sN, tN)
				// @ BeforeReadBatch:
				pkts, err := rd.ReadBatch(msgs /*@, ingressID, numberOfReceivedPacketsProphecy, t @*/)
				// @ assert old[BeforeReadBatch](MultiReadBioIO_val(t, numberOfReceivedPacketsProphecy)) == ioValSeq
				// @ assert err == nil ==>
				// @ 	forall i int :: { &msgs[i] } 0 <= i && i < pkts ==>
				// @ 		ioValSeq[i] == old[BeforeReadBatch](MultiReadBioIO_val(t, numberOfReceivedPacketsProphecy)[i])
				// @ assert err == nil ==>
				// @ 	forall i int :: { &msgs[i] } 0 <= i && i < pkts ==> MsgToAbsVal(&msgs[i], ingressID) == ioValSeq[i]
				// @ ghost *ioSharedArg.State = sN
				// @ ghost *ioSharedArg.Place = tN
				// @ assert err == nil ==>
				// @ 	forall i int :: { &msgs[i] } 0 <= i && i < pkts ==>
				// @ 		MsgToAbsVal(&msgs[i], ingressID) == old[BeforeReadBatch](MultiReadBioIO_val(t, numberOfReceivedPacketsProphecy)[i])
				// @ MultiElemWitnessConv(ioSharedArg.IBufY, ioIngressID, ioValSeq)
				// @ fold SharedInv!< dp, ioSharedArg !>()
				// @ ioLock.Unlock()
				// End of multi recv event

				// @ assert forall i int :: { &msgs[i] } 0 <= i && i < len(msgs) ==> msgs[i].Mem()
				// @ assert err == nil ==>
				// @ 	forall i int :: { &msgs[i] } 0 <= i && i < pkts ==> msgs[i].GetN() <= len(msgs[i].GetFstBuffer())
				if err != nil {
					log.Debug("Failed to read batch", "err", err)
					// error metric
					continue
				}
				if pkts == 0 {
					continue
				}
				// @ assert pkts <= len(msgs)
				// @ assert forall i int :: { &msgs[i] } 0 <= i && i < pkts ==>
				// @ 	!msgs[i].HasWildcardPermAddr()
				// @ assert forall i int :: { &msgs[i] } 0 <= i && i < pkts ==>
				// @ 	msgs[i].GetN() <= len(msgs[i].GetFstBuffer())
				// @ assert forall i int :: { &msgs[i] } 0 <= i && i < pkts ==>
				// @ 	MsgToAbsVal(&msgs[i], ingressID) == ioValSeq[i]

				// (VerifiedSCION) using regular for loop instead of range loop to avoid unnecessary
				// complications with permissions
				// @ invariant acc(&scmpErr)
				// @ invariant forall i int :: { &msgs[i] } 0 <= i && i < len(msgs) ==> msgs[i].Mem()
				// @ invariant writeMsgInv(writeMsgs)
				// @ invariant acc(dPtr, _) && *dPtr === d
				// @ invariant acc(d.Mem(), _) && d.WellConfigured()
				// @ invariant d.getValSvc() != nil
				// @ invariant d.getValForwardingMetrics() != nil
				// @ invariant 0 in d.getDomForwardingMetrics()
				// @ invariant ingressID in d.getDomForwardingMetrics()
				// @ invariant acc(rd.Mem(), _)
				// @ invariant pkts <= len(msgs)
				// @ invariant 0 <= i0 && i0 <= pkts
				// @ invariant forall i int :: { &msgs[i] } i0 <= i && i < len(msgs) ==>
				// @ 	msgs[i].HasActiveAddr()
				// @ invariant forall i int :: { &msgs[i] } i0 <= i && i < pkts ==>
				// @ 	typeOf(msgs[i].GetAddr()) == type[*net.UDPAddr]
				// @ invariant forall i int :: { &msgs[i] } 0 <= i && i < pkts ==>
				// @ 	msgs[i].GetN() <= len(msgs[i].GetFstBuffer())
				// @ invariant processor.sInit() && processor.sInitD() === d
				// @ invariant processor.getIngressID() == ingressID
				// contracts for IO-spec
				// @ invariant pkts <= len(ioValSeq)
				// @ invariant d.DpAgreesWithSpec(dp) && dp.Valid()
				// @ invariant ioIngressID == path.ifsToIO_ifs(ingressID)
				// @ invariant acc(ioLock.LockP(), _) && ioLock.LockInv() == SharedInv!< dp, ioSharedArg !>;
				// @ invariant forall i int :: { &msgs[i] } i0 <= i && i < pkts ==>
				// @ 	MsgToAbsVal(&msgs[i], ingressID) == ioValSeq[i]
				// @ invariant MultiElemWitnessWithIndex(ioSharedArg.IBufY, ioIngressID, ioValSeq, i0)
				// @ decreases pkts - i0
				for i0 := 0; i0 < pkts; i0++ {
					// @ assert &msgs[:pkts][i0] == &msgs[i0]
					// @ preserves 0 <= i0 && i0 < pkts && pkts <= len(msgs)
					// @ preserves acc(msgs[i0].Mem(), R1)
					// @ ensures   p === msgs[:pkts][i0].GetMessage()
					// @ decreases
					// @ outline(
					// @ unfold acc(msgs[i0].Mem(), R1)
					p := msgs[:pkts][i0]
					// @ fold acc(msgs[i0].Mem(), R1)
					// @ )
					// @ assert msgs[i0].GetN() <= len(msgs[i0].GetFstBuffer())
					// @ d.getForwardingMetricsMem(ingressID)
					// @ unfold acc(forwardingMetricsMem(d.forwardingMetrics[ingressID], ingressID), _)
					// input metric
					inputCounters := d.forwardingMetrics[ingressID]
					// @ assert acc(inputCounters.InputPacketsTotal.Mem(), _)
					// @ assert acc(inputCounters.InputBytesTotal.Mem(), _)
					// @ prometheus.CounterMemImpliesNonNil(inputCounters.InputPacketsTotal)
					// @ prometheus.CounterMemImpliesNonNil(inputCounters.InputBytesTotal)
					inputCounters.InputPacketsTotal.Inc()
					// @ assert msgs[i0].GetN() == p.N
					// @ fl.CastPreservesOrder64(0, p.N)
					inputCounters.InputBytesTotal.Add(float64(p.N))

					srcAddr := p.Addr.(*net.UDPAddr)
					// @ ghost m := &msgs[:pkts][i0]
					// @ unfold m.Mem()
					// @ assert p.Buffers === m.Buffers
					// @ assert acc(&p.Buffers[0])
					// @ assert p.N <= len(p.Buffers[0])
					// @ sl.SplitRange_Bytes(p.Buffers[0], 0, p.N, HalfPerm)
					tmpBuf := p.Buffers[0][:p.N]
					// @ ghost absPktTmpBuf := absIO_val(tmpBuf, ingressID)
					// @ ghost absPktBuf0   := absIO_val(msgs[i0].Buffers[0], ingressID)
					// @ assert msgs[i0] === p
					// @ absIO_valWidenLemma(p.Buffers[0], ingressID, p.N)
					// @ assert absPktTmpBuf.isIO_val_Pkt2 ==> absPktTmpBuf === absPktBuf0
					// @ MultiElemWitnessStep(ioSharedArg.IBufY, ioIngressID, ioValSeq, i0)
					// @ assert ioValSeq[i0].isIO_val_Pkt2 ==>
					// @ 	ElemWitness(ioSharedArg.IBufY, ioIngressID, ioValSeq[i0].IO_val_Pkt2_2)
					// @ assert absPktTmpBuf.isIO_val_Pkt2 ==> absPktTmpBuf == ioValSeq[i0]
					// @ assert path.ifsToIO_ifs(processor.getIngressID()) == ioIngressID
					// @ sl.SplitRange_Bytes(p.Buffers[0], 0, p.N, HalfPerm)
					// @ assert sl.AbsSlice_Bytes(tmpBuf, 0, p.N)
					// @ assert sl.AbsSlice_Bytes(tmpBuf, 0, len(tmpBuf))
					result, err /*@ , addrAliasesPkt, newAbsPkt @*/ := processor.processPkt(tmpBuf, srcAddr /*@, ioLock, ioSharedArg, dp @*/)
					// @ fold scmpErr.Mem()

					switch {
					case err == nil:
						// @ unfold scmpErr.Mem()
					case errors.As(err, &scmpErr):
						// @ unfold d.validResult(result, addrAliasesPkt)
						// @ ghost if addrAliasesPkt  && result.OutAddr != nil {
						// @ 	apply acc(result.OutAddr.Mem(), R15) --* acc(sl.AbsSlice_Bytes(tmpBuf, 0, len(tmpBuf)), R15)
						// @ }
						// @ unfold scmpErr.Mem()
						if !scmpErr.TypeCode.InfoMsg() {
							log.Debug("SCMP", "err", scmpErr, "dst_addr", p.Addr)
						}
						// SCMP go back the way they came.
						result.OutAddr = srcAddr
						result.OutConn = rd
						// @ addrAliasesPkt = false
						// @ fold d.validResult(result, addrAliasesPkt)
					default:
						// @ unfold d.validResult(result, addrAliasesPkt)
						// @ ghost if addrAliasesPkt {
						// @ 	apply acc(result.OutAddr.Mem(), R15) --* acc(sl.AbsSlice_Bytes(tmpBuf, 0, len(tmpBuf)), R15)
						// @ }
						// @ sl.CombineRange_Bytes(p.Buffers[0], 0, p.N, writePerm)
						// @ assert acc(m)
						// @ assert sl.AbsSlice_Bytes(m.OOB, 0, len(m.OOB))
						// @ assert (m.Addr != nil ==> acc(m.Addr.Mem(), _))
						// @ assert 0 <= m.N
						// @ msgs[:pkts][i0].IsActive = false
						// @ fold msgs[:pkts][i0].Mem()
						log.Debug("Error processing packet", "err", err)
						// @ assert acc(inputCounters.DroppedPacketsTotal.Mem(), _)
						// @ prometheus.CounterMemImpliesNonNil(inputCounters.DroppedPacketsTotal)
						inputCounters.DroppedPacketsTotal.Inc()
						// @ unfold scmpErr.Mem()
						continue
					}
					if result.OutConn == nil { // e.g. BFD case no message is forwarded
						// @ unfold d.validResult(result, addrAliasesPkt)
						// @ ghost if addrAliasesPkt {
						// @ 	apply acc(result.OutAddr.Mem(), R15) --* acc(sl.AbsSlice_Bytes(tmpBuf, 0, len(tmpBuf)), R15)
						// @ }
						// @ sl.CombineRange_Bytes(p.Buffers[0], 0, p.N, writePerm)
						// @ msgs[:pkts][i0].IsActive = false
						// @ fold msgs[:pkts][i0].Mem()
						continue
					}

					// (VerifiedSCION) we currently have this assumption because we cannot think of a sound way to capture
					// the behaviour of errors.As(...) in our specifications. Nonetheless, we checked extensively that, when
					// processPkt does not return an error or returns an scmpError (and thus errors.As(err, &scmpErr) succeeds),
					// result.OutPkt is always non-nil. For the other kinds of errors, the result is nil, but that branch is killed
					// before this point.
					// @ assume result.OutPkt != nil

					// Write to OutConn; drop the packet if this would block.
					// Use WriteBatch because it's the only available function that
					// supports MSG_DONTWAIT.
					// @ unfold d.validResult(result, addrAliasesPkt)
					// @ unfold writeMsgInv(writeMsgs)
					writeMsgs[0].Buffers[0] = result.OutPkt
					// @ writeMsgs[0].WildcardPerm = !addrAliasesPkt
					// @ writeMsgs[0].IsActive = true
					writeMsgs[0].Addr = nil
					if result.OutAddr != nil { // don't assign directly to net.Addr, typed nil!
						writeMsgs[0].Addr = result.OutAddr
					}
					// @ sl.NilAcc_Bytes()
					// @ assert absIO_val(result.OutPkt, result.EgressID) == absIO_val(writeMsgs[0].Buffers[0], result.EgressID)
					// @ assert result.OutPkt != nil ==> newAbsPkt == absIO_val(writeMsgs[0].Buffers[0], result.EgressID)
					// @ fold acc(writeMsgs[0].Mem(), R50)

					// @ ghost ioLock.Lock()
					// @ unfold SharedInv!< dp, ioSharedArg !>()
					// @ ghost t, s := *ioSharedArg.Place, *ioSharedArg.State
					// @ ghost if(newAbsPkt.isIO_val_Pkt2) {
					// @ 	ApplyElemWitness(s.obuf, ioSharedArg.OBufY, newAbsPkt.IO_val_Pkt2_1, newAbsPkt.IO_val_Pkt2_2)
					// @ 	assert newAbsPkt.IO_val_Pkt2_2 in AsSet(s.obuf[newAbsPkt.IO_val_Pkt2_1])
					// @ 	assert dp.dp3s_iospec_bio3s_send_guard(s, t, newAbsPkt)
					// @ } else { assert newAbsPkt.isIO_val_Unsupported }
					// @ unfold dp.dp3s_iospec_ordered(s, t)
					// @ unfold dp.dp3s_iospec_bio3s_send(s, t)
					// @ io.TriggerBodyIoSend(newAbsPkt)
					// @ ghost tN := io.dp3s_iospec_bio3s_send_T(t, newAbsPkt)
					_, err = result.OutConn.WriteBatch(writeMsgs, syscall.MSG_DONTWAIT /*@, result.EgressID, t, newAbsPkt @*/)
					// @ ghost *ioSharedArg.Place = tN
					// @ fold SharedInv!< dp, ioSharedArg !>()
					// @ ghost ioLock.Unlock()
					// @ unfold acc(writeMsgs[0].Mem(), R50)
					// @ ghost if addrAliasesPkt && result.OutAddr != nil {
					// @	apply acc(result.OutAddr.Mem(), R15) --* acc(sl.AbsSlice_Bytes(tmpBuf, 0, len(tmpBuf)), R15)
					// @ }
					// @ sl.CombineRange_Bytes(p.Buffers[0], 0, p.N, writePerm)
					// @ msgs[:pkts][i0].IsActive = false
					// @ fold msgs[:pkts][i0].Mem()
					// @ fold writeMsgInv(writeMsgs)
					if err != nil {
						// @ requires err != nil && err.ErrorMem()
						// @ decreases
						// @ outline (
						var errno /*@@@*/ syscall.Errno
						// @ assert acc(&errno)
						// @ fold errno.Mem()
						errorsAs := errors.As(err, &errno)
						// @ unfold errno.Mem()
						if !errorsAs ||
							!(errno == syscall.EAGAIN || errno == syscall.EWOULDBLOCK) {
							log.Debug("Error writing packet", "err", err)
							// error metric
						}
						// @ )
						// @ assert acc(inputCounters.DroppedPacketsTotal.Mem(), _)
						// @ prometheus.CounterMemImpliesNonNil(inputCounters.DroppedPacketsTotal)
						inputCounters.DroppedPacketsTotal.Inc()
						continue
					}
					// @ requires acc(dPtr, _) && *dPtr === d
					// @ requires acc(d.Mem(), _)
					// @ requires result.EgressID in d.getDomForwardingMetrics()
					// @ decreases
					// @ outline(
					// ok metric
					// @ d.getForwardingMetricsMem(result.EgressID)
					// @ unfold acc(forwardingMetricsMem(d.forwardingMetrics[result.EgressID], result.EgressID), _)
					outputCounters := d.forwardingMetrics[result.EgressID]
					// @ assert acc(outputCounters.OutputPacketsTotal.Mem(), _)
					// @ prometheus.CounterMemImpliesNonNil(outputCounters.OutputPacketsTotal)
					outputCounters.OutputPacketsTotal.Inc()
					// @ assert acc(outputCounters.OutputBytesTotal.Mem(), _)
					// @ prometheus.CounterMemImpliesNonNil(outputCounters.OutputBytesTotal)
					// @ fl.CastPreservesOrder64(0, len(result.OutPkt))
					outputCounters.OutputBytesTotal.Add(float64(len(result.OutPkt)))
					// @ )
				}
			}
		}
	// @ unfold acc(d.Mem(), R1)
	// @ assert d.WellConfigured()
	// @ assert 0 in d.getDomForwardingMetrics()
	// @ ghost if d.bfdSessions != nil { unfold acc(accBfdSession(d.bfdSessions), R2) }

	// (VerifiedSCION) we introduce this to avoid problems with the invariants that
	// are generated by Gobra. In particular, the iterator bounds need access to
	// d.bfdSessions, but because it is shared, we need to pass permission to it
	// in the invariant. Unfortunately, the invariants that are passed by the user are
	// put after those that are generated. Introducing this auxioliary variable sidesteps
	// the issue with the encoding.
	bfds := d.bfdSessions

	// @ invariant bfds != nil ==> acc(bfds, R4)
	// @ invariant bfds != nil ==> acc(accBfdSession(bfds), R4)
	// @ invariant acc(&ctx, _) && acc(ctx.Mem(), _)
	// @ decreases len(bfds) - len(visited)
	for k, v := range bfds /*@ with visited @*/ {
		cl :=
			// @ requires c != nil && acc(c.Mem(), _)
			// @ requires acc(&ctx, _) && acc(ctx.Mem(), _)
			func /*@ closure1 @*/ (ifID uint16, c bfdSession) {
				defer log.HandlePanic()
				// @ bfd.EstablishAlreadyRunning()
				if err := c.Run(ctx); err != nil && err != bfd.AlreadyRunning {
					log.Error("BFD session failed to start", "ifID", ifID, "err", err)
				}
			}
		// @ getBfdSessionMem(v, bfds)
		go cl(k, v) // @ as closure1
	}

	// @ ghost if d.external != nil { unfold acc(accBatchConn(d.external), R2) }

	// (VerifiedSCION) we introduce this to avoid problems with the invariants that
	// are generated by Gobra. In particular, the iterator bounds need access to
	// d.bfdSessions, but because it is shared, we need to pass permission to it
	// in the invariant. Unfortunately, the invariants that are passed by the user are
	// put after those that are generated. Introducing this auxioliary variable sidesteps
	// the issue with the encoding.
	externals := d.external

	// @ invariant acc(&read, _) && read implements rc
	// @ invariant acc(&d, _)
	// @ invariant acc(&d.external, _) && d.external === externals
	// @ invariant acc(d.Mem(), _) && d.WellConfigured()
	// @ invariant externals != nil ==> acc(externals, R4)
	// @ invariant externals != nil ==> acc(accBatchConn(externals), R4)
	// @ invariant acc(d.Mem(), _) && d.WellConfigured()
	// @ invariant d.getValSvc() != nil
	// @ invariant d.getValForwardingMetrics() != nil
	// @ invariant 0 in d.getDomForwardingMetrics()
	// @ invariant d.getMacFactory() != nil
	// @ invariant dp.Valid()
	// @ invariant d.DpAgreesWithSpec(dp)
	// @ invariant acc(ioLockRun.LockP(), _) && ioLockRun.LockInv() == SharedInv!< dp, ioSharedArgRun !>;
	// @ decreases len(externals) - len(visited)
	for ifID, v := range externals /*@ with visited @*/ {
		cl :=
			// @ requires acc(&read, _) && read implements rc
			// @ requires acc(&d, _)
			// @ requires acc(d.Mem(), _) && d.WellConfigured()
			// @ requires d.getValSvc() != nil
			// @ requires d.getValForwardingMetrics() != nil
			// @ requires 0 in d.getDomForwardingMetrics()
			// @ requires i in d.getDomForwardingMetrics()
			// @ requires d.getMacFactory() != nil
			// @ requires c != nil && acc(c.Mem(), _)
			// contracts for IO-spec
			// @ requires dp.Valid()
			// @ requires d.DpAgreesWithSpec(dp)
			// @ requires acc(ioLock.LockP(), _) && ioLock.LockInv() == SharedInv!< dp, ioSharedArg !>;
			func /*@ closure2 @*/ (i uint16, c BatchConn /*@, ghost ioLock *sync.Mutex, ghost ioSharedArg SharedArg, ghost dp io.DataPlaneSpec @*/) {
				defer log.HandlePanic()
				read(i, c, &d /*@, ioLock, ioSharedArg, dp @*/) //@ as rc
			}
		// @ ghost if d.external != nil { unfold acc(accBatchConn(d.external), R50) }
		// @ assert v in range(d.external)
		// @ assert acc(v.Mem(), _)
		// @ d.InDomainExternalInForwardingMetrics3(ifID)
		// @ ghost if d.external != nil { fold acc(accBatchConn(d.external), R50) }
		go cl(ifID, v /*@, ioLockRun, ioSharedArgRun, dp @*/) //@ as closure2
	}
	cl :=
		// @ requires acc(&read, _) && read implements rc
		// @ requires acc(&d, _)
		// @ requires acc(d.Mem(), _) && d.WellConfigured()
		// @ requires d.getValSvc() != nil
		// @ requires d.getValForwardingMetrics() != nil
		// @ requires 0 in d.getDomForwardingMetrics()
		// @ requires d.getMacFactory() != nil
		// @ requires c != nil && acc(c.Mem(), _)
		// contracts for IO-spec
		// @ requires dp.Valid()
		// @ requires d.DpAgreesWithSpec(dp)
		// @ requires acc(ioLock.LockP(), _) && ioLock.LockInv() == SharedInv!< dp, ioSharedArg !>;
		func /*@ closure3 @*/ (c BatchConn /*@, ghost ioLock *sync.Mutex, ghost ioSharedArg SharedArg, ghost dp io.DataPlaneSpec @*/) {
			defer log.HandlePanic()
			read(0, c, &d /*@, ioLock, ioSharedArg, dp @*/) //@ as rc
		}
	// @ d.getInternalMem()
	go cl(d.internal /*@, ioLockRun, ioSharedArgRun, dp @*/) //@ as closure3

	d.mtx.Unlock()
	// @ assert acc(ctx.Mem(), _)
	c := ctx.Done()
	// @ fold PredTrue!<!>()
	// @ assert c.RecvGivenPerm() == PredTrue!<!>
	<-c
	return nil
}

// initMetrics initializes the metrics related to packet forwarding. The
// counters are already instantiated for all the relevant interfaces so this
// will not have to be repeated during packet forwarding.
// @ requires  d.Mem()
// @ requires  d.MetricsAreSet()
// @ requires  d.KeyIsSet()
// @ requires  d.InternalConnIsSet()
// @ requires  d.SvcsAreSet()
// @ requires  d.PreWellConfigured()
// @ requires  d.DpAgreesWithSpec(dp)
// @ ensures   d.Mem()
// @ ensures   d.MetricsAreSet()
// @ ensures   d.WellConfigured()
// @ ensures   0 in d.DomainForwardingMetrics()
// @ ensures   d.InternalConnIsSet()
// @ ensures   d.KeyIsSet()
// @ ensures   d.SvcsAreSet()
// @ ensures   d.DpAgreesWithSpec(dp)
// @ ensures   d.getValForwardingMetrics() != nil
// @ decreases
func (d *DataPlane) initMetrics( /*@ ghost dp io.DataPlaneSpec @*/ ) {
	// @ assert reveal d.PreWellConfigured()
	// @ reveal d.getDomExternal()
	// @ assert reveal d.DpAgreesWithSpec(dp)
	// @ assert unfolding acc(d.Mem(), _) in
	// @ 	d.dpSpecWellConfiguredLocalIA(dp)     &&
	// @ 	d.dpSpecWellConfiguredNeighborIAs(dp) &&
	// @ 	d.dpSpecWellConfiguredLinkTypes(dp)
	// @ unfold d.Mem()
	// @ assert d.dpSpecWellConfiguredLocalIA(dp)
	// @ assert d.dpSpecWellConfiguredNeighborIAs(dp)
	// @ assert d.dpSpecWellConfiguredLinkTypes(dp)

	// @ preserves acc(&d.forwardingMetrics)
	// @ preserves acc(&d.localIA, R20)
	// @ preserves acc(&d.neighborIAs, R20)
	// @ preserves d.neighborIAs != nil ==> acc(d.neighborIAs, R20)
	// @ preserves acc(&d.Metrics, R20)
	// @ preserves acc(d.Metrics.Mem(), _)
	// @ ensures   acc(d.forwardingMetrics)
	// @ ensures   domain(d.forwardingMetrics) == set[uint16]{0}
	// @ ensures   acc(forwardingMetricsMem(d.forwardingMetrics[0], 0), _)
	// @ decreases
	// @ outline (
	d.forwardingMetrics = make(map[uint16]forwardingMetrics)
	labels := interfaceToMetricLabels(0, d.localIA, d.neighborIAs)
	d.forwardingMetrics[0] = initForwardingMetrics(d.Metrics, labels)
	// @ liftForwardingMetricsNonInjectiveMem(d.forwardingMetrics[0], 0)
	// @ )
	// @ ghost if d.external != nil { unfold acc(accBatchConn(d.external), R15) }
	// @ ghost if d.internalNextHops != nil { unfold acc(accAddr(d.internalNextHops), R15) }

	// (VerifiedSCION) avoids incompletnes
	// when folding acc(forwardingMetricsMem(d.forwardingMetrics[id], id), _)
	// @ fold acc(hideLocalIA(&d.localIA), R15)

	// @ ghost dExternal := d.external
	// @ ghost dInternalNextHops := d.internalNextHops

	// @ invariant acc(hideLocalIA(&d.localIA), R15)
	// @ invariant acc(&d.external, R15)
	// @ invariant d.external != nil ==> acc(d.external, R20)
	// @ invariant d.external === dExternal
	// @ invariant acc(&d.forwardingMetrics) && acc(d.forwardingMetrics)
	// @ invariant domain(d.forwardingMetrics) == set[uint16]{0} union visitedSet
	// @ invariant 0 in domain(d.forwardingMetrics)
	// @ invariant acc(&d.internalNextHops, R15)
	// @ invariant d.internalNextHops === dInternalNextHops
	// @ invariant d.internalNextHops != nil ==> acc(d.internalNextHops, R20)
	// @ invariant domain(d.internalNextHops) intersection domain(d.external) == set[uint16]{}
	// @ invariant acc(&d.neighborIAs, R15)
	// @ invariant d.neighborIAs != nil ==> acc(d.neighborIAs, R15)
	// @ invariant forall i uint16 :: { d.forwardingMetrics[i] } i in domain(d.forwardingMetrics) ==>
	// @ 	acc(forwardingMetricsMem(d.forwardingMetrics[i], i), _)
	// @ invariant acc(&d.Metrics, R15)
	// @ invariant acc(d.Metrics.Mem(), _)
	// @ decreases len(d.external) - len(visitedSet)
	for id := range d.external /*@ with visitedSet @*/ {
		if _, notOwned := d.internalNextHops[id]; notOwned {
			// @ Unreachable()
			continue
		}
		labels = interfaceToMetricLabels(id, ( /*@ unfolding acc(hideLocalIA(&d.localIA), R20) in @*/ d.localIA), d.neighborIAs)
		d.forwardingMetrics[id] = initForwardingMetrics(d.Metrics, labels)
		// @ liftForwardingMetricsNonInjectiveMem(d.forwardingMetrics[id], id)
		// @ assert acc(forwardingMetricsMem(d.forwardingMetrics[id], id), _)
	}
	// @ ghost if d.external != nil { fold acc(accBatchConn(d.external), R15) }
	// @ ghost if d.internalNextHops != nil { fold acc(accAddr(d.internalNextHops), R15) }
	// @ fold accForwardingMetrics(d.forwardingMetrics)
	// @ unfold acc(hideLocalIA(&d.localIA), R15)
	// @ assert d.dpSpecWellConfiguredLocalIA(dp)
	// @ assert d.dpSpecWellConfiguredNeighborIAs(dp)
	// @ assert d.dpSpecWellConfiguredLinkTypes(dp)
	// @ fold d.Mem()
	// @ reveal d.getDomExternal()
	// @ reveal d.WellConfigured()
	// @ assert reveal d.DpAgreesWithSpec(dp)
}

type processResult struct {
	EgressID uint16
	OutConn  BatchConn
	OutAddr  *net.UDPAddr
	OutPkt   []byte
}

// @ requires acc(d.Mem(), _) && d.getMacFactory() != nil
// @ ensures  res.sInit() && res.sInitD() == d && res.getIngressID() == ingressID
// @ decreases
func newPacketProcessor(d *DataPlane, ingressID uint16) (res *scionPacketProcessor) {
	var verScionTmp gopacket.SerializeBuffer
	// @ d.getNewPacketProcessorFootprint()
	verScionTmp = gopacket.NewSerializeBuffer()
	p := &scionPacketProcessor{
		d:         d,
		ingressID: ingressID,
		buffer:    verScionTmp,
		mac:       (d.macFactory() /*@ as MacFactorySpec{d.key} @ */),
		macBuffers: macBuffersT{
			scionInput: make([]byte, path.MACBufferSize),
			epicInput:  make([]byte, libepic.MACBufferSize),
		},
	}
	// @ fold sl.AbsSlice_Bytes(p.macBuffers.scionInput, 0, len(p.macBuffers.scionInput))
	// @ fold slayers.PathPoolMem(p.scionLayer.pathPool, p.scionLayer.pathPoolRaw)
	p.scionLayer.RecyclePaths()
	// @ fold p.scionLayer.NonInitMem()
	// @ fold p.hbhLayer.NonInitMem()
	// @ fold p.e2eLayer.NonInitMem()
	// @ fold p.bfdLayer.NonInitMem()
	// @ fold p.sInit()
	return p
}

// @ preserves p.sInit()
// @ ensures   p.sInitD()         == old(p.sInitD())
// @ ensures   p.getIngressID()   == old(p.getIngressID())
// @ ensures   p.sInitRawPkt()    == nil
// @ ensures   p.sInitPath()      == nil
// @ ensures   p.sInitHopField()  == path.HopField{}
// @ ensures   p.sInitInfoField() == path.InfoField{}
// @ ensures   !p.sInitSegmentChange()
// @ ensures   err != nil ==> err.ErrorMem()
// @ decreases
func (p *scionPacketProcessor) reset() (err error) {
	// @ unfold p.sInit()
	// @ defer fold p.sInit()
	p.rawPkt = nil
	//p.scionLayer // cannot easily be reset
	p.path = nil
	p.hopField = path.HopField{}
	p.infoField = path.InfoField{}
	p.segmentChange = false
	if err := p.buffer.Clear(); err != nil {
		return serrors.WrapStr("Failed to clear buffer", err)
	}
	p.mac.Reset()
	p.cachedMac = nil
	return nil
}

// @ requires p.sInit()
// @ requires sl.AbsSlice_Bytes(rawPkt, 0, len(rawPkt))
// @ requires acc(srcAddr.Mem(), _)
// @ requires let d := p.sInitD() in
// @ 	acc(d.Mem(), _) &&
// @ 	d.WellConfigured()        &&
// @ 	d.getValSvc() != nil      &&
// @ 	d.getValForwardingMetrics() != nil &&
// @ 	d.DpAgreesWithSpec(dp)
// @ ensures  p.sInit()
// @ ensures  acc(p.sInitD().Mem(), _)
// @ ensures  p.sInitD() == old(p.sInitD())
// @ ensures  p.getIngressID() == old(p.getIngressID())
// @ ensures  p.sInitD().validResult(respr, addrAliasesPkt)
// @ ensures  acc(sl.AbsSlice_Bytes(rawPkt, 0, len(rawPkt)), 1 - R15)
// @ ensures  addrAliasesPkt ==> (
// @ 	respr.OutAddr != nil &&
// @ 	(acc(respr.OutAddr.Mem(), R15) --* acc(sl.AbsSlice_Bytes(rawPkt, 0, len(rawPkt)), R15)))
// @ ensures  !addrAliasesPkt ==> acc(sl.AbsSlice_Bytes(rawPkt, 0, len(rawPkt)), R15)
// @ ensures  respr.OutPkt !== rawPkt && respr.OutPkt != nil ==>
// @ 	sl.AbsSlice_Bytes(respr.OutPkt, 0, len(respr.OutPkt))
// @ ensures  reserr != nil ==> reserr.ErrorMem()
// contracts for IO-spec
// @ requires dp.Valid()
// @ requires acc(ioLock.LockP(), _) && ioLock.LockInv() == SharedInv!< dp, ioSharedArg !>;
// @ requires let absPkt := absIO_val(rawPkt, p.getIngressID()) in
// @ 	absPkt.isIO_val_Pkt2 ==> ElemWitness(ioSharedArg.IBufY, path.ifsToIO_ifs(p.getIngressID()), absPkt.IO_val_Pkt2_2)
// @ ensures  respr.OutPkt != nil ==>
// @ 	newAbsPkt == absIO_val(respr.OutPkt, respr.EgressID)
// @ ensures  (respr.OutPkt == nil) == (newAbsPkt == io.IO_val_Unit{})
// @ ensures  newAbsPkt.isIO_val_Pkt2 ==>
// @ 	ElemWitness(ioSharedArg.OBufY, newAbsPkt.IO_val_Pkt2_1, newAbsPkt.IO_val_Pkt2_2)
// @ ensures  reserr != nil && respr.OutPkt != nil ==> newAbsPkt.isIO_val_Unsupported
// @ decreases 0 if sync.IgnoreBlockingForTermination()
// @ #backend[moreJoins(1)]
func (p *scionPacketProcessor) processPkt(rawPkt []byte,
	srcAddr *net.UDPAddr /*@, ghost ioLock *sync.Mutex, ghost ioSharedArg SharedArg, ghost dp io.DataPlaneSpec @*/) (respr processResult, reserr error /*@ , addrAliasesPkt bool, ghost newAbsPkt io.IO_val  @*/) {

	if err := p.reset(); err != nil {
		// @ fold p.sInitD().validResult(processResult{}, false)
		return processResult{}, err /*@, false, io.IO_val_Unit{} @*/
	}
	// @ assert p.sInitD().getValForwardingMetrics() != nil
	// @ unfold p.sInit()
	// @ assert !p.segmentChange
	// @ ghost d := p.d
	p.rawPkt = rawPkt
	p.srcAddr = srcAddr

	// parse SCION header and skip extensions;
	var err error
	// @ ghost var processed seq[bool]
	// @ ghost var offsets   seq[offsetPair]
	// @ ghost var lastLayerIdx int
	p.lastLayer, err /*@ , processed, offsets, lastLayerIdx @*/ = decodeLayers(p.rawPkt, &p.scionLayer, &p.hbhLayer, &p.e2eLayer)
	if err != nil {
		// @ fold p.sInit()
		// @ fold p.sInitD().validResult(processResult{}, false)
		return processResult{}, err /*@, false, io.IO_val_Unit{} @*/
	}
	/*@
	ghost var ub []byte
	ghost var ubScionLayer []byte = p.rawPkt
	ghost var ubHbhLayer []byte
	ghost var ubE2eLayer []byte

	ghost llStart := 0
	ghost llEnd := 0
	ghost mustCombineRanges := lastLayerIdx != -1 && !offsets[lastLayerIdx].isNil
	ghost var o offsetPair
	ghost if lastLayerIdx == -1 {
		ub = p.rawPkt
	} else {
		if offsets[lastLayerIdx].isNil {
			ub = nil
			sl.NilAcc_Bytes()
		} else {
			o = offsets[lastLayerIdx]
			ub = p.rawPkt[o.start:o.end]
			llStart = o.start
			llEnd = o.end
			sl.SplitRange_Bytes(p.rawPkt, o.start, o.end, HalfPerm)
		}
	}
	hasHbhLayer := processed[0]
	oHbh := offsets[0]
	ubHbhLayer = hasHbhLayer && !oHbh.isNil ? p.rawPkt[oHbh.start:oHbh.end] : ([]byte)(nil)
	hasE2eLayer := processed[1]
	oE2e := offsets[1]
	ubE2eLayer = hasE2eLayer && !oE2e.isNil ? p.rawPkt[oE2e.start:oE2e.end] : ([]byte)(nil)
	assert processed[0] ==> p.hbhLayer.Mem(ubHbhLayer)
	assert processed[1] ==> p.e2eLayer.Mem(ubE2eLayer)
	@*/
	// @ assert acc(sl.AbsSlice_Bytes(ub, 0, len(ub)), HalfPerm)
	pld /*@ , start, end @*/ := p.lastLayer.LayerPayload( /*@ ub @*/ )
	// @ sl.SplitRange_Bytes(ub, start, end, HalfPerm)
	// @ sl.NilAcc_Bytes()
	pathType := /*@ unfolding p.scionLayer.Mem(rawPkt) in @*/ p.scionLayer.PathType
	switch pathType {
	case empty.PathType:
		// @ ghost sl.SplitRange_Bytes(p.rawPkt, o.start, o.end, HalfPerm)
		// @ sl.SplitRange_Bytes(ub, start, end, HalfPerm)
		// @ ghost if mustCombineRanges { ghost defer sl.CombineRange_Bytes(p.rawPkt, o.start, o.end, writePerm) }
		if p.lastLayer.NextLayerType( /*@ ub @*/ ) == layers.LayerTypeBFD {
			// @ ResetDecodingLayers(&p.scionLayer, &p.hbhLayer, &p.e2eLayer, ubScionLayer, ubHbhLayer, ubE2eLayer, true, hasHbhLayer, hasE2eLayer)
			// @ defer fold p.sInit()
			// @ defer fold p.d.validResult(processResult{}, false)
			// @ ghost defer sl.CombineRange_Bytes(ub, start, end, writePerm)
			return processResult{}, p.processIntraBFD(pld) /*@, false, io.IO_val_Unit{} @*/
		}
		// @ establishMemUnsupportedPathTypeNextHeader()
		// @ defer fold p.sInit()
		// @ defer fold p.d.validResult(processResult{}, false)
		// @ ghost defer ResetDecodingLayers(&p.scionLayer, &p.hbhLayer, &p.e2eLayer, ubScionLayer, ubHbhLayer, ubE2eLayer, true, hasHbhLayer, hasE2eLayer)
		// @ ghost defer sl.CombineRange_Bytes(ub, start, end, writePerm)
		return processResult{}, serrors.WithCtx(unsupportedPathTypeNextHeader,
			"type", pathType, "header", nextHdr(p.lastLayer /*@, ub @*/)) /*@, false, io.IO_val_Unit{} @*/
	case onehop.PathType:
		if p.lastLayer.NextLayerType( /*@ ub @*/ ) == layers.LayerTypeBFD {
			// @ ghost sl.SplitRange_Bytes(p.rawPkt, o.start, o.end, HalfPerm)
			// @ sl.SplitRange_Bytes(ub, start, end, HalfPerm)
			// @ ghost if mustCombineRanges { ghost defer sl.CombineRange_Bytes(p.rawPkt, o.start, o.end, writePerm) }
			// @ ghost defer sl.CombineRange_Bytes(ub, start, end, writePerm)
			// @ unfold acc(p.scionLayer.Mem(p.rawPkt), R10)
			ohp, ok := p.scionLayer.Path.(*onehop.Path)
			// @ fold acc(p.scionLayer.Mem(p.rawPkt), R10)
			if !ok {
				// @ establishMemMalformedPath()
				// @ defer fold p.sInit()
				// @ defer fold p.d.validResult(processResult{}, false)
				// @ ghost defer ResetDecodingLayers(&p.scionLayer, &p.hbhLayer, &p.e2eLayer, ubScionLayer, ubHbhLayer, ubE2eLayer, true, hasHbhLayer, hasE2eLayer)
				return processResult{}, malformedPath /*@, false, io.IO_val_Unit{} @*/
			}
			// @ defer fold p.sInit()
			// @ defer fold p.d.validResult(processResult{}, false)
			// @ ghost defer ResetDecodingLayers(&p.scionLayer, &p.hbhLayer, &p.e2eLayer, ubScionLayer, ubHbhLayer, ubE2eLayer, true, hasHbhLayer, hasE2eLayer)
			return processResult{}, p.processInterBFD(ohp, pld) /*@, false, io.IO_val_Unit{} @*/
		}
		// @ sl.CombineRange_Bytes(ub, start, end, HalfPerm)
		// @ ghost if lastLayerIdx >= 0 && !offsets[lastLayerIdx].isNil {
		// @ 	o := offsets[lastLayerIdx]
		// @ 	sl.CombineRange_Bytes(p.rawPkt, o.start, o.end, HalfPerm)
		// @ }
		// @ assert sl.AbsSlice_Bytes(p.rawPkt, 0, len(p.rawPkt))
		// @ unfold acc(p.d.Mem(), _)
		// @ assert reveal p.scionLayer.EqPathType(p.rawPkt)
		// @ assert !(reveal slayers.IsSupportedPkt(p.rawPkt))
		v1, v2 /*@, aliasesPkt, newAbsPkt @*/ := p.processOHP()
		// @ ResetDecodingLayers(&p.scionLayer, &p.hbhLayer, &p.e2eLayer, ubScionLayer, ubHbhLayer, ubE2eLayer, true, hasHbhLayer, hasE2eLayer)
		// @ fold p.sInit()
		return v1, v2 /*@, aliasesPkt, newAbsPkt @*/
	case scion.PathType:
		// @ sl.CombineRange_Bytes(ub, start, end, HalfPerm)
		// @ ghost if lastLayerIdx >= 0 && !offsets[lastLayerIdx].isNil {
		// @ 	o := offsets[lastLayerIdx]
		// @ 	sl.CombineRange_Bytes(p.rawPkt, o.start, o.end, HalfPerm)
		// @ }
		// @ assert sl.AbsSlice_Bytes(p.rawPkt, 0, len(p.rawPkt))
		v1, v2 /*@ , addrAliasesPkt, newAbsPkt @*/ := p.processSCION( /*@ p.rawPkt, ub == nil, llStart, llEnd, ioLock, ioSharedArg, dp @*/ )
		// @ ResetDecodingLayers(&p.scionLayer, &p.hbhLayer, &p.e2eLayer, ubScionLayer, ubHbhLayer, ubE2eLayer, v2 == nil, hasHbhLayer, hasE2eLayer)
		// @ fold p.sInit()
		return v1, v2 /*@, addrAliasesPkt, newAbsPkt @*/
	case epic.PathType:
		// @ TODO()
		v1, v2 := p.processEPIC()
		// @ fold p.sInit()
		return v1, v2 /*@, false, io.IO_val_Unit{} @*/
	default:
		// @ ghost if mustCombineRanges { ghost defer sl.CombineRange_Bytes(p.rawPkt, o.start, o.end, HalfPerm) }
		// @ ResetDecodingLayers(&p.scionLayer, &p.hbhLayer, &p.e2eLayer, ubScionLayer, ubHbhLayer, ubE2eLayer, true, hasHbhLayer, hasE2eLayer)
		// @ sl.CombineRange_Bytes(ub, start, end, HalfPerm)
		// @ fold p.d.validResult(processResult{}, false)
		// @ fold p.sInit()
		// @ establishMemUnsupportedPathType()
		return processResult{}, serrors.WithCtx(unsupportedPathType, "type", pathType) /*@, false, io.IO_val_Unit{} @*/
	}
}

// @ requires  acc(&p.d, R20)
// @ requires  acc(&p.ingressID, R20)
// @ requires  acc(p.d.Mem(), _)
// @ requires  p.bfdLayer.NonInitMem()
// @ preserves sl.AbsSlice_Bytes(data, 0, len(data))
// @ ensures   acc(&p.d, R20)
// @ ensures   acc(&p.ingressID, R20)
// @ ensures   p.bfdLayer.NonInitMem()
// @ ensures   err != nil ==> err.ErrorMem()
// @ decreases 0 if sync.IgnoreBlockingForTermination()
func (p *scionPacketProcessor) processInterBFD(oh *onehop.Path, data []byte) (err error) {
	// @ unfold acc(p.d.Mem(), _)
	// @ ghost if p.d.bfdSessions != nil { unfold acc(accBfdSession(p.d.bfdSessions), _) }
	if len(p.d.bfdSessions) == 0 {
		// @ establishMemNoBFDSessionConfigured()
		return noBFDSessionConfigured
	}

	bfd := &p.bfdLayer
	// @ gopacket.AssertInvariantNilDecodeFeedback()
	if err := bfd.DecodeFromBytes(data, gopacket.NilDecodeFeedback); err != nil {
		return err
	}

	if v, ok := p.d.bfdSessions[p.ingressID]; ok {
		// @ assert v in range(p.d.bfdSessions)
		v.ReceiveMessage(bfd /*@ , data @*/)
		return nil
	}

	// @ bfd.DowngradePerm(data)
	// @ establishMemNoBFDSessionFound()
	return noBFDSessionFound
}

// @ requires  acc(&p.d, R20)
// @ requires  acc(&p.srcAddr, R20) && acc(p.srcAddr.Mem(), _)
// @ requires  p.bfdLayer.NonInitMem()
// @ requires  acc(p.d.Mem(), _)
// @ requires  sl.AbsSlice_Bytes(data, 0, len(data))
// @ ensures   acc(&p.d, R20)
// @ ensures   acc(&p.srcAddr, R20)
// @ ensures   p.bfdLayer.NonInitMem()
// @ ensures   sl.AbsSlice_Bytes(data, 0, len(data))
// @ ensures   res != nil ==> res.ErrorMem()
// @ decreases 0 if sync.IgnoreBlockingForTermination()
func (p *scionPacketProcessor) processIntraBFD(data []byte) (res error) {
	// @ unfold acc(p.d.Mem(), _)
	// @ ghost if p.d.bfdSessions != nil { unfold acc(accBfdSession(p.d.bfdSessions), _) }
	if len(p.d.bfdSessions) == 0 {
		// @ establishMemNoBFDSessionConfigured()
		return noBFDSessionConfigured
	}

	bfd := &p.bfdLayer
	// @ gopacket.AssertInvariantNilDecodeFeedback()
	if err := bfd.DecodeFromBytes(data, gopacket.NilDecodeFeedback); err != nil {
		return err
	}

	ifID := uint16(0)
	// @ ghost if p.d.internalNextHops != nil { unfold acc(accAddr(p.d.internalNextHops), _) }

	// (VerifiedSCION) establish ability to use range loop (requires a fixed permission)
	// (VerifiedSCION) TODO: Rewrite this to use regular loop instead to avoid complications with permissions.
	// @ ghost m := p.d.internalNextHops
	// @ assert m != nil ==> acc(m, _)
	// @ inhale m != nil ==> acc(m, R19)

	// @ invariant acc(&p.d, R20/2)
	// @ invariant acc(&p.d.internalNextHops, _)
	// @ invariant m === p.d.internalNextHops
	// @ invariant m != nil ==> acc(m, R20)
	// @ invariant m != nil ==> forall a *net.UDPAddr :: { a in range(m) } a in range(m) ==> acc(a.Mem(), _)
	// @ invariant acc(&p.srcAddr, R20) && acc(p.srcAddr.Mem(), _)
	// @ decreases len(p.d.internalNextHops) - len(keys)
	for k, v := range p.d.internalNextHops /*@ with keys @*/ {
		// @ assert acc(&p.d.internalNextHops, _)
		// @ assert forall a *net.UDPAddr :: { a in range(m) } a in range(m) ==> acc(a.Mem(), _)
		// @ assert acc(v.Mem(), _)
		// @ unfold acc(v.Mem(), _)
		// @ unfold acc(p.srcAddr.Mem(), _)
		if bytes.Equal(v.IP, p.srcAddr.IP) && v.Port == p.srcAddr.Port {
			ifID = k
			break
		}
	}
	// (VerifiedSCION) clean-up code to deal with range loop
	// @ exhale m != nil ==> acc(m, R20)
	// @ inhale m != nil ==> acc(m, _)

	// @ assert acc(&p.d.bfdSessions, _)
	// @ ghost if p.d.bfdSessions != nil { unfold acc(accBfdSession(p.d.bfdSessions), _) }
	if v, ok := p.d.bfdSessions[ifID]; ok {
		// @ assert v in range(p.d.bfdSessions)
		v.ReceiveMessage(bfd /*@ , data @*/)
		return nil
	}

	// @ bfd.DowngradePerm(data)
	// @ establishMemNoBFDSessionFound()
	return noBFDSessionFound
}

// @ requires  0 <= startLL && startLL <= endLL && endLL <= len(ub)
// @ requires  acc(&p.d, R5) && acc(p.d.Mem(), _) && p.d.WellConfigured()
// @ requires  p.d.getValSvc() != nil
// The ghost param ub here allows us to introduce a bound variable to p.rawPkt,
// which slightly simplifies the spec
// @ requires  acc(&p.rawPkt, R1) && ub === p.rawPkt
// @ requires  acc(&p.path)
// @ requires  p.scionLayer.Mem(ub)
// @ requires  sl.AbsSlice_Bytes(ub, 0, len(ub))
// @ requires  acc(&p.segmentChange) && !p.segmentChange
// @ preserves acc(&p.srcAddr, R10) && acc(p.srcAddr.Mem(), _)
// @ preserves acc(&p.lastLayer, R10)
// @ preserves p.lastLayer != nil
// @ preserves (p.lastLayer !== &p.scionLayer && llIsNil) ==>
// @ 	acc(p.lastLayer.Mem(nil), R10)
// @ preserves (p.lastLayer !== &p.scionLayer && !llIsNil) ==>
// @ 	acc(p.lastLayer.Mem(ub[startLL:endLL]), R10)
// @ requires  acc(&p.ingressID, R20)
// @ preserves acc(&p.infoField)
// @ preserves acc(&p.hopField)
// @ preserves acc(&p.mac, R10) && p.mac != nil && p.mac.Mem()
// @ preserves acc(&p.macBuffers.scionInput, R10)
// @ preserves sl.AbsSlice_Bytes(p.macBuffers.scionInput, 0, len(p.macBuffers.scionInput))
// @ preserves acc(&p.cachedMac)
// @ ensures   acc(&p.segmentChange)
// @ ensures   acc(&p.ingressID, R20)
// @ ensures   acc(&p.d, R5)
// @ ensures   acc(&p.path)
// @ ensures   acc(&p.rawPkt, R1)
// @ ensures   reserr == nil ==> p.scionLayer.Mem(ub)
// @ ensures   reserr != nil ==> p.scionLayer.NonInitMem()
// @ ensures   acc(sl.AbsSlice_Bytes(ub, 0, len(ub)), 1 - R15)
// @ ensures   p.d.validResult(respr, addrAliasesPkt)
// @ ensures   addrAliasesPkt ==> (
// @ 	respr.OutAddr != nil &&
// @ 	(acc(respr.OutAddr.Mem(), R15) --* acc(sl.AbsSlice_Bytes(ub, 0, len(ub)), R15)))
// @ ensures   !addrAliasesPkt ==> acc(sl.AbsSlice_Bytes(ub, 0, len(ub)), R15)
// @ ensures   respr.OutPkt !== ub && respr.OutPkt != nil ==>
// @ 	sl.AbsSlice_Bytes(respr.OutPkt, 0, len(respr.OutPkt))
// @ ensures   reserr != nil ==> reserr.ErrorMem()
// contracts for IO-spec
// @ requires  p.d.DpAgreesWithSpec(dp)
// @ requires  dp.Valid()
// @ requires  (typeOf(p.scionLayer.GetPath(ub)) == *scion.Raw) ==> slayers.ValidPktMetaHdr(ub)
// @ requires  (typeOf(p.scionLayer.GetPath(ub)) == *scion.Raw) ==> p.scionLayer.EqAbsHeader(ub)
// @ requires  p.scionLayer.EqPathType(ub)
// @ requires  acc(ioLock.LockP(), _) && ioLock.LockInv() == SharedInv!< dp, ioSharedArg !>;
// @ requires  let absPkt := absIO_val(p.rawPkt, p.ingressID) in
// @	absPkt.isIO_val_Pkt2 ==> ElemWitness(ioSharedArg.IBufY, path.ifsToIO_ifs(p.ingressID), absPkt.IO_val_Pkt2_2)
// @ ensures   reserr == nil && newAbsPkt.isIO_val_Pkt2 ==>
// @	ElemWitness(ioSharedArg.OBufY, newAbsPkt.IO_val_Pkt2_1, newAbsPkt.IO_val_Pkt2_2)
// @ ensures   respr.OutPkt != nil ==>
// @	newAbsPkt == absIO_val(respr.OutPkt, respr.EgressID)
// @ ensures   reserr != nil && respr.OutPkt != nil ==>
// @ 	newAbsPkt.isIO_val_Unsupported
// @ ensures  (respr.OutPkt == nil) == (newAbsPkt == io.IO_val_Unit{})
// @ decreases 0 if sync.IgnoreBlockingForTermination()
func (p *scionPacketProcessor) processSCION( /*@ ghost ub []byte, ghost llIsNil bool, ghost startLL int, ghost endLL int, ghost ioLock *sync.Mutex, ghost ioSharedArg SharedArg, ghost dp io.DataPlaneSpec @*/ ) (respr processResult, reserr error /*@ , addrAliasesPkt bool, ghost newAbsPkt io.IO_val  @*/) {

	var ok bool
	// @ unfold acc(p.scionLayer.Mem(ub), R20)
	p.path, ok = p.scionLayer.Path.(*scion.Raw)
	// @ fold acc(p.scionLayer.Mem(ub), R20)
	if !ok {
		// TODO(lukedirtwalker) parameter problem invalid path?
		// @ p.scionLayer.DowngradePerm(ub)
		// @ establishMemMalformedPath()
		// @ fold p.d.validResult(processResult{}, false)
		return processResult{}, malformedPath /*@ , false, io.IO_val_Unit{} @*/
	}
	return p.process( /*@ ub, llIsNil, startLL, endLL , ioLock, ioSharedArg, dp @*/ )
}

// @ trusted
// @ requires false
func (p *scionPacketProcessor) processEPIC() (processResult, error) {

	epicPath, ok := p.scionLayer.Path.(*epic.Path)
	if !ok {
		return processResult{}, malformedPath
	}

	p.path = epicPath.ScionPath
	if p.path == nil {
		return processResult{}, malformedPath
	}

	isPenultimate := p.path.IsPenultimateHop()
	isLast := p.path.IsLastHop()

	result, err := p.process()
	if err != nil {
		return result, err
	}

	if isPenultimate || isLast {
		firstInfo, err := p.path.GetInfoField(0)
		if err != nil {
			return processResult{}, err
		}

		timestamp := time.Unix(int64(firstInfo.Timestamp), 0)
		err = libepic.VerifyTimestamp(timestamp, epicPath.PktID.Timestamp, time.Now())
		if err != nil {
			// TODO(mawyss): Send back SCMP packet
			return processResult{}, err
		}

		HVF := epicPath.PHVF
		if isLast {
			HVF = epicPath.LHVF
		}
		err = libepic.VerifyHVF(p.cachedMac, epicPath.PktID,
			&p.scionLayer, firstInfo.Timestamp, HVF, p.macBuffers.epicInput)
		if err != nil {
			// TODO(mawyss): Send back SCMP packet
			return processResult{}, err
		}
	}

	return result, nil
}

// scionPacketProcessor processes packets. It contains pre-allocated per-packet
// mutable state and context information which should be reused.
type scionPacketProcessor struct {
	// d is a reference to the dataplane instance that initiated this processor.
	d *DataPlane
	// ingressID is the interface ID this packet came in, determined from the
	// socket.
	ingressID uint16
	// rawPkt is the raw packet, it is updated during processing to contain the
	// message to send out.
	rawPkt []byte
	// srcAddr is the source address of the packet
	srcAddr *net.UDPAddr
	// buffer is the buffer that can be used to serialize gopacket layers.
	buffer gopacket.SerializeBuffer
	// mac is the hasher for the MAC computation.
	mac hash.Hash

	// scionLayer is the SCION gopacket layer.
	scionLayer slayers.SCION
	hbhLayer   slayers.HopByHopExtnSkipper
	e2eLayer   slayers.EndToEndExtnSkipper
	// last is the last parsed layer, i.e. either &scionLayer, &hbhLayer or &e2eLayer
	lastLayer gopacket.DecodingLayer

	// path is the raw SCION path. Will be set during processing.
	path *scion.Raw
	// hopField is the current hopField field, is updated during processing.
	hopField path.HopField
	// infoField is the current infoField field, is updated during processing.
	infoField path.InfoField
	// segmentChange indicates if the path segment was changed during processing.
	segmentChange bool

	// cachedMac contains the full 16 bytes of the MAC. Will be set during processing.
	// For a hop performing an Xover, it is the MAC corresponding to the down segment.
	cachedMac []byte
	// macBuffers avoid allocating memory during processing.
	macBuffers macBuffersT

	// bfdLayer is reusable buffer for parsing BFD messages
	bfdLayer layers.BFD
}

// macBuffersT are preallocated buffers for the in- and outputs of MAC functions.
// (VerifiedSCION) This type used to be called macBuffers but this lead to an exception in
// Gobra because there is a field with name and type macBuffers. Because of that, we renamed it.
type macBuffersT struct {
	scionInput []byte
	epicInput  []byte
}

// @ trusted
// @ requires 	false
// @ ensures	reserr != nil && respr.OutPkt != nil ==>
// @ 	absIO_val(respr.OutPkt, respr.EgressID).isIO_val_Unsupported
func (p *scionPacketProcessor) packSCMP(
	typ slayers.SCMPType,
	code slayers.SCMPCode,
	scmpP gopacket.SerializableLayer,
	cause error,
) (respr processResult, reserr error) {

	// check invoking packet was an SCMP error:
	if p.lastLayer.NextLayerType() == slayers.LayerTypeSCMP {
		var scmpLayer slayers.SCMP
		err := scmpLayer.DecodeFromBytes(p.lastLayer.LayerPayload(), gopacket.NilDecodeFeedback)
		if err != nil {
			return processResult{}, serrors.WrapStr("decoding SCMP layer", err)
		}
		if !scmpLayer.TypeCode.InfoMsg() {
			return processResult{}, serrors.WrapStr("SCMP error for SCMP error pkt -> DROP", cause)
		}
	}

	rawSCMP, err := p.prepareSCMP(typ, code, scmpP, cause /*@ , nil @*/) // (VerifiedSCION) replace nil by sth else
	return processResult{OutPkt: rawSCMP}, err
}

// @ requires  acc(&p.d, R50) && acc(p.d.Mem(), _)
// @ requires  acc(p.scionLayer.Mem(ub), R5)
// @ requires  acc(&p.path, R20)
// @ requires  p.path === p.scionLayer.GetPath(ub)
// @ requires  acc(&p.hopField) && acc(&p.infoField)
// @ requires acc(sl.AbsSlice_Bytes(ub, 0, len(ub)), R1)
// @ ensures  acc(sl.AbsSlice_Bytes(ub, 0, len(ub)), R1)
// @ ensures   acc(&p.d, R50)
// @ ensures   acc(p.scionLayer.Mem(ub), R6)
// @ ensures   acc(&p.path, R20)
// @ ensures   p.path === p.scionLayer.GetPath(ub)
// @ ensures   acc(&p.hopField) && acc(&p.infoField)
// @ ensures   respr === processResult{}
// @ ensures   reserr == nil ==> (
// @	let ubPath := p.scionLayer.UBPath(ub) in
// @	unfolding acc(p.scionLayer.Mem(ub), R10) in
// @	p.path.GetCurrHF(ubPath) < p.path.GetNumHops(ubPath))
// @ ensures   acc(p.scionLayer.Mem(ub), R6)
// @ ensures   p.d.validResult(respr, false)
// @ ensures   reserr == nil ==> (
// @	let ubPath := p.scionLayer.UBPath(ub) in
// @	unfolding acc(p.scionLayer.Mem(ub), R10) in
// @ 	p.path.GetCurrINF(ubPath) < p.path.GetNumINF(ubPath))
// @ ensures   reserr != nil ==> reserr.ErrorMem()
// contracts for IO-spec
// @ requires  slayers.ValidPktMetaHdr(ub) && p.scionLayer.EqAbsHeader(ub)
// @ requires  len(absPkt(ub).CurrSeg.Future) > 0
// @ ensures   reserr == nil ==> slayers.ValidPktMetaHdr(ub) && p.scionLayer.EqAbsHeader(ub)
// @ ensures   reserr == nil ==> len(absPkt(ub).CurrSeg.Future) > 0
// @ ensures   reserr == nil ==> p.EqAbsHopField(absPkt(ub))
// @ ensures   reserr == nil ==> p.EqAbsInfoField(absPkt(ub))
// @ ensures   respr.OutPkt == nil
// @ decreases
func (p *scionPacketProcessor) parsePath( /*@ ghost ub []byte @*/ ) (respr processResult, reserr error) {
	var err error
	// @ unfold acc(p.scionLayer.Mem(ub), R6)
	// @ ghost startP := p.scionLayer.PathStartIdx(ub)
	// @ ghost endP := p.scionLayer.PathEndIdx(ub)
	// @ ghost ubPath := ub[startP:endP]
	// @ sl.SplitRange_Bytes(ub, startP, endP, R2)
	// @ assert acc(p.path.Mem(ubPath), R20)
	p.hopField, err = p.path.GetCurrentHopField( /*@ ubPath @*/ )
	// (VerifiedSCION) TODO: This is directly the postcondition of the call above and should be true but due to an incompleteness we have to assume it for now
	// assume err == nil ==> p.path.CorrectlyDecodedHF_RawOffsetIndex(p.hopField, ubPath)
	// @ fold p.d.validResult(processResult{}, false)
	if err != nil {
		// TODO(lukedirtwalker) parameter problem invalid path?
		// @ fold acc(p.scionLayer.Mem(ub), R6)
		// @ ghost sl.CombineRange_Bytes(ub, startP, endP, R2)
		return processResult{}, err
	}
	// @ assert acc(p.path.Mem(ubPath), R20)
	p.infoField, err = p.path.GetCurrentInfoField( /*@ ubPath @*/ )
	if err != nil {
		// TODO(lukedirtwalker) parameter problem invalid path?
		// @ fold acc(p.scionLayer.Mem(ub), R6)
		// @ ghost sl.CombineRange_Bytes(ub, startP, endP, R2)
		return processResult{}, err
	}
<<<<<<< HEAD
	// @ assert acc(p.path.Mem(ubPath), R20)
	// @ fold acc(p.scionLayer.Mem(ub), R7)
	// @ assert acc(p.path.Mem(ubPath), R20)
	// TemporaryAssumeForIO(slayers.ValidPktMetaHdr(ub))
	// TemporaryAssumeForIO(len(absPkt(dp, ub).CurrSeg.Future) > 0)
	// TemporaryAssumeForIO(p.EqAbsHopField(absPkt(dp, ub)))
	// p.CurrentHopFieldBytesLemma(dp, ub, ubPath)
	// @ fold acc(p.scionLayer.Mem(ub), R7)
	// @ assert false
	// @ ghost sl.CombineRange_Bytes(ub, startP, endP, R2)
	// @ TemporaryAssumeForIO(p.EqAbsInfoField(absPkt(dp, ub)))
=======
	// @ TemporaryAssumeForIO(slayers.ValidPktMetaHdr(ub))
	// @ absPktFutureLemma(ub)
	// @ TemporaryAssumeForIO(p.EqAbsHopField(absPkt(ub)))
	// @ TemporaryAssumeForIO(p.EqAbsInfoField(absPkt(ub)))
>>>>>>> 6a8228a7
	return processResult{}, nil
}

// @ preserves acc(&p.infoField, R20)
// @ preserves acc(&p.hopField, R20)
// @ preserves acc(&p.d, R50) && acc(p.d.Mem(), _)
// @ ensures   p.d.validResult(respr, false)
// @ ensures   respr.OutPkt != nil ==>
// @ 	reserr != nil && sl.AbsSlice_Bytes(respr.OutPkt, 0, len(respr.OutPkt))
// @ ensures   reserr != nil ==> reserr.ErrorMem()
// contracts for IO-spec
// @ ensures   reserr != nil && respr.OutPkt != nil ==>
// @ 	absIO_val(respr.OutPkt, respr.EgressID).isIO_val_Unsupported
// @ decreases
func (p *scionPacketProcessor) validateHopExpiry() (respr processResult, reserr error) {
	expiration := util.SecsToTime(p.infoField.Timestamp).
		Add(path.ExpTimeToDuration(p.hopField.ExpTime))
	expired := expiration.Before(time.Now())
	if !expired {
		// @ fold p.d.validResult(respr, false)
		return processResult{}, nil
	}
	// @ ToDoAfterScionFix("https://github.com/scionproto/scion/issues/4482") // depends on packSCMP
	// (VerifiedSCION): adapt; note that packSCMP always returns an empty addr and conn and
	// when the err is nil, it returns the bytes of p.buffer. This should be a magic wand
	// that is consumed after sending the reply. For now, we are making this simplifying
	// assumption, but in the future, we should elaborate the proof for this to not be
	// necessary. To do this, we need to return a flag everywhere that says whether the
	// pkt overlaps with p.buffer and, if so, a wand from AbsSlice of its underlying slice
	// to p.buffer.Mem(). This is very similar to what we did with the address.
	// The flag would be added to processPkt, processSCION, process. Only when processing
	// SCION could this flag be true. In all other cases, it will be false. The processResult
	// that is returned never overlaps with the rawPkt
	return p.packSCMP(
		slayers.SCMPTypeParameterProblem,
		slayers.SCMPCodePathExpired,
		&slayers.SCMPParameterProblem{Pointer: p.currentHopPointer( /*@ nil @*/ )},
		serrors.New("expired hop", "cons_dir", p.infoField.ConsDir, "if_id", p.ingressID,
			"curr_inf", p.path.PathMeta.CurrINF, "curr_hf", p.path.PathMeta.CurrHF),
	)
}

// @ requires  acc(&p.ingressID, R21)
// @ requires  acc(&p.hopField, R20)
// @ requires  acc(&p.infoField, R20)
// @ preserves acc(&p.d, R50) && acc(p.d.Mem(), _)
// @ ensures   acc(&p.infoField, R20)
// @ ensures   acc(&p.hopField, R20)
// @ ensures   acc(&p.ingressID, R21)
// @ ensures   p.d.validResult(respr, false)
// @ ensures   respr.OutPkt != nil ==> reserr != nil && sl.AbsSlice_Bytes(respr.OutPkt, 0, len(respr.OutPkt))
// @ ensures   reserr != nil ==> reserr.ErrorMem()
// @ ensures   reserr == nil && p.infoField.ConsDir ==> (
// @ 	p.ingressID == 0 || p.hopField.ConsIngress == p.ingressID)
// @ ensures   reserr == nil && !p.infoField.ConsDir ==> (
// @ 	p.ingressID == 0 || p.hopField.ConsEgress == p.ingressID)
// contracts for IO-spec
// @ requires  len(oldPkt.CurrSeg.Future) > 0
// @ requires  p.EqAbsHopField(oldPkt)
// @ requires  p.EqAbsInfoField(oldPkt)
// @ ensures   reserr == nil ==> AbsValidateIngressIDConstraint(oldPkt, path.ifsToIO_ifs(p.ingressID))
// @ ensures   reserr != nil && respr.OutPkt != nil ==>
// @ 	absIO_val(respr.OutPkt, respr.EgressID).isIO_val_Unsupported
// @ decreases
func (p *scionPacketProcessor) validateIngressID( /*@ ghost oldPkt io.IO_pkt2 @*/ ) (respr processResult, reserr error) {
	pktIngressID := p.hopField.ConsIngress
	errCode := slayers.SCMPCodeUnknownHopFieldIngress
	if !p.infoField.ConsDir {
		pktIngressID = p.hopField.ConsEgress
		errCode = slayers.SCMPCodeUnknownHopFieldEgress
	}
	if p.ingressID != 0 && p.ingressID != pktIngressID {
		// @ ToDoAfterScionFix("https://github.com/scionproto/scion/issues/4482")
		return p.packSCMP(
			slayers.SCMPTypeParameterProblem,
			errCode,
			&slayers.SCMPParameterProblem{Pointer: p.currentHopPointer( /*@ nil @*/ )},
			serrors.New("ingress interface invalid",
				"pkt_ingress", pktIngressID, "router_ingress", p.ingressID),
		)
	}
	// @ reveal p.EqAbsHopField(oldPkt)
	// @ reveal p.EqAbsInfoField(oldPkt)
	// @ assert reveal AbsValidateIngressIDConstraint(oldPkt, path.ifsToIO_ifs(p.ingressID))
	// @ fold p.d.validResult(respr, false)
	return processResult{}, nil
}

// @ requires  acc(&p.d, R20) && acc(p.d.Mem(), _)
// @ requires  acc(p.scionLayer.Mem(ubScionL), R19)
// @ requires  acc(&p.path, R20)
// @ requires  p.path === p.scionLayer.GetPath(ubScionL)
// @ preserves acc(&p.ingressID, R21)
// @ ensures   acc(p.scionLayer.Mem(ubScionL), R19)
// @ ensures   acc(&p.path, R20)
// @ ensures   acc(&p.d, R20) && acc(p.d.Mem(), _)
// @ ensures   p.d.validResult(respr, false)
// @ ensures   respr.OutPkt != nil ==>
// @ 	reserr != nil && sl.AbsSlice_Bytes(respr.OutPkt, 0, len(respr.OutPkt))
// @ ensures   reserr != nil ==> reserr.ErrorMem()
// contracts for IO-spec
// @ requires  acc(sl.AbsSlice_Bytes(ubScionL, 0, len(ubScionL)), R20)
// @ requires  slayers.ValidPktMetaHdr(ubScionL) && p.scionLayer.EqAbsHeader(ubScionL)
// @ ensures   acc(sl.AbsSlice_Bytes(ubScionL, 0, len(ubScionL)), R20)
// @ ensures   reserr == nil ==> slayers.ValidPktMetaHdr(ubScionL)
// @ ensures   reserr == nil ==> p.DstIsLocalIngressID(ubScionL)
// @ ensures   reserr == nil ==> p.LastHopLen(ubScionL)
// @ ensures   reserr != nil && respr.OutPkt != nil ==>
// @ 	absIO_val(respr.OutPkt, respr.EgressID).isIO_val_Unsupported
// @ decreases
func (p *scionPacketProcessor) validateSrcDstIA( /*@ ghost ubScionL []byte @*/ ) (respr processResult, reserr error) {
	// @ unfold acc(p.scionLayer.Mem(ubScionL), R20)
	// @ defer fold acc(p.scionLayer.Mem(ubScionL), R20)
	// @ ghost startP := p.scionLayer.PathStartIdx(ubScionL)
	// @ ghost endP := p.scionLayer.PathEndIdx(ubScionL)
	// @ ghost ubPath := ubScionL[startP:endP]
	// @ sl.SplitRange_Bytes(ubScionL, startP, endP, R50)
	// @ p.AbsPktToSubSliceAbsPkt(ubScionL, startP, endP)
	// @ p.scionLayer.ValidHeaderOffsetToSubSliceLemma(ubScionL, startP)
	// @ ghost defer sl.CombineRange_Bytes(ubScionL, startP, endP, R50)
	// @ unfold acc(p.scionLayer.HeaderMem(ubScionL[slayers.CmnHdrLen:]), R20)
	// @ defer fold acc(p.scionLayer.HeaderMem(ubScionL[slayers.CmnHdrLen:]), R20)
	// @ p.d.getLocalIA()
	srcIsLocal := (p.scionLayer.SrcIA == p.d.localIA)
	dstIsLocal := (p.scionLayer.DstIA == p.d.localIA)
	if p.ingressID == 0 {
		// Outbound
		// Only check SrcIA if first hop, for transit this already checked by ingress router.
		// Note: SCMP error messages triggered by the sibling router may use paths that
		// don't start with the first hop.
		if p.path.IsFirstHop( /*@ ubPath @*/ ) && !srcIsLocal {
			// @ ToDoAfterScionFix("https://github.com/scionproto/scion/issues/4482") // depends on packSCMP
			return p.invalidSrcIA()
		}
		if dstIsLocal {
			// @ ToDoAfterScionFix("https://github.com/scionproto/scion/issues/4482") // depends on packSCMP
			return p.invalidDstIA()
		}
	} else {
		// Inbound
		if srcIsLocal {
			// @ ToDoAfterScionFix("https://github.com/scionproto/scion/issues/4482") // depends on packSCMP
			return p.invalidSrcIA()
		}
		if p.path.IsLastHop( /*@ ubPath @*/ ) != dstIsLocal {
			// @ ToDoAfterScionFix("https://github.com/scionproto/scion/issues/4482") // depends on packSCMP
			return p.invalidDstIA()
		}
		// @ ghost if(p.path.IsLastHopSpec(ubPath)) {
		// @ 	p.path.LastHopLemma(ubPath)
		// @ 	p.scionLayer.ValidHeaderOffsetFromSubSliceLemma(ubScionL, startP)
		// @	p.SubSliceAbsPktToAbsPkt(ubScionL, startP, endP)
		// @ }
	}
	// @ fold p.d.validResult(processResult{}, false)

	// @ assert  (unfolding acc(p.scionLayer.Mem(ubScionL), R55) in
	// @	(unfolding acc(p.scionLayer.HeaderMem(ubScionL[slayers.CmnHdrLen:]), R55) in
	// @	p.scionLayer.DstIA) == (unfolding acc(p.d.Mem(), _) in p.d.localIA)) ==> p.ingressID != 0
	// @ assert  (unfolding acc(p.scionLayer.Mem(ubScionL), R55) in
	// @	(unfolding acc(p.scionLayer.HeaderMem(ubScionL[slayers.CmnHdrLen:]), R55) in
	// @	p.scionLayer.DstIA) == (unfolding acc(p.d.Mem(), _) in p.d.localIA)) ==> p.path.IsLastHopSpec(ubPath)
	// @ assert reveal p.DstIsLocalIngressID(ubScionL)
	// @ assert reveal p.LastHopLen(ubScionL)
	return processResult{}, nil
}

// invalidSrcIA is a helper to return an SCMP error for an invalid SrcIA.
// @ trusted
// @ requires false
func (p *scionPacketProcessor) invalidSrcIA() (processResult, error) {
	return p.packSCMP(
		slayers.SCMPTypeParameterProblem,
		slayers.SCMPCodeInvalidSourceAddress,
		&slayers.SCMPParameterProblem{Pointer: uint16(slayers.CmnHdrLen + addr.IABytes)},
		invalidSrcIA,
	)
}

// invalidDstIA is a helper to return an SCMP error for an invalid DstIA.
// @ trusted
// @ requires false
func (p *scionPacketProcessor) invalidDstIA() (processResult, error) {
	return p.packSCMP(
		slayers.SCMPTypeParameterProblem,
		slayers.SCMPCodeInvalidDestinationAddress,
		&slayers.SCMPParameterProblem{Pointer: uint16(slayers.CmnHdrLen)},
		invalidDstIA,
	)
}

// validateTransitUnderlaySrc checks that the source address of transit packets
// matches the expected sibling router.
// Provided that underlying network infrastructure prevents address spoofing,
// this check prevents malicious end hosts in the local AS from bypassing the
// SrcIA checks by disguising packets as transit traffic.
// @ requires  acc(&p.path, R15)
// @ requires  acc(p.scionLayer.Mem(ub), R4)
// @ requires  p.path === p.scionLayer.GetPath(ub)
// @ requires  acc(&p.ingressID, R21)
// @ requires  acc(&p.infoField, R4) && acc(&p.hopField, R4)
// @ requires  let ubPath := p.scionLayer.UBPath(ub) in
// @	unfolding acc(p.scionLayer.Mem(ub), R10) in
// @	p.path.GetCurrHF(ubPath) <= p.path.GetNumHops(ubPath)
// @ requires  let ubPath := p.scionLayer.UBPath(ub) in
// @	unfolding acc(p.scionLayer.Mem(ub), R10) in
// @	p.path.GetCurrINF(ubPath) <= p.path.GetNumINF(ubPath)
// @ requires  acc(&p.d, R20) && acc(p.d.Mem(), _)
// @ requires  acc(&p.srcAddr, R20) && acc(p.srcAddr.Mem(), _)
// @ preserves acc(sl.AbsSlice_Bytes(ub, 0, len(ub)), R4)
// @ ensures   acc(&p.path, R15)
// @ ensures   acc(p.scionLayer.Mem(ub), R4)
// @ ensures   acc(&p.ingressID, R21)
// @ ensures   acc(&p.infoField, R4) && acc(&p.hopField, R4)
// @ ensures   acc(&p.d, R20)
// @ ensures   acc(&p.srcAddr, R20)
// @ ensures   p.d.validResult(respr, false)
// @ ensures   respr.OutPkt == nil
// @ ensures   reserr != nil ==> reserr.ErrorMem()
// @ decreases
func (p *scionPacketProcessor) validateTransitUnderlaySrc( /*@ ghost ub []byte @*/ ) (respr processResult, reserr error) {
	// @ ghost startP := p.scionLayer.PathStartIdx(ub)
	// @ ghost endP := p.scionLayer.PathEndIdx(ub)
	// @ unfold acc(p.scionLayer.Mem(ub), R4)
	// @ defer fold acc(p.scionLayer.Mem(ub), R4)
	// @ ghost ubPath := ub[startP:endP]
	// @ sl.SplitRange_Bytes(ub, startP, endP, R5)
	// @ ghost defer sl.CombineRange_Bytes(ub, startP, endP, R5)
	// (VerifiedSCION) Gobra cannot prove this property yet, even though it follows
	// from the type system
	// @ assume 0 <= p.path.GetCurrHF(ubPath) // TODO: drop assumptions like this
	if p.path.IsFirstHop( /*@ ubPath @*/ ) || p.ingressID != 0 {
		// not a transit packet, nothing to check
		// @ fold p.d.validResult(processResult{}, false)
		return processResult{}, nil
	}
	pktIngressID := p.ingressInterface( /*@ ubPath @*/ )
	// @ p.d.getInternalNextHops()
	// @ ghost if p.d.internalNextHops != nil { unfold acc(accAddr(p.d.internalNextHops), _) }
	expectedSrc, ok := p.d.internalNextHops[pktIngressID]
	// @ ghost if ok {
	// @	assert expectedSrc in range(p.d.internalNextHops)
	// @    unfold acc(expectedSrc.Mem(), _)
	// @ }
	// @ unfold acc(p.srcAddr.Mem(), _)
	if !ok || !expectedSrc.IP.Equal(p.srcAddr.IP) {
		// Drop
		// @ establishInvalidSrcAddrForTransit()
		// @ fold p.d.validResult(processResult{}, false)
		return processResult{}, invalidSrcAddrForTransit
	}
	// @ fold p.d.validResult(processResult{}, false)
	return processResult{}, nil
}

// @ requires  acc(&p.d, R20) && acc(p.d.Mem(), _)
// @ requires  acc(&p.segmentChange, R20)
// @ requires  acc(&p.ingressID, R21)
// @ requires  acc(&p.infoField, R20)
// @ requires  acc(&p.hopField, R20)
// @ ensures   acc(&p.infoField, R20)
// @ ensures   acc(&p.hopField, R20)
// @ ensures   acc(&p.ingressID, R21)
// @ ensures   acc(&p.segmentChange, R20)
// @ ensures   acc(&p.d, R20) && acc(p.d.Mem(), _)
// @ ensures   p.d.validResult(respr, false)
// @ ensures   reserr == nil ==> respr === processResult{}
// @ ensures   reserr != nil ==> sl.AbsSlice_Bytes(respr.OutPkt, 0, len(respr.OutPkt))
// @ ensures   reserr != nil ==> reserr.ErrorMem()
// contracts for IO-spec
// @ requires  dp.Valid()
// @ requires  p.d.WellConfigured()
// @ requires  p.d.DpAgreesWithSpec(dp)
// @ requires  len(oldPkt.CurrSeg.Future) > 0
// @ requires  p.EqAbsHopField(oldPkt)
// @ requires  p.EqAbsInfoField(oldPkt)
// @ requires  p.segmentChange ==> oldPkt.RightSeg != none[io.IO_seg2] && len(get(oldPkt.RightSeg).Past) > 0
// @ requires  !p.segmentChange ==> AbsValidateIngressIDConstraint(oldPkt, path.ifsToIO_ifs(p.ingressID))
// @ requires  p.segmentChange ==> AbsValidateIngressIDConstraintXover(oldPkt, path.ifsToIO_ifs(p.ingressID))
// @ ensures   reserr == nil ==> p.NoBouncingPkt(oldPkt)
// @ ensures   reserr == nil && !p.segmentChange ==> AbsValidateEgressIDConstraint(oldPkt, (p.ingressID != 0), dp)
// @ ensures   reserr == nil &&  p.segmentChange ==> oldPkt.RightSeg != none[io.IO_seg2] && len(get(oldPkt.RightSeg).Past) > 0
// @ ensures   reserr == nil &&  p.segmentChange ==> p.ingressID != 0 && AbsValidateEgressIDConstraintXover(oldPkt, dp)
// @ ensures   reserr != nil && respr.OutPkt != nil ==>
// @ 	absIO_val(respr.OutPkt, respr.EgressID).isIO_val_Unsupported
// @ decreases
func (p *scionPacketProcessor) validateEgressID( /*@ ghost oldPkt io.IO_pkt2, ghost dp io.DataPlaneSpec @*/ ) (respr processResult, reserr error) {
	pktEgressID := p.egressInterface( /*@ oldPkt @*/ )
	// @ reveal AbsEgressInterfaceConstraint(oldPkt, path.ifsToIO_ifs(pktEgressID))
	// @ p.d.getInternalNextHops()
	// @ if p.d.internalNextHops != nil { unfold acc(accAddr(p.d.internalNextHops), _) }
	_, ih := p.d.internalNextHops[pktEgressID]
	// @ p.d.getExternalMem()
	// @ if p.d.external != nil { unfold acc(accBatchConn(p.d.external), _) }
	_, eh := p.d.external[pktEgressID]
	// egress interface must be a known interface
	// packet coming from internal interface, must go to an external interface
	// packet coming from external interface can go to either internal or external interface
	if !ih && !eh || (p.ingressID == 0) && !eh {
		errCode := slayers.SCMPCodeUnknownHopFieldEgress
		if !p.infoField.ConsDir {
			errCode = slayers.SCMPCodeUnknownHopFieldIngress
		}
		// @ ToDoAfterScionFix("https://github.com/scionproto/scion/issues/4482") // depends on packSCMP
		return p.packSCMP(
			slayers.SCMPTypeParameterProblem,
			errCode,
			&slayers.SCMPParameterProblem{Pointer: p.currentHopPointer( /*@ nil @*/ )},
			cannotRoute,
		)
	}
	// @ p.d.getDomExternalLemma()
	// @ p.EstablishNoBouncingPkt(oldPkt, pktEgressID)
	// @ p.d.getLinkTypesMem()
	ingress, egress := p.d.linkTypes[p.ingressID], p.d.linkTypes[pktEgressID]
	// @ p.d.LinkTypesLemma(dp)
	if !p.segmentChange {
		// Check that the interface pair is valid within a single segment.
		// No check required if the packet is received from an internal interface.
		// @ assert reveal AbsValidateIngressIDConstraint(oldPkt, path.ifsToIO_ifs(p.ingressID))
		switch {
		case p.ingressID == 0:
			// @ assert reveal AbsValidateEgressIDConstraint(oldPkt, (p.ingressID != 0), dp)
			// @ fold p.d.validResult(respr, false)
			return processResult{}, nil
		case ingress == topology.Core && egress == topology.Core:
			// @ assert reveal AbsValidateEgressIDConstraint(oldPkt, (p.ingressID != 0), dp)
			// @ fold p.d.validResult(respr, false)
			return processResult{}, nil
		case ingress == topology.Child && egress == topology.Parent:
			// @ assert reveal AbsValidateEgressIDConstraint(oldPkt, (p.ingressID != 0), dp)
			// @ fold p.d.validResult(respr, false)
			return processResult{}, nil
		case ingress == topology.Parent && egress == topology.Child:
			// @ assert reveal AbsValidateEgressIDConstraint(oldPkt, (p.ingressID != 0), dp)
			// @ fold p.d.validResult(respr, false)
			return processResult{}, nil
		default: // malicious
			// @ ToDoAfterScionFix("https://github.com/scionproto/scion/issues/4482") // depends on packSCMP
			return p.packSCMP(
				slayers.SCMPTypeParameterProblem,
				slayers.SCMPCodeInvalidPath, // XXX(matzf) new code InvalidHop?
				&slayers.SCMPParameterProblem{Pointer: p.currentHopPointer( /*@ nil @*/ )},
				serrors.WithCtx(cannotRoute, "ingress_id", p.ingressID, "ingress_type", ingress,
					"egress_id", pktEgressID, "egress_type", egress))
		}
	}
	// @ assert reveal AbsValidateIngressIDConstraintXover(oldPkt, path.ifsToIO_ifs(p.ingressID))
	// Check that the interface pair is valid on a segment switch.
	// Having a segment change received from the internal interface is never valid.
	switch {
	case ingress == topology.Core && egress == topology.Child:
		// @ assert reveal AbsValidateEgressIDConstraintXover(oldPkt, dp)
		// @ fold p.d.validResult(respr, false)
		return processResult{}, nil
	case ingress == topology.Child && egress == topology.Core:
		// @ assert reveal AbsValidateEgressIDConstraintXover(oldPkt, dp)
		// @ fold p.d.validResult(respr, false)
		return processResult{}, nil
	case ingress == topology.Child && egress == topology.Child:
		// @ assert reveal AbsValidateEgressIDConstraintXover(oldPkt, dp)
		// @ fold p.d.validResult(respr, false)
		return processResult{}, nil
	default:
		// @ ToDoAfterScionFix("https://github.com/scionproto/scion/issues/4482") // depends on packSCMP
		return p.packSCMP(
			slayers.SCMPTypeParameterProblem,
			slayers.SCMPCodeInvalidSegmentChange,
			&slayers.SCMPParameterProblem{Pointer: p.currentInfoPointer( /*@ nil @*/ )},
			serrors.WithCtx(cannotRoute, "ingress_id", p.ingressID, "ingress_type", ingress,
				"egress_id", pktEgressID, "egress_type", egress))
	}
}

// @ requires  acc(&p.infoField)
// @ requires  acc(&p.path, R20)
// @ requires  acc(p.scionLayer.Mem(ub), R19)
// @ requires  p.path === p.scionLayer.GetPath(ub)
// @ requires  acc(&p.hopField,  R20)
// @ requires  sl.AbsSlice_Bytes(ub, 0, len(ub))
// @ preserves acc(&p.ingressID, R21)
// @ ensures   acc(&p.hopField,  R20)
// @ ensures   sl.AbsSlice_Bytes(ub, 0, len(ub))
// @ ensures   acc(&p.infoField)
// @ ensures   acc(&p.path, R20)
// @ ensures   acc(p.scionLayer.Mem(ub), R19)
// @ ensures   err != nil ==> err.ErrorMem()
// contracts for IO-spec
// @ requires  slayers.ValidPktMetaHdr(ub) && p.scionLayer.EqAbsHeader(ub)
// @ requires  len(absPkt(ub).CurrSeg.Future) > 0
// @ requires  acc(&p.d, R55) && acc(p.d.Mem(), _) && acc(&p.ingressID, R55)
// @ requires  p.LastHopLen(ub)
// @ requires  p.EqAbsHopField(absPkt(ub))
// @ requires  p.EqAbsInfoField(absPkt(ub))
// @ ensures   acc(&p.d, R55) && acc(p.d.Mem(), _) && acc(&p.ingressID, R55)
// @ ensures   err == nil ==> slayers.ValidPktMetaHdr(ub) && p.scionLayer.EqAbsHeader(ub)
// @ ensures   err == nil ==> len(absPkt(ub).CurrSeg.Future) > 0
// @ ensures   err == nil ==> absPkt(ub) == AbsUpdateNonConsDirIngressSegID(old(absPkt(ub)), path.ifsToIO_ifs(p.ingressID))
// @ ensures   err == nil ==> p.LastHopLen(ub)
// @ ensures   err == nil ==> p.EqAbsHopField(absPkt(ub))
// @ ensures   err == nil ==> p.EqAbsInfoField(absPkt(ub))
// @ decreases
func (p *scionPacketProcessor) updateNonConsDirIngressSegID( /*@ ghost ub []byte @*/ ) (err error) {
	// @ ghost ubPath := p.scionLayer.UBPath(ub)
	// @ ghost start := p.scionLayer.PathStartIdx(ub)
	// @ ghost end   := p.scionLayer.PathEndIdx(ub)
	// @ assert ub[start:end] === ubPath

	// @ unfold acc(p.scionLayer.Mem(ub), R20)
	// @ defer fold acc(p.scionLayer.Mem(ub), R20)
	// against construction dir the ingress router updates the SegID, ifID == 0
	// means this comes from this AS itself, so nothing has to be done.
	// TODO(lukedirtwalker): For packets destined to peer links this shouldn't
	// be updated.
	// @ reveal p.EqAbsInfoField(absPkt(ub))
	// @ reveal p.EqAbsHopField(absPkt(ub))
	if !p.infoField.ConsDir && p.ingressID != 0 {
		p.infoField.UpdateSegID(p.hopField.Mac /*@, p.hopField.ToIO_HF() @*/)
		// @ reveal p.LastHopLen(ub)
		// @ assert path.AbsUInfoFromUint16(p.infoField.SegID) == old(io.upd_uinfo(path.AbsUInfoFromUint16(p.infoField.SegID), p.hopField.ToIO_HF()))
		// (VerifiedSCION) the following property is guaranteed by the type system, but Gobra cannot infer it yet
		// @ assume 0 <= p.path.GetCurrINF(ubPath)
		// @ sl.SplitRange_Bytes(ub, start, end, HalfPerm)
		// @ p.AbsPktToSubSliceAbsPkt(ub, start, end)
		// @ p.scionLayer.ValidHeaderOffsetToSubSliceLemma(ub, start)
		// @ sl.SplitRange_Bytes(ub, start, end, HalfPerm)
		if err := p.path.SetInfoField(p.infoField, int( /*@ unfolding acc(p.path.Mem(ubPath), R45) in (unfolding acc(p.path.Base.Mem(), R50) in @*/ p.path.PathMeta.CurrINF) /*@ ) , ubPath, @*/); err != nil {
			// @ ghost sl.CombineRange_Bytes(ub, start, end, writePerm)
			return serrors.WrapStr("update info field", err)
		}
		// @ ghost sl.CombineRange_Bytes(ub, start, end, HalfPerm)
		// @ p.scionLayer.ValidHeaderOffsetFromSubSliceLemma(ub, start)
		// @ p.SubSliceAbsPktToAbsPkt(ub, start, end)
		// @ ghost sl.CombineRange_Bytes(ub, start, end, HalfPerm)
		// @ absPktFutureLemma(ub)
		// @ assert absPkt(ub).CurrSeg.UInfo == old(io.upd_uinfo(path.AbsUInfoFromUint16(p.infoField.SegID), p.hopField.ToIO_HF()))
		// @ assert reveal p.EqAbsInfoField(absPkt(ub))
		// @ assert reveal p.EqAbsHopField(absPkt(ub))
		// @ assert reveal p.LastHopLen(ub)
	}
	// @ assert absPkt(ub) == reveal AbsUpdateNonConsDirIngressSegID(old(absPkt(ub)), path.ifsToIO_ifs(p.ingressID))
	return nil
}

// @ requires acc(p.scionLayer.Mem(ubScionL), R20)
// @ requires acc(&p.path, R20)
// @ requires p.path == p.scionLayer.GetPath(ubScionL)
// @ ensures  acc(p.scionLayer.Mem(ubScionL), R20)
// @ ensures  acc(&p.path, R20)
// @ decreases
func (p *scionPacketProcessor) currentInfoPointer( /*@ ghost ubScionL []byte @*/ ) uint16 {
	// @ ghost ubPath := p.scionLayer.UBPath(ubScionL)
	// @ unfold acc(p.scionLayer.Mem(ubScionL), R21)
	// @ defer  fold acc(p.scionLayer.Mem(ubScionL), R21)
	// @ unfold acc(p.scionLayer.Path.Mem(ubPath), R21)
	// @ defer  fold acc(p.scionLayer.Path.Mem(ubPath), R21)
	// @ unfold acc(p.scionLayer.Path.(*scion.Raw).Base.Mem(), R21)
	// @ defer  fold acc(p.scionLayer.Path.(*scion.Raw).Base.Mem(), R21)
	return uint16(slayers.CmnHdrLen + p.scionLayer.AddrHdrLen( /*@ ubScionL, false @*/ ) +
		scion.MetaLen + path.InfoLen*int(p.path.PathMeta.CurrINF))
}

// (VerifiedSCION) This could probably be made pure, but it is likely not beneficial, nor needed
// to expose the body of this function at the moment.
// @ requires acc(p.scionLayer.Mem(ubScionL), R20)
// @ requires acc(&p.path, R20)
// @ requires p.path == p.scionLayer.GetPath(ubScionL)
// @ ensures  acc(p.scionLayer.Mem(ubScionL), R20)
// @ ensures  acc(&p.path, R20)
// @ decreases
func (p *scionPacketProcessor) currentHopPointer( /*@ ghost ubScionL []byte @*/ ) uint16 {
	// @ ghost ubPath := p.scionLayer.UBPath(ubScionL)
	// @ unfold acc(p.scionLayer.Mem(ubScionL), R20/2)
	// @ defer  fold acc(p.scionLayer.Mem(ubScionL), R20/2)
	// @ unfold acc(p.scionLayer.Path.Mem(ubPath), R20/2)
	// @ defer  fold acc(p.scionLayer.Path.Mem(ubPath), R20/2)
	// @ unfold acc(p.scionLayer.Path.(*scion.Raw).Base.Mem(), R20/2)
	// @ defer  fold acc(p.scionLayer.Path.(*scion.Raw).Base.Mem(), R20/2)
	return uint16(slayers.CmnHdrLen + p.scionLayer.AddrHdrLen( /*@ ubScionL, false @*/ ) +
		scion.MetaLen + path.InfoLen*p.path.NumINF + path.HopLen*int(p.path.PathMeta.CurrHF))
}

// @ requires  acc(&p.infoField, R20)
// @ requires  acc(&p.hopField, R20)
// @ preserves acc(&p.mac, R20) && p.mac != nil && p.mac.Mem()
// @ preserves acc(&p.macBuffers.scionInput, R20)
// @ preserves sl.AbsSlice_Bytes(p.macBuffers.scionInput, 0, len(p.macBuffers.scionInput))
// @ preserves acc(&p.cachedMac)
// @ preserves acc(&p.d, R50) && acc(p.d.Mem(), _)
// @ ensures   acc(&p.infoField, R20)
// @ ensures   acc(&p.hopField,  R20)
// @ ensures   p.d.validResult(respr, false)
// @ ensures   respr.OutPkt != nil ==>
// @ 	reserr != nil && sl.AbsSlice_Bytes(respr.OutPkt, 0, len(respr.OutPkt))
// @ ensures   len(p.cachedMac) == path.MACBufferSize
// @ ensures   sl.AbsSlice_Bytes(p.cachedMac, 0, len(p.cachedMac))
// @ ensures   reserr != nil ==> reserr.ErrorMem()
// contracts for IO-spec
// @ requires  len(oldPkt.CurrSeg.Future) > 0
// @ requires  p.EqAbsHopField(oldPkt)
// @ requires  p.EqAbsInfoField(oldPkt)
// @ ensures   reserr == nil ==> AbsVerifyCurrentMACConstraint(oldPkt, dp)
// @ ensures   reserr != nil && respr.OutPkt != nil ==>
// @ 	absIO_val(respr.OutPkt, respr.EgressID).isIO_val_Unsupported
// @ decreases
func (p *scionPacketProcessor) verifyCurrentMAC( /*@ ghost oldPkt io.IO_pkt2, ghost dp io.DataPlaneSpec @*/ ) (respr processResult, reserr error) {
	fullMac := path.FullMAC(p.mac, p.infoField, p.hopField, p.macBuffers.scionInput)
	// @ fold acc(sl.AbsSlice_Bytes(p.hopField.Mac[:path.MacLen], 0, path.MacLen), R21)
	// @ defer unfold acc(sl.AbsSlice_Bytes(p.hopField.Mac[:path.MacLen], 0, path.MacLen), R21)
	// @ sl.SplitRange_Bytes(fullMac, 0, path.MacLen, R21)
	// @ ghost defer sl.CombineRange_Bytes(fullMac, 0, path.MacLen, R21)
	if subtle.ConstantTimeCompare(p.hopField.Mac[:path.MacLen], fullMac[:path.MacLen]) == 0 {
		// @ ToDoAfterScionFix("https://github.com/scionproto/scion/issues/4482")
		return p.packSCMP(
			slayers.SCMPTypeParameterProblem,
			slayers.SCMPCodeInvalidHopFieldMAC,
			&slayers.SCMPParameterProblem{Pointer: p.currentHopPointer( /*@ nil @*/ )},
			serrors.New("MAC verification failed", "expected", fmt.Sprintf(
				"%x", fullMac[:path.MacLen]),
				"actual", fmt.Sprintf("%x", p.hopField.Mac[:path.MacLen]),
				"cons_dir", p.infoField.ConsDir,
				"if_id", p.ingressID, "curr_inf", p.path.PathMeta.CurrINF,
				"curr_hf", p.path.PathMeta.CurrHF, "seg_id", p.infoField.SegID),
		)
	}
	// Add the full MAC to the SCION packet processor,
	// such that EPIC does not need to recalculate it.
	p.cachedMac = fullMac
	// @ reveal p.EqAbsInfoField(oldPkt)
	// @ reveal p.EqAbsHopField(oldPkt)
	// (VerifiedSCION) Assumptions for Cryptography:
	// @ absInf := p.infoField.ToIntermediateAbsInfoField()
	// @ absHF := p.hopField.ToIO_HF()
	// @ AssumeForIO(dp.hf_valid(absInf.ConsDir, absInf.AInfo, absInf.UInfo, absHF))
	// @ reveal AbsVerifyCurrentMACConstraint(oldPkt, dp)
	// @ fold p.d.validResult(processResult{}, false)
	return processResult{}, nil
}

// @ requires  acc(&p.d, R15)
// @ requires  acc(p.d.Mem(), _)
// @ requires  p.d.getValSvc() != nil
// @ requires  acc(sl.AbsSlice_Bytes(ubScionL, 0, len(ubScionL)), R15)
// @ preserves acc(p.scionLayer.Mem(ubScionL), R10)
// @ ensures   acc(&p.d, R15)
// @ ensures   p.d.validResult(respr, addrAliasesUb)
// @ ensures   !addrAliasesUb ==> acc(sl.AbsSlice_Bytes(ubScionL, 0, len(ubScionL)), R15)
// @ ensures   !addrAliasesUb && resaddr != nil ==> acc(resaddr.Mem(), _)
// @ ensures   addrAliasesUb ==> resaddr != nil
// @ ensures   addrAliasesUb ==> acc(resaddr.Mem(), R15)
// @ ensures   addrAliasesUb ==> (acc(resaddr.Mem(), R15) --* acc(sl.AbsSlice_Bytes(ubScionL, 0, len(ubScionL)), R15))
// @ ensures   respr.OutPkt != nil ==>
// @ 	reserr != nil && sl.AbsSlice_Bytes(respr.OutPkt, 0, len(respr.OutPkt))
// @ ensures   reserr != nil ==> !addrAliasesUb
// @ ensures   reserr != nil ==> reserr.ErrorMem()
// contracts for IO-spec
// @ ensures   reserr != nil && respr.OutPkt != nil ==>
// @ 	absIO_val(respr.OutPkt, respr.EgressID).isIO_val_Unsupported
// @ decreases 0 if sync.IgnoreBlockingForTermination()
func (p *scionPacketProcessor) resolveInbound( /*@ ghost ubScionL []byte @*/ ) (resaddr *net.UDPAddr, respr processResult, reserr error /*@ , addrAliasesUb bool @*/) {
	// (VerifiedSCION) the parameter used to be p.scionLayer,
	// instead of &p.scionLayer.
	a, err /*@ , addrAliases @*/ := p.d.resolveLocalDst(&p.scionLayer /*@, ubScionL @*/)
	// @ establishNoSVCBackend()
	switch {
	case errors.Is(err, noSVCBackend):
		// @ ghost if addrAliases {
		// @ 	apply acc(a.Mem(), R15) --* acc(sl.AbsSlice_Bytes(ubScionL, 0, len(ubScionL)), R15)
		// @ }
		// @ ToDoAfterScionFix("https://github.com/scionproto/scion/issues/4482")
		r, err := p.packSCMP(
			slayers.SCMPTypeDestinationUnreachable,
			slayers.SCMPCodeNoRoute,
			&slayers.SCMPDestinationUnreachable{}, err)
		return nil, r, err /*@ , false @*/
	default:
		// @ fold p.d.validResult(respr, addrAliases)
		return a, processResult{}, nil /*@ , addrAliases @*/
	}
}

// @ requires  acc(&p.path, R20)
// @ requires  p.scionLayer.Mem(ub)
// @ requires  p.path === p.scionLayer.GetPath(ub)
// @ requires  sl.AbsSlice_Bytes(ub, 0, len(ub))
// @ requires  acc(&p.infoField)
// @ requires  acc(&p.hopField, R20)
// @ ensures   acc(&p.infoField)
// @ ensures   acc(&p.hopField, R20)
// @ ensures   sl.AbsSlice_Bytes(ub, 0, len(ub))
// @ ensures   acc(&p.path, R20)
// @ ensures   reserr == nil ==> p.scionLayer.Mem(ub)
// @ ensures   reserr != nil ==> p.scionLayer.NonInitMem()
// @ ensures   reserr != nil ==> reserr.ErrorMem()
// contracts for IO-spec
// @ requires  slayers.ValidPktMetaHdr(ub) && p.scionLayer.EqAbsHeader(ub)
// @ requires  len(absPkt(ub).CurrSeg.Future) > 0
// @ requires  p.EqAbsHopField(absPkt(ub))
// @ requires  p.EqAbsInfoField(absPkt(ub))
// @ ensures   reserr == nil ==> slayers.ValidPktMetaHdr(ub) && p.scionLayer.EqAbsHeader(ub)
// @ ensures   reserr == nil ==> len(absPkt(ub).CurrSeg.Future) >= 0
// @ ensures   reserr == nil ==> absPkt(ub) == AbsProcessEgress(old(absPkt(ub)))
// @ decreases
func (p *scionPacketProcessor) processEgress( /*@ ghost ub []byte @*/ ) (reserr error) {
	// @ ghost ubPath := p.scionLayer.UBPath(ub)
	// @ ghost startP := p.scionLayer.PathStartIdx(ub)
	// @ ghost endP   := p.scionLayer.PathEndIdx(ub)
	// @ assert ub[startP:endP] === ubPath

	// @ unfold acc(p.scionLayer.Mem(ub), 1-R55)
	// @ sl.SplitRange_Bytes(ub, startP, endP, HalfPerm)
	// @ p.AbsPktToSubSliceAbsPkt(ub, startP, endP)
	// @ p.scionLayer.ValidHeaderOffsetToSubSliceLemma(ub, startP)
	// @ reveal p.EqAbsInfoField(absPkt(ub))
	// @ reveal p.EqAbsHopField(absPkt(ub))
	// @ sl.SplitRange_Bytes(ub, startP, endP, HalfPerm)
	// @ reveal p.scionLayer.ValidHeaderOffset(ub, startP)
	// @ unfold acc(p.scionLayer.Mem(ub), R55)
	// we are the egress router and if we go in construction direction we
	// need to update the SegID.
	if p.infoField.ConsDir {
		p.infoField.UpdateSegID(p.hopField.Mac /*@, p.hopField.ToIO_HF() @*/)
		// @ assert path.AbsUInfoFromUint16(p.infoField.SegID) == old(io.upd_uinfo(path.AbsUInfoFromUint16(p.infoField.SegID), p.hopField.ToIO_HF()))
		// @ assume 0 <= p.path.GetCurrINF(ubPath)
		if err := p.path.SetInfoField(p.infoField, int( /*@ unfolding acc(p.path.Mem(ubPath), R45) in (unfolding acc(p.path.Base.Mem(), R50) in @*/ p.path.PathMeta.CurrINF /*@ ) @*/) /*@ , ubPath @*/); err != nil {
			// TODO parameter problem invalid path
			// @ ghost sl.CombineRange_Bytes(ub, startP, endP, writePerm)
			// @ p.path.DowngradePerm(ubPath)
			// @ p.scionLayer.PathPoolMemExchange(p.scionLayer.PathType, p.scionLayer.Path)
			// @ unfold p.scionLayer.HeaderMem(ub[slayers.CmnHdrLen:])
			// @ fold p.scionLayer.NonInitMem()
			return serrors.WrapStr("update info field", err)
		}
	}
	// (VerifiedSCION) This assumption will be dropped after clarifying
	// https://github.com/scionproto/scion/issues/4524.
	//@ TemporaryAssumeForIO(!p.path.GetIsXoverSpec(ubPath))
	if err := p.path.IncPath( /*@ ubPath @*/ ); err != nil {
		// @ ghost sl.CombineRange_Bytes(ub, startP, endP, writePerm)
		// @ p.scionLayer.PathPoolMemExchange(p.scionLayer.PathType, p.scionLayer.Path)
		// @ unfold p.scionLayer.HeaderMem(ub[slayers.CmnHdrLen:])
		// @ fold p.scionLayer.NonInitMem()
		// TODO parameter problem invalid path
		return serrors.WrapStr("incrementing path", err)
	}
	// @ fold acc(p.scionLayer.Mem(ub), R55)
	// @ assert reveal p.scionLayer.ValidHeaderOffset(ub, startP)
	// @ ghost sl.CombineRange_Bytes(ub, startP, endP, HalfPerm)
	// @ p.scionLayer.ValidHeaderOffsetFromSubSliceLemma(ub, startP)
	// @ p.SubSliceAbsPktToAbsPkt(ub, startP, endP)
	// @ ghost sl.CombineRange_Bytes(ub, startP, endP, HalfPerm)
	// @ absPktFutureLemma(ub)
	// @ assert absPkt(ub) == reveal AbsProcessEgress(old(absPkt(ub)))
	// @ fold acc(p.scionLayer.Mem(ub), 1-R55)
	return nil
}

// @ requires  acc(&p.path, R20)
// @ requires  p.scionLayer.Mem(ub)
// @ requires  p.path == p.scionLayer.GetPath(ub)
// @ requires  sl.AbsSlice_Bytes(ub, 0, len(ub))
// @ preserves acc(&p.segmentChange)
// @ preserves acc(&p.hopField)
// @ preserves acc(&p.infoField)
// @ ensures   sl.AbsSlice_Bytes(ub, 0, len(ub))
// @ ensures   acc(&p.path, R20)
// @ ensures   reserr == nil ==> p.scionLayer.Mem(ub)
// @ ensures   reserr == nil ==> p.scionLayer.UBPath(ub) === old(p.scionLayer.UBPath(ub))
// @ ensures   reserr == nil ==> p.scionLayer.GetPath(ub) === old(p.scionLayer.GetPath(ub))
// @ ensures   reserr != nil ==> p.scionLayer.NonInitMem()
// @ ensures   p.segmentChange
// @ ensures   respr === processResult{}
// @ ensures   reserr != nil ==> reserr.ErrorMem()
// contract for IO-spec
// @ requires  slayers.ValidPktMetaHdr(ub) && p.scionLayer.EqAbsHeader(ub)
// @ requires  p.GetIsXoverSpec(ub)
// @ ensures   reserr == nil ==> len(old(absPkt(ub)).CurrSeg.Future) == 1
// @ ensures   reserr == nil ==> old(absPkt(ub)).LeftSeg != none[io.IO_seg2]
// @ ensures   reserr == nil ==> len(get(old(absPkt(ub)).LeftSeg).Future) > 0
// @ ensures   reserr == nil ==> len(get(old(absPkt(ub)).LeftSeg).History) == 0
// @ ensures   reserr == nil ==> slayers.ValidPktMetaHdr(ub) && p.scionLayer.EqAbsHeader(ub)
// @ ensures   reserr == nil ==> len(absPkt(ub).CurrSeg.Future) > 0
// @ ensures   reserr == nil ==> p.EqAbsHopField(absPkt(ub))
// @ ensures   reserr == nil ==> p.EqAbsInfoField(absPkt(ub))
// @ ensures   reserr == nil ==> absPkt(ub) == AbsDoXover(old(absPkt(ub)))
// @ decreases
func (p *scionPacketProcessor) doXover( /*@ ghost ub []byte @*/ ) (respr processResult, reserr error) {
	p.segmentChange = true
	// @ ghost  startP := p.scionLayer.PathStartIdx(ub)
	// @ ghost  endP   := p.scionLayer.PathEndIdx(ub)
	// @ ghost  ubPath := ub[startP:endP]

	// @ unfold acc(p.scionLayer.Mem(ub), 1-R55)
	// @ sl.SplitRange_Bytes(ub, startP, endP, HalfPerm)
	// @ p.AbsPktToSubSliceAbsPkt(ub, startP, endP)
	// @ p.scionLayer.ValidHeaderOffsetToSubSliceLemma(ub, startP)
	// @ p.path.XoverLemma(ubPath)
	// @ reveal p.EqAbsInfoField(absPkt(ub))
	// @ reveal p.EqAbsHopField(absPkt(ub))
	// @ sl.SplitRange_Bytes(ub, startP, endP, HalfPerm)
	// @ reveal p.scionLayer.ValidHeaderOffset(ub, startP)
	// @ unfold acc(p.scionLayer.Mem(ub), R55)
	if err := p.path.IncPath( /*@ ubPath @*/ ); err != nil {
		// TODO parameter problem invalid path
		// (VerifiedSCION) we currently expose a lot of internal information from slayers here. Can we avoid it?
		// @ ghost sl.CombineRange_Bytes(ub, startP, endP, writePerm)
		// @ unfold p.scionLayer.HeaderMem(ub[slayers.CmnHdrLen:])
		// @ p.scionLayer.PathPoolMemExchange(p.scionLayer.PathType, p.scionLayer.Path)
		// @ fold p.scionLayer.NonInitMem()
		return processResult{}, serrors.WrapStr("incrementing path", err)
	}
	// @ fold acc(p.scionLayer.Mem(ub), R55)
	// @ assert reveal p.scionLayer.ValidHeaderOffset(ub, startP)
	// @ ghost sl.CombineRange_Bytes(ub, startP, endP, HalfPerm)
	// @ p.scionLayer.ValidHeaderOffsetFromSubSliceLemma(ub, startP)
	// @ p.SubSliceAbsPktToAbsPkt(ub, startP, endP)
	// @ assert len(get(old(absPkt(ub)).LeftSeg).Future) > 0
	// @ assert len(get(old(absPkt(ub)).LeftSeg).History) == 0
	// @ assert slayers.ValidPktMetaHdr(ub) && p.scionLayer.EqAbsHeader(ub)
	// @ assert absPkt(ub) == reveal AbsDoXover(old(absPkt(ub)))
	var err error
	if p.hopField, err = p.path.GetCurrentHopField( /*@ ubPath @*/ ); err != nil {
		// @ ghost sl.CombineRange_Bytes(ub, startP, endP, writePerm)
		// @ fold acc(p.scionLayer.Mem(ub), 1-R55)
		// @ p.scionLayer.DowngradePerm(ub)
		// TODO parameter problem invalid path
		return processResult{}, err
	}
	if p.infoField, err = p.path.GetCurrentInfoField( /*@ ubPath @*/ ); err != nil {
		// @ ghost sl.CombineRange_Bytes(ub, startP, endP, writePerm)
		// @ fold acc(p.scionLayer.Mem(ub), 1-R55)
		// @ p.scionLayer.DowngradePerm(ub)
		// TODO parameter problem invalid path
		return processResult{}, err
	}
	// @ ghost sl.CombineRange_Bytes(ub, startP, endP, HalfPerm)
	// @ TemporaryAssumeForIO(p.EqAbsHopField(absPkt(ub)))
	// @ TemporaryAssumeForIO(p.EqAbsInfoField(absPkt(ub)))
	// @ fold acc(p.scionLayer.Mem(ub), 1-R55)
	return processResult{}, nil
}

// @ requires  acc(&p.path, R20)
// @ requires  acc(p.path.Mem(ubPath), R5)
// @ requires  acc(&p.infoField, R5) && acc(&p.hopField, R5)
// @ requires  p.path.GetCurrINF(ubPath) <= p.path.GetNumINF(ubPath)
// @ requires  p.path.GetCurrHF(ubPath) <= p.path.GetNumHops(ubPath)
// @ preserves acc(sl.AbsSlice_Bytes(ubPath, 0, len(ubPath)), R5)
// @ ensures   acc(&p.path, R20)
// @ ensures   acc(p.path.Mem(ubPath), R5)
// @ ensures   acc(&p.infoField, R5) && acc(&p.hopField, R5)
// @ decreases
func (p *scionPacketProcessor) ingressInterface( /*@ ghost ubPath []byte @*/ ) uint16 {
	info := p.infoField
	hop := p.hopField
	if p.path.IsFirstHopAfterXover( /*@ ubPath @*/ ) {
		var err error
		info, err = p.path.GetInfoField(int( /*@ unfolding acc(p.path.Mem(ubPath), R45) in (unfolding acc(p.path.Base.Mem(), R50) in @*/ p.path.PathMeta.CurrINF /*@ ) @*/) - 1 /*@ , ubPath @*/)
		if err != nil { // cannot be out of range
			panic(err)
		}
		hop, err = p.path.GetHopField(int( /*@ unfolding acc(p.path.Mem(ubPath), R45) in (unfolding acc(p.path.Base.Mem(), R50) in @*/ p.path.PathMeta.CurrHF /*@ ) @*/) - 1 /*@ , ubPath @*/)
		if err != nil { // cannot be out of range
			panic(err)
		}
	}
	if info.ConsDir {
		return hop.ConsIngress
	}
	return hop.ConsEgress
}

// @ requires acc(&p.infoField, R21)
// @ requires acc(&p.hopField, R21)
// @ ensures  acc(&p.infoField, R21)
// @ ensures  acc(&p.hopField, R21)
// contracts for IO-spec
// @ requires len(oldPkt.CurrSeg.Future) > 0
// @ requires p.EqAbsInfoField(oldPkt)
// @ requires p.EqAbsHopField(oldPkt)
// @ ensures  p.EqAbsInfoField(oldPkt)
// @ ensures  p.EqAbsHopField(oldPkt)
// @ ensures  AbsEgressInterfaceConstraint(oldPkt, path.ifsToIO_ifs(egress))
// @ decreases
func (p *scionPacketProcessor) egressInterface( /*@ ghost oldPkt io.IO_pkt2 @*/ ) /*@ (egress @*/ uint16 /*@ ) @*/ {
	// @ reveal p.EqAbsInfoField(oldPkt)
	// @ reveal p.EqAbsHopField(oldPkt)
	if p.infoField.ConsDir {
		// @ assert reveal AbsEgressInterfaceConstraint(oldPkt, path.ifsToIO_ifs(p.hopField.ConsEgress))
		return p.hopField.ConsEgress
	}
	// @ assert reveal AbsEgressInterfaceConstraint(oldPkt, path.ifsToIO_ifs(p.hopField.ConsIngress))
	return p.hopField.ConsIngress
}

// @ requires  acc(&p.d, R20) && acc(p.d.Mem(), _)
// @ requires  acc(&p.infoField, R20)
// @ requires  acc(&p.hopField, R20)
// @ preserves acc(&p.ingressID, R21)
// @ ensures   acc(&p.infoField, R20)
// @ ensures   acc(&p.hopField, R20)
// @ ensures   acc(&p.d, R20)
// @ ensures   p.d.validResult(respr, false)
// @ ensures   respr.OutPkt != nil ==>
// @ 	reserr != nil && sl.AbsSlice_Bytes(respr.OutPkt, 0, len(respr.OutPkt))
// @ ensures   reserr != nil ==> reserr.ErrorMem()
// contracts for IO-spec
// @ requires  len(oldPkt.CurrSeg.Future) > 0
// @ requires  p.EqAbsInfoField(oldPkt)
// @ requires  p.EqAbsHopField(oldPkt)
// @ ensures   reserr != nil && respr.OutPkt != nil ==>
// @ 	absIO_val(respr.OutPkt, respr.EgressID).isIO_val_Unsupported
// @ decreases 0 if sync.IgnoreBlockingForTermination()
func (p *scionPacketProcessor) validateEgressUp( /*@ ghost oldPkt io.IO_pkt2 @*/ ) (respr processResult, reserr error) {
	egressID := p.egressInterface( /*@ oldPkt @ */ )
	// @ p.d.getBfdSessionsMem()
	// @ ghost if p.d.bfdSessions != nil { unfold acc(accBfdSession(p.d.bfdSessions), _) }
	if v, ok := p.d.bfdSessions[egressID]; ok {
		if !v.IsUp() {
			typ := slayers.SCMPTypeExternalInterfaceDown
			// @ p.d.getLocalIA()
			var scmpP gopacket.SerializableLayer = &slayers.SCMPExternalInterfaceDown{
				IA:   p.d.localIA,
				IfID: uint64(egressID),
			}
			// @ p.d.getExternalMem()
			// @ if p.d.external != nil { unfold acc(accBatchConn(p.d.external), _) }
			if _, external := p.d.external[egressID]; !external {
				typ = slayers.SCMPTypeInternalConnectivityDown
				scmpP = &slayers.SCMPInternalConnectivityDown{
					IA:      p.d.localIA,
					Ingress: uint64(p.ingressID),
					Egress:  uint64(egressID),
				}
			}
			// @ ToDoAfterScionFix("https://github.com/scionproto/scion/issues/4482") // depends on packSCMP
			return p.packSCMP(typ, 0, scmpP, serrors.New("bfd session down"))
		}
	}
	// @ fold p.d.validResult(processResult{}, false)
	return processResult{}, nil
}

// @ requires  0 <= startLL && startLL <= endLL && endLL <= len(ub)
// @ requires  acc(&p.path, R20)
// @ requires  acc(p.scionLayer.Mem(ub), R10)
// @ requires  p.path === p.scionLayer.GetPath(ub)
// @ requires  acc(&p.d, R20) && acc(p.d.Mem(), _)
// @ requires  sl.AbsSlice_Bytes(ub, 0, len(ub))
// @ requires  acc(&p.ingressID, R21)
// @ requires  acc(&p.hopField)
// @ preserves acc(&p.lastLayer, R19)
// @ preserves p.lastLayer != nil
// @ preserves (&p.scionLayer !== p.lastLayer && llIsNil) ==>
// @ 	acc(p.lastLayer.Mem(nil), R15)
// @ preserves (&p.scionLayer !== p.lastLayer && !llIsNil) ==>
// @ 	acc(p.lastLayer.Mem(ub[startLL:endLL]), R15)
// @ preserves acc(&p.infoField, R20)
// @ ensures   acc(&p.hopField)
// @ ensures   acc(&p.ingressID, R21)
// @ ensures   sl.AbsSlice_Bytes(ub, 0, len(ub))
// @ ensures   acc(&p.path, R20)
// @ ensures   acc(p.scionLayer.Mem(ub), R10)
// @ ensures   acc(&p.d, R20) && acc(p.d.Mem(), _)
// @ ensures   p.d.validResult(respr, false)
// @ ensures   respr.OutPkt != nil ==>
// @ 	reserr != nil && sl.AbsSlice_Bytes(respr.OutPkt, 0, len(respr.OutPkt))
// @ ensures   reserr != nil ==> reserr.ErrorMem()
// constracts for IO-spec
// @ requires  slayers.ValidPktMetaHdr(ub) && p.scionLayer.EqAbsHeader(ub)
// @ requires  p.DstIsLocalIngressID(ub)
// @ requires  p.LastHopLen(ub)
// @ requires  len(absPkt(ub).CurrSeg.Future) > 0
// @ requires  p.EqAbsHopField(absPkt(ub))
// @ ensures   reserr == nil ==> p.DstIsLocalIngressID(ub)
// @ ensures   reserr == nil ==> slayers.ValidPktMetaHdr(ub) && p.scionLayer.EqAbsHeader(ub)
// @ ensures   reserr == nil ==> p.LastHopLen(ub)
// @ ensures   reserr == nil ==> len(absPkt(ub).CurrSeg.Future) > 0
// @ ensures   reserr == nil ==> p.EqAbsHopField(absPkt(ub))
// @ ensures   reserr == nil ==> absPkt(ub) == old(absPkt(ub))
// @ ensures   reserr != nil && respr.OutPkt != nil ==>
// @ 	absIO_val(respr.OutPkt, respr.EgressID).isIO_val_Unsupported
// @ decreases
func (p *scionPacketProcessor) handleIngressRouterAlert( /*@ ghost ub []byte, ghost llIsNil bool, ghost startLL int, ghost endLL int @*/ ) (respr processResult, reserr error) {
	// @ ghost ubPath := p.scionLayer.UBPath(ub)
	// @ ghost startP := p.scionLayer.PathStartIdx(ub)
	// @ ghost endP   := p.scionLayer.PathEndIdx(ub)
	// @ assert ub[startP:endP] === ubPath
	if p.ingressID == 0 {
		// @ fold p.d.validResult(processResult{}, false)
		return processResult{}, nil
	}
	alert := p.ingressRouterAlertFlag()
	if !*alert {
		// @ fold p.d.validResult(processResult{}, false)
		return processResult{}, nil
	}
	*alert = false
	// @ unfold acc(p.scionLayer.Mem(ub), R20)
	// @ defer fold acc(p.scionLayer.Mem(ub), R20)
	// (VerifiedSCION) the following is guaranteed by the type system, but Gobra cannot prove it yet
	// @ assume 0 <= p.path.GetCurrHF(ubPath)
	// @ reveal p.LastHopLen(ub)
	// @ sl.SplitRange_Bytes(ub, startP, endP, HalfPerm)
	// @ p.AbsPktToSubSliceAbsPkt(ub, startP, endP)
	// @ p.scionLayer.ValidHeaderOffsetToSubSliceLemma(ub, startP)
	// @ sl.SplitRange_Bytes(ub, startP, endP, HalfPerm)
	if err := p.path.SetHopField(p.hopField, int( /*@ unfolding acc(p.path.Mem(ubPath), R50) in (unfolding acc(p.path.Base.Mem(), R55) in @*/ p.path.PathMeta.CurrHF /*@ ) @*/) /*@ , ubPath @*/); err != nil {
		// @ sl.CombineRange_Bytes(ub, startP, endP, writePerm)
		// @ fold p.d.validResult(processResult{}, false)
		return processResult{}, serrors.WrapStr("update hop field", err)
	}
	// @ sl.CombineRange_Bytes(ub, startP, endP, HalfPerm)
	// @ assert p.DstIsLocalIngressID(ub)
	// @ TemporaryAssumeForIO(scion.validPktMetaHdr(ubPath) && p.path.EqAbsHeader(ubPath)) // postcondition of SetHopfield
	// @ p.scionLayer.ValidHeaderOffsetFromSubSliceLemma(ub, startP)
	// @ p.SubSliceAbsPktToAbsPkt(ub, startP, endP)
	// @ absPktFutureLemma(ub)
	// @ TemporaryAssumeForIO(p.EqAbsHopField(absPkt(ub))) // postcondition of SetHopfield
	// @ TemporaryAssumeForIO(absPkt(ub) == old(absPkt(ub)))
	// @ sl.CombineRange_Bytes(ub, startP, endP, HalfPerm)
	// @ assert slayers.ValidPktMetaHdr(ub)
	// @ assert reveal p.LastHopLen(ub)
	// @ assert p.scionLayer.EqAbsHeader(ub)
	/*@
	ghost var ubLL []byte
	ghost if &p.scionLayer === p.lastLayer {
		ubLL = ub
	} else if llIsNil {
		ubLL = nil
		sl.NilAcc_Bytes()
	} else {
		ubLL = ub[startLL:endLL]
		sl.SplitRange_Bytes(ub, startLL, endLL, R1)
		ghost defer sl.CombineRange_Bytes(ub, startLL, endLL, R1)
	}
	@*/
	return p.handleSCMPTraceRouteRequest(p.ingressID /*@, ubLL @*/)
}

// @ preserves acc(&p.infoField, R20)
// @ ensures   res == &p.hopField.EgressRouterAlert || res == &p.hopField.IngressRouterAlert
// @ decreases
func (p *scionPacketProcessor) ingressRouterAlertFlag() (res *bool) {
	if !p.infoField.ConsDir {
		return &p.hopField.EgressRouterAlert
	}
	return &p.hopField.IngressRouterAlert
}

// @ requires  0 <= startLL && startLL <= endLL && endLL <= len(ub)
// @ requires  acc(&p.path, R20)
// @ requires  acc(p.scionLayer.Mem(ub), R13)
// @ requires  p.path === p.scionLayer.GetPath(ub)
// @ requires  acc(&p.d, R20) && acc(p.d.Mem(), _)
// @ requires sl.AbsSlice_Bytes(ub, 0, len(ub))
// @ requires acc(&p.infoField, R20)
// @ requires acc(&p.hopField)
// @ preserves acc(&p.lastLayer, R19)
// @ preserves p.lastLayer != nil
// @ preserves (&p.scionLayer !== p.lastLayer && llIsNil) ==>
// @ 	acc(p.lastLayer.Mem(nil), R15)
// @ preserves (&p.scionLayer !== p.lastLayer && !llIsNil) ==>
// @ 	acc(p.lastLayer.Mem(ub[startLL:endLL]), R15)
// @ preserves acc(&p.ingressID, R21)
// @ ensures acc(&p.infoField, R20)
// @ ensures acc(&p.hopField)
// @ ensures sl.AbsSlice_Bytes(ub, 0, len(ub))
// @ ensures   acc(&p.path, R20)
// @ ensures   acc(p.scionLayer.Mem(ub), R13)
// @ ensures   acc(&p.d, R20)
// @ ensures   p.d.validResult(respr, false)
// @ ensures   respr.OutPkt != nil ==>
// @ 	reserr != nil && sl.AbsSlice_Bytes(respr.OutPkt, 0, len(respr.OutPkt))
// @ ensures   reserr != nil ==> reserr.ErrorMem()
// constracts for IO-spec
// @ requires slayers.ValidPktMetaHdr(ub) && p.scionLayer.EqAbsHeader(ub)
// @ requires len(absPkt(ub).CurrSeg.Future) > 0
// @ requires p.EqAbsHopField(absPkt(ub))
// @ requires p.EqAbsInfoField(absPkt(ub))
// @ ensures reserr == nil ==> slayers.ValidPktMetaHdr(ub) && p.scionLayer.EqAbsHeader(ub)
// @ ensures reserr == nil ==> len(absPkt(ub).CurrSeg.Future) > 0
// @ ensures reserr == nil ==> p.EqAbsHopField(absPkt(ub))
// @ ensures reserr == nil ==> p.EqAbsInfoField(absPkt(ub))
// @ ensures reserr == nil ==> absPkt(ub) == old(absPkt(ub))
// @ ensures   reserr != nil && respr.OutPkt != nil ==>
// @ 	absIO_val(respr.OutPkt, respr.EgressID).isIO_val_Unsupported
// @ decreases
func (p *scionPacketProcessor) handleEgressRouterAlert( /*@ ghost ub []byte, ghost llIsNil bool, ghost startLL int, ghost endLL int @*/ ) (respr processResult, reserr error) {
	// @ ghost ubPath := p.scionLayer.UBPath(ub)
	// @ ghost startP := p.scionLayer.PathStartIdx(ub)
	// @ ghost endP   := p.scionLayer.PathEndIdx(ub)
	// @ assert ub[startP:endP] === ubPath

	alert := p.egressRouterAlertFlag()
	if !*alert {
		// @ fold p.d.validResult(processResult{}, false)
		return processResult{}, nil
	}
	egressID := p.egressInterface( /*@ absPkt(ub) @*/ )
	// @ p.d.getExternalMem()
	// @ if p.d.external != nil { unfold acc(accBatchConn(p.d.external), _) }
	if _, ok := p.d.external[egressID]; !ok {
		// @ fold p.d.validResult(processResult{}, false)
		return processResult{}, nil
	}
	*alert = false
	// @ unfold acc(p.scionLayer.Mem(ub), R20)
	// @ defer fold acc(p.scionLayer.Mem(ub), R20)
	// (VerifiedSCION) the following is guaranteed by the type system,
	// but Gobra cannot prove it yet
	// @ assume 0 <= p.path.GetCurrHF(ubPath)
	// @ sl.SplitRange_Bytes(ub, startP, endP, HalfPerm)
	// @ p.AbsPktToSubSliceAbsPkt(ub, startP, endP)
	// @ p.scionLayer.ValidHeaderOffsetToSubSliceLemma(ub, startP)
	// @ sl.SplitRange_Bytes(ub, startP, endP, HalfPerm)
	if err := p.path.SetHopField(p.hopField, int( /*@ unfolding acc(p.path.Mem(ubPath), R50) in (unfolding acc(p.path.Base.Mem(), R55) in @*/ p.path.PathMeta.CurrHF /*@ ) @*/) /*@ , ubPath @*/); err != nil {
		// @ sl.CombineRange_Bytes(ub, startP, endP, writePerm)
		// @ fold p.d.validResult(processResult{}, false)
		return processResult{}, serrors.WrapStr("update hop field", err)
	}
	// @ sl.CombineRange_Bytes(ub, startP, endP, HalfPerm)
	// @ TemporaryAssumeForIO(scion.validPktMetaHdr(ubPath) && p.path.EqAbsHeader(ubPath)) // postcondition of SetHopfield
	// @ p.scionLayer.ValidHeaderOffsetFromSubSliceLemma(ub, startP)
	// @ p.SubSliceAbsPktToAbsPkt(ub, startP, endP)
	// @ absPktFutureLemma(ub)
	// @ TemporaryAssumeForIO(p.EqAbsHopField(absPkt(ub))) // postcondition of SetHopfield
	// @ TemporaryAssumeForIO(p.EqAbsInfoField(absPkt(ub)))
	// @ sl.CombineRange_Bytes(ub, startP, endP, HalfPerm)
	// @ TemporaryAssumeForIO(absPkt(ub) == old(absPkt(ub)))
	/*@
	ghost var ubLL []byte
	ghost if &p.scionLayer === p.lastLayer {
		ubLL = ub
	} else if llIsNil {
		ubLL = nil
		sl.NilAcc_Bytes()
	} else {
		ubLL = ub[startLL:endLL]
		sl.SplitRange_Bytes(ub, startLL, endLL, R1)
		ghost defer sl.CombineRange_Bytes(ub, startLL, endLL, R1)
	}
	@*/
	return p.handleSCMPTraceRouteRequest(egressID /*@, ubLL@*/)
}

// @ preserves acc(&p.infoField, R21)
// @ ensures   res == &p.hopField.IngressRouterAlert || res == &p.hopField.EgressRouterAlert
// @ decreases
func (p *scionPacketProcessor) egressRouterAlertFlag() (res *bool) {
	if !p.infoField.ConsDir {
		return &p.hopField.IngressRouterAlert
	}
	return &p.hopField.EgressRouterAlert
}

// @ requires  acc(&p.lastLayer, R20)
// @ requires  p.lastLayer != nil && acc(p.lastLayer.Mem(ubLastLayer), R15)
// @ requires  acc(&p.d, R21) && acc(p.d.Mem(), _)
// @ preserves acc(sl.AbsSlice_Bytes(ubLastLayer, 0, len(ubLastLayer)), R1)
// @ ensures   acc(&p.lastLayer, R20)
// @ ensures   acc(p.lastLayer.Mem(ubLastLayer), R15)
// @ ensures   acc(&p.d, R21) && acc(p.d.Mem(), _)
// @ ensures   p.d.validResult(respr, false)
// @ ensures   respr.OutPkt != nil ==>
// @ 	reserr != nil && sl.AbsSlice_Bytes(respr.OutPkt, 0, len(respr.OutPkt))
// @ ensures   reserr != nil ==> reserr.ErrorMem()
// contracts for IO-spec
// @ ensures   reserr != nil && respr.OutPkt != nil ==>
// @ 	absIO_val(respr.OutPkt, respr.EgressID).isIO_val_Unsupported
// @ decreases
func (p *scionPacketProcessor) handleSCMPTraceRouteRequest(
	interfaceID uint16 /*@ , ghost ubLastLayer []byte @*/) (respr processResult, reserr error) {

	if p.lastLayer.NextLayerType( /*@ ubLastLayer @*/ ) != slayers.LayerTypeSCMP {
		log.Debug("Packet with router alert, but not SCMP")
		// @ fold p.d.validResult(processResult{}, false)
		return processResult{}, nil
	}
	scionPld /*@ , start, end @*/ := p.lastLayer.LayerPayload( /*@ ubLastLayer @*/ )
	// @ assert scionPld === ubLastLayer[start:end] || scionPld == nil
	// @ if scionPld == nil { sl.NilAcc_Bytes() } else {
	// @	sl.SplitRange_Bytes(ubLastLayer, start, end, R1)
	// @ 	ghost defer sl.CombineRange_Bytes(ubLastLayer, start, end, R1)
	// @ }
	// @ gopacket.AssertInvariantNilDecodeFeedback()
	var scmpH /*@@@*/ slayers.SCMP
	// @ fold scmpH.NonInitMem()
	if err := scmpH.DecodeFromBytes(scionPld, gopacket.NilDecodeFeedback); err != nil {
		log.Debug("Parsing SCMP header of router alert", "err", err)
		// @ fold p.d.validResult(processResult{}, false)
		return processResult{}, nil
	}
	if /*@ (unfolding acc(scmpH.Mem(scionPld), R55) in @*/ scmpH.TypeCode /*@ ) @*/ != slayers.CreateSCMPTypeCode(slayers.SCMPTypeTracerouteRequest, 0) {
		log.Debug("Packet with router alert, but not traceroute request",
			"type_code", ( /*@ unfolding acc(scmpH.Mem(scionPld), R55) in @*/ scmpH.TypeCode))
		// @ fold p.d.validResult(processResult{}, false)
		return processResult{}, nil
	}
	var scmpP /*@@@*/ slayers.SCMPTraceroute
	// @ fold scmpP.NonInitMem()
	// @ unfold scmpH.Mem(scionPld)
	// @ unfold scmpH.BaseLayer.Mem(scionPld, 4)
	// @ sl.SplitRange_Bytes(scionPld, 4, len(scionPld), R1)
	// @ ghost defer sl.CombineRange_Bytes(scionPld, 4, len(scionPld), R1)
	if err := scmpP.DecodeFromBytes(scmpH.Payload, gopacket.NilDecodeFeedback); err != nil {
		log.Debug("Parsing SCMPTraceroute", "err", err)
		// @ fold p.d.validResult(processResult{}, false)
		return processResult{}, nil
	}
	// @ unfold scmpP.Mem(scmpH.Payload)
	// @ unfold scmpP.BaseLayer.Mem(scmpH.Payload, 4+addr.IABytes+slayers.scmpRawInterfaceLen)
	// @ p.d.getLocalIA()
	scmpP = slayers.SCMPTraceroute{
		Identifier: scmpP.Identifier,
		Sequence:   scmpP.Sequence,
		IA:         p.d.localIA,
		Interface:  uint64(interfaceID),
	}
	// @ ToDoAfterScionFix("https://github.com/scionproto/scion/issues/4482") // depends on packSCMP
	return p.packSCMP(slayers.SCMPTypeTracerouteReply, 0, &scmpP, nil)
}

// @ preserves acc(p.scionLayer.Mem(ubScionL), R20)
// @ preserves acc(&p.d, R50) && acc(p.d.Mem(), _)
// @ ensures   p.d.validResult(respr, false)
// @ ensures   respr.OutPkt != nil ==> reserr != nil && sl.AbsSlice_Bytes(respr.OutPkt, 0, len(respr.OutPkt))
// @ ensures   reserr == nil ==> int(p.scionLayer.GetPayloadLen(ubScionL)) == len(p.scionLayer.GetPayload(ubScionL))
// @ ensures   reserr != nil ==> reserr.ErrorMem()
// contracts for IO-spec
// @ ensures   reserr != nil && respr.OutPkt != nil ==>
// @ 	absIO_val(respr.OutPkt, respr.EgressID).isIO_val_Unsupported
// @ decreases
func (p *scionPacketProcessor) validatePktLen( /*@ ghost ubScionL []byte @*/ ) (respr processResult, reserr error) {
	// @ unfold acc(p.scionLayer.Mem(ubScionL), R20)
	// @ defer fold acc(p.scionLayer.Mem(ubScionL), R20)
	if int(p.scionLayer.PayloadLen) == len(p.scionLayer.Payload) {
		// @ fold p.d.validResult(processResult{}, false)
		return processResult{}, nil
	}
	// @ ToDoAfterScionFix("https://github.com/scionproto/scion/issues/4482") // depends on packSCMP
	return p.packSCMP(
		slayers.SCMPTypeParameterProblem,
		slayers.SCMPCodeInvalidPacketSize,
		&slayers.SCMPParameterProblem{Pointer: 0},
		serrors.New("bad packet size",
			"header", p.scionLayer.PayloadLen, "actual", len(p.scionLayer.Payload)),
	)
}

// @ requires  0 <= startLL && startLL <= endLL && endLL <= len(ub)
// @ requires  acc(&p.d, R5) && acc(p.d.Mem(), _) && p.d.WellConfigured()
// @ requires  p.d.getValSvc() != nil
// The ghost param ub here allows us to introduce a bound variable to p.rawPkt,
// which slightly simplifies the spec
// @ requires  acc(&p.rawPkt, R1) && ub === p.rawPkt
// @ requires  acc(&p.path, R10)
// @ requires  p.scionLayer.Mem(ub)
// @ requires  p.path == p.scionLayer.GetPath(ub)
// @ requires  sl.AbsSlice_Bytes(ub, 0, len(ub))
// @ requires   acc(&p.ingressID, R20)
// @ requires  acc(&p.segmentChange) && !p.segmentChange
// @ preserves acc(&p.srcAddr, R10) && acc(p.srcAddr.Mem(), _)
// @ preserves acc(&p.lastLayer, R10)
// @ preserves p.lastLayer != nil
// @ preserves (p.lastLayer !== &p.scionLayer && llIsNil) ==>
// @ 	acc(p.lastLayer.Mem(nil), R10)
// @ preserves (p.lastLayer !== &p.scionLayer && !llIsNil) ==>
// @ 	acc(p.lastLayer.Mem(ub[startLL:endLL]), R10)
// @ preserves acc(&p.infoField)
// @ preserves acc(&p.hopField)
// @ preserves acc(&p.mac, R10) && p.mac != nil && p.mac.Mem()
// @ preserves acc(&p.macBuffers.scionInput, R10)
// @ preserves sl.AbsSlice_Bytes(p.macBuffers.scionInput, 0, len(p.macBuffers.scionInput))
// @ preserves acc(&p.cachedMac)
// @ ensures   acc(&p.segmentChange)
// @ ensures   acc(&p.ingressID, R20)
// @ ensures   acc(&p.d, R5)
// @ ensures   acc(&p.path, R10)
// @ ensures   acc(&p.rawPkt, R1)
// @ ensures   acc(sl.AbsSlice_Bytes(ub, 0, len(ub)), 1 - R15)
// @ ensures   p.d.validResult(respr, addrAliasesPkt)
// @ ensures   addrAliasesPkt ==> (
// @ 	respr.OutAddr != nil &&
// @ 	(acc(respr.OutAddr.Mem(), R15) --* acc(sl.AbsSlice_Bytes(ub, 0, len(ub)), R15)))
// @ ensures   !addrAliasesPkt ==> acc(sl.AbsSlice_Bytes(ub, 0, len(ub)), R15)
// @ ensures   respr.OutPkt !== ub && respr.OutPkt != nil ==>
// @ 	sl.AbsSlice_Bytes(respr.OutPkt, 0, len(respr.OutPkt))
// @ ensures   reserr == nil ==> p.scionLayer.Mem(ub)
// @ ensures   reserr != nil ==> p.scionLayer.NonInitMem()
// @ ensures   reserr != nil ==> reserr.ErrorMem()
// contracts for IO-spec
// @ requires  p.d.DpAgreesWithSpec(dp)
// @ requires  dp.Valid()
// @ requires  slayers.ValidPktMetaHdr(ub) && p.scionLayer.EqAbsHeader(ub) && p.scionLayer.EqPathType(ub)
// @ requires  acc(ioLock.LockP(), _) && ioLock.LockInv() == SharedInv!< dp, ioSharedArg !>;
// @ requires  let absPkt := absIO_val(ub, p.ingressID) in
// @	absPkt.isIO_val_Pkt2 ==> ElemWitness(ioSharedArg.IBufY, path.ifsToIO_ifs(p.ingressID), absPkt.IO_val_Pkt2_2)
// @ ensures   reserr == nil && newAbsPkt.isIO_val_Pkt2 ==>
// @	ElemWitness(ioSharedArg.OBufY, newAbsPkt.IO_val_Pkt2_1, newAbsPkt.IO_val_Pkt2_2)
// @ ensures   respr.OutPkt != nil ==>
// @	newAbsPkt == absIO_val(respr.OutPkt, respr.EgressID)
// @ ensures   reserr != nil && respr.OutPkt != nil ==>
// @ 	newAbsPkt.isIO_val_Unsupported
// @ ensures (respr.OutPkt == nil) == (newAbsPkt == io.IO_val_Unit{})
// @ decreases 0 if sync.IgnoreBlockingForTermination()
// @ #backend[stateConsolidationMode(6)]
func (p *scionPacketProcessor) process( /*@ ghost ub []byte, ghost llIsNil bool, ghost startLL int, ghost endLL int, ghost ioLock *sync.Mutex, ghost ioSharedArg SharedArg, ghost dp io.DataPlaneSpec @*/ ) (respr processResult, reserr error /*@, addrAliasesPkt bool, ghost newAbsPkt io.IO_val @*/) {
	// @ ghost var oldPkt io.IO_pkt2
	// @ ghost if(slayers.IsSupportedPkt(ub)) {
	// @ 	absIO_valLemma(ub, p.ingressID)
	// @ 	oldPkt = absIO_val(ub, p.ingressID).IO_val_Pkt2_2
	// @ } else {
	// @ 	absPktFutureLemma(ub)
	// @ 	oldPkt = absPkt(ub)
	// @ }
	// @ nextPkt := oldPkt
	if r, err := p.parsePath( /*@ ub @*/ ); err != nil {
		// @ p.scionLayer.DowngradePerm(ub)
		return r, err /*@, false, absReturnErr(r) @*/
	}
	if r, err := p.validateHopExpiry(); err != nil {
		// @ p.scionLayer.DowngradePerm(ub)
		return r, err /*@, false, absReturnErr(r) @*/
	}
	if r, err := p.validateIngressID( /*@ nextPkt @*/ ); err != nil {
		// @ p.scionLayer.DowngradePerm(ub)
		return r, err /*@, false, absReturnErr(r) @*/
	}
	// @ assert AbsValidateIngressIDConstraint(nextPkt, path.ifsToIO_ifs(p.ingressID))
	if r, err := p.validatePktLen( /*@ ub @*/ ); err != nil {
		// @ p.scionLayer.DowngradePerm(ub)
		return r, err /*@, false, absReturnErr(r) @*/
	}
	if r, err := p.validateTransitUnderlaySrc( /*@ ub @*/ ); err != nil {
		// @ p.scionLayer.DowngradePerm(ub)
		return r, err /*@, false, absReturnErr(r) @*/
	}
	if r, err := p.validateSrcDstIA( /*@ ub @*/ ); err != nil {
		// @ p.scionLayer.DowngradePerm(ub)
		return r, err /*@, false, absReturnErr(r) @*/
	}
	if err := p.updateNonConsDirIngressSegID( /*@ ub @*/ ); err != nil {
		// @ p.scionLayer.DowngradePerm(ub)
		return processResult{}, err /*@, false, absReturnErr(processResult{}) @*/
	}
	// @ assert absPkt(ub) == AbsUpdateNonConsDirIngressSegID(oldPkt, path.ifsToIO_ifs(p.ingressID))
	// @ nextPkt = absPkt(ub)
	// @ AbsValidateIngressIDLemma(oldPkt, nextPkt, path.ifsToIO_ifs(p.ingressID))
	if r, err := p.verifyCurrentMAC( /*@ nextPkt, dp @*/ ); err != nil {
		// @ p.scionLayer.DowngradePerm(ub)
		return r, err /*@, false, absReturnErr(r) @*/
	}
	// @ assert AbsVerifyCurrentMACConstraint(nextPkt, dp)
	if r, err := p.handleIngressRouterAlert( /*@ ub, llIsNil, startLL, endLL @*/ ); err != nil {
		// @ p.scionLayer.DowngradePerm(ub)
		return r, err /*@, false, absReturnErr(r) @*/
	}
	// @ assert nextPkt == absPkt(ub)
	// Inbound: pkts destined to the local IA.
	// @ p.d.getLocalIA()
	if /*@ unfolding acc(p.scionLayer.Mem(ub), R50) in (unfolding acc(p.scionLayer.HeaderMem(ub[slayers.CmnHdrLen:]), R55) in @*/ p.scionLayer.DstIA /*@ ) @*/ == p.d.localIA {
		// @ assert p.DstIsLocalIngressID(ub)
		// @ assert unfolding acc(p.scionLayer.Mem(ub), R50) in (unfolding acc(p.scionLayer.HeaderMem(ub[slayers.CmnHdrLen:]), R55) in p.scionLayer.DstIA) == p.d.localIA
		// @ p.LocalDstLemma(ub)
		// @ assert p.ingressID != 0
		// @ assert len(nextPkt.CurrSeg.Future) == 1
		a, r, err /*@, aliasesUb @*/ := p.resolveInbound( /*@ ub @*/ )
		if err != nil {
			// @ p.scionLayer.DowngradePerm(ub)
			return r, err /*@, aliasesUb, absReturnErr(r) @*/
		}
		// @ p.d.getInternal()
		// @ unfold p.d.validResult(r, aliasesUb)
		// @ fold p.d.validResult(processResult{OutConn: p.d.internal, OutAddr: a, OutPkt: p.rawPkt}, aliasesUb)
		// @ assert ub === p.rawPkt
		// @ TemporaryAssumeForIO(old(slayers.IsSupportedPkt(ub)) == slayers.IsSupportedPkt(ub))
		// @ ghost if(slayers.IsSupportedPkt(ub)) {
		// @ 	InternalEnterEvent(oldPkt, path.ifsToIO_ifs(p.ingressID), nextPkt, none[io.IO_ifs], ioLock, ioSharedArg, dp)
		// @ }
		// @ newAbsPkt = reveal absIO_val(p.rawPkt, 0)
		return processResult{OutConn: p.d.internal, OutAddr: a, OutPkt: p.rawPkt}, nil /*@, aliasesUb, newAbsPkt @*/
	}
	// Outbound: pkts leaving the local IA.
	// BRTransit: pkts leaving from the same BR different interface.
	// @ unfold acc(p.scionLayer.Mem(ub), R3)
	// @ ghost ubPath := p.scionLayer.UBPath(ub)
	if p.path.IsXover( /*@ ubPath @*/ ) {
		// @ assert p.GetIsXoverSpec(ub)
		// @ fold acc(p.scionLayer.Mem(ub), R3)
		if r, err := p.doXover( /*@ ub @*/ ); err != nil {
			// @ fold p.d.validResult(processResult{}, false)
			return r, err /*@, false, absReturnErr(r) @*/
		}
		// @ assert absPkt(ub) == AbsDoXover(nextPkt)
		// @ AbsValidateIngressIDXoverLemma(nextPkt, AbsDoXover(nextPkt), path.ifsToIO_ifs(p.ingressID))
		// @ nextPkt = absPkt(ub)
		if r, err := p.validateHopExpiry(); err != nil {
			// @ p.scionLayer.DowngradePerm(ub)
			return r, serrors.WithCtx(err, "info", "after xover") /*@, false, absReturnErr(r) @*/
		}
		// verify the new block
		if r, err := p.verifyCurrentMAC( /*@ nextPkt, dp @*/ ); err != nil {
			// @ p.scionLayer.DowngradePerm(ub)
			return r, serrors.WithCtx(err, "info", "after xover") /*@, false, absReturnErr(r) @*/
		}
		// @ assert AbsVerifyCurrentMACConstraint(nextPkt, dp)
		// @ unfold acc(p.scionLayer.Mem(ub), R3)
	}
	// @ fold acc(p.scionLayer.Mem(ub), R3)
	// @ assert p.segmentChange ==> nextPkt.RightSeg != none[io.IO_seg2]
	if r, err := p.validateEgressID( /*@ nextPkt, dp @*/ ); err != nil {
		// @ p.scionLayer.DowngradePerm(ub)
		return r, err /*@, false, absReturnErr(r) @*/
	}
	// @ assert !p.segmentChange ==> AbsValidateEgressIDConstraint(nextPkt, (p.ingressID != 0), dp)
	// @ assert p.segmentChange ==> p.ingressID != 0 && AbsValidateEgressIDConstraintXover(nextPkt, dp)
	// handle egress router alert before we check if it's up because we want to
	// send the reply anyway, so that trace route can pinpoint the exact link
	// that failed.
	if r, err := p.handleEgressRouterAlert( /*@ ub, llIsNil, startLL, endLL @*/ ); err != nil {
		// @ p.scionLayer.DowngradePerm(ub)
		return r, err /*@, false, absReturnErr(r) @*/
	}
	// @ assert nextPkt == absPkt(ub)
	if r, err := p.validateEgressUp( /*@ nextPkt @*/ ); err != nil {
		// @ p.scionLayer.DowngradePerm(ub)
		return r, err /*@, false, absReturnErr(r) @*/
	}
	// @ assert nextPkt == absPkt(ub)
	egressID := p.egressInterface( /*@ nextPkt @*/ )
	// @ assert AbsEgressInterfaceConstraint(nextPkt, path.ifsToIO_ifs(egressID))
	// @ p.d.getExternalMem()
	// @ if p.d.external != nil { unfold acc(accBatchConn(p.d.external), _) }
	if c, ok := p.d.external[egressID]; ok {
		// @ p.d.getDomExternalLemma()
		// @ p.d.EgressIDNotZeroLemma(egressID, dp)
		if err := p.processEgress( /*@ ub @*/ ); err != nil {
			// @ fold p.d.validResult(processResult{}, false)
			return processResult{}, err /*@, false, absReturnErr(processResult{}) @*/
		}
		// @ p.d.InDomainExternalInForwardingMetrics(egressID)
		// @ assert absPkt(ub) == AbsProcessEgress(nextPkt)
		// @ nextPkt = absPkt(ub)
		// @ TemporaryAssumeForIO(old(slayers.IsSupportedPkt(ub)) == slayers.IsSupportedPkt(ub))
		// @ ghost if(slayers.IsSupportedPkt(ub)) {
		// @ 	ghost if(!p.segmentChange) {
		// 			enter/exit event
		// @		ExternalEnterOrExitEvent(oldPkt, path.ifsToIO_ifs(p.ingressID), nextPkt, path.ifsToIO_ifs(egressID), ioLock, ioSharedArg, dp)
		// @ 	} else {
		// 			xover event
		// @		XoverEvent(oldPkt, path.ifsToIO_ifs(p.ingressID), nextPkt, path.ifsToIO_ifs(egressID), ioLock, ioSharedArg, dp)
		// @ 	}
		// @ }
		// @ newAbsPkt = reveal absIO_val(p.rawPkt, egressID)
		// @ fold p.d.validResult(processResult{EgressID: egressID, OutConn: c, OutPkt: p.rawPkt}, false)
		return processResult{EgressID: egressID, OutConn: c, OutPkt: p.rawPkt}, nil /*@, false, newAbsPkt @*/
	}
	// @ p.d.getDomExternalLemma()
	// @ p.IngressIDNotZeroLemma(nextPkt, egressID)
	// ASTransit: pkts leaving from another AS BR.
	// @ p.d.getInternalNextHops()
	// @ ghost if p.d.internalNextHops != nil { unfold acc(accAddr(p.d.internalNextHops), _) }
	if a, ok := p.d.internalNextHops[egressID]; ok {
		// @ p.d.getInternal()
		// @ TemporaryAssumeForIO(old(slayers.IsSupportedPkt(ub)) == slayers.IsSupportedPkt(ub))
		// @ ghost if(slayers.IsSupportedPkt(ub)) {
		// @ 	if(!p.segmentChange) {
		// @		InternalEnterEvent(oldPkt, path.ifsToIO_ifs(p.ingressID), nextPkt, none[io.IO_ifs], ioLock, ioSharedArg, dp)
		// @ 	} else {
		// @		XoverEvent(oldPkt, path.ifsToIO_ifs(p.ingressID), nextPkt, none[io.IO_ifs], ioLock, ioSharedArg, dp)
		// @ 	}
		// @ }
		// @ newAbsPkt = reveal absIO_val(p.rawPkt, 0)
		// @ fold p.d.validResult(processResult{OutConn: p.d.internal, OutAddr: a, OutPkt: p.rawPkt}, false)
		return processResult{OutConn: p.d.internal, OutAddr: a, OutPkt: p.rawPkt}, nil /*@, false, newAbsPkt @*/
	}
	errCode := slayers.SCMPCodeUnknownHopFieldEgress
	if !p.infoField.ConsDir {
		errCode = slayers.SCMPCodeUnknownHopFieldIngress
	}
	// @ p.scionLayer.DowngradePerm(ub)
	// @ ToDoAfterScionFix("https://github.com/scionproto/scion/issues/4482") // depends on packSCMP
	tmp, err := p.packSCMP(
		slayers.SCMPTypeParameterProblem,
		errCode,
		&slayers.SCMPParameterProblem{Pointer: p.currentHopPointer( /*@ nil @*/ )},
		cannotRoute,
	)
	return tmp, err /*@, false, absReturnErr(tmp) @*/
}

// @ requires  acc(&p.rawPkt, R15)
// @ requires  p.scionLayer.Mem(p.rawPkt)
// @ requires  acc(&p.ingressID,  R15)
// @ requires  acc(&p.d, R15) && acc(p.d.Mem(), _) && p.d.WellConfigured()
// @ requires  p.d.getValSvc() != nil
// @ requires  sl.AbsSlice_Bytes(p.rawPkt, 0, len(p.rawPkt))
// @ preserves acc(&p.mac, R10)
// @ preserves p.mac != nil && p.mac.Mem()
// @ preserves acc(&p.macBuffers.scionInput, R10)
// @ preserves sl.AbsSlice_Bytes(p.macBuffers.scionInput, 0, len(p.macBuffers.scionInput))
// @ preserves acc(&p.buffer, R10) && p.buffer != nil && p.buffer.Mem()
// @ ensures   acc(&p.rawPkt, R15)
// @ ensures   p.scionLayer.Mem(p.rawPkt)
// @ ensures   acc(&p.ingressID,  R15)
// @ ensures   acc(&p.d,          R15)
// @ ensures   p.d.validResult(respr, addrAliasesPkt)
// @ ensures   acc(sl.AbsSlice_Bytes(p.rawPkt, 0, len(p.rawPkt)), 1 - R15)
// @ ensures   addrAliasesPkt ==> (
// @ 	respr.OutAddr != nil &&
// @ 	let rawPkt := p.rawPkt in
// @ 	(acc(respr.OutAddr.Mem(), R15) --* acc(sl.AbsSlice_Bytes(rawPkt, 0, len(rawPkt)), R15)))
// @ ensures  !addrAliasesPkt ==> acc(sl.AbsSlice_Bytes(p.rawPkt, 0, len(p.rawPkt)), R15)
// @ ensures  respr.OutPkt !== p.rawPkt && respr.OutPkt != nil ==>
// @ 	sl.AbsSlice_Bytes(respr.OutPkt, 0, len(respr.OutPkt))
// @ ensures  reserr != nil ==> reserr.ErrorMem()
// contracts for IO-spec
// @ requires p.scionLayer.EqPathType(p.rawPkt)
// @ requires !slayers.IsSupportedPkt(p.rawPkt)
// @ ensures  (respr.OutPkt == nil) == (newAbsPkt == io.IO_val_Unit{})
// @ ensures  respr.OutPkt != nil ==>
// @ 	newAbsPkt == absIO_val(respr.OutPkt, respr.EgressID) &&
// @ 	newAbsPkt.isIO_val_Unsupported
// @ decreases 0 if sync.IgnoreBlockingForTermination()
func (p *scionPacketProcessor) processOHP() (respr processResult, reserr error /*@ , addrAliasesPkt bool, ghost newAbsPkt io.IO_val @*/) {
	// @ ghost ubScionL := p.rawPkt
	// @ p.scionLayer.ExtractAcc(ubScionL)
	s := p.scionLayer
	// @ ghost  ubPath := p.scionLayer.UBPath(ubScionL)
	// @ unfold acc(p.scionLayer.Mem(ubScionL), 1-R15)
	// @ apply acc(&p.scionLayer, R16) --* acc(p.scionLayer.Mem(ubScionL), R15)
	// @ unfold acc(p.scionLayer.Mem(ubScionL), R15)
	// @ assert s.Path === p.scionLayer.Path
	// @ assert s.Path.Mem(ubPath)
	ohp, ok := s.Path.(*onehop.Path)
	if !ok {
		// TODO parameter problem -> invalid path
		// @ establishMemMalformedPath()
		// @ fold p.scionLayer.Mem(ubScionL)
		// @ fold p.d.validResult(processResult{}, false)
		return processResult{}, malformedPath /*@ , false, absReturnErr(processResult{}) @*/
	}
	if /*@ unfolding acc(s.Path.Mem(ubPath), R50) in @*/ !ohp.Info.ConsDir {
		// TODO parameter problem -> invalid path
		// @ establishMemMalformedPath()
		// @ defer fold p.scionLayer.Mem(ubScionL)
		// @ fold p.d.validResult(processResult{}, false)
		return processResult{}, serrors.WrapStr(
			"OneHop path in reverse construction direction is not allowed",
			malformedPath, "srcIA", s.SrcIA, "dstIA", s.DstIA) /*@ , false, absReturnErr(processResult{}) @*/
	}

	// OHP leaving our IA
	if p.ingressID == 0 {
		// @ p.d.getLocalIA()
		if !p.d.localIA.Equal(s.SrcIA) {
			// @ establishCannotRoute()
			// TODO parameter problem -> invalid path
			// @ defer fold p.scionLayer.Mem(ubScionL)
			// @ fold p.d.validResult(processResult{}, false)
			return processResult{}, serrors.WrapStr("bad source IA", cannotRoute,
				"type", "ohp", "egress", ( /*@ unfolding acc(ohp.Mem(ubPath), R50) in (unfolding acc(ohp.FirstHop.Mem(), R55) in @*/ ohp.FirstHop.ConsEgress /*@ ) @*/),
				"localIA", p.d.localIA, "srcIA", s.SrcIA) /*@ , false, absReturnErr(processResult{}) @*/
		}
		// @ p.d.getNeighborIAs()
		neighborIA, ok := p.d.neighborIAs[ /*@ unfolding acc(ohp.Mem(ubPath), R50) in (unfolding acc(ohp.FirstHop.Mem(), R55) in @*/ ohp.FirstHop.ConsEgress /*@ ) @*/]
		if !ok {
			// @ establishCannotRoute()
			// TODO parameter problem invalid interface
			// @ defer fold p.scionLayer.Mem(ubScionL)
			// @ fold p.d.validResult(processResult{}, false)
			return processResult{}, serrors.WithCtx(cannotRoute,
				"type", "ohp", "egress", ( /*@ unfolding acc(ohp.Mem(ubPath), R50) in (unfolding acc(ohp.FirstHop.Mem(), R55) in @*/ ohp.FirstHop.ConsEgress /*@ ) @*/)) /*@ , false, absReturnErr(processResult{}) @*/
		}
		if !neighborIA.Equal(s.DstIA) {
			// @ establishCannotRoute()
			// @ defer fold p.scionLayer.Mem(ubScionL)
			// @ fold p.d.validResult(processResult{}, false)
			return processResult{}, serrors.WrapStr("bad destination IA", cannotRoute,
				"type", "ohp", "egress", ( /*@ unfolding acc(ohp.Mem(ubPath), R50) in (unfolding acc(ohp.FirstHop.Mem(), R55) in @*/ ohp.FirstHop.ConsEgress /*@ ) @*/),
				"neighborIA", neighborIA, "dstIA", s.DstIA) /*@ , false, absReturnErr(processResult{}) @*/
		}
		// @ unfold s.Path.Mem(ubPath)
		// @ unfold ohp.FirstHop.Mem()
		// @ preserves acc(&ohp.Info, R15) && acc(&ohp.FirstHop, R15)
		// @ preserves acc(&p.macBuffers.scionInput, R15)
		// @ preserves acc(&p.mac, R15) && p.mac != nil && p.mac.Mem()
		// @ preserves sl.AbsSlice_Bytes(p.macBuffers.scionInput, 0, len(p.macBuffers.scionInput))
		// @ decreases
		// @ outline (
		mac /*@@@*/ := path.MAC(p.mac, ohp.Info, ohp.FirstHop, p.macBuffers.scionInput)
		// (VerifiedSCION) introduced separate copy to avoid exposing quantified permissions outside the scope of this outline block.
		macCopy := mac
		// @ fold acc(sl.AbsSlice_Bytes(ohp.FirstHop.Mac[:], 0, len(ohp.FirstHop.Mac[:])), R20)
		// @ fold acc(sl.AbsSlice_Bytes(mac[:], 0, len(mac)), R20)
		compRes := subtle.ConstantTimeCompare(ohp.FirstHop.Mac[:], mac[:]) == 0
		// @ unfold acc(sl.AbsSlice_Bytes(ohp.FirstHop.Mac[:], 0, len(ohp.FirstHop.Mac[:])), R20)
		// @ )
		if compRes {
			// @ defer fold p.scionLayer.Mem(ubScionL)
			// @ defer fold s.Path.Mem(ubPath)
			// @ defer fold ohp.FirstHop.Mem()
			// TODO parameter problem -> invalid MAC
			// @ fold p.d.validResult(processResult{}, false)
			return processResult{}, serrors.New("MAC", "expected", fmt.Sprintf("%x", macCopy),
				"actual", fmt.Sprintf("%x", ohp.FirstHop.Mac), "type", "ohp") /*@ , false, absReturnErr(processResult{}) @*/
		}
		ohp.Info.UpdateSegID(ohp.FirstHop.Mac /*@, ohp.FirstHop.ToIO_HF() @*/)
		// @ fold ohp.FirstHop.Mem()
		// @ fold s.Path.Mem(ubPath)
		// @ fold p.scionLayer.Mem(ubScionL)

		// (VerifiedSCION) the second parameter was changed from 's' to 'p.scionLayer' due to the
		// changes made to 'updateSCIONLayer'.
		if err := updateSCIONLayer(p.rawPkt, &p.scionLayer /* s */, p.buffer); err != nil {
			// @ fold p.d.validResult(processResult{}, false)
			return processResult{}, err /*@ , false, absReturnErr(processResult{}) @*/
		}
		// @ unfold p.scionLayer.Mem(ubScionL)
		// @ defer fold p.scionLayer.Mem(ubScionL)
		// @ unfold s.Path.Mem(ubPath)
		// @ defer fold s.Path.Mem(ubPath)
		// @ unfold ohp.FirstHop.Mem()
		// @ defer fold ohp.FirstHop.Mem()
		// OHP should always be directed to the correct BR.
		// @ p.d.getExternalMem()
		// @ ghost if p.d.external != nil { unfold acc(accBatchConn(p.d.external), _) }
		if c, ok := p.d.external[ohp.FirstHop.ConsEgress]; ok {
			// @ p.d.getDomExternalLemma()
			// @ assert ohp.FirstHop.ConsEgress in p.d.getDomExternal()
			// @ p.d.InDomainExternalInForwardingMetrics(ohp.FirstHop.ConsEgress)
			// @ fold p.d.validResult(processResult{EgressID: ohp.FirstHop.ConsEgress, OutConn: c, OutPkt: p.rawPkt}, false)
			// @ TemporaryAssumeForIO(!slayers.IsSupportedPkt(p.rawPkt))
			return processResult{EgressID: ohp.FirstHop.ConsEgress, OutConn: c, OutPkt: p.rawPkt},
				nil /*@ , false, reveal absIO_val(respr.OutPkt, respr.EgressID) @*/
		}
		// TODO parameter problem invalid interface
		// @ establishCannotRoute()
		// @ fold p.d.validResult(processResult{}, false)
		return processResult{}, serrors.WithCtx(cannotRoute, "type", "ohp",
			"egress", ohp.FirstHop.ConsEgress, "consDir", ohp.Info.ConsDir) /*@ , false, absReturnErr(processResult{}) @*/
	}

	// OHP entering our IA
	// @ p.d.getLocalIA()
	if !p.d.localIA.Equal(s.DstIA) {
		// @ establishCannotRoute()
		// @ defer fold p.scionLayer.Mem(ubScionL)
		// @ fold p.d.validResult(processResult{}, false)
		return processResult{}, serrors.WrapStr("bad destination IA", cannotRoute,
			"type", "ohp", "ingress", p.ingressID,
			"localIA", p.d.localIA, "dstIA", s.DstIA) /*@ , false, absReturnErr(processResult{}) @*/
	}
	// @ p.d.getNeighborIAs()
	neighborIA := p.d.neighborIAs[p.ingressID]
	if !neighborIA.Equal(s.SrcIA) {
		// @ establishCannotRoute()
		// @ defer fold p.scionLayer.Mem(ubScionL)
		// @ fold p.d.validResult(processResult{}, false)
		return processResult{}, serrors.WrapStr("bad source IA", cannotRoute,
			"type", "ohp", "ingress", p.ingressID,
			"neighborIA", neighborIA, "srcIA", s.SrcIA) /*@ , false, absReturnErr(processResult{}) @*/
	}

	// @ unfold s.Path.Mem(ubPath)
	// @ unfold ohp.SecondHop.Mem()
	ohp.SecondHop = path.HopField{
		ConsIngress: p.ingressID,
		ExpTime:/*@ unfolding acc(ohp.FirstHop.Mem(), R55) in @*/ ohp.FirstHop.ExpTime,
	}
	// (VerifiedSCION) the following property follows from the type system, but
	// Gobra cannot prove it yet.
	// @ assume 0 <= p.ingressID
	// XXX(roosd): Here we leak the buffer into the SCION packet header.
	// This is okay because we do not operate on the buffer or the packet
	// for the rest of processing.
	ohp.SecondHop.Mac = path.MAC(p.mac, ohp.Info, ohp.SecondHop, p.macBuffers.scionInput)
	// @ fold ohp.SecondHop.Mem()
	// @ fold s.Path.Mem(ubPath)

	// (VerifiedSCION) the second parameter was changed from 's' to 'p.scionLayer' due to the
	// changes made to 'updateSCIONLayer'.
	// @ fold p.scionLayer.Mem(ubScionL)
	if err := updateSCIONLayer(p.rawPkt, &p.scionLayer /* s */, p.buffer); err != nil {
		// @ fold p.d.validResult(processResult{}, false)
		return processResult{}, err /*@ , false, absReturnErr(processResult{}) @*/
	}
	// (VerifiedSCION) the parameter was changed from 's' to '&p.scionLayer' due to the
	// changes made to 'resolveLocalDst'.
	a, err /*@ , addrAliases @*/ := p.d.resolveLocalDst(&p.scionLayer /* s */ /*@ , ubScionL @*/)
	if err != nil {
		// @ ghost if addrAliases {
		// @ 	apply acc(a.Mem(), R15) --* acc(sl.AbsSlice_Bytes(ubScionL, 0, len(ubScionL)), R15)
		// @ }
		// @ fold p.d.validResult(processResult{}, false)
		return processResult{}, err /*@ , false, absReturnErr(processResult{}) @*/
	}
	// @ p.d.getInternal()
	// @ assert p.d.internal != nil ==> acc(p.d.internal.Mem(), _)
	// @ fold p.d.validResult(processResult{OutConn: p.d.internal, OutAddr: a, OutPkt: p.rawPkt}, addrAliases)
	// @ TemporaryAssumeForIO(!slayers.IsSupportedPkt(p.rawPkt))
	return processResult{OutConn: p.d.internal, OutAddr: a, OutPkt: p.rawPkt}, nil /*@ , addrAliases, reveal absIO_val(respr.OutPkt, 0) @*/
}

// @ requires  acc(d.Mem(), _)
// @ requires  d.getValSvc() != nil
// @ requires  acc(sl.AbsSlice_Bytes(ub, 0, len(ub)), R15)
// @ preserves acc(s.Mem(ub), R14)
// @ ensures   !addrAliasesUb ==> acc(sl.AbsSlice_Bytes(ub, 0, len(ub)), R15)
// @ ensures   !addrAliasesUb && resaddr != nil ==> acc(resaddr.Mem(), _)
// @ ensures   addrAliasesUb ==> resaddr != nil
// @ ensures   addrAliasesUb ==> acc(resaddr.Mem(), R15)
// @ ensures   addrAliasesUb ==> (acc(resaddr.Mem(), R15) --* acc(sl.AbsSlice_Bytes(ub, 0, len(ub)), R15))
// @ ensures   reserr != nil ==> reserr.ErrorMem()
// (VerifiedSCION) the type of 's' was changed from slayers.SCION to *slayers.SCION. This makes
// specs a lot easier and, makes the implementation faster as well by avoiding passing large data-structures
// by value. We should consider porting merging this in upstream SCION.
// @ decreases 0 if sync.IgnoreBlockingForTermination()
func (d *DataPlane) resolveLocalDst(s *slayers.SCION /*@, ghost ub []byte @*/) (resaddr *net.UDPAddr, reserr error /*@ , addrAliasesUb bool @*/) {
	// @ ghost start, end := s.ExtractAcc(ub)
	// @ assert s.RawDstAddr === ub[start:end]
	// @ sl.SplitRange_Bytes(ub, start, end, R15)
	// @ assert acc(sl.AbsSlice_Bytes(s.RawDstAddr, 0, len(s.RawDstAddr)), R15)
	dst, err := s.DstAddr()
	// @ apply acc(s, R16) --* acc(s.Mem(ub), R15)
	if err != nil {
		// @ sl.CombineRange_Bytes(ub, start, end, R15)
		// TODO parameter problem.
		return nil, err /*@ , false @*/
	}
	switch v := dst.(type) {
	case addr.HostSVC:
		// For map lookup use the Base address, i.e. strip the multi cast
		// information, because we only register base addresses in the map.
		// @ d.getSvcMem()
		a, ok := d.svc.Any(v.Base())
		if !ok {
			// @ apply acc(dst.Mem(), R15) --* acc(sl.AbsSlice_Bytes(ub[start:end], 0, len(ub[start:end])), R15)
			// @ sl.CombineRange_Bytes(ub, start, end, R15)
			// @ establishNoSVCBackend()
			return nil, noSVCBackend /*@ , false @*/
		}
		// @ apply acc(dst.Mem(), R15) --* acc(sl.AbsSlice_Bytes(ub[start:end], 0, len(ub[start:end])), R15)
		// @ sl.CombineRange_Bytes(ub, start, end, R15)
		return a, nil /*@ , false @*/
	case *net.IPAddr:
		tmp := addEndhostPort(v)
		// @ package acc(tmp.Mem(), R15) --* acc(sl.AbsSlice_Bytes(ub, 0, len(ub)), R15) {
		// @ 	apply acc(tmp.Mem(), R15) --* acc(v.Mem(), R15)
		// @ 	assert acc(dst.Mem(), R15)
		// @ 	apply acc(dst.Mem(), R15) --* acc(sl.AbsSlice_Bytes(ub[start:end], 0, len(ub[start:end])), R15)
		// @ 	sl.CombineRange_Bytes(ub, start, end, R15)
		// @ }
		return tmp, nil /*@ , true @*/
	default:
		panic("unexpected address type returned from DstAddr")
	}
}

// @ requires acc(dst.Mem(), R15)
// @ ensures  res != nil && acc(res.Mem(), R15)
// @ ensures  acc(res.Mem(), R15) --* acc(dst.Mem(), R15)
// @ decreases
func addEndhostPort(dst *net.IPAddr) (res *net.UDPAddr) {
	// @ unfold acc(dst.Mem(), R15)
	tmp := &net.UDPAddr{IP: dst.IP, Port: topology.EndhostPort}
	// @ assert forall i int :: { &tmp.IP[i] } 0 <= i && i < len(tmp.IP) ==> acc(&tmp.IP[i], R15)
	// @ fold acc(sl.AbsSlice_Bytes(tmp.IP, 0, len(tmp.IP)), R15)
	// @ fold acc(tmp.Mem(), R15)
	// @ package (acc(tmp.Mem(), R15) --* acc(dst.Mem(), R15)) {
	// @ 	assert acc(dst, R15)
	// @ 	assert acc(tmp, R50)
	// @ 	assert dst.IP === tmp.IP
	// @ 	unfold acc(tmp.Mem(), R15)
	// @ 	unfold acc(sl.AbsSlice_Bytes(tmp.IP, 0, len(tmp.IP)), R15)
	// @ 	assert forall i int :: { &tmp.IP[i] } 0 <= i && i < len(tmp.IP) ==> acc(&tmp.IP[i], R15)
	// @ 	assert forall i int :: { &dst.IP[i] } 0 <= i && i < len(dst.IP) ==> acc(&dst.IP[i], R15)
	// @ 	fold acc(dst.Mem(), R15)
	// @ }
	return tmp
}

// TODO(matzf) this function is now only used to update the OneHop-path.
// This should be changed so that the OneHop-path can be updated in-place, like
// the scion.Raw path.
// @ requires  acc(s.Mem(rawPkt), R00)
// @ requires  s.HasOneHopPath(rawPkt)
// @ preserves buffer != nil && buffer.Mem()
// @ preserves sl.AbsSlice_Bytes(rawPkt, 0, len(rawPkt))
// @ ensures   acc(s.Mem(rawPkt), R00)
// @ ensures   res != nil ==> res.ErrorMem()
// @ decreases
// (VerifiedSCION) the type of 's' was changed from slayers.SCION to *slayers.SCION. This makes
// specs a lot easier and, makes the implementation faster as well by avoiding passing large data-structures
// by value. We should consider porting merging this in upstream SCION.
func updateSCIONLayer(rawPkt []byte, s *slayers.SCION, buffer gopacket.SerializeBuffer) (res error) {
	if err := buffer.Clear(); err != nil {
		return err
	}
	if err := s.SerializeTo(buffer, gopacket.SerializeOptions{} /*@ , rawPkt @*/); err != nil {
		return err
	}
	// TODO(lukedirtwalker): We should add a method to the scion layers
	// which can write into the existing buffer, see also the discussion in
	// https://fsnets.slack.com/archives/C8ADBBG0J/p1592805884250700
	rawContents := buffer.Bytes()
	// @ s.InferSizeOHP(rawPkt)
	// @ assert len(rawContents) <= len(rawPkt)
	// @ unfold sl.AbsSlice_Bytes(rawPkt, 0, len(rawPkt))
	// @ unfold acc(sl.AbsSlice_Bytes(rawContents, 0, len(rawContents)), R20)
	// (VerifiedSCION) proving that the reslicing operation below is safe
	// was tricky and required enriching (non-modularly) the invariants of *onehop.Path
	// and *slayers.SCION.
	// @ assert forall i int :: { &rawPkt[:len(rawContents)][i] }{ &rawPkt[i] } 0 <= i && i < len(rawContents) ==>
	// @ 	 &rawPkt[i] == &rawPkt[:len(rawContents)][i]
	copy(rawPkt[:len(rawContents)], rawContents /*@ , R20 @*/)
	// @ fold sl.AbsSlice_Bytes(rawPkt, 0, len(rawPkt))
	// @ fold acc(sl.AbsSlice_Bytes(rawContents, 0, len(rawContents)), R20)
	// @ buffer.RestoreMem(rawContents)
	return nil
}

type bfdSend struct {
	conn             BatchConn
	srcAddr, dstAddr *net.UDPAddr
	scn              *slayers.SCION
	ohp              *onehop.Path
	mac              hash.Hash
	macBuffer        []byte
	buffer           gopacket.SerializeBuffer
}

// newBFDSend creates and initializes a BFD Sender
// @ trusted
// @ requires false
// @ decreases
func newBFDSend(conn BatchConn, srcIA, dstIA addr.IA, srcAddr, dstAddr *net.UDPAddr,
	ifID uint16, mac hash.Hash) (res *bfdSend) {

	scn := &slayers.SCION{
		Version:      0,
		TrafficClass: 0xb8,
		FlowID:       0xdead,
		NextHdr:      slayers.L4BFD,
		SrcIA:        srcIA,
		DstIA:        dstIA,
	}

	if err := scn.SetSrcAddr(&net.IPAddr{IP: srcAddr.IP} /*@ , false @*/); err != nil {
		panic(err) // Must work unless IPAddr is not supported
	}
	if err := scn.SetDstAddr(&net.IPAddr{IP: dstAddr.IP} /*@ , false @*/); err != nil {
		panic(err) // Must work unless IPAddr is not supported
	}

	var ohp *onehop.Path
	if ifID == 0 {
		scn.PathType = empty.PathType
		scn.Path = &empty.Path{}
	} else {
		ohp = &onehop.Path{
			Info: path.InfoField{
				ConsDir: true,
				// Timestamp set in Send
			},
			FirstHop: path.HopField{
				ConsEgress: ifID,
				ExpTime:    hopFieldDefaultExpTime,
			},
		}
		scn.PathType = onehop.PathType
		scn.Path = ohp
	}

	return &bfdSend{
		conn:      conn,
		srcAddr:   srcAddr,
		dstAddr:   dstAddr,
		scn:       scn,
		ohp:       ohp,
		mac:       mac,
		macBuffer: make([]byte, path.MACBufferSize),
		buffer:    gopacket.NewSerializeBuffer(),
	}
}

// @ preserves acc(b.Mem(), R10)
// @ decreases
func (b *bfdSend) String() string {
	// @ unfold acc(b.Mem(), R10)
	// @ ghost defer fold acc(b.Mem(), R10)
	return b.srcAddr.String()
}

// Send sends out a BFD message.
// Due to the internal state of the MAC computation, this is not goroutine
// safe.
// @ trusted
// @ requires Uncallable()
func (b *bfdSend) Send(bfd *layers.BFD) error {
	if b.ohp != nil {
		// Subtract 10 seconds to deal with possible clock drift.
		ohp := b.ohp
		ohp.Info.Timestamp = uint32(time.Now().Unix() - 10)
		ohp.FirstHop.Mac = path.MAC(b.mac, ohp.Info, ohp.FirstHop, b.macBuffer)
	}

	err := gopacket.SerializeLayers(b.buffer, gopacket.SerializeOptions{FixLengths: true},
		b.scn, bfd)
	if err != nil {
		return err
	}
	_, err = b.conn.WriteTo(b.buffer.Bytes(), b.dstAddr)
	return err
}

// @ requires  acc(&p.d, _) && acc(p.d.Mem(), _)
// @ requires  acc(p.scionLayer.Mem(ub), R4)
// @ requires  p.scionLayer.ValidPathMetaData(ub)
// @ requires  sl.AbsSlice_Bytes(ub, 0, len(ub))
// @ requires  acc(&p.ingressID,  R15)
// @ ensures   acc(p.scionLayer.Mem(ub), R4)
// @ ensures   sl.AbsSlice_Bytes(ub, 0, len(ub))
// @ ensures   acc(&p.ingressID,  R15)
// @ decreases
func (p *scionPacketProcessor) prepareSCMP(
	typ slayers.SCMPType,
	code slayers.SCMPCode,
	scmpP gopacket.SerializableLayer,
	cause error,
	// @ ghost ub []byte,
) ([]byte, error) {

	// *copy* and reverse path -- the original path should not be modified as this writes directly
	// back to rawPkt (quote).
	var path *scion.Raw
	// @ ghost startP := p.scionLayer.PathStartIdx(ub)
	// @ ghost endP := p.scionLayer.PathEndIdx(ub)
	// @ slayers.LemmaPathIdxStartEnd(&p.scionLayer, ub, R20)
	// @ ghost ubPath := ub[startP:endP]
	// @ unfold acc(p.scionLayer.Mem(ub), R4)
	pathType := p.scionLayer.Path.Type( /*@ ubPath @*/ )
	// @ establishCannotRoute()
	// @ ghost pathFromEpic := false
	// @ ghost var epicPathUb []byte = nil
	switch pathType {
	case scion.PathType:
		var ok bool
		path, ok = p.scionLayer.Path.(*scion.Raw)
		if !ok {
			// @ fold acc(p.scionLayer.Mem(ub), R4)
			return nil, serrors.WithCtx(cannotRoute, "details", "unsupported path type",
				"path type", pathType)
		}
	case epic.PathType:
		epicPath, ok := p.scionLayer.Path.(*epic.Path)
		if !ok {
			// @ fold acc(p.scionLayer.Mem(ub), R4)
			return nil, serrors.WithCtx(cannotRoute, "details", "unsupported path type",
				"path type", pathType)
		}
		/*@
		scionBuf := epicPath.GetUnderlyingScionPathBuf(ubPath)
		unfold acc(epicPath.Mem(ubPath), R4)
		assert ubPath[epic.MetadataLen:] === scionBuf
		epicPathUb = ubPath
		ubPath = scionBuf
		startP += epic.MetadataLen
		assert ubPath === ub[startP:endP]
		@*/
		path = epicPath.ScionPath
		// @ pathFromEpic = true
	default:
		// @ fold acc(p.scionLayer.Mem(ub), R4)
		return nil, serrors.WithCtx(cannotRoute, "details", "unsupported path type",
			"path type", pathType)
	}
	/*@
	assert pathType == scion.PathType || pathType == epic.PathType
	assert typeOf(p.scionLayer.Path) == type[*scion.Raw] || typeOf(p.scionLayer.Path) == type[*epic.Path]
	assert !pathFromEpic ==> typeOf(p.scionLayer.Path) == type[*scion.Raw]
	assert pathFromEpic ==> typeOf(p.scionLayer.Path) == type[*epic.Path]
	sl.SplitRange_Bytes(ub, startP, endP, writePerm)
	@*/
	decPath, err := path.ToDecoded( /*@ ubPath @*/ )
	if err != nil {
		/*@
		sl.CombineRange_Bytes(ub, startP, endP, writePerm)
		ghost if pathFromEpic {
			epicPath := p.scionLayer.Path.(*epic.Path)
			assert acc(path.Mem(ubPath), R4)
			fold acc(epicPath.Mem(epicPathUb), R4)
		} else {
			rawPath := p.scionLayer.Path.(*scion.Raw)
			assert acc(path.Mem(ubPath), R4)
			assert acc(rawPath.Mem(ubPath), R4)
		}
		fold acc(p.scionLayer.Mem(ub), R4)
		@*/
		return nil, serrors.Wrap(cannotRoute, err, "details", "decoding raw path")
	}
	// @ ghost rawPath := path.RawBufferMem(ubPath)
	revPathTmp, err := decPath.Reverse( /*@ rawPath @*/ )
	if err != nil {
		/*@
		sl.CombineRange_Bytes(ub, startP, endP, writePerm)
		ghost if pathFromEpic {
			epicPath := p.scionLayer.Path.(*epic.Path)
			assert acc(path.Mem(ubPath), R4)
			fold acc(epicPath.Mem(epicPathUb), R4)
		} else {
			rawPath := p.scionLayer.Path.(*scion.Raw)
			assert acc(path.Mem(ubPath), R4)
			assert acc(rawPath.Mem(ubPath), R4)
		}
		fold acc(p.scionLayer.Mem(ub), R4)
		@*/
		return nil, serrors.Wrap(cannotRoute, err, "details", "reversing path for SCMP")
	}
	// @ assert revPathTmp.Mem(rawPath)
	revPath := revPathTmp.(*scion.Decoded)
	// @ assert revPath.Mem(rawPath)

	// Revert potential path segment switches that were done during processing.
	if revPath.IsXover( /*@ rawPath @*/ ) {
		if err := revPath.IncPath( /*@ rawPath @*/ ); err != nil {
			/*@
			sl.CombineRange_Bytes(ub, startP, endP, writePerm)
			ghost if pathFromEpic {
				epicPath := p.scionLayer.Path.(*epic.Path)
				assert acc(path.Mem(ubPath), R4)
				fold acc(epicPath.Mem(epicPathUb), R4)
			} else {
				rawPath := p.scionLayer.Path.(*scion.Raw)
				assert acc(path.Mem(ubPath), R4)
				assert acc(rawPath.Mem(ubPath), R4)
			}
			fold acc(p.scionLayer.Mem(ub), R4)
			@*/
			return nil, serrors.Wrap(cannotRoute, err, "details", "reverting cross over for SCMP")
		}
	}
	// If the packet is sent to an external router, we need to increment the
	// path to prepare it for the next hop.
	// @ p.d.getExternalMem()
	// @ if p.d.external != nil { unfold acc(accBatchConn(p.d.external), _) }
	_, external := p.d.external[p.ingressID]
	if external {
		// @ requires revPath.Mem(rawPath)
		// @ requires revPath.ValidCurrIdxs(rawPath)
		// @ ensures  revPath.Mem(rawPath)
		// @ decreases
		// @ outline(
		// @ unfold revPath.Mem(rawPath)
		// @ unfold revPath.Base.Mem()
		infoField := &revPath.InfoFields[revPath.PathMeta.CurrINF]
		if infoField.ConsDir {
			hopField := /*@ unfolding acc(revPath.HopFields[revPath.PathMeta.CurrHF].Mem(), _) in @*/
				revPath.HopFields[revPath.PathMeta.CurrHF]
			infoField.UpdateSegID(hopField.Mac /*@, hopField.ToIO_HF() @*/)
		}
		// @ fold revPath.Base.Mem()
		// @ fold revPath.Mem(rawPath)
		// @ )
		if err := revPath.IncPath( /*@ rawPath @*/ ); err != nil {
			/*@
			sl.CombineRange_Bytes(ub, startP, endP, writePerm)
			ghost if pathFromEpic {
				epicPath := p.scionLayer.Path.(*epic.Path)
				assert acc(path.Mem(ubPath), R4)
				fold acc(epicPath.Mem(epicPathUb), R4)
			} else {
				rawPath := p.scionLayer.Path.(*scion.Raw)
				assert acc(path.Mem(ubPath), R4)
				assert acc(rawPath.Mem(ubPath), R4)
			}
			fold acc(p.scionLayer.Mem(ub), R4)
			@*/
			return nil, serrors.Wrap(cannotRoute, err, "details", "incrementing path for SCMP")
		}
	}
	// @ TODO()

	// create new SCION header for reply.
	var scionL /*@@@*/ slayers.SCION
	// (VerifiedSCION) TODO: adapt *SCION.Mem(...)
	scionL.FlowID = p.scionLayer.FlowID
	scionL.TrafficClass = p.scionLayer.TrafficClass
	scionL.PathType = revPath.Type( /*@ nil @*/ )
	scionL.Path = revPath
	scionL.DstIA = p.scionLayer.SrcIA
	scionL.SrcIA = p.d.localIA
	srcA, err := p.scionLayer.SrcAddr()
	if err != nil {
		return nil, serrors.Wrap(cannotRoute, err, "details", "extracting src addr")
	}
	if err := scionL.SetDstAddr(srcA /*@ , false @*/); err != nil {
		return nil, serrors.Wrap(cannotRoute, err, "details", "setting dest addr")
	}
	if err := scionL.SetSrcAddr(&net.IPAddr{IP: p.d.internalIP} /*@ , false @*/); err != nil {
		return nil, serrors.Wrap(cannotRoute, err, "details", "setting src addr")
	}
	scionL.NextHdr = slayers.L4SCMP

	typeCode := slayers.CreateSCMPTypeCode(typ, code)
	scmpH /*@@@*/ := slayers.SCMP{TypeCode: typeCode}
	scmpH.SetNetworkLayerForChecksum(&scionL)

	if err := p.buffer.Clear(); err != nil {
		return nil, err
	}

	sopts := gopacket.SerializeOptions{
		ComputeChecksums: true,
		FixLengths:       true,
	}
	scmpLayers := []gopacket.SerializableLayer{&scionL, &scmpH, scmpP}
	if cause != nil {
		// add quote for errors.
		hdrLen := slayers.CmnHdrLen + scionL.AddrHdrLen( /*@ nil, false @*/ ) + scionL.Path.Len( /*@ nil @*/ )
		switch scmpH.TypeCode.Type() {
		case slayers.SCMPTypeExternalInterfaceDown:
			hdrLen += 20
		case slayers.SCMPTypeInternalConnectivityDown:
			hdrLen += 28
		default:
			hdrLen += 8
		}
		quote := p.rawPkt
		maxQuoteLen := slayers.MaxSCMPPacketLen - hdrLen
		if len(quote) > maxQuoteLen {
			quote = quote[:maxQuoteLen]
		}
		scmpLayers = append( /*@ noPerm, @*/ scmpLayers, gopacket.Payload(quote))
	}
	// XXX(matzf) could we use iovec gather to avoid copying quote?
	err = gopacket.SerializeLayers(p.buffer, sopts /*@ , nil @*/, scmpLayers...)
	if err != nil {
		return nil, serrors.Wrap(cannotRoute, err, "details", "serializing SCMP message")
	}
	return p.buffer.Bytes(), scmpError{TypeCode: typeCode, Cause: cause}
}

// decodeLayers implements roughly the functionality of
// gopacket.DecodingLayerParser, but customized to our use case with a "base"
// layer and additional, optional layers in the given order.
// Returns the last decoded layer.
// @ requires  base != nil && base.NonInitMem()
// @ requires  forall i int :: { &opts[i] } 0 <= i && i < len(opts) ==>
// @     (acc(&opts[i], R10) && opts[i] != nil && opts[i].NonInitMem())
// Due to Viper's very strict injectivity constraints:
// @ requires  forall i, j int :: { &opts[i], &opts[j] } 0 <= i && i < j && j < len(opts) ==>
// @     opts[i] !== opts[j]
// @ preserves acc(sl.AbsSlice_Bytes(data, 0, len(data)), R39)
// @ ensures   forall i int :: { &opts[i] } 0 <= i && i < len(opts) ==>
// @     (acc(&opts[i], R10) && opts[i] != nil)
// @ ensures   -1 <= idx && idx < len(opts)
// @ ensures   len(processed) == len(opts)
// @ ensures   len(offsets) == len(opts)
// @ ensures   reterr == nil && 0  <= idx ==> processed[idx]
// @ ensures   reterr == nil && idx == -1  ==> retl === base
// @ ensures   reterr == nil && 0   <= idx ==> retl === opts[idx]
// @ ensures   reterr == nil ==> retl != nil
// @ ensures   reterr == nil ==> base.Mem(data)
// @ ensures   reterr == nil && typeOf(base.GetPath(data)) == *scion.Raw ==>
// @ 	slayers.ValidPktMetaHdr(data)
// @ ensures   reterr == nil && typeOf(base.GetPath(data)) == *scion.Raw ==>
// @ 	base.EqAbsHeader(data)
// @ ensures   reterr == nil ==> base.EqPathType(data)
// @ ensures   forall i int :: {&opts[i]}{processed[i]} 0 <= i && i < len(opts) ==>
// @     (processed[i] ==> (0 <= offsets[i].start && offsets[i].start <= offsets[i].end && offsets[i].end <= len(data)))
// @ ensures   reterr == nil ==> forall i int :: {&opts[i]}{processed[i]} 0 <= i && i < len(opts) ==>
// @     ((processed[i] && !offsets[i].isNil) ==> opts[i].Mem(data[offsets[i].start:offsets[i].end]))
// @ ensures   reterr == nil ==> forall i int :: {&opts[i]}{processed[i]} 0 <= i && i < len(opts) ==>
// @     ((processed[i] && offsets[i].isNil) ==> opts[i].Mem(nil))
// @ ensures   reterr == nil ==> forall i int :: {&opts[i]}{processed[i]} 0 <= i && i < len(opts) ==>
// @     (!processed[i] ==> opts[i].NonInitMem())
// @ ensures   reterr != nil ==> base.NonInitMem()
// @ ensures   reterr != nil ==> (forall i int :: { &opts[i] } 0 <= i && i < len(opts) ==> opts[i].NonInitMem())
// @ ensures   reterr != nil ==> reterr.ErrorMem()
// @ decreases
// (VerifiedSCION) originally, `base` was declared with type `gopacket.DecodingLayer`. This is unnecessarily complicated for a private function
// that is only called once with a parameter of type `*SCION`, and leads to more annyoing post-conditions.
func decodeLayers(data []byte, base *slayers.SCION,
	opts ...gopacket.DecodingLayer) (retl gopacket.DecodingLayer, reterr error /*@ , ghost processed seq[bool], ghost offsets seq[offsetPair], ghost idx int @*/) {

	// @ processed = seqs.NewSeqBool(len(opts))
	// @ offsets = newOffsetPair(len(opts))
	// @ idx = -1
	// @ gopacket.AssertInvariantNilDecodeFeedback()
	if err := base.DecodeFromBytes(data, gopacket.NilDecodeFeedback); err != nil {
		return nil, err /*@ , processed, offsets, idx @*/
	}
	var last gopacket.DecodingLayer = base
	optsSlice := ([](gopacket.DecodingLayer))(opts)

	// @ ghost oldData := data
	// @ ghost oldStart := 0
	// @ ghost oldEnd := len(data)

	// @ invariant acc(sl.AbsSlice_Bytes(oldData, 0, len(oldData)), R39)
	// @ invariant base.Mem(oldData)
	// @ invariant typeOf(base.GetPath(oldData)) == *scion.Raw ==>
	// @ 	slayers.ValidPktMetaHdr(oldData)
	// @ invariant typeOf(base.GetPath(oldData)) == *scion.Raw ==>
	// @ 	base.EqAbsHeader(oldData)
	// @ invariant base.EqPathType(oldData)
	// @ invariant 0 < len(opts) ==> 0 <= i0 && i0 <= len(opts)
	// @ invariant forall i int :: {&opts[i]} 0 <= i && i < len(opts) ==> acc(&opts[i], R10)
	// @ invariant forall i, j int :: {&opts[i], &opts[j]} 0 <= i && i < j && j < len(opts) ==> opts[i] !== opts[j]
	// @ invariant forall i int :: {&opts[i]} 0 <= i && i < len(opts) ==> opts[i] != nil
	// @ invariant len(processed) == len(opts)
	// @ invariant len(offsets) == len(opts)
	// @ invariant -1 <= idx && idx < len(opts)
	// @ invariant idx == -1 ==> (last === base && oldStart == 0 && oldEnd == len(oldData))
	// @ invariant 0 <= idx ==> (processed[idx] && last === opts[idx])
	// @ invariant forall i int :: {&opts[i]}{processed[i]} 0 <= i && i < len(opts) ==>
	// @     (processed[i] ==> (0 <= offsets[i].start && offsets[i].start <= offsets[i].end && offsets[i].end <= len(data)))
	// @ invariant forall i int :: {&opts[i]}{processed[i]} 0 <= i && i < len(opts) ==>
	// @     ((processed[i] && !offsets[i].isNil) ==> opts[i].Mem(oldData[offsets[i].start:offsets[i].end]))
	// @ invariant forall i int :: {&opts[i]}{processed[i]} 0 <= i && i < len(opts) ==>
	// @     ((processed[i] && offsets[i].isNil) ==> opts[i].Mem(nil))
	// @ invariant forall i int :: {&opts[i]}{processed[i]} 0 < len(opts) && i0 <= i && i < len(opts) ==>
	// @     !processed[i]
	// @ invariant forall i int :: {&opts[i]}{processed[i]} 0 <= i && i < len(opts) ==>
	// @     (!processed[i] ==> opts[i].NonInitMem())
	// @ invariant gopacket.NilDecodeFeedback.Mem()
	// @ invariant 0 <= oldStart && oldStart <= oldEnd && oldEnd <= len(oldData)
	// @ decreases len(opts) - i0
	for _, opt := range optsSlice /*@ with i0 @*/ {
		layerClassTmp := opt.CanDecode()
		// @ fold layerClassTmp.Mem()
		// @ ghost var pos offsetPair
		// @ ghost var ub []byte
		// @ ghost if idx == -1 {
		// @     pos = offsetPair{0, len(oldData), false}
		// @     ub = oldData
		// @ } else {
		// @     pos = offsets[idx]
		// @     if pos.isNil { ub = nil } else { ub  = oldData[pos.start:pos.end] }
		// @ }
		if layerClassTmp.Contains(last.NextLayerType( /*@ ub @*/ )) {
			data /*@ , start, end @*/ := last.LayerPayload( /*@ ub @*/ )
			// @ assert data == nil || data === oldData[pos.start:pos.end][start:end]
			// @ oldEnd   = pos.start + end
			// @ oldStart = pos.start + start
			// @ ghost if data == nil {
			// @ 	sl.NilAcc_Bytes()
			// @ } else {
			// @	sl.SplitRange_Bytes(oldData, oldStart, oldEnd, R40)
			// @ }
			if err := opt.DecodeFromBytes(data, gopacket.NilDecodeFeedback); err != nil {
				// @ ghost if data != nil { sl.CombineRange_Bytes(oldData, oldStart, oldEnd, R40) }
				// @ base.DowngradePerm(oldData)

				// ghost clean-up:
				// @ ghost
				// @ invariant -1 <= c && c < i0
				// @ invariant len(processed) == len(opts)
				// @ invariant len(offsets) == len(opts)
				// @ invariant forall i int :: {&opts[i]} 0 <= i && i < len(opts) ==> acc(&opts[i], R10)
				// @ invariant forall i, j int :: {&opts[i], &opts[j]} 0 <= i && i < j && j < len(opts) ==> opts[i] !== opts[j]
				// @ invariant forall i int :: {&opts[i]} 0 <= i && i < len(opts) ==> opts[i] != nil
				// @ invariant forall i int :: {&opts[i]}{processed[i]} 0 <= i && i < len(opts) ==>
				// @     (processed[i] ==> (0 <= offsets[i].start && offsets[i].start <= offsets[i].end && offsets[i].end <= len(oldData)))
				// @ invariant forall i int :: {&opts[i]}{processed[i]} 0 <= i && i < len(opts) ==>
				// @     ((processed[i] && !offsets[i].isNil) ==> opts[i].Mem(oldData[offsets[i].start:offsets[i].end]))
				// @ invariant forall i int :: {&opts[i]}{processed[i]} 0 <= i && i < len(opts) ==>
				// @     ((processed[i] && offsets[i].isNil) ==> opts[i].Mem(nil))
				// @ invariant forall i int :: {&opts[i]}{processed[i]} 0 <= i && i < len(opts) ==>
				// @     (!processed[i] ==> opts[i].NonInitMem())
				// @ invariant forall i int :: {&opts[i]}{processed[i]} 0 < len(opts) && c < i && i < len(opts) ==>
				// @     !processed[i]
				// @ decreases c
				// @ for c := i0-1; 0 <= c; c=c-1 {
				// @	if processed[c] {
				// @		off := offsets[c]
				// @        if off.isNil {
				// @ 			opts[c].DowngradePerm(nil)
				// @		} else {
				// @ 			opts[c].DowngradePerm(oldData[off.start:off.end])
				// @ 		}
				// @ 	}
				// @ 	processed[c] = false
				// @ }
				return nil, err /*@, processed, offsets, idx @*/
			}
			// @ processed[i0] = true
			// @ ghost offsets[i0] = offsetPair{oldStart, oldEnd, data == nil}
			// @ idx = i0
			// @ ghost if data != nil { sl.CombineRange_Bytes(oldData, oldStart, oldEnd, R40) }
			last = opt
		}
	}
	return last, nil /*@ , processed, offsets, idx @*/
}

// @ preserves acc(layer.Mem(ubuf), R20)
// @ decreases
func nextHdr(layer gopacket.DecodingLayer /*@ , ghost ubuf []byte @*/) slayers.L4ProtocolType {
	switch v := layer.(type) {
	case *slayers.SCION:
		return /*@ unfolding acc(v.Mem(ubuf), R20) in @*/ v.NextHdr
	case *slayers.EndToEndExtnSkipper:
		return /*@ unfolding acc(v.Mem(ubuf), R20) in (unfolding acc(v.extnBase.Mem(ubuf), R20) in @*/ v.NextHdr /*@ ) @*/
	case *slayers.HopByHopExtnSkipper:
		return /*@ unfolding acc(v.Mem(ubuf), R20) in (unfolding acc(v.extnBase.Mem(ubuf), R20) in @*/ v.NextHdr /*@ ) @*/
	default:
		return slayers.L4None
	}
}

// forwardingMetrics contains the subset of Metrics relevant for forwarding,
// instantiated with some interface-specific labels.
type forwardingMetrics struct {
	InputBytesTotal     prometheus.Counter
	OutputBytesTotal    prometheus.Counter
	InputPacketsTotal   prometheus.Counter
	OutputPacketsTotal  prometheus.Counter
	DroppedPacketsTotal prometheus.Counter
}

// @ requires  acc(labels, _)
// @ preserves acc(metrics.Mem(), _)
// @ ensures   acc(forwardingMetricsNonInjectiveMem(res), _)
// @ decreases
func initForwardingMetrics(metrics *Metrics, labels prometheus.Labels) (res forwardingMetrics) {
	// @ unfold acc(metrics.Mem(), _)
	c := forwardingMetrics{
		InputBytesTotal:     metrics.InputBytesTotal.With(labels),
		InputPacketsTotal:   metrics.InputPacketsTotal.With(labels),
		OutputBytesTotal:    metrics.OutputBytesTotal.With(labels),
		OutputPacketsTotal:  metrics.OutputPacketsTotal.With(labels),
		DroppedPacketsTotal: metrics.DroppedPacketsTotal.With(labels),
	}
	c.InputBytesTotal.Add(float64(0))
	c.InputPacketsTotal.Add(float64(0))
	c.OutputBytesTotal.Add(float64(0))
	c.OutputPacketsTotal.Add(float64(0))
	c.DroppedPacketsTotal.Add(float64(0))
	// @ fold acc(forwardingMetricsNonInjectiveMem(c), _)
	return c
}

// @ preserves neighbors != nil ==> acc(neighbors, R20)
// @ ensures   acc(res)
// @ decreases
func interfaceToMetricLabels(id uint16, localIA addr.IA,
	neighbors map[uint16]addr.IA) (res prometheus.Labels) {
	// (VerifiedSCION) Gobra cannot prove this, even though it is obvious from the
	// type of id.
	// @ assume 0 <= id

	if id == 0 {
		return prometheus.Labels{
			"isd_as":          localIA.String(),
			"interface":       "internal",
			"neighbor_isd_as": localIA.String(),
		}
	}
	return prometheus.Labels{
		"isd_as":          localIA.String(),
		"interface":       strconv.FormatUint(uint64(id), 10),
		"neighbor_isd_as": neighbors[id].String(),
	}
}

// @ ensures acc(res)
// @ decreases
func serviceMetricLabels(localIA addr.IA, svc addr.HostSVC) (res prometheus.Labels) {
	return prometheus.Labels{
		"isd_as":  localIA.String(),
		"service": svc.BaseString(),
	}
}<|MERGE_RESOLUTION|>--- conflicted
+++ resolved
@@ -1961,11 +1961,11 @@
 		// @ ghost sl.CombineRange_Bytes(ub, startP, endP, R2)
 		return processResult{}, err
 	}
-<<<<<<< HEAD
 	// @ assert acc(p.path.Mem(ubPath), R20)
 	// @ fold acc(p.scionLayer.Mem(ub), R7)
 	// @ assert acc(p.path.Mem(ubPath), R20)
 	// TemporaryAssumeForIO(slayers.ValidPktMetaHdr(ub))
+	// @ absPktFutureLemma(ub)
 	// TemporaryAssumeForIO(len(absPkt(dp, ub).CurrSeg.Future) > 0)
 	// TemporaryAssumeForIO(p.EqAbsHopField(absPkt(dp, ub)))
 	// p.CurrentHopFieldBytesLemma(dp, ub, ubPath)
@@ -1973,12 +1973,6 @@
 	// @ assert false
 	// @ ghost sl.CombineRange_Bytes(ub, startP, endP, R2)
 	// @ TemporaryAssumeForIO(p.EqAbsInfoField(absPkt(dp, ub)))
-=======
-	// @ TemporaryAssumeForIO(slayers.ValidPktMetaHdr(ub))
-	// @ absPktFutureLemma(ub)
-	// @ TemporaryAssumeForIO(p.EqAbsHopField(absPkt(ub)))
-	// @ TemporaryAssumeForIO(p.EqAbsInfoField(absPkt(ub)))
->>>>>>> 6a8228a7
 	return processResult{}, nil
 }
 
