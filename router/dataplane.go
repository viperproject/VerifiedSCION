// Copyright 2020 Anapaya Systems
//
// Licensed under the Apache License, Version 2.0 (the "License");
// you may not use this file except in compliance with the License.
// You may obtain a copy of the License at
//
//   http://www.apache.org/licenses/LICENSE-2.0
//
// Unless required by applicable law or agreed to in writing, software
// distributed under the License is distributed on an "AS IS" BASIS,
// WITHOUT WARRANTIES OR CONDITIONS OF ANY KIND, either express or implied.
// See the License for the specific language governing permissions and
// limitations under the License.

// +gobra

// (VerifiedSCION) the following init-postconditions causes severe slowdowns
// @ initEnsures alreadySet                    != nil && alreadySet.ErrorMem()
// @ initEnsures cannotRoute                   != nil && cannotRoute.ErrorMem()
// @ initEnsures emptyValue                    != nil && emptyValue.ErrorMem()
// @ initEnsures malformedPath                 != nil && malformedPath.ErrorMem()
// @ initEnsures modifyExisting                != nil && modifyExisting.ErrorMem()
// @ initEnsures noSVCBackend                  != nil && noSVCBackend.ErrorMem()
// @ initEnsures unsupportedPathType           != nil && unsupportedPathType.ErrorMem()
// @ initEnsures unsupportedPathTypeNextHeader != nil && unsupportedPathTypeNextHeader.ErrorMem()
// @ initEnsures noBFDSessionFound             != nil && noBFDSessionFound.ErrorMem()
// @ initEnsures noBFDSessionConfigured        != nil && noBFDSessionConfigured.ErrorMem()
// @ initEnsures errBFDDisabled                != nil && errBFDDisabled.ErrorMem()
package router

import (
	"bytes"
	"context"
	"crypto/rand"
	"crypto/subtle"
	"errors"
	"fmt"
	"hash"
	"math/big"
	"net"
	"strconv"
	"sync"
	"syscall"
	"time"

	"github.com/google/gopacket"
	"github.com/google/gopacket/layers"
	"github.com/prometheus/client_golang/prometheus"

	"github.com/scionproto/scion/pkg/addr"
	libepic "github.com/scionproto/scion/pkg/experimental/epic"
	"github.com/scionproto/scion/pkg/log"
	"github.com/scionproto/scion/pkg/private/serrors"
	"github.com/scionproto/scion/pkg/private/util"
	"github.com/scionproto/scion/pkg/scrypto"

	"github.com/scionproto/scion/pkg/slayers"
	"github.com/scionproto/scion/pkg/slayers/path"
	"github.com/scionproto/scion/pkg/slayers/path/empty"
	"github.com/scionproto/scion/pkg/slayers/path/epic"
	"github.com/scionproto/scion/pkg/slayers/path/onehop"
	"github.com/scionproto/scion/pkg/slayers/path/scion"
	"github.com/scionproto/scion/private/topology"
	"github.com/scionproto/scion/private/underlay/conn"
	underlayconn "github.com/scionproto/scion/private/underlay/conn"
	"github.com/scionproto/scion/router/bfd"
	"github.com/scionproto/scion/router/control"
	// @ . "github.com/scionproto/scion/verification/utils/definitions"
	// @ fl "github.com/scionproto/scion/verification/utils/floats"
	// @ gsync "github.com/scionproto/scion/verification/utils/ghost_sync"
	// @ sl "github.com/scionproto/scion/verification/utils/slices"
	// @ "github.com/scionproto/scion/verification/utils/seqs"
	// @ socketspec "golang.org/x/net/internal/socket/"
	// @ io "verification/io"
)

const (
	// Number of packets to read in a single ReadBatch call.
	inputBatchCnt = 64

	// TODO(karampok). Investigate whether that value should be higher.  In
	// theory, PayloadLen in SCION header is 16 bits long, supporting a maximum
	// payload size of 64KB. At the moment we are limited by Ethernet size
	// usually ~1500B, but 9000B to support jumbo frames.
	bufSize = 9000

	// hopFieldDefaultExpTime is the default validity of the hop field
	// and 63 is equivalent to 6h.
	hopFieldDefaultExpTime = 63
)

// (VerifiedSCION) acc(Mem(), _) is enough to call every method, given that
// the concrete implementations of this type use internal sync mechanisms to
// obtain write access to the underlying data.
type bfdSession interface {
	// @ pred Mem()

	// (VerifiedSCION) a logger is obtained from ctx through the method Value.
	// @ requires acc(ctx.Mem(), _)
	// @ requires acc(Mem(), _)
	// @ ensures  err != nil ==> err.ErrorMem()
	Run(ctx context.Context) (err error)
	// @ requires  acc(Mem(), _)
	// @ requires  msg.Mem(ub)
	// (VerifiedSCION) an implementation must copy the fields it needs from msg
	// @ preserves sl.Bytes(ub, 0, len(ub))
	// @ ensures   msg.NonInitMem()
	// @ decreases 0 if sync.IgnoreBlockingForTermination()
	ReceiveMessage(msg *layers.BFD /*@ , ghost ub []byte @*/)
	// @ requires acc(Mem(), _)
	// @ decreases 0 if sync.IgnoreBlockingForTermination()
	IsUp() bool
}

// BatchConn is a connection that supports batch reads and writes.
// (VerifiedSCION) the spec of this interface matches that of the methods
// with the same name in private/underlay/conn/Conn.
type BatchConn interface {
	// @ pred Mem()

	// @ requires  acc(Mem(), _)
	// @ requires  forall i int :: { &msgs[i] } 0 <= i && i < len(msgs) ==>
	// @ 	msgs[i].Mem()
	// @ ensures   forall i int :: { &msgs[i] } 0 <= i && i < len(msgs) ==>
	// @ 	(msgs[i].Mem() && msgs[i].HasActiveAddr())
	// @ ensures   err == nil ==> 0 <= n && n <= len(msgs)
	// @ ensures   err == nil ==>
	// @ 	forall i int :: { &msgs[i] } 0 <= i && i < n ==> (
	// @ 		typeOf(msgs[i].GetAddr()) == type[*net.UDPAddr] &&
	// @ 		!msgs[i].HasWildcardPermAddr())
	// @ ensures   err == nil ==>
	// @ 	forall i int :: { &msgs[i] } 0 <= i && i < n ==> msgs[i].GetN() <= len(msgs[i].GetFstBuffer())
	// @ ensures   err != nil ==> err.ErrorMem()
	// contracts for IO-spec
	// @ requires Prophecy(prophecyM)
	// @ requires io.token(place) && MultiReadBio(place, prophecyM)
	// @ ensures  err != nil ==> prophecyM == 0
	// @ ensures  err == nil ==> prophecyM == n
	// @ ensures  io.token(old(MultiReadBioNext(place, prophecyM)))
	// @ ensures  old(MultiReadBioCorrectIfs(place, prophecyM, path.ifsToIO_ifs(ingressID)))
	// @ ensures  err == nil ==>
	// @ 	forall i int :: { &msgs[i] } 0 <= i && i < n ==>
	// @ 		MsgToAbsVal(&msgs[i], ingressID) == old(MultiReadBioIO_val(place, n)[i])
	ReadBatch(msgs underlayconn.Messages /*@, ghost ingressID uint16, ghost prophecyM int, ghost place io.Place @*/) (n int, err error)
	// @ requires  acc(addr.Mem(), _)
	// @ requires  acc(Mem(), _)
	// @ preserves acc(sl.Bytes(b, 0, len(b)), R10)
	// @ ensures   err == nil ==> 0 <= n && n <= len(b)
	// @ ensures   err != nil ==> err.ErrorMem()
	WriteTo(b []byte, addr *net.UDPAddr) (n int, err error)
	// @ requires  acc(Mem(), _)
	// (VerifiedSCION) opted for less reusable spec for WriteBatch for
	// performance reasons.
	// @ requires  len(msgs) == 1
	// @ requires  acc(msgs[0].Mem(), R50) && msgs[0].HasActiveAddr()
	// preconditions for IO-spec:
	// @ requires  MsgToAbsVal(&msgs[0], egressID) == ioAbsPkts
	// @ requires  io.token(place) && io.CBioIO_bio3s_send(place, ioAbsPkts)
	// @ ensures   acc(msgs[0].Mem(), R50) && msgs[0].HasActiveAddr()
	// @ ensures   err == nil ==> 0 <= n && n <= len(msgs)
	// @ ensures   err != nil ==> err.ErrorMem()
	// postconditions for IO-spec:
	// (VerifiedSCION) the permission to the protocol must always be returned,
	// otherwise the router cannot continue after failing to send a packet.
	// @ ensures   io.token(old(io.dp3s_iospec_bio3s_send_T(place, ioAbsPkts)))
	WriteBatch(msgs underlayconn.Messages, flags int /*@, ghost egressID uint16, ghost place io.Place, ghost ioAbsPkts io.IO_val @*/) (n int, err error)
	// @ requires Mem()
	// @ ensures  err != nil ==> err.ErrorMem()
	// @ decreases
	Close() (err error)
}

// DataPlane contains a SCION Border Router's forwarding logic. It reads packets
// from multiple sockets, performs routing, and sends them to their destinations
// (after updating the path, if that is needed).
//
// XXX(lukedirtwalker): this is still in development and not feature complete.
// Currently, only the following features are supported:
//   - initializing connections; MUST be done prior to calling Run
type DataPlane struct {
	// (VerifiedSCION) This is stored in the dataplane in order to retain
	// knowledge that macFactory will not fail.
	// @ ghost key *[]byte
	external          map[uint16]BatchConn
	linkTypes         map[uint16]topology.LinkType
	neighborIAs       map[uint16]addr.IA
	internal          BatchConn
	internalIP        net.IP
	internalNextHops  map[uint16]*net.UDPAddr
	svc               *services
	macFactory        func() hash.Hash
	bfdSessions       map[uint16]bfdSession
	localIA           addr.IA
	mtx               sync.Mutex
	running           bool
	Metrics           *Metrics
	forwardingMetrics map[uint16]forwardingMetrics
}

var (
	alreadySet                    = serrors.New("already set")
	invalidSrcIA                  = serrors.New("invalid source ISD-AS")
	invalidDstIA                  = serrors.New("invalid destination ISD-AS")
	invalidSrcAddrForTransit      = serrors.New("invalid source address for transit pkt")
	cannotRoute                   = serrors.New("cannot route, dropping pkt")
	emptyValue                    = serrors.New("empty value")
	malformedPath                 = serrors.New("malformed path content")
	modifyExisting                = serrors.New("modifying a running dataplane is not allowed")
	noSVCBackend                  = serrors.New("cannot find internal IP for the SVC")
	unsupportedPathType           = serrors.New("unsupported path type")
	unsupportedPathTypeNextHeader = serrors.New("unsupported combination")
	noBFDSessionFound             = serrors.New("no BFD sessions was found")
	noBFDSessionConfigured        = serrors.New("no BFD sessions have been configured")
	errBFDDisabled                = serrors.New("BFD is disabled")
)

type scmpError struct {
	TypeCode slayers.SCMPTypeCode
	Cause    error
}

// Gobra cannot currently prove termination of this function,
// because it is not specified how the ErrorMem() of the result
// of serrors.New relates to that of e.
// @ trusted
// @ preserves e.ErrorMem()
// @ ensures   e.IsDuplicableMem() == old(e.IsDuplicableMem())
// @ decreases e.ErrorMem()
func (e scmpError) Error() string {
	// @ unfold e.ErrorMem()
	// @ defer fold e.ErrorMem()
	return serrors.New("scmp", "typecode", e.TypeCode, "cause", e.Cause).Error()
}

// SetIA sets the local IA for the dataplane.
// @ requires  acc(d.Mem(), OutMutexPerm)
// @ requires  !d.IsRunning()
// @ requires  d.LocalIA().IsZero()
// @ requires  !ia.IsZero()
// @ preserves d.mtx.LockP()
// @ preserves d.mtx.LockInv() == MutexInvariant!<d!>
// @ ensures   acc(d.Mem(), OutMutexPerm)
// @ ensures   !d.IsRunning()
// @ ensures   e == nil
// @ decreases 0 if sync.IgnoreBlockingForTermination()
func (d *DataPlane) SetIA(ia addr.IA) (e error) {
	d.mtx.Lock()
	defer d.mtx.Unlock()
	// @ unfold MutexInvariant!<d!>()
	// @ assert !d.IsRunning()
	// @ d.isRunningEq()
	// @ unfold d.Mem()
	// @ defer fold MutexInvariant!<d!>()
	// @ defer fold d.Mem()
	if d.running {
		// @ Unreachable()
		return modifyExisting
	}
	if ia.IsZero() {
		// @ Unreachable()
		return emptyValue
	}
	if !d.localIA.IsZero() {
		// @ Unreachable()
		return alreadySet
	}
	d.localIA = ia
	return nil
}

// SetKey sets the key used for MAC verification. The key provided here should
// already be derived as in scrypto.HFMacFactory.
// @ requires  acc(d.Mem(), OutMutexPerm)
// @ requires  !d.IsRunning()
// @ requires  !d.KeyIsSet()
// @ requires  len(key) > 0
// @ requires  sl.Bytes(key, 0, len(key))
// @ preserves d.mtx.LockP()
// @ preserves d.mtx.LockInv() == MutexInvariant!<d!>
// @ ensures   acc(d.Mem(), OutMutexPerm)
// @ ensures   !d.IsRunning()
// @ ensures   res == nil ==> d.KeyIsSet()
// @ decreases 0 if sync.IgnoreBlockingForTermination()
func (d *DataPlane) SetKey(key []byte) (res error) {
	// @ share key
	d.mtx.Lock()
	defer d.mtx.Unlock()
	// @ unfold MutexInvariant!<d!>()
	// @ assert !d.IsRunning()
	// @ d.isRunningEq()
	// @ unfold acc(d.Mem(), 1/2)
	// @ d.keyIsSetEq()
	// @ unfold acc(d.Mem(), 1/2)
	// @ defer fold MutexInvariant!<d!>()
	// @ defer fold d.Mem()
	if d.running {
		// @ Unreachable()
		return modifyExisting
	}
	if len(key) == 0 {
		// @ Unreachable()
		return emptyValue
	}
	if d.macFactory != nil {
		// @ Unreachable()
		return alreadySet
	}
	// First check for MAC creation errors.
	if _, err := scrypto.InitMac(key); err != nil {
		return err
	}
	// @ d.key = &key
	verScionTemp :=
		// @ requires acc(&key, _) && acc(sl.Bytes(key, 0, len(key)), _)
		// @ requires scrypto.ValidKeyForHash(key)
		// @ ensures  acc(&key, _) && acc(sl.Bytes(key, 0, len(key)), _)
		// @ ensures  h != nil && h.Mem()
		// @ decreases
		func /*@ f @*/ () (h hash.Hash) {
			mac, _ := scrypto.InitMac(key)
			return mac
		}
	// @ proof verScionTemp implements MacFactorySpec{d.key} {
	// @   return verScionTemp() as f
	// @ }
	d.macFactory = verScionTemp
	return nil
}

// AddInternalInterface sets the interface the data-plane will use to
// send/receive traffic in the local AS. This can only be called once; future
// calls will return an error. This can only be called on a not yet running
// dataplane.
// @ requires  acc(d.Mem(), OutMutexPerm)
// @ requires  !d.IsRunning()
// @ requires  !d.InternalConnIsSet()
// @ requires  conn != nil && conn.Mem()
// @ requires  ip.Mem()
// @ preserves d.mtx.LockP()
// @ preserves d.mtx.LockInv() == MutexInvariant!<d!>
// @ ensures   acc(d.Mem(), OutMutexPerm)
// @ ensures   !d.IsRunning()
// @ decreases 0 if sync.IgnoreBlockingForTermination()
func (d *DataPlane) AddInternalInterface(conn BatchConn, ip net.IP) error {
	d.mtx.Lock()
	defer d.mtx.Unlock()
	// @ unfold MutexInvariant!<d!>()
	// @ assert !d.IsRunning()
	// @ d.isRunningEq()
	// @ unfold acc(d.Mem(), 1/2)
	// @ d.internalIsSetEq()
	// @ unfold acc(d.Mem(), 1/2)
	if d.running {
		// @ Unreachable()
		return modifyExisting
	}
	if conn == nil {
		// @ Unreachable()
		return emptyValue
	}
	if d.internal != nil {
		// @ Unreachable()
		return alreadySet
	}
	d.internal = conn
	d.internalIP = ip
	// @ fold d.Mem()
	// @ fold MutexInvariant!<d!>()
	return nil
}

// AddExternalInterface adds the inter AS connection for the given interface ID.
// If a connection for the given ID is already set this method will return an
// error. This can only be called on a not yet running dataplane.
// @ requires  conn != nil && conn.Mem()
// @ preserves acc(d.Mem(), OutMutexPerm)
// @ preserves !d.IsRunning()
// @ preserves d.mtx.LockP()
// @ preserves d.mtx.LockInv() == MutexInvariant!<d!>
// @ decreases 0 if sync.IgnoreBlockingForTermination()
func (d *DataPlane) AddExternalInterface(ifID uint16, conn BatchConn) error {
	d.mtx.Lock()
	defer d.mtx.Unlock()
	// @ unfold MutexInvariant!<d!>()
	// @ assert !d.IsRunning()
	// @ d.isRunningEq()
	// @ unfold d.Mem()
	if d.running {
		// @ Unreachable()
		return modifyExisting
	}
	if conn == nil {
		// @ Unreachable()
		return emptyValue
	}
	// @ ghost if d.external != nil { unfold acc(accBatchConn(d.external), 1/2) }
	if _, existsB := d.external[ifID]; existsB {
		// @ establishAlreadySet()
		// @ ghost if d.external != nil { fold acc(accBatchConn(d.external), 1/2) }
		// @ fold d.Mem()
		// @ fold MutexInvariant!<d!>()
		return serrors.WithCtx(alreadySet, "ifID", ifID)
	}
	// @ ghost if d.external != nil { fold acc(accBatchConn(d.external), 1/2) }
	if d.external == nil {
		d.external = make(map[uint16]BatchConn)
		// @ fold accBatchConn(d.external)
	}
	// @ unfold accBatchConn(d.external)
	d.external[ifID] = conn
	// @ fold accBatchConn(d.external)
	// @ fold d.Mem()
	// @ fold MutexInvariant!<d!>()
	return nil
}

// AddNeighborIA adds the neighboring IA for a given interface ID. If an IA for
// the given ID is already set, this method will return an error. This can only
// be called on a yet running dataplane.
// @ requires  !remote.IsZero()
// @ preserves acc(d.Mem(), OutMutexPerm)
// @ preserves !d.IsRunning()
// @ preserves d.mtx.LockP()
// @ preserves d.mtx.LockInv() == MutexInvariant!<d!>
// @ decreases 0 if sync.IgnoreBlockingForTermination()
func (d *DataPlane) AddNeighborIA(ifID uint16, remote addr.IA) error {
	d.mtx.Lock()
	defer d.mtx.Unlock()
	// @ unfold MutexInvariant!<d!>()
	// @ d.isRunningEq()
	// @ unfold d.Mem()
	if d.running {
		// @ Unreachable()
		return modifyExisting
	}
	if remote.IsZero() {
		// @ Unreachable()
		return emptyValue
	}
	if _, existsB := d.neighborIAs[ifID]; existsB {
		// @ establishAlreadySet()
		// @ fold d.Mem()
		// @ fold MutexInvariant!<d!>()
		return serrors.WithCtx(alreadySet, "ifID", ifID)
	}
	if d.neighborIAs == nil {
		d.neighborIAs = make(map[uint16]addr.IA)
	}
	d.neighborIAs[ifID] = remote
	// @ fold d.Mem()
	// @ fold MutexInvariant!<d!>()
	return nil
}

// AddLinkType adds the link type for a given interface ID. If a link type for
// the given ID is already set, this method will return an error. This can only
// be called on a not yet running dataplane.
// @ preserves acc(d.Mem(), OutMutexPerm)
// @ preserves !d.IsRunning()
// (VerifiedSCION) unlike all other setter methods, this does not lock d.mtx.
// This was reported in https://github.com/scionproto/scion/issues/4282.
// @ preserves MutexInvariant!<d!>()
// @ decreases 0 if sync.IgnoreBlockingForTermination()
func (d *DataPlane) AddLinkType(ifID uint16, linkTo topology.LinkType) error {
	// @ unfold acc(d.Mem(), OutMutexPerm)
	if _, existsB := d.linkTypes[ifID]; existsB {
		// @ establishAlreadySet()
		// @ fold acc(d.Mem(), OutMutexPerm)
		return serrors.WithCtx(alreadySet, "ifID", ifID)
	}
	// @ fold acc(d.Mem(), OutMutexPerm)
	// @ unfold MutexInvariant!<d!>()
	// @ d.isRunningEq()
	// @ unfold d.Mem()
	// @ defer fold MutexInvariant!<d!>()
	// @ defer fold d.Mem()
	if d.linkTypes == nil {
		d.linkTypes = make(map[uint16]topology.LinkType)
	}
	d.linkTypes[ifID] = linkTo
	return nil
}

// AddExternalInterfaceBFD adds the inter AS connection BFD session.
// @ trusted
// @ requires false
func (d *DataPlane) AddExternalInterfaceBFD(ifID uint16, conn BatchConn,
	src, dst control.LinkEnd, cfg control.BFD) error {

	d.mtx.Lock()
	defer d.mtx.Unlock()
	if d.running {
		return modifyExisting
	}
	if conn == nil {
		return emptyValue
	}
	var m bfd.Metrics
	if d.Metrics != nil {
		labels := prometheus.Labels{
			"interface":       fmt.Sprint(ifID),
			"isd_as":          d.localIA.String(),
			"neighbor_isd_as": dst.IA.String(),
		}
		m = bfd.Metrics{
			Up:              d.Metrics.InterfaceUp.With(labels),
			StateChanges:    d.Metrics.BFDInterfaceStateChanges.With(labels),
			PacketsSent:     d.Metrics.BFDPacketsSent.With(labels),
			PacketsReceived: d.Metrics.BFDPacketsReceived.With(labels),
		}
	}
	s := newBFDSend(conn, src.IA, dst.IA, src.Addr, dst.Addr, ifID, d.macFactory())
	return d.addBFDController(ifID, s, cfg, m)
}

// getInterfaceState checks if there is a bfd session for the input interfaceID and
// returns InterfaceUp if the relevant bfdsession state is up, or if there is no BFD
// session. Otherwise, it returns InterfaceDown.
// @ preserves acc(d.Mem(), R5)
// @ decreases 0 if sync.IgnoreBlockingForTermination()
func (d *DataPlane) getInterfaceState(interfaceID uint16) control.InterfaceState {
	// @ unfold acc(d.Mem(), R5)
	// @ defer fold acc(d.Mem(), R5)
	bfdSessions := d.bfdSessions
	// @ ghost if bfdSessions != nil {
	// @ 	unfold acc(accBfdSession(d.bfdSessions), R20)
	// @ 	defer fold acc(accBfdSession(d.bfdSessions), R20)
	// @ }
	if bfdSession, ok := bfdSessions[interfaceID]; ok {
		// @ assert interfaceID in domain(d.bfdSessions)
		// @ assert bfdSession in range(d.bfdSessions)
		// @ assert bfdSession != nil
		// (VerifiedSCION) This checked used to be conjoined with 'ok' in the condition
		// of the if stmt above. We broke it down to perform intermediate asserts.
		if !bfdSession.IsUp() {
			return control.InterfaceDown
		}
	}
	return control.InterfaceUp
}

// (VerifiedSCION) marked as trusted because we currently do not support bfd.Session
// @ trusted
// @ requires  false
func (d *DataPlane) addBFDController(ifID uint16, s *bfdSend, cfg control.BFD,
	metrics bfd.Metrics) error {

	if cfg.Disable {
		return errBFDDisabled
	}
	if d.bfdSessions == nil {
		d.bfdSessions = make(map[uint16]bfdSession)
	}

	// Generate random discriminator. It can't be zero.
	discInt, err := rand.Int(rand.Reader, big.NewInt(0xfffffffe))
	if err != nil {
		return err
	}
	disc := layers.BFDDiscriminator(uint32(discInt.Uint64()) + 1)
	d.bfdSessions[ifID] = &bfd.Session{
		Sender:                s,
		DetectMult:            layers.BFDDetectMultiplier(cfg.DetectMult),
		DesiredMinTxInterval:  cfg.DesiredMinTxInterval,
		RequiredMinRxInterval: cfg.RequiredMinRxInterval,
		LocalDiscriminator:    disc,
		ReceiveQueueSize:      10,
		Metrics:               metrics,
	}
	return nil
}

// AddSvc adds the address for the given service. This can be called multiple
// times for the same service, with the address added to the list of addresses
// that provide the service.
// @ requires  a != nil && acc(a.Mem(), R10)
// @ preserves acc(d.Mem(), OutMutexPerm)
// @ preserves !d.IsRunning()
// @ preserves d.mtx.LockP()
// @ preserves d.mtx.LockInv() == MutexInvariant!<d!>
// @ decreases 0 if sync.IgnoreBlockingForTermination()
func (d *DataPlane) AddSvc(svc addr.HostSVC, a *net.UDPAddr) error {
	d.mtx.Lock()
	// @ unfold MutexInvariant!<d!>()
	// @ d.isRunningEq()
	defer d.mtx.Unlock()
	if a == nil {
		return emptyValue
	}
	// @ preserves d.Mem()
	// @ ensures   unfolding d.Mem() in d.svc != nil
	// @ decreases
	// @ outline(
	// @ unfold d.Mem()
	if d.svc == nil {
		d.svc = newServices()
	}
	// @ fold d.Mem()
	// @ )
	// @ unfold acc(d.Mem(), R15)
	// @ assert acc(d.svc.Mem(), _)
	d.svc.AddSvc(svc, a)
	if d.Metrics != nil {
		labels := serviceMetricLabels(d.localIA, svc)
		// @ requires acc(&d.Metrics, R20)
		// @ requires acc(d.Metrics.Mem(), _)
		// @ requires acc(labels, _)
		// @ ensures  acc(&d.Metrics, R20)
		// @ decreases
		// @ outline (
		// @ unfold acc(d.Metrics.Mem(), _)
		// @ fl.ZeroLessOne64()
		// @ assert d.Metrics.ServiceInstanceChanges != nil
		// @ assert d.Metrics.ServiceInstanceCount   != nil
		d.Metrics.ServiceInstanceChanges.With(labels).Add(float64(1))
		d.Metrics.ServiceInstanceCount.With(labels).Add(float64(1))
		// @ )
	}
	// @ fold acc(d.Mem(), R15)
	// @ fold MutexInvariant!<d!>()
	return nil
}

// DelSvc deletes the address for the given service.
// (VerifiedSCION) the spec here is definitely weird. Even though
// the lock is acquired here, there is no check that the router is
// not yet running, thus acquiring the lock is not enough to guarantee
// absence of race conditions. To specify that the router is not running,
// we need to pass perms to d.Mem(), but if we do this, then we don't need
// the lock invariant to perform the operations in this function.
// @ requires  a != nil && acc(a.Mem(), R10)
// @ preserves acc(d.Mem(), OutMutexPerm/2)
// @ preserves d.mtx.LockP()
// @ decreases 0 if sync.IgnoreBlockingForTermination()
func (d *DataPlane) DelSvc(svc addr.HostSVC, a *net.UDPAddr) error {
	d.mtx.Lock()
	defer d.mtx.Unlock()
	if a == nil {
		return emptyValue
	}
	// @ unfold acc(d.Mem(), R40)
	// @ ghost defer fold acc(d.Mem(), R40)
	if d.svc == nil {
		return nil
	}
	d.svc.DelSvc(svc, a)
	if d.Metrics != nil {
		labels := serviceMetricLabels(d.localIA, svc)
		// @ unfold acc(d.Metrics.Mem(), _)
		// @ fl.ZeroLessOne64()
		d.Metrics.ServiceInstanceChanges.With(labels).Add(float64(1))
		d.Metrics.ServiceInstanceCount.With(labels).Add(float64(-1))
	}
	return nil
}

// AddNextHop sets the next hop address for the given interface ID. If the
// interface ID already has an address associated this operation fails. This can
// only be called on a not yet running dataplane.
// @ requires  a != nil && a.Mem()
// @ preserves acc(d.Mem(), OutMutexPerm)
// @ preserves !d.IsRunning()
// @ preserves d.mtx.LockP()
// @ preserves d.mtx.LockInv() == MutexInvariant!<d!>
// @ decreases 0 if sync.IgnoreBlockingForTermination()
func (d *DataPlane) AddNextHop(ifID uint16, a *net.UDPAddr) error {
	d.mtx.Lock()
	defer d.mtx.Unlock()
	// @ unfold MutexInvariant!<d!>()
	// @ d.isRunningEq()
	// @ unfold d.Mem()
	// @ defer fold MutexInvariant!<d!>()
	// @ defer fold d.Mem()
	if d.running {
		return modifyExisting
	}
	if a == nil {
		return emptyValue
	}
	// @ ghost if d.internalNextHops != nil { unfold accAddr(d.internalNextHops) }
	if _, existsB := d.internalNextHops[ifID]; existsB {
		// @ fold accAddr(d.internalNextHops)
		// @ establishAlreadySet()
		return serrors.WithCtx(alreadySet, "ifID", ifID)
	}
	if d.internalNextHops == nil {
		d.internalNextHops = make(map[uint16]*net.UDPAddr)
	}
	// @ defer fold accAddr(d.internalNextHops)
	d.internalNextHops[ifID] = a
	return nil
}

// AddNextHopBFD adds the BFD session for the next hop address.
// If the remote ifID belongs to an existing address, the existing
// BFD session will be re-used.
// @ trusted
// @ requires false
func (d *DataPlane) AddNextHopBFD(ifID uint16, src, dst *net.UDPAddr, cfg control.BFD,
	sibling string) error {

	d.mtx.Lock()
	defer d.mtx.Unlock()
	if d.running {
		return modifyExisting
	}

	if dst == nil {
		return emptyValue
	}

	for k, v := range d.internalNextHops {
		if v.String() == dst.String() {
			if c, ok := d.bfdSessions[k]; ok {
				d.bfdSessions[ifID] = c
				return nil
			}
		}
	}
	var m bfd.Metrics
	if d.Metrics != nil {
		labels := prometheus.Labels{"isd_as": d.localIA.String(), "sibling": sibling}
		m = bfd.Metrics{
			Up:              d.Metrics.SiblingReachable.With(labels),
			StateChanges:    d.Metrics.SiblingBFDStateChanges.With(labels),
			PacketsSent:     d.Metrics.SiblingBFDPacketsSent.With(labels),
			PacketsReceived: d.Metrics.SiblingBFDPacketsReceived.With(labels),
		}
	}

	s := newBFDSend(d.internal, d.localIA, d.localIA, src, dst, 0, d.macFactory())
	return d.addBFDController(ifID, s, cfg, m)
}

// Run starts running the dataplane. Note that configuration is not possible
// after calling this method.
// @ requires  acc(d.Mem(), OutMutexPerm)
// @ requires  !d.IsRunning()
// @ requires  d.InternalConnIsSet()
// @ requires  d.KeyIsSet()
// @ requires  d.SvcsAreSet()
// @ requires  d.MetricsAreSet()
// @ requires  d.PreWellConfigured()
// (VerifiedSCION) here, the spec still uses a private field.
// @ requires  d.mtx.LockP()
// @ requires  d.mtx.LockInv() == MutexInvariant!<d!>
// @ requires  ctx != nil && ctx.Mem()
// contracts for IO-spec
// @ requires dp.Valid()
// @ requires d.DpAgreesWithSpec(dp)
// @ requires io.token(place) && dp.dp3s_iospec_ordered(state, place)
// @ #backend[moreJoins()]
func (d *DataPlane) Run(ctx context.Context /*@, ghost place io.Place, ghost state io.IO_dp3s_state_local, ghost dp io.DataPlaneSpec @*/) error {
	// @ share d, ctx
	d.mtx.Lock()
	// @ unfold MutexInvariant!<d!>()
	// @ assert !d.IsRunning()
	// @ d.isRunningEq()

	// @ requires  acc(&d, R50)
	// @ requires  acc(&d.running, runningPerm)
	// @ requires  d.Mem() && !d.IsRunning()
	// @ requires  d.InternalConnIsSet()
	// @ requires  d.KeyIsSet()
	// @ requires  d.SvcsAreSet()
	// @ requires  d.MetricsAreSet()
	// @ requires  d.PreWellConfigured()
	// @ requires  d.DpAgreesWithSpec(dp)
	// @ ensures   acc(&d, R50)
	// @ ensures   MutexInvariant!<d!>()
	// @ ensures   d.Mem() && d.IsRunning()
	// @ ensures   d.InternalConnIsSet()
	// @ ensures   d.KeyIsSet()
	// @ ensures   d.SvcsAreSet()
	// @ ensures   d.MetricsAreSet()
	// @ ensures   d.PreWellConfigured()
	// @ ensures   d.DpAgreesWithSpec(dp)
	// @ decreases
	// @ outline (
	// @ reveal d.PreWellConfigured()
	// @ reveal d.getDomExternal()
	// @ reveal d.DpAgreesWithSpec(dp)
	// @ unfold d.Mem()
	d.running = true
	// @ fold MutexInvariant!<d!>()
	// @ fold d.Mem()
	// @ reveal d.getDomExternal()
	// @ reveal d.PreWellConfigured()
	// @ reveal d.DpAgreesWithSpec(dp)
	// @ )
	// @ ghost ioLockRun, ioSharedArgRun := InitSharedInv(dp, place, state)
	d.initMetrics( /*@ dp @*/ )

	read /*@@@*/ :=
		// (VerifiedSCION) Due to issue https://github.com/viperproject/gobra/issues/723,
		// there is currently an incompletness when calling closures that capture variables
		// from (Viper) methods where they were not allocated. To address that, we introduce
		// dPtr as an helper parameter. It always receives the value &d.
		// @ requires acc(dPtr, _)
		// @ requires let d := *dPtr in
		// @ 	acc(d.Mem(), _)                            &&
		// @ 	d.WellConfigured()                         &&
		// @ 	d.getValSvc() != nil                       &&
		// @ 	d.getValForwardingMetrics() != nil         &&
		// @ 	(0 in d.getDomForwardingMetrics())         &&
		// @ 	(ingressID in d.getDomForwardingMetrics()) &&
		// @ 	d.getMacFactory() != nil
		// @ requires rd != nil && acc(rd.Mem(), _)
		// contracts for IO-spec
		// @ requires dp.Valid()
		// @ requires let d := *dPtr in
		// @ 	d.DpAgreesWithSpec(dp)
		// @ requires acc(ioLock.LockP(), _)
		// @ requires ioLock.LockInv() == SharedInv!< dp, ioSharedArg !>
		// @ #backend[moreJoins()]
		func /*@ rc @*/ (ingressID uint16, rd BatchConn, dPtr **DataPlane /*@, ghost ioLock gpointer[gsync.GhostMutex], ghost ioSharedArg SharedArg, ghost dp io.DataPlaneSpec @*/) {
			d := *dPtr
			msgs := conn.NewReadMessages(inputBatchCnt)
			// @ requires forall i int :: { &msgs[i] } 0 <= i && i < len(msgs) ==>
			// @ 	msgs[i].Mem() && msgs[i].GetAddr() == nil
			// @ ensures  forall i int :: { &msgs[i] } 0 <= i && i < len(msgs) ==>
			// @ 	msgs[i].Mem() &&
			// @ 	msgs[i].HasActiveAddr() &&
			// @ 	msgs[i].GetAddr() == nil
			// @ decreases
			// @ outline(
			// @ invariant 0 <= i0 && i0 <= len(msgs)
			// @ invariant forall i int :: { &msgs[i] } i0 <= i && i < len(msgs) ==>
			// @ 	msgs[i].Mem() && msgs[i].GetAddr() == nil
			// @ invariant forall i int :: { &msgs[i] } 0 <= i && i < i0 ==>
			// @ 	msgs[i].Mem() && msgs[i].GetAddr() == nil && msgs[i].HasActiveAddr()
			// @ decreases len(msgs) - i0
			for i0 := 0; i0 < len(msgs); i0 += 1 {
				// (VerifiedSCION) changed a range loop in favor of a normal loop
				// to be able to perform this unfold.
				// @ unfold msgs[i0].Mem()
				msg := msgs[i0]
				// @ ensures sl.Bytes(tmp, 0, len(tmp))
				// @ decreases
				// @ outline(
				tmp := make([]byte, bufSize)
				// @ assert forall i int :: { &tmp[i] } 0 <= i && i < len(tmp) ==> acc(&tmp[i])
				// @ fold sl.Bytes(tmp, 0, len(tmp))
				// @ )
				// @ assert msgs[i0] === msg
				msg.Buffers[0] = tmp
				// @ msgs[i0].IsActive = true
				// @ fold msgs[i0].Mem()
			}
			// @ )
			// @ ensures writeMsgInv(writeMsgs)
			// @ decreases
			// @ outline (
			writeMsgs := make(underlayconn.Messages, 1)
			writeMsgs[0].Buffers = make([][]byte, 1)
			// @ fold sl.Bytes(writeMsgs[0].OOB, 0, len(writeMsgs[0].OOB))
			// @ sl.NilAcc_Bytes()
			// @ fold writeMsgInv(writeMsgs)
			// @ )

			processor := newPacketProcessor(d, ingressID)
			var scmpErr /*@@@*/ scmpError

			// @ d.getRunningMem()

			// @ invariant acc(&scmpErr)
			// @ invariant forall i int :: { &msgs[i] } 0 <= i && i < len(msgs) ==>
			// @ 	msgs[i].Mem()
			// @ invariant writeMsgInv(writeMsgs)
			// @ invariant acc(dPtr, _) && *dPtr === d
			// @ invariant acc(&d.running, _) // necessary for loop condition
			// @ invariant acc(d.Mem(), _) && d.WellConfigured()
			// @ invariant d.getValSvc() != nil
			// @ invariant d.getValForwardingMetrics() != nil
			// @ invariant 0 in d.getDomForwardingMetrics()
			// @ invariant ingressID in d.getDomForwardingMetrics()
			// @ invariant acc(rd.Mem(), _)
			// @ invariant processor.sInit() && processor.sInitD() === d
			// @ invariant processor.getIngressID() == ingressID
			// @ invariant acc(ioLock.LockP(), _)
			// @ invariant ioLock.LockInv() == SharedInv!< dp, ioSharedArg !>
			// @ invariant d.DpAgreesWithSpec(dp) && dp.Valid()
			for d.running {
				// @ ghost ioIngressID := path.ifsToIO_ifs(ingressID)
				// Multi recv event
				// @ ghost ioLock.Lock()
				// @ unfold SharedInv!< dp, ioSharedArg !>()
				// @ ghost t, s := *ioSharedArg.Place, *ioSharedArg.State
				// @ ghost numberOfReceivedPacketsProphecy := AllocProphecy()
				// @ ExtractMultiReadBio(dp, t, numberOfReceivedPacketsProphecy, s)
				// @ MultiUpdateElemWitness(t, numberOfReceivedPacketsProphecy, ioIngressID, s, ioSharedArg)
				// @ ghost ioValSeq := MultiReadBioIO_val(t, numberOfReceivedPacketsProphecy)

				// @ ghost sN := MultiReadBioUpd(t, numberOfReceivedPacketsProphecy, s)
				// @ ghost tN := MultiReadBioNext(t, numberOfReceivedPacketsProphecy)
				// @ assert dp.dp3s_iospec_ordered(sN, tN)
				// @ BeforeReadBatch:
				pkts, err := rd.ReadBatch(msgs /*@, ingressID, numberOfReceivedPacketsProphecy, t @*/)
				// @ assert old[BeforeReadBatch](MultiReadBioIO_val(t, numberOfReceivedPacketsProphecy)) == ioValSeq
				// @ assert err == nil ==>
				// @ 	forall i int :: { &msgs[i] } 0 <= i && i < pkts ==>
				// @ 		ioValSeq[i] == old[BeforeReadBatch](MultiReadBioIO_val(t, numberOfReceivedPacketsProphecy)[i])
				// @ assert err == nil ==>
				// @ 	forall i int :: { &msgs[i] } 0 <= i && i < pkts ==> MsgToAbsVal(&msgs[i], ingressID) == ioValSeq[i]
				// @ ghost *ioSharedArg.State = sN
				// @ ghost *ioSharedArg.Place = tN
				// @ assert err == nil ==>
				// @ 	forall i int :: { &msgs[i] } 0 <= i && i < pkts ==>
				// @ 		MsgToAbsVal(&msgs[i], ingressID) == old[BeforeReadBatch](MultiReadBioIO_val(t, numberOfReceivedPacketsProphecy)[i])
				// @ MultiElemWitnessConv(ioSharedArg.IBufY, ioIngressID, ioValSeq)
				// @ fold SharedInv!< dp, ioSharedArg !>()
				// @ ioLock.Unlock()
				// End of multi recv event

				// @ assert forall i int :: { &msgs[i] } 0 <= i && i < len(msgs) ==> msgs[i].Mem()
				// @ assert err == nil ==>
				// @ 	forall i int :: { &msgs[i] } 0 <= i && i < pkts ==> msgs[i].GetN() <= len(msgs[i].GetFstBuffer())
				if err != nil {
					log.Debug("Failed to read batch", "err", err)
					// error metric
					continue
				}
				if pkts == 0 {
					continue
				}
				// @ assert pkts <= len(msgs)
				// @ assert forall i int :: { &msgs[i] } 0 <= i && i < pkts ==>
				// @ 	!msgs[i].HasWildcardPermAddr()
				// @ assert forall i int :: { &msgs[i] } 0 <= i && i < pkts ==>
				// @ 	msgs[i].GetN() <= len(msgs[i].GetFstBuffer())
				// @ assert forall i int :: { &msgs[i] } 0 <= i && i < pkts ==>
				// @ 	MsgToAbsVal(&msgs[i], ingressID) == ioValSeq[i]

				// (VerifiedSCION) using regular for loop instead of range loop to avoid unnecessary
				// complications with permissions
				// @ invariant acc(&scmpErr)
				// @ invariant forall i int :: { &msgs[i] } 0 <= i && i < len(msgs) ==> msgs[i].Mem()
				// @ invariant writeMsgInv(writeMsgs)
				// @ invariant acc(dPtr, _) && *dPtr === d
				// @ invariant acc(d.Mem(), _) && d.WellConfigured()
				// @ invariant d.getValSvc() != nil
				// @ invariant d.getValForwardingMetrics() != nil
				// @ invariant 0 in d.getDomForwardingMetrics()
				// @ invariant ingressID in d.getDomForwardingMetrics()
				// @ invariant acc(rd.Mem(), _)
				// @ invariant pkts <= len(msgs)
				// @ invariant 0 <= i0 && i0 <= pkts
				// @ invariant forall i int :: { &msgs[i] } i0 <= i && i < len(msgs) ==>
				// @ 	msgs[i].HasActiveAddr()
				// @ invariant forall i int :: { &msgs[i] } i0 <= i && i < pkts ==>
				// @ 	typeOf(msgs[i].GetAddr()) == type[*net.UDPAddr]
				// @ invariant forall i int :: { &msgs[i] } 0 <= i && i < pkts ==>
				// @ 	msgs[i].GetN() <= len(msgs[i].GetFstBuffer())
				// @ invariant processor.sInit() && processor.sInitD() === d
				// @ invariant processor.getIngressID() == ingressID
				// contracts for IO-spec
				// @ invariant pkts <= len(ioValSeq)
				// @ invariant d.DpAgreesWithSpec(dp) && dp.Valid()
				// @ invariant ioIngressID == path.ifsToIO_ifs(ingressID)
				// @ invariant acc(ioLock.LockP(), _)
				// @ invariant ioLock.LockInv() == SharedInv!< dp, ioSharedArg !>
				// @ invariant forall i int :: { &msgs[i] } i0 <= i && i < pkts ==>
				// @ 	MsgToAbsVal(&msgs[i], ingressID) == ioValSeq[i]
				// @ invariant MultiElemWitnessWithIndex(ioSharedArg.IBufY, ioIngressID, ioValSeq, i0)
				// @ decreases pkts - i0
				for i0 := 0; i0 < pkts; i0++ {
					// @ assert &msgs[:pkts][i0] == &msgs[i0]
					// @ preserves 0 <= i0 && i0 < pkts && pkts <= len(msgs)
					// @ preserves acc(msgs[i0].Mem(), R1)
					// @ ensures   p === msgs[:pkts][i0].GetMessage()
					// @ decreases
					// @ outline(
					// @ unfold acc(msgs[i0].Mem(), R1)
					p := msgs[:pkts][i0]
					// @ fold acc(msgs[i0].Mem(), R1)
					// @ )
					// @ assert msgs[i0].GetN() <= len(msgs[i0].GetFstBuffer())
					// @ d.getForwardingMetricsMem(ingressID)
					// @ unfold acc(forwardingMetricsMem(d.forwardingMetrics[ingressID], ingressID), _)
					// input metric
					inputCounters := d.forwardingMetrics[ingressID]
					// @ assert acc(inputCounters.InputPacketsTotal.Mem(), _)
					// @ assert acc(inputCounters.InputBytesTotal.Mem(), _)
					// @ prometheus.CounterMemImpliesNonNil(inputCounters.InputPacketsTotal)
					// @ prometheus.CounterMemImpliesNonNil(inputCounters.InputBytesTotal)
					inputCounters.InputPacketsTotal.Inc()
					// @ assert msgs[i0].GetN() == p.N
					// @ fl.CastPreservesOrder64(0, p.N)
					inputCounters.InputBytesTotal.Add(float64(p.N))

					srcAddr := p.Addr.(*net.UDPAddr)
					// @ ghost m := &msgs[:pkts][i0]
					// @ unfold m.Mem()
					// @ assert p.Buffers === m.Buffers
					// @ assert acc(&p.Buffers[0])
					// @ assert p.N <= len(p.Buffers[0])
					// @ sl.SplitRange_Bytes(p.Buffers[0], 0, p.N, HalfPerm)
					tmpBuf := p.Buffers[0][:p.N]
					// @ ghost absPktTmpBuf := absIO_val(tmpBuf, ingressID)
					// @ ghost absPktBuf0   := absIO_val(msgs[i0].Buffers[0], ingressID)
					// @ assert msgs[i0] === p
					// @ absIO_valWidenLemma(p.Buffers[0], ingressID, p.N)
					// @ assert absPktTmpBuf.isIO_val_Pkt2 ==> absPktTmpBuf === absPktBuf0
					// @ MultiElemWitnessStep(ioSharedArg.IBufY, ioIngressID, ioValSeq, i0)
					// @ assert ioValSeq[i0].isIO_val_Pkt2 ==>
					// @ 	ElemWitness(ioSharedArg.IBufY, ioIngressID, ioValSeq[i0].IO_val_Pkt2_2)
					// @ assert absPktTmpBuf.isIO_val_Pkt2 ==> absPktTmpBuf == ioValSeq[i0]
					// @ assert path.ifsToIO_ifs(processor.getIngressID()) == ioIngressID
					// @ sl.SplitRange_Bytes(p.Buffers[0], 0, p.N, HalfPerm)
					// @ assert sl.Bytes(tmpBuf, 0, p.N)
					// @ assert sl.Bytes(tmpBuf, 0, len(tmpBuf))
					result, err /*@ , addrAliasesPkt, newAbsPkt @*/ := processor.processPkt(tmpBuf, srcAddr /*@, ioLock, ioSharedArg, dp @*/)
					// @ fold scmpErr.Mem()

					switch {
					case err == nil:
						// @ unfold scmpErr.Mem()
					case errors.As(err, &scmpErr):
						// @ unfold d.validResult(result, addrAliasesPkt)
						// @ ghost if addrAliasesPkt  && result.OutAddr != nil {
						// @ 	apply acc(result.OutAddr.Mem(), R15) --* acc(sl.Bytes(tmpBuf, 0, len(tmpBuf)), R15)
						// @ }
						// @ unfold scmpErr.Mem()
						if !scmpErr.TypeCode.InfoMsg() {
							log.Debug("SCMP", "err", scmpErr, "dst_addr", p.Addr)
						}
						// SCMP go back the way they came.
						result.OutAddr = srcAddr
						result.OutConn = rd
						// @ addrAliasesPkt = false
						// @ fold d.validResult(result, addrAliasesPkt)
					default:
						// @ unfold d.validResult(result, addrAliasesPkt)
						// @ ghost if addrAliasesPkt {
						// @ 	apply acc(result.OutAddr.Mem(), R15) --* acc(sl.Bytes(tmpBuf, 0, len(tmpBuf)), R15)
						// @ }
						// @ sl.CombineRange_Bytes(p.Buffers[0], 0, p.N, writePerm)
						// @ assert acc(m)
						// @ assert sl.Bytes(m.OOB, 0, len(m.OOB))
						// @ assert (m.Addr != nil ==> acc(m.Addr.Mem(), _))
						// @ assert 0 <= m.N
						// @ msgs[:pkts][i0].IsActive = false
						// @ fold msgs[:pkts][i0].Mem()
						log.Debug("Error processing packet", "err", err)
						// @ assert acc(inputCounters.DroppedPacketsTotal.Mem(), _)
						// @ prometheus.CounterMemImpliesNonNil(inputCounters.DroppedPacketsTotal)
						inputCounters.DroppedPacketsTotal.Inc()
						// @ unfold scmpErr.Mem()
						continue
					}
					if result.OutConn == nil { // e.g. BFD case no message is forwarded
						// @ unfold d.validResult(result, addrAliasesPkt)
						// @ ghost if addrAliasesPkt {
						// @ 	apply acc(result.OutAddr.Mem(), R15) --* acc(sl.Bytes(tmpBuf, 0, len(tmpBuf)), R15)
						// @ }
						// @ sl.CombineRange_Bytes(p.Buffers[0], 0, p.N, writePerm)
						// @ msgs[:pkts][i0].IsActive = false
						// @ fold msgs[:pkts][i0].Mem()
						continue
					}

					// (VerifiedSCION) we currently have this assumption because we cannot think of a sound way to capture
					// the behaviour of errors.As(...) in our specifications. Nonetheless, we checked extensively that, when
					// processPkt does not return an error or returns an scmpError (and thus errors.As(err, &scmpErr) succeeds),
					// result.OutPkt is always non-nil. For the other kinds of errors, the result is nil, but that branch is killed
					// before this point.
					// @ assume result.OutPkt != nil

					// Write to OutConn; drop the packet if this would block.
					// Use WriteBatch because it's the only available function that
					// supports MSG_DONTWAIT.
					// @ unfold d.validResult(result, addrAliasesPkt)
					// @ unfold writeMsgInv(writeMsgs)
					writeMsgs[0].Buffers[0] = result.OutPkt
					// @ writeMsgs[0].WildcardPerm = !addrAliasesPkt
					// @ writeMsgs[0].IsActive = true
					writeMsgs[0].Addr = nil
					if result.OutAddr != nil { // don't assign directly to net.Addr, typed nil!
						writeMsgs[0].Addr = result.OutAddr
					}
					// @ sl.NilAcc_Bytes()
					// @ assert absIO_val(result.OutPkt, result.EgressID) ==
					// @ 	absIO_val(writeMsgs[0].Buffers[0], result.EgressID)
					// @ assert result.OutPkt != nil ==> newAbsPkt ==
					// @ 	absIO_val(writeMsgs[0].Buffers[0], result.EgressID)
					// @ fold acc(writeMsgs[0].Mem(), R50)

					// @ ghost ioLock.Lock()
					// @ unfold SharedInv!< dp, ioSharedArg !>()
					// @ ghost t, s := *ioSharedArg.Place, *ioSharedArg.State
					// @ ghost if(newAbsPkt.isIO_val_Pkt2) {
					// @ 	ApplyElemWitness(s.obuf, ioSharedArg.OBufY, newAbsPkt.IO_val_Pkt2_1, newAbsPkt.IO_val_Pkt2_2)
					// @ 	assert newAbsPkt.IO_val_Pkt2_2 in AsSet(s.obuf[newAbsPkt.IO_val_Pkt2_1])
					// @ 	assert dp.dp3s_iospec_bio3s_send_guard(s, t, newAbsPkt)
					// @ } else { assert newAbsPkt.isIO_val_Unsupported }
					// @ unfold dp.dp3s_iospec_ordered(s, t)
					// @ unfold dp.dp3s_iospec_bio3s_send(s, t)
					// @ io.TriggerBodyIoSend(newAbsPkt)
					// @ ghost tN := io.dp3s_iospec_bio3s_send_T(t, newAbsPkt)
					_, err = result.OutConn.WriteBatch(writeMsgs, syscall.MSG_DONTWAIT /*@, result.EgressID, t, newAbsPkt @*/)
					// @ ghost *ioSharedArg.Place = tN
					// @ fold SharedInv!< dp, ioSharedArg !>()
					// @ ghost ioLock.Unlock()
					// @ unfold acc(writeMsgs[0].Mem(), R50)
					// @ ghost if addrAliasesPkt && result.OutAddr != nil {
					// @ 	apply acc(result.OutAddr.Mem(), R15) --* acc(sl.Bytes(tmpBuf, 0, len(tmpBuf)), R15)
					// @ }
					// @ sl.CombineRange_Bytes(p.Buffers[0], 0, p.N, writePerm)
					// @ msgs[:pkts][i0].IsActive = false
					// @ fold msgs[:pkts][i0].Mem()
					// @ fold writeMsgInv(writeMsgs)
					if err != nil {
						// @ requires err != nil && err.ErrorMem()
						// @ decreases
						// @ outline (
						var errno /*@@@*/ syscall.Errno
						// @ assert acc(&errno)
						// @ fold errno.Mem()
						errorsAs := errors.As(err, &errno)
						// @ unfold errno.Mem()
						if !errorsAs ||
							!(errno == syscall.EAGAIN || errno == syscall.EWOULDBLOCK) {
							log.Debug("Error writing packet", "err", err)
							// error metric
						}
						// @ )
						// @ assert acc(inputCounters.DroppedPacketsTotal.Mem(), _)
						// @ prometheus.CounterMemImpliesNonNil(inputCounters.DroppedPacketsTotal)
						inputCounters.DroppedPacketsTotal.Inc()
						continue
					}
					// @ requires acc(dPtr, _) && *dPtr === d
					// @ requires acc(d.Mem(), _)
					// @ requires result.EgressID in d.getDomForwardingMetrics()
					// @ decreases
					// @ outline(
					// ok metric
					// @ d.getForwardingMetricsMem(result.EgressID)
					// @ unfold acc(forwardingMetricsMem(d.forwardingMetrics[result.EgressID], result.EgressID), _)
					outputCounters := d.forwardingMetrics[result.EgressID]
					// @ assert acc(outputCounters.OutputPacketsTotal.Mem(), _)
					// @ prometheus.CounterMemImpliesNonNil(outputCounters.OutputPacketsTotal)
					outputCounters.OutputPacketsTotal.Inc()
					// @ assert acc(outputCounters.OutputBytesTotal.Mem(), _)
					// @ prometheus.CounterMemImpliesNonNil(outputCounters.OutputBytesTotal)
					// @ fl.CastPreservesOrder64(0, len(result.OutPkt))
					outputCounters.OutputBytesTotal.Add(float64(len(result.OutPkt)))
					// @ )
				}
			}
		}
	// @ unfold acc(d.Mem(), R1)
	// @ assert d.WellConfigured()
	// @ assert 0 in d.getDomForwardingMetrics()
	// @ ghost if d.bfdSessions != nil { unfold acc(accBfdSession(d.bfdSessions), R2) }

	// (VerifiedSCION) we introduce this to avoid problems with the invariants that
	// are generated by Gobra. In particular, the iterator bounds need access to
	// d.bfdSessions, but because it is shared, we need to pass permission to it
	// in the invariant. Unfortunately, the invariants that are passed by the user are
	// put after those that are generated. Introducing this auxioliary variable sidesteps
	// the issue with the encoding.
	bfds := d.bfdSessions

	// @ invariant bfds != nil ==> acc(bfds, R4)
	// @ invariant bfds != nil ==> acc(accBfdSession(bfds), R4)
	// @ invariant acc(&ctx, _) && acc(ctx.Mem(), _)
	// @ decreases len(bfds) - len(visited)
	for k, v := range bfds /*@ with visited @*/ {
		cl :=
			// @ requires c != nil && acc(c.Mem(), _)
			// @ requires acc(&ctx, _) && acc(ctx.Mem(), _)
			func /*@ closure1 @*/ (ifID uint16, c bfdSession) {
				defer log.HandlePanic()
				// @ bfd.EstablishAlreadyRunning()
				if err := c.Run(ctx); err != nil && err != bfd.AlreadyRunning {
					log.Error("BFD session failed to start", "ifID", ifID, "err", err)
				}
			}
		// @ getBfdSessionMem(v, bfds)
		go cl(k, v) // @ as closure1
	}

	// @ ghost if d.external != nil { unfold acc(accBatchConn(d.external), R2) }

	// (VerifiedSCION) we introduce this to avoid problems with the invariants that
	// are generated by Gobra. In particular, the iterator bounds need access to
	// d.bfdSessions, but because it is shared, we need to pass permission to it
	// in the invariant. Unfortunately, the invariants that are passed by the user are
	// put after those that are generated. Introducing this auxioliary variable sidesteps
	// the issue with the encoding.
	externals := d.external

	// @ invariant acc(&read, _) && read implements rc
	// @ invariant acc(&d, _)
	// @ invariant acc(&d.external, _) && d.external === externals
	// @ invariant acc(d.Mem(), _) && d.WellConfigured()
	// @ invariant externals != nil ==> acc(externals, R4)
	// @ invariant externals != nil ==> acc(accBatchConn(externals), R4)
	// @ invariant acc(d.Mem(), _) && d.WellConfigured()
	// @ invariant d.getValSvc() != nil
	// @ invariant d.getValForwardingMetrics() != nil
	// @ invariant 0 in d.getDomForwardingMetrics()
	// @ invariant d.getMacFactory() != nil
	// @ invariant dp.Valid()
	// @ invariant d.DpAgreesWithSpec(dp)
	// @ invariant acc(ioLockRun.LockP(), _)
	// @ invariant ioLockRun.LockInv() == SharedInv!< dp, ioSharedArgRun !>
	// @ decreases len(externals) - len(visited)
	for ifID, v := range externals /*@ with visited @*/ {
		cl :=
			// @ requires acc(&read, _) && read implements rc
			// @ requires acc(&d, _)
			// @ requires acc(d.Mem(), _) && d.WellConfigured()
			// @ requires d.getValSvc() != nil
			// @ requires d.getValForwardingMetrics() != nil
			// @ requires 0 in d.getDomForwardingMetrics()
			// @ requires i in d.getDomForwardingMetrics()
			// @ requires d.getMacFactory() != nil
			// @ requires c != nil && acc(c.Mem(), _)
			// contracts for IO-spec
			// @ requires dp.Valid()
			// @ requires d.DpAgreesWithSpec(dp)
			// @ requires acc(ioLock.LockP(), _)
			// @ requires ioLock.LockInv() == SharedInv!< dp, ioSharedArg !>
			func /*@ closure2 @*/ (i uint16, c BatchConn /*@, ghost ioLock gpointer[gsync.GhostMutex], ghost ioSharedArg SharedArg, ghost dp io.DataPlaneSpec @*/) {
				defer log.HandlePanic()
				read(i, c, &d /*@, ioLock, ioSharedArg, dp @*/) //@ as rc
			}
		// @ ghost if d.external != nil { unfold acc(accBatchConn(d.external), R50) }
		// @ assert v in range(d.external)
		// @ assert acc(v.Mem(), _)
		// @ d.InDomainExternalInForwardingMetrics3(ifID)
		// @ ghost if d.external != nil { fold acc(accBatchConn(d.external), R50) }
		go cl(ifID, v /*@, ioLockRun, ioSharedArgRun, dp @*/) //@ as closure2
	}
	cl :=
		// @ requires acc(&read, _) && read implements rc
		// @ requires acc(&d, _)
		// @ requires acc(d.Mem(), _) && d.WellConfigured()
		// @ requires d.getValSvc() != nil
		// @ requires d.getValForwardingMetrics() != nil
		// @ requires 0 in d.getDomForwardingMetrics()
		// @ requires d.getMacFactory() != nil
		// @ requires c != nil && acc(c.Mem(), _)
		// contracts for IO-spec
		// @ requires dp.Valid()
		// @ requires d.DpAgreesWithSpec(dp)
		// @ requires acc(ioLock.LockP(), _)
		// @ requires ioLock.LockInv() == SharedInv!< dp, ioSharedArg !>
		func /*@ closure3 @*/ (c BatchConn /*@, ghost ioLock gpointer[gsync.GhostMutex], ghost ioSharedArg SharedArg, ghost dp io.DataPlaneSpec @*/) {
			defer log.HandlePanic()
			read(0, c, &d /*@, ioLock, ioSharedArg, dp @*/) //@ as rc
		}
	// @ d.getInternalMem()
	go cl(d.internal /*@, ioLockRun, ioSharedArgRun, dp @*/) //@ as closure3

	d.mtx.Unlock()
	// @ assert acc(ctx.Mem(), _)
	c := ctx.Done()
	// @ fold PredTrue!<!>()
	// @ assert c.RecvGivenPerm() == PredTrue!<!>
	<-c
	return nil
}

// initMetrics initializes the metrics related to packet forwarding. The
// counters are already instantiated for all the relevant interfaces so this
// will not have to be repeated during packet forwarding.
// @ requires  d.Mem()
// @ requires  d.MetricsAreSet()
// @ requires  d.KeyIsSet()
// @ requires  d.InternalConnIsSet()
// @ requires  d.SvcsAreSet()
// @ requires  d.PreWellConfigured()
// @ requires  d.DpAgreesWithSpec(dp)
// @ ensures   d.Mem()
// @ ensures   d.MetricsAreSet()
// @ ensures   d.WellConfigured()
// @ ensures   0 in d.DomainForwardingMetrics()
// @ ensures   d.InternalConnIsSet()
// @ ensures   d.KeyIsSet()
// @ ensures   d.SvcsAreSet()
// @ ensures   d.DpAgreesWithSpec(dp)
// @ ensures   d.getValForwardingMetrics() != nil
// @ decreases
func (d *DataPlane) initMetrics( /*@ ghost dp io.DataPlaneSpec @*/ ) {
	// @ assert reveal d.PreWellConfigured()
	// @ reveal d.getDomExternal()
	// @ assert reveal d.DpAgreesWithSpec(dp)
	// @ assert unfolding acc(d.Mem(), _) in
	// @ 	d.dpSpecWellConfiguredLocalIA(dp)     &&
	// @ 	d.dpSpecWellConfiguredNeighborIAs(dp) &&
	// @ 	d.dpSpecWellConfiguredLinkTypes(dp)
	// @ unfold d.Mem()
	// @ assert d.dpSpecWellConfiguredLocalIA(dp)
	// @ assert d.dpSpecWellConfiguredNeighborIAs(dp)
	// @ assert d.dpSpecWellConfiguredLinkTypes(dp)

	// @ preserves acc(&d.forwardingMetrics)
	// @ preserves acc(&d.localIA, R20)
	// @ preserves acc(&d.neighborIAs, R20)
	// @ preserves d.neighborIAs != nil ==> acc(d.neighborIAs, R20)
	// @ preserves acc(&d.Metrics, R20)
	// @ preserves acc(d.Metrics.Mem(), _)
	// @ ensures   acc(d.forwardingMetrics)
	// @ ensures   domain(d.forwardingMetrics) == set[uint16]{0}
	// @ ensures   acc(forwardingMetricsMem(d.forwardingMetrics[0], 0), _)
	// @ decreases
	// @ outline (
	d.forwardingMetrics = make(map[uint16]forwardingMetrics)
	labels := interfaceToMetricLabels(0, d.localIA, d.neighborIAs)
	d.forwardingMetrics[0] = initForwardingMetrics(d.Metrics, labels)
	// @ liftForwardingMetricsNonInjectiveMem(d.forwardingMetrics[0], 0)
	// @ )
	// @ ghost if d.external != nil { unfold acc(accBatchConn(d.external), R15) }
	// @ ghost if d.internalNextHops != nil { unfold acc(accAddr(d.internalNextHops), R15) }

	// (VerifiedSCION) avoids incompletnes
	// when folding acc(forwardingMetricsMem(d.forwardingMetrics[id], id), _)
	// @ fold acc(hideLocalIA(&d.localIA), R15)

	// @ ghost dExternal := d.external
	// @ ghost dInternalNextHops := d.internalNextHops

	// @ invariant acc(hideLocalIA(&d.localIA), R15)
	// @ invariant acc(&d.external, R15)
	// @ invariant d.external != nil ==> acc(d.external, R20)
	// @ invariant d.external === dExternal
	// @ invariant acc(&d.forwardingMetrics) && acc(d.forwardingMetrics)
	// @ invariant domain(d.forwardingMetrics) == set[uint16]{0} union visitedSet
	// @ invariant 0 in domain(d.forwardingMetrics)
	// @ invariant acc(&d.internalNextHops, R15)
	// @ invariant d.internalNextHops === dInternalNextHops
	// @ invariant d.internalNextHops != nil ==> acc(d.internalNextHops, R20)
	// @ invariant domain(d.internalNextHops) intersection domain(d.external) == set[uint16]{}
	// @ invariant acc(&d.neighborIAs, R15)
	// @ invariant d.neighborIAs != nil ==> acc(d.neighborIAs, R15)
	// @ invariant forall i uint16 :: { d.forwardingMetrics[i] } i in domain(d.forwardingMetrics) ==>
	// @ 	acc(forwardingMetricsMem(d.forwardingMetrics[i], i), _)
	// @ invariant acc(&d.Metrics, R15)
	// @ invariant acc(d.Metrics.Mem(), _)
	// @ decreases len(d.external) - len(visitedSet)
	for id := range d.external /*@ with visitedSet @*/ {
		if _, notOwned := d.internalNextHops[id]; notOwned {
			// @ Unreachable()
			continue
		}
		labels = interfaceToMetricLabels(id, ( /*@ unfolding acc(hideLocalIA(&d.localIA), R20) in @*/ d.localIA), d.neighborIAs)
		d.forwardingMetrics[id] = initForwardingMetrics(d.Metrics, labels)
		// @ liftForwardingMetricsNonInjectiveMem(d.forwardingMetrics[id], id)
		// @ assert acc(forwardingMetricsMem(d.forwardingMetrics[id], id), _)
	}
	// @ ghost if d.external != nil { fold acc(accBatchConn(d.external), R15) }
	// @ ghost if d.internalNextHops != nil { fold acc(accAddr(d.internalNextHops), R15) }
	// @ fold accForwardingMetrics(d.forwardingMetrics)
	// @ unfold acc(hideLocalIA(&d.localIA), R15)
	// @ assert d.dpSpecWellConfiguredLocalIA(dp)
	// @ assert d.dpSpecWellConfiguredNeighborIAs(dp)
	// @ assert d.dpSpecWellConfiguredLinkTypes(dp)
	// @ fold d.Mem()
	// @ reveal d.getDomExternal()
	// @ reveal d.WellConfigured()
	// @ assert reveal d.DpAgreesWithSpec(dp)
}

type processResult struct {
	EgressID uint16
	OutConn  BatchConn
	OutAddr  *net.UDPAddr
	OutPkt   []byte
}

// @ requires acc(d.Mem(), _) && d.getMacFactory() != nil
// @ ensures  res.sInit() && res.sInitD() == d && res.getIngressID() == ingressID
// @ decreases
func newPacketProcessor(d *DataPlane, ingressID uint16) (res *scionPacketProcessor) {
	var verScionTmp gopacket.SerializeBuffer
	// @ d.getNewPacketProcessorFootprint()
	verScionTmp = gopacket.NewSerializeBuffer()
	p := &scionPacketProcessor{
		d:         d,
		ingressID: ingressID,
		buffer:    verScionTmp,
		mac:       (d.macFactory() /*@ as MacFactorySpec{d.key} @ */),
		macBuffers: macBuffersT{
			scionInput: make([]byte, path.MACBufferSize),
			epicInput:  make([]byte, libepic.MACBufferSize),
		},
	}
	// @ fold sl.Bytes(p.macBuffers.scionInput, 0, len(p.macBuffers.scionInput))
	// @ fold slayers.PathPoolMem(p.scionLayer.pathPool, p.scionLayer.pathPoolRaw)
	p.scionLayer.RecyclePaths()
	// @ fold p.scionLayer.NonInitMem()
	// @ fold p.hbhLayer.NonInitMem()
	// @ fold p.e2eLayer.NonInitMem()
	// @ fold p.bfdLayer.NonInitMem()
	// @ fold p.sInit()
	return p
}

// @ preserves p.sInit()
// @ ensures   p.sInitD()         == old(p.sInitD())
// @ ensures   p.getIngressID()   == old(p.getIngressID())
// @ ensures   p.sInitRawPkt()    == nil
// @ ensures   p.sInitPath()      == nil
// @ ensures   p.sInitHopField()  == path.HopField{}
// @ ensures   p.sInitInfoField() == path.InfoField{}
// @ ensures   !p.sInitSegmentChange()
// @ ensures   err != nil ==> err.ErrorMem()
// @ decreases
func (p *scionPacketProcessor) reset() (err error) {
	// @ unfold p.sInit()
	// @ defer fold p.sInit()
	p.rawPkt = nil
	//p.scionLayer // cannot easily be reset
	p.path = nil
	p.hopField = path.HopField{}
	p.infoField = path.InfoField{}
	p.segmentChange = false
	if err := p.buffer.Clear(); err != nil {
		return serrors.WrapStr("Failed to clear buffer", err)
	}
	p.mac.Reset()
	p.cachedMac = nil
	return nil
}

// @ requires p.sInit()
// @ requires sl.Bytes(rawPkt, 0, len(rawPkt))
// @ requires acc(srcAddr.Mem(), _)
// @ requires let d := p.sInitD() in
// @ 	acc(d.Mem(), _) &&
// @ 	d.WellConfigured()        &&
// @ 	d.getValSvc() != nil      &&
// @ 	d.getValForwardingMetrics() != nil &&
// @ 	d.DpAgreesWithSpec(dp)
// @ ensures  p.sInit()
// @ ensures  acc(p.sInitD().Mem(), _)
// @ ensures  p.sInitD() == old(p.sInitD())
// @ ensures  p.getIngressID() == old(p.getIngressID())
// @ ensures  p.sInitD().validResult(respr, addrAliasesPkt)
// @ ensures  acc(sl.Bytes(rawPkt, 0, len(rawPkt)), 1 - R15)
// @ ensures  addrAliasesPkt ==> (
// @ 	respr.OutAddr != nil &&
// @ 	(acc(respr.OutAddr.Mem(), R15) --* acc(sl.Bytes(rawPkt, 0, len(rawPkt)), R15)))
// @ ensures  !addrAliasesPkt ==> acc(sl.Bytes(rawPkt, 0, len(rawPkt)), R15)
// @ ensures  respr.OutPkt !== rawPkt && respr.OutPkt != nil ==>
// @ 	sl.Bytes(respr.OutPkt, 0, len(respr.OutPkt))
// @ ensures  reserr != nil ==> reserr.ErrorMem()
// contracts for IO-spec
// @ requires dp.Valid()
// @ requires acc(ioLock.LockP(), _)
// @ requires ioLock.LockInv() == SharedInv!< dp, ioSharedArg !>
// @ requires let absPkt := absIO_val(rawPkt, p.getIngressID()) in
// @ 	absPkt.isIO_val_Pkt2 ==> ElemWitness(ioSharedArg.IBufY, path.ifsToIO_ifs(p.getIngressID()), absPkt.IO_val_Pkt2_2)
// @ ensures  respr.OutPkt != nil ==>
// @ 	newAbsPkt == absIO_val(respr.OutPkt, respr.EgressID)
// @ ensures  (respr.OutPkt == nil) == (newAbsPkt == io.IO_val_Unit{})
// @ ensures  newAbsPkt.isIO_val_Pkt2 ==>
// @ 	ElemWitness(ioSharedArg.OBufY, newAbsPkt.IO_val_Pkt2_1, newAbsPkt.IO_val_Pkt2_2)
// @ ensures  reserr != nil && respr.OutPkt != nil ==> newAbsPkt.isIO_val_Unsupported
// @ decreases 0 if sync.IgnoreBlockingForTermination()
// @ #backend[moreJoins(1)]
func (p *scionPacketProcessor) processPkt(rawPkt []byte,
	srcAddr *net.UDPAddr /*@, ghost ioLock gpointer[gsync.GhostMutex], ghost ioSharedArg SharedArg, ghost dp io.DataPlaneSpec @*/) (respr processResult, reserr error /*@ , ghost addrAliasesPkt bool, ghost newAbsPkt io.IO_val @*/) {

	if err := p.reset(); err != nil {
		// @ fold p.sInitD().validResult(processResult{}, false)
		return processResult{}, err /*@, false, io.IO_val_Unit{} @*/
	}
	// @ assert p.sInitD().getValForwardingMetrics() != nil
	// @ unfold p.sInit()
	// @ assert !p.segmentChange
	// @ ghost d := p.d
	p.rawPkt = rawPkt
	p.srcAddr = srcAddr

	// parse SCION header and skip extensions;
	var err error
	// @ ghost var processed seq[bool]
	// @ ghost var offsets   seq[offsetPair]
	// @ ghost var lastLayerIdx int
	p.lastLayer, err /*@ , processed, offsets, lastLayerIdx @*/ = decodeLayers(p.rawPkt, &p.scionLayer, &p.hbhLayer, &p.e2eLayer)
	if err != nil {
		// @ fold p.sInit()
		// @ fold p.sInitD().validResult(processResult{}, false)
		return processResult{}, err /*@, false, io.IO_val_Unit{} @*/
	}
	// @ ghost var ub []byte
	// @ ghost var ubScionLayer []byte = p.rawPkt
	// @ ghost var ubHbhLayer []byte
	// @ ghost var ubE2eLayer []byte

	// @ ghost llStart := 0
	// @ ghost llEnd := 0
	// @ ghost mustCombineRanges := lastLayerIdx != -1 && !offsets[lastLayerIdx].isNil
	// @ ghost var o offsetPair
	// @ ghost if lastLayerIdx == -1 {
	// @ 	ub = p.rawPkt
	// @ } else {
	// @ 	if offsets[lastLayerIdx].isNil {
	// @ 		ub = nil
	// @ 		sl.NilAcc_Bytes()
	// @ 	} else {
	// @ 		o = offsets[lastLayerIdx]
	// @ 		ub = p.rawPkt[o.start:o.end]
	// @ 		llStart = o.start
	// @ 		llEnd = o.end
	// @ 		sl.SplitRange_Bytes(p.rawPkt, o.start, o.end, HalfPerm)
	// @ 	}
	// @ }
	// @ hasHbhLayer := processed[0]
	// @ oHbh := offsets[0]
	// @ ubHbhLayer = hasHbhLayer && !oHbh.isNil ? p.rawPkt[oHbh.start:oHbh.end] : ([]byte)(nil)
	// @ hasE2eLayer := processed[1]
	// @ oE2e := offsets[1]
	// @ ubE2eLayer = hasE2eLayer && !oE2e.isNil ? p.rawPkt[oE2e.start:oE2e.end] : ([]byte)(nil)
	// @ assert processed[0] ==> p.hbhLayer.Mem(ubHbhLayer)
	// @ assert processed[1] ==> p.e2eLayer.Mem(ubE2eLayer)
	// @ assert acc(sl.Bytes(ub, 0, len(ub)), HalfPerm)
	pld /*@ , start, end @*/ := p.lastLayer.LayerPayload( /*@ ub @*/ )
	// @ sl.SplitRange_Bytes(ub, start, end, HalfPerm)
	// @ sl.NilAcc_Bytes()
	pathType := /*@ unfolding p.scionLayer.Mem(rawPkt) in @*/ p.scionLayer.PathType
	switch pathType {
	case empty.PathType:
		// @ ghost sl.SplitRange_Bytes(p.rawPkt, o.start, o.end, HalfPerm)
		// @ sl.SplitRange_Bytes(ub, start, end, HalfPerm)
		// @ ghost if mustCombineRanges { ghost defer sl.CombineRange_Bytes(p.rawPkt, o.start, o.end, writePerm) }
		if p.lastLayer.NextLayerType( /*@ ub @*/ ) == layers.LayerTypeBFD {
			// @ ResetDecodingLayers(&p.scionLayer, &p.hbhLayer, &p.e2eLayer, ubScionLayer, ubHbhLayer, ubE2eLayer, true, hasHbhLayer, hasE2eLayer)
			// @ defer fold p.sInit()
			// @ defer fold p.d.validResult(processResult{}, false)
			// @ ghost defer sl.CombineRange_Bytes(ub, start, end, writePerm)
			return processResult{}, p.processIntraBFD(pld) /*@, false, io.IO_val_Unit{} @*/
		}
		// @ establishMemUnsupportedPathTypeNextHeader()
		// @ defer fold p.sInit()
		// @ defer fold p.d.validResult(processResult{}, false)
		// @ ghost defer ResetDecodingLayers(&p.scionLayer, &p.hbhLayer, &p.e2eLayer, ubScionLayer, ubHbhLayer, ubE2eLayer, true, hasHbhLayer, hasE2eLayer)
		// @ ghost defer sl.CombineRange_Bytes(ub, start, end, writePerm)
		return processResult{}, serrors.WithCtx(unsupportedPathTypeNextHeader,
			"type", pathType, "header", nextHdr(p.lastLayer /*@, ub @*/)) /*@, false, io.IO_val_Unit{} @*/
	case onehop.PathType:
		if p.lastLayer.NextLayerType( /*@ ub @*/ ) == layers.LayerTypeBFD {
			// @ ghost sl.SplitRange_Bytes(p.rawPkt, o.start, o.end, HalfPerm)
			// @ sl.SplitRange_Bytes(ub, start, end, HalfPerm)
			// @ ghost if mustCombineRanges { ghost defer sl.CombineRange_Bytes(p.rawPkt, o.start, o.end, writePerm) }
			// @ ghost defer sl.CombineRange_Bytes(ub, start, end, writePerm)
			// @ unfold acc(p.scionLayer.Mem(p.rawPkt), R10)
			ohp, ok := p.scionLayer.Path.(*onehop.Path)
			// @ fold acc(p.scionLayer.Mem(p.rawPkt), R10)
			if !ok {
				// @ establishMemMalformedPath()
				// @ defer fold p.sInit()
				// @ defer fold p.d.validResult(processResult{}, false)
				// @ ghost defer ResetDecodingLayers(&p.scionLayer, &p.hbhLayer, &p.e2eLayer, ubScionLayer, ubHbhLayer, ubE2eLayer, true, hasHbhLayer, hasE2eLayer)
				return processResult{}, malformedPath /*@, false, io.IO_val_Unit{} @*/
			}
			// @ defer fold p.sInit()
			// @ defer fold p.d.validResult(processResult{}, false)
			// @ ghost defer ResetDecodingLayers(&p.scionLayer, &p.hbhLayer, &p.e2eLayer, ubScionLayer, ubHbhLayer, ubE2eLayer, true, hasHbhLayer, hasE2eLayer)
			return processResult{}, p.processInterBFD(ohp, pld) /*@, false, io.IO_val_Unit{} @*/
		}
		// @ sl.CombineRange_Bytes(ub, start, end, HalfPerm)
		// @ ghost if lastLayerIdx >= 0 && !offsets[lastLayerIdx].isNil {
		// @ 	o := offsets[lastLayerIdx]
		// @ 	sl.CombineRange_Bytes(p.rawPkt, o.start, o.end, HalfPerm)
		// @ }
		// @ assert sl.Bytes(p.rawPkt, 0, len(p.rawPkt))
		// @ unfold acc(p.d.Mem(), _)
		// @ assert reveal p.scionLayer.EqPathType(p.rawPkt)
		// @ assert !(reveal slayers.IsSupportedPkt(p.rawPkt))
		v1, v2 /*@, aliasesPkt, newAbsPkt @*/ := p.processOHP()
		// @ ResetDecodingLayers(&p.scionLayer, &p.hbhLayer, &p.e2eLayer, ubScionLayer, ubHbhLayer, ubE2eLayer, true, hasHbhLayer, hasE2eLayer)
		// @ fold p.sInit()
		return v1, v2 /*@, aliasesPkt, newAbsPkt @*/
	case scion.PathType:
		// @ sl.CombineRange_Bytes(ub, start, end, HalfPerm)
		// @ ghost if lastLayerIdx >= 0 && !offsets[lastLayerIdx].isNil {
		// @ 	o := offsets[lastLayerIdx]
		// @ 	sl.CombineRange_Bytes(p.rawPkt, o.start, o.end, HalfPerm)
		// @ }
		// @ assert sl.Bytes(p.rawPkt, 0, len(p.rawPkt))
		v1, v2 /*@ , addrAliasesPkt, newAbsPkt @*/ := p.processSCION( /*@ p.rawPkt, ub == nil, llStart, llEnd, ioLock, ioSharedArg, dp @*/ )
		// @ ResetDecodingLayers(&p.scionLayer, &p.hbhLayer, &p.e2eLayer, ubScionLayer, ubHbhLayer, ubE2eLayer, v2 == nil, hasHbhLayer, hasE2eLayer)
		// @ fold p.sInit()
		return v1, v2 /*@, addrAliasesPkt, newAbsPkt @*/
	case epic.PathType:
		// @ TODO()
		v1, v2 := p.processEPIC()
		// @ fold p.sInit()
		return v1, v2 /*@, false, io.IO_val_Unit{} @*/
	default:
		// @ ghost if mustCombineRanges { ghost defer sl.CombineRange_Bytes(p.rawPkt, o.start, o.end, HalfPerm) }
		// @ ResetDecodingLayers(&p.scionLayer, &p.hbhLayer, &p.e2eLayer, ubScionLayer, ubHbhLayer, ubE2eLayer, true, hasHbhLayer, hasE2eLayer)
		// @ sl.CombineRange_Bytes(ub, start, end, HalfPerm)
		// @ fold p.d.validResult(processResult{}, false)
		// @ fold p.sInit()
		// @ establishMemUnsupportedPathType()
		return processResult{}, serrors.WithCtx(unsupportedPathType, "type", pathType) /*@, false, io.IO_val_Unit{} @*/
	}
}

// @ requires  acc(&p.d, R20)
// @ requires  acc(&p.ingressID, R20)
// @ requires  acc(p.d.Mem(), _)
// @ requires  p.bfdLayer.NonInitMem()
// @ preserves sl.Bytes(data, 0, len(data))
// @ ensures   acc(&p.d, R20)
// @ ensures   acc(&p.ingressID, R20)
// @ ensures   p.bfdLayer.NonInitMem()
// @ ensures   err != nil ==> err.ErrorMem()
// @ decreases 0 if sync.IgnoreBlockingForTermination()
func (p *scionPacketProcessor) processInterBFD(oh *onehop.Path, data []byte) (err error) {
	// @ unfold acc(p.d.Mem(), _)
	// @ ghost if p.d.bfdSessions != nil { unfold acc(accBfdSession(p.d.bfdSessions), _) }
	if len(p.d.bfdSessions) == 0 {
		// @ establishMemNoBFDSessionConfigured()
		return noBFDSessionConfigured
	}

	bfd := &p.bfdLayer
	// @ gopacket.AssertInvariantNilDecodeFeedback()
	if err := bfd.DecodeFromBytes(data, gopacket.NilDecodeFeedback); err != nil {
		return err
	}

	if v, ok := p.d.bfdSessions[p.ingressID]; ok {
		// @ assert v in range(p.d.bfdSessions)
		v.ReceiveMessage(bfd /*@ , data @*/)
		return nil
	}

	// @ bfd.DowngradePerm(data)
	// @ establishMemNoBFDSessionFound()
	return noBFDSessionFound
}

// @ requires  acc(&p.d, R20)
// @ requires  acc(&p.srcAddr, R20) && acc(p.srcAddr.Mem(), _)
// @ requires  p.bfdLayer.NonInitMem()
// @ requires  acc(p.d.Mem(), _)
// @ requires  sl.Bytes(data, 0, len(data))
// @ ensures   acc(&p.d, R20)
// @ ensures   acc(&p.srcAddr, R20)
// @ ensures   p.bfdLayer.NonInitMem()
// @ ensures   sl.Bytes(data, 0, len(data))
// @ ensures   res != nil ==> res.ErrorMem()
// @ decreases 0 if sync.IgnoreBlockingForTermination()
func (p *scionPacketProcessor) processIntraBFD(data []byte) (res error) {
	// @ unfold acc(p.d.Mem(), _)
	// @ ghost if p.d.bfdSessions != nil { unfold acc(accBfdSession(p.d.bfdSessions), _) }
	if len(p.d.bfdSessions) == 0 {
		// @ establishMemNoBFDSessionConfigured()
		return noBFDSessionConfigured
	}

	bfd := &p.bfdLayer
	// @ gopacket.AssertInvariantNilDecodeFeedback()
	if err := bfd.DecodeFromBytes(data, gopacket.NilDecodeFeedback); err != nil {
		return err
	}

	ifID := uint16(0)
	// @ ghost if p.d.internalNextHops != nil { unfold acc(accAddr(p.d.internalNextHops), _) }

	// (VerifiedSCION) establish ability to use range loop (requires a fixed permission)
	// (VerifiedSCION) TODO: Rewrite this to use regular loop instead to avoid complications with permissions.
	// @ ghost m := p.d.internalNextHops
	// @ assert m != nil ==> acc(m, _)
	// @ inhale m != nil ==> acc(m, R19)

	// @ invariant acc(&p.d, R20/2)
	// @ invariant acc(&p.d.internalNextHops, _)
	// @ invariant m === p.d.internalNextHops
	// @ invariant m != nil ==> acc(m, R20)
	// @ invariant m != nil ==> forall a *net.UDPAddr :: { a in range(m) } a in range(m) ==> acc(a.Mem(), _)
	// @ invariant acc(&p.srcAddr, R20) && acc(p.srcAddr.Mem(), _)
	// @ decreases len(p.d.internalNextHops) - len(keys)
	for k, v := range p.d.internalNextHops /*@ with keys @*/ {
		// @ assert acc(&p.d.internalNextHops, _)
		// @ assert forall a *net.UDPAddr :: { a in range(m) } a in range(m) ==> acc(a.Mem(), _)
		// @ assert acc(v.Mem(), _)
		// @ unfold acc(v.Mem(), _)
		// @ unfold acc(p.srcAddr.Mem(), _)
		if bytes.Equal(v.IP, p.srcAddr.IP) && v.Port == p.srcAddr.Port {
			ifID = k
			break
		}
	}
	// (VerifiedSCION) clean-up code to deal with range loop
	// @ exhale m != nil ==> acc(m, R20)
	// @ inhale m != nil ==> acc(m, _)

	// @ assert acc(&p.d.bfdSessions, _)
	// @ ghost if p.d.bfdSessions != nil { unfold acc(accBfdSession(p.d.bfdSessions), _) }
	if v, ok := p.d.bfdSessions[ifID]; ok {
		// @ assert v in range(p.d.bfdSessions)
		v.ReceiveMessage(bfd /*@ , data @*/)
		return nil
	}

	// @ bfd.DowngradePerm(data)
	// @ establishMemNoBFDSessionFound()
	return noBFDSessionFound
}

// @ requires  0 <= startLL && startLL <= endLL && endLL <= len(ub)
// @ requires  acc(&p.d, R5) && acc(p.d.Mem(), _) && p.d.WellConfigured()
// @ requires  p.d.getValSvc() != nil
// The ghost param ub here allows us to introduce a bound variable to p.rawPkt,
// which slightly simplifies the spec
// @ requires  acc(&p.rawPkt, R1) && ub === p.rawPkt
// @ requires  acc(&p.path)
// @ requires  p.scionLayer.Mem(ub)
// @ requires  sl.Bytes(ub, 0, len(ub))
// @ requires  acc(&p.segmentChange) && !p.segmentChange
// @ preserves acc(&p.srcAddr, R10) && acc(p.srcAddr.Mem(), _)
// @ preserves acc(&p.lastLayer, R10)
// @ preserves p.lastLayer != nil
// @ preserves (p.lastLayer !== &p.scionLayer && llIsNil) ==>
// @ 	acc(p.lastLayer.Mem(nil), R10)
// @ preserves (p.lastLayer !== &p.scionLayer && !llIsNil) ==>
// @ 	acc(p.lastLayer.Mem(ub[startLL:endLL]), R10)
// @ requires  acc(&p.ingressID, R20)
// @ preserves acc(&p.infoField)
// @ preserves acc(&p.hopField)
// @ preserves acc(&p.mac, R10) && p.mac != nil && p.mac.Mem()
// @ preserves acc(&p.macBuffers.scionInput, R10)
// @ preserves sl.Bytes(p.macBuffers.scionInput, 0, len(p.macBuffers.scionInput))
// @ preserves acc(&p.cachedMac)
// @ ensures   acc(&p.segmentChange)
// @ ensures   acc(&p.ingressID, R20)
// @ ensures   acc(&p.d, R5)
// @ ensures   acc(&p.path)
// @ ensures   acc(&p.rawPkt, R1)
// @ ensures   reserr == nil ==> p.scionLayer.Mem(ub)
// @ ensures   reserr != nil ==> p.scionLayer.NonInitMem()
// @ ensures   acc(sl.Bytes(ub, 0, len(ub)), 1 - R15)
// @ ensures   p.d.validResult(respr, addrAliasesPkt)
// @ ensures   addrAliasesPkt ==> (
// @ 	respr.OutAddr != nil &&
// @ 	(acc(respr.OutAddr.Mem(), R15) --* acc(sl.Bytes(ub, 0, len(ub)), R15)))
// @ ensures   !addrAliasesPkt ==> acc(sl.Bytes(ub, 0, len(ub)), R15)
// @ ensures   respr.OutPkt !== ub && respr.OutPkt != nil ==>
// @ 	sl.Bytes(respr.OutPkt, 0, len(respr.OutPkt))
// @ ensures   reserr != nil ==> reserr.ErrorMem()
// contracts for IO-spec
// @ requires  p.d.DpAgreesWithSpec(dp)
// @ requires  dp.Valid()
// @ requires  (typeOf(p.scionLayer.GetPath(ub)) == *scion.Raw) ==>
// @ 	p.scionLayer.EqAbsHeader(ub) && p.scionLayer.ValidScionInitSpec(ub)
// @ requires  p.scionLayer.EqPathType(ub)
// @ requires  acc(ioLock.LockP(), _)
// @ requires  ioLock.LockInv() == SharedInv!< dp, ioSharedArg !>
// @ requires  let absPkt := absIO_val(p.rawPkt, p.ingressID) in
// @ 	absPkt.isIO_val_Pkt2 ==> ElemWitness(ioSharedArg.IBufY, path.ifsToIO_ifs(p.ingressID), absPkt.IO_val_Pkt2_2)
// @ ensures   reserr == nil && newAbsPkt.isIO_val_Pkt2 ==>
// @ 	ElemWitness(ioSharedArg.OBufY, newAbsPkt.IO_val_Pkt2_1, newAbsPkt.IO_val_Pkt2_2)
// @ ensures   respr.OutPkt != nil ==>
// @ 	newAbsPkt == absIO_val(respr.OutPkt, respr.EgressID)
// @ ensures   reserr != nil && respr.OutPkt != nil ==>
// @ 	newAbsPkt.isIO_val_Unsupported
// @ ensures  (respr.OutPkt == nil) == (newAbsPkt == io.IO_val_Unit{})
// @ decreases 0 if sync.IgnoreBlockingForTermination()
func (p *scionPacketProcessor) processSCION( /*@ ghost ub []byte, ghost llIsNil bool, ghost startLL int, ghost endLL int, ghost ioLock gpointer[gsync.GhostMutex], ghost ioSharedArg SharedArg, ghost dp io.DataPlaneSpec @*/ ) (respr processResult, reserr error /*@ , ghost addrAliasesPkt bool, ghost newAbsPkt io.IO_val @*/) {

	var ok bool
	// @ unfold acc(p.scionLayer.Mem(ub), R20)
	p.path, ok = p.scionLayer.Path.(*scion.Raw)
	// @ fold acc(p.scionLayer.Mem(ub), R20)
	if !ok {
		// TODO(lukedirtwalker) parameter problem invalid path?
		// @ p.scionLayer.DowngradePerm(ub)
		// @ establishMemMalformedPath()
		// @ fold p.d.validResult(processResult{}, false)
		return processResult{}, malformedPath /*@ , false, io.IO_val_Unit{} @*/
	}
	return p.process( /*@ ub, llIsNil, startLL, endLL , ioLock, ioSharedArg, dp @*/ )
}

// @ trusted
// @ requires false
func (p *scionPacketProcessor) processEPIC() (processResult, error) {

	epicPath, ok := p.scionLayer.Path.(*epic.Path)
	if !ok {
		return processResult{}, malformedPath
	}

	p.path = epicPath.ScionPath
	if p.path == nil {
		return processResult{}, malformedPath
	}

	isPenultimate := p.path.IsPenultimateHop()
	isLast := p.path.IsLastHop()

	result, err := p.process()
	if err != nil {
		return result, err
	}

	if isPenultimate || isLast {
		firstInfo, err := p.path.GetInfoField(0)
		if err != nil {
			return processResult{}, err
		}

		timestamp := time.Unix(int64(firstInfo.Timestamp), 0)
		err = libepic.VerifyTimestamp(timestamp, epicPath.PktID.Timestamp, time.Now())
		if err != nil {
			// TODO(mawyss): Send back SCMP packet
			return processResult{}, err
		}

		HVF := epicPath.PHVF
		if isLast {
			HVF = epicPath.LHVF
		}
		err = libepic.VerifyHVF(p.cachedMac, epicPath.PktID,
			&p.scionLayer, firstInfo.Timestamp, HVF, p.macBuffers.epicInput)
		if err != nil {
			// TODO(mawyss): Send back SCMP packet
			return processResult{}, err
		}
	}

	return result, nil
}

// scionPacketProcessor processes packets. It contains pre-allocated per-packet
// mutable state and context information which should be reused.
type scionPacketProcessor struct {
	// d is a reference to the dataplane instance that initiated this processor.
	d *DataPlane
	// ingressID is the interface ID this packet came in, determined from the
	// socket.
	ingressID uint16
	// rawPkt is the raw packet, it is updated during processing to contain the
	// message to send out.
	rawPkt []byte
	// srcAddr is the source address of the packet
	srcAddr *net.UDPAddr
	// buffer is the buffer that can be used to serialize gopacket layers.
	buffer gopacket.SerializeBuffer
	// mac is the hasher for the MAC computation.
	mac hash.Hash

	// scionLayer is the SCION gopacket layer.
	scionLayer slayers.SCION
	hbhLayer   slayers.HopByHopExtnSkipper
	e2eLayer   slayers.EndToEndExtnSkipper
	// last is the last parsed layer, i.e. either &scionLayer, &hbhLayer or &e2eLayer
	lastLayer gopacket.DecodingLayer

	// path is the raw SCION path. Will be set during processing.
	path *scion.Raw
	// hopField is the current hopField field, is updated during processing.
	hopField path.HopField
	// infoField is the current infoField field, is updated during processing.
	infoField path.InfoField
	// segmentChange indicates if the path segment was changed during processing.
	segmentChange bool

	// cachedMac contains the full 16 bytes of the MAC. Will be set during processing.
	// For a hop performing an Xover, it is the MAC corresponding to the down segment.
	cachedMac []byte
	// macBuffers avoid allocating memory during processing.
	macBuffers macBuffersT

	// bfdLayer is reusable buffer for parsing BFD messages
	bfdLayer layers.BFD
}

// macBuffersT are preallocated buffers for the in- and outputs of MAC functions.
// (VerifiedSCION) This type used to be called macBuffers but this lead to an exception in
// Gobra because there is a field with name and type macBuffers. Because of that, we renamed it.
type macBuffersT struct {
	scionInput []byte
	epicInput  []byte
}

// @ trusted
// @ requires false
// @ ensures  reserr != nil && respr.OutPkt != nil ==>
// @ 	absIO_val(respr.OutPkt, respr.EgressID).isIO_val_Unsupported
func (p *scionPacketProcessor) packSCMP(
	typ slayers.SCMPType,
	code slayers.SCMPCode,
	scmpP gopacket.SerializableLayer,
	cause error,
) (respr processResult, reserr error) {

	// check invoking packet was an SCMP error:
	if p.lastLayer.NextLayerType() == slayers.LayerTypeSCMP {
		var scmpLayer slayers.SCMP
		err := scmpLayer.DecodeFromBytes(p.lastLayer.LayerPayload(), gopacket.NilDecodeFeedback)
		if err != nil {
			return processResult{}, serrors.WrapStr("decoding SCMP layer", err)
		}
		if !scmpLayer.TypeCode.InfoMsg() {
			return processResult{}, serrors.WrapStr("SCMP error for SCMP error pkt -> DROP", cause)
		}
	}

	rawSCMP, err := p.prepareSCMP(typ, code, scmpP, cause /*@ , nil @*/) // (VerifiedSCION) replace nil by sth else
	return processResult{OutPkt: rawSCMP}, err
}

// @ requires  acc(&p.d, R50) && acc(p.d.Mem(), _)
// @ requires  acc(p.scionLayer.Mem(ub), R5)
// @ requires  acc(&p.path, R20)
// @ requires  p.path === p.scionLayer.GetPath(ub)
// @ requires  acc(&p.hopField) && acc(&p.infoField)
// @ requires  acc(sl.Bytes(ub, 0, len(ub)), R1)
// @ ensures   acc(sl.Bytes(ub, 0, len(ub)), R1)
// @ ensures   acc(&p.d, R50)
// @ ensures   acc(p.scionLayer.Mem(ub), R6)
// @ ensures   acc(&p.path, R20)
// @ ensures   p.path === p.scionLayer.GetPath(ub)
// @ ensures   acc(&p.hopField) && acc(&p.infoField)
// @ ensures   respr === processResult{}
// @ ensures   reserr == nil ==> (
// @ 	let ubPath := p.scionLayer.UBPath(ub) in
// @ 	unfolding acc(p.scionLayer.Mem(ub), R10) in
// @ 	p.path.GetCurrHF(ubPath) < p.path.GetNumHops(ubPath))
// @ ensures   acc(p.scionLayer.Mem(ub), R6)
// @ ensures   p.d.validResult(respr, false)
// @ ensures   reserr == nil ==> (
// @ 	let ubPath := p.scionLayer.UBPath(ub) in
// @ 	unfolding acc(p.scionLayer.Mem(ub), R10) in
// @ 	p.path.GetCurrINF(ubPath) < p.path.GetNumINF(ubPath))
// @ ensures   reserr != nil ==> reserr.ErrorMem()
// contracts for IO-spec
// @ requires  p.scionLayer.EqAbsHeader(ub) && p.scionLayer.ValidScionInitSpec(ub)
// @ ensures   reserr == nil ==> slayers.ValidPktMetaHdr(ub) && p.scionLayer.EqAbsHeader(ub)
// @ ensures   reserr == nil ==> scion.NotFullyTraversedPkt(absPkt(ub))
// @ ensures   reserr == nil ==> p.EqAbsHopField(absPkt(ub))
// @ ensures   reserr == nil ==> p.EqAbsInfoField(absPkt(ub))
// @ ensures   old(slayers.IsSupportedPkt(ub)) == slayers.IsSupportedPkt(ub)
// @ ensures   respr.OutPkt == nil
// @ decreases
func (p *scionPacketProcessor) parsePath( /*@ ghost ub []byte @*/ ) (respr processResult, reserr error) {
	var err error
	// @ unfold acc(p.scionLayer.Mem(ub), R6)
	// @ defer fold acc(p.scionLayer.Mem(ub), R6)
	// @ ghost startP := p.scionLayer.PathStartIdx(ub)
	// @ ghost endP := p.scionLayer.PathEndIdx(ub)
	// @ ghost ubPath := ub[startP:endP]
	// @ sl.SplitRange_Bytes(ub, startP, endP, R2)
	// @ ghost defer sl.CombineRange_Bytes(ub, startP, endP, R2)
	// (VerifiedSCION) Due to an incompleteness (https://github.com/viperproject/gobra/issues/770),
	// we introduce a temporary variable to be able to call `path.AbsMacArrayCongruence()`.
	var tmpHopField path.HopField
	tmpHopField, err = p.path.GetCurrentHopField( /*@ ubPath @*/ )
	p.hopField = tmpHopField
	// @ path.AbsMacArrayCongruence(p.hopField.Mac, tmpHopField.Mac)
	// @ assert p.hopField.ToIO_HF() == tmpHopField.ToIO_HF()
	// @ assert err == nil ==> reveal p.path.CorrectlyDecodedHf(ubPath, tmpHopField)
	// @ assert err == nil ==> reveal p.path.CorrectlyDecodedHf(ubPath, p.hopField)
	// @ fold p.d.validResult(processResult{}, false)
	if err != nil {
		// TODO(lukedirtwalker) parameter problem invalid path?
		return processResult{}, err
	}
	p.infoField, err = p.path.GetCurrentInfoField( /*@ ubPath @*/ )
	if err != nil {
		// TODO(lukedirtwalker) parameter problem invalid path?
		return processResult{}, err
	}
	// (VerifiedSCION) This assumption will be dropped after clarifying
	// https://github.com/scionproto/scion/issues/4531
	// @ TemporaryAssumeForIO(p.path.GetBase(ubPath).CurrInfMatchesCurrHF())
	// @ p.EstablishEqAbsHeader(ub, startP, endP)
	// @ p.path.EstablishValidPktMetaHdr(ubPath)
	// @ p.SubSliceAbsPktToAbsPkt(ub, startP, endP)
	// @ absPktFutureLemma(ub)
	// @ p.path.DecodingLemma(ubPath, p.infoField, p.hopField)
	// @ assert reveal p.path.EqAbsInfoField(p.path.absPkt(ubPath),
	// @ 	p.infoField.ToAbsInfoField())
	// @ assert reveal p.path.EqAbsHopField(p.path.absPkt(ubPath),
	// @ 	p.hopField.ToIO_HF())
	// @ assert reveal p.EqAbsHopField(absPkt(ub))
	// @ assert reveal p.EqAbsInfoField(absPkt(ub))
	// @ assert old(reveal slayers.IsSupportedPkt(ub)) == reveal slayers.IsSupportedPkt(ub)
	return processResult{}, nil
}

// @ preserves acc(&p.infoField, R20)
// @ preserves acc(&p.hopField, R20)
// @ preserves acc(&p.d, R50) && acc(p.d.Mem(), _)
// @ ensures   p.d.validResult(respr, false)
// @ ensures   respr.OutPkt != nil ==>
// @ 	reserr != nil && sl.Bytes(respr.OutPkt, 0, len(respr.OutPkt))
// @ ensures   reserr != nil ==> reserr.ErrorMem()
// contracts for IO-spec
// @ ensures   reserr != nil && respr.OutPkt != nil ==>
// @ 	absIO_val(respr.OutPkt, respr.EgressID).isIO_val_Unsupported
// @ decreases
func (p *scionPacketProcessor) validateHopExpiry() (respr processResult, reserr error) {
	expiration := util.SecsToTime(p.infoField.Timestamp).
		Add(path.ExpTimeToDuration(p.hopField.ExpTime))
	expired := expiration.Before(time.Now())
	if !expired {
		// @ fold p.d.validResult(respr, false)
		return processResult{}, nil
	}
	// @ ToDoAfterScionFix("https://github.com/scionproto/scion/issues/4482") // depends on packSCMP
	// (VerifiedSCION): adapt; note that packSCMP always returns an empty addr and conn and
	// when the err is nil, it returns the bytes of p.buffer. This should be a magic wand
	// that is consumed after sending the reply. For now, we are making this simplifying
	// assumption, but in the future, we should elaborate the proof for this to not be
	// necessary. To do this, we need to return a flag everywhere that says whether the
	// pkt overlaps with p.buffer and, if so, a wand from AbsSlice of its underlying slice
	// to p.buffer.Mem(). This is very similar to what we did with the address.
	// The flag would be added to processPkt, processSCION, process. Only when processing
	// SCION could this flag be true. In all other cases, it will be false. The processResult
	// that is returned never overlaps with the rawPkt
	return p.packSCMP(
		slayers.SCMPTypeParameterProblem,
		slayers.SCMPCodePathExpired,
		&slayers.SCMPParameterProblem{Pointer: p.currentHopPointer( /*@ nil @*/ )},
		serrors.New("expired hop", "cons_dir", p.infoField.ConsDir, "if_id", p.ingressID,
			"curr_inf", p.path.PathMeta.CurrINF, "curr_hf", p.path.PathMeta.CurrHF),
	)
}

// @ requires  acc(&p.ingressID, R21)
// @ requires  acc(&p.hopField, R20)
// @ requires  acc(&p.infoField, R20)
// @ preserves acc(&p.d, R50) && acc(p.d.Mem(), _)
// @ ensures   acc(&p.infoField, R20)
// @ ensures   acc(&p.hopField, R20)
// @ ensures   acc(&p.ingressID, R21)
// @ ensures   p.d.validResult(respr, false)
// @ ensures   respr.OutPkt != nil ==>
// @ 	reserr != nil && sl.Bytes(respr.OutPkt, 0, len(respr.OutPkt))
// @ ensures   reserr != nil ==> reserr.ErrorMem()
// @ ensures   reserr == nil && p.infoField.ConsDir ==> (
// @ 	p.ingressID == 0 || p.hopField.ConsIngress == p.ingressID)
// @ ensures   reserr == nil && !p.infoField.ConsDir ==> (
// @ 	p.ingressID == 0 || p.hopField.ConsEgress == p.ingressID)
// contracts for IO-spec
// @ requires  scion.NotFullyTraversedPkt(oldPkt)
// @ requires  p.EqAbsHopField(oldPkt)
// @ requires  p.EqAbsInfoField(oldPkt)
// @ ensures   reserr == nil ==>
// @ 	AbsValidateIngressIDConstraint(oldPkt, path.ifsToIO_ifs(p.ingressID))
// @ ensures   reserr != nil && respr.OutPkt != nil ==>
// @ 	absIO_val(respr.OutPkt, respr.EgressID).isIO_val_Unsupported
// @ decreases
func (p *scionPacketProcessor) validateIngressID( /*@ ghost oldPkt io.IO_pkt2 @*/ ) (respr processResult, reserr error) {
	pktIngressID := p.hopField.ConsIngress
	errCode := slayers.SCMPCodeUnknownHopFieldIngress
	if !p.infoField.ConsDir {
		pktIngressID = p.hopField.ConsEgress
		errCode = slayers.SCMPCodeUnknownHopFieldEgress
	}
	if p.ingressID != 0 && p.ingressID != pktIngressID {
		// @ ToDoAfterScionFix("https://github.com/scionproto/scion/issues/4482")
		return p.packSCMP(
			slayers.SCMPTypeParameterProblem,
			errCode,
			&slayers.SCMPParameterProblem{Pointer: p.currentHopPointer( /*@ nil @*/ )},
			serrors.New("ingress interface invalid",
				"pkt_ingress", pktIngressID, "router_ingress", p.ingressID),
		)
	}
	// @ reveal p.EqAbsHopField(oldPkt)
	// @ reveal p.EqAbsInfoField(oldPkt)
	// @ assert reveal AbsValidateIngressIDConstraint(oldPkt, path.ifsToIO_ifs(p.ingressID))
	// @ fold p.d.validResult(respr, false)
	return processResult{}, nil
}

// @ requires  acc(&p.d, R20) && acc(p.d.Mem(), _)
// @ requires  acc(p.scionLayer.Mem(ubScionL), R19)
// @ requires  acc(&p.path, R20)
// @ requires  p.path === p.scionLayer.GetPath(ubScionL)
// @ preserves acc(&p.ingressID, R21)
// @ ensures   acc(p.scionLayer.Mem(ubScionL), R19)
// @ ensures   acc(&p.path, R20)
// @ ensures   acc(&p.d, R20) && acc(p.d.Mem(), _)
// @ ensures   p.d.validResult(respr, false)
// @ ensures   respr.OutPkt != nil ==>
// @ 	reserr != nil && sl.Bytes(respr.OutPkt, 0, len(respr.OutPkt))
// @ ensures   reserr != nil ==> reserr.ErrorMem()
// contracts for IO-spec
// @ requires  acc(sl.Bytes(ubScionL, 0, len(ubScionL)), R20)
// @ requires  slayers.ValidPktMetaHdr(ubScionL) && p.scionLayer.EqAbsHeader(ubScionL)
// @ ensures   acc(sl.Bytes(ubScionL, 0, len(ubScionL)), R20)
// @ ensures   reserr == nil ==> slayers.ValidPktMetaHdr(ubScionL)
// @ ensures   reserr == nil ==> p.DstIsLocalIngressID(ubScionL)
// @ ensures   reserr == nil ==> p.LastHopLen(ubScionL)
// @ ensures   reserr != nil && respr.OutPkt != nil ==>
// @ 	absIO_val(respr.OutPkt, respr.EgressID).isIO_val_Unsupported
// @ decreases
func (p *scionPacketProcessor) validateSrcDstIA( /*@ ghost ubScionL []byte @*/ ) (respr processResult, reserr error) {
	// @ unfold acc(p.scionLayer.Mem(ubScionL), R20)
	// @ defer fold acc(p.scionLayer.Mem(ubScionL), R20)
	// @ ghost startP := p.scionLayer.PathStartIdx(ubScionL)
	// @ ghost endP := p.scionLayer.PathEndIdx(ubScionL)
	// @ ghost ubPath := ubScionL[startP:endP]
	// @ sl.SplitRange_Bytes(ubScionL, startP, endP, R50)
	// @ p.AbsPktToSubSliceAbsPkt(ubScionL, startP, endP)
	// @ p.scionLayer.ValidHeaderOffsetToSubSliceLemma(ubScionL, startP)
	// @ ghost defer sl.CombineRange_Bytes(ubScionL, startP, endP, R50)
	// @ unfold acc(p.scionLayer.HeaderMem(ubScionL[slayers.CmnHdrLen:]), R20)
	// @ defer fold acc(p.scionLayer.HeaderMem(ubScionL[slayers.CmnHdrLen:]), R20)
	// @ p.d.getLocalIA()
	srcIsLocal := (p.scionLayer.SrcIA == p.d.localIA)
	dstIsLocal := (p.scionLayer.DstIA == p.d.localIA)
	if p.ingressID == 0 {
		// Outbound
		// Only check SrcIA if first hop, for transit this already checked by ingress router.
		// Note: SCMP error messages triggered by the sibling router may use paths that
		// don't start with the first hop.
		if p.path.IsFirstHop( /*@ ubPath @*/ ) && !srcIsLocal {
			// @ ToDoAfterScionFix("https://github.com/scionproto/scion/issues/4482") // depends on packSCMP
			return p.invalidSrcIA()
		}
		if dstIsLocal {
			// @ ToDoAfterScionFix("https://github.com/scionproto/scion/issues/4482") // depends on packSCMP
			return p.invalidDstIA()
		}
	} else {
		// Inbound
		if srcIsLocal {
			// @ ToDoAfterScionFix("https://github.com/scionproto/scion/issues/4482") // depends on packSCMP
			return p.invalidSrcIA()
		}
		if p.path.IsLastHop( /*@ ubPath @*/ ) != dstIsLocal {
			// @ ToDoAfterScionFix("https://github.com/scionproto/scion/issues/4482") // depends on packSCMP
			return p.invalidDstIA()
		}
		// @ ghost if(p.path.IsLastHopSpec(ubPath)) {
		// @ 	p.path.LastHopLemma(ubPath)
		// @ 	p.scionLayer.ValidHeaderOffsetFromSubSliceLemma(ubScionL, startP)
		// @ 	p.SubSliceAbsPktToAbsPkt(ubScionL, startP, endP)
		// @ }
	}
	// @ fold p.d.validResult(processResult{}, false)

	// @ assert  (unfolding acc(p.scionLayer.Mem(ubScionL), R55) in
	// @ 	(unfolding acc(p.scionLayer.HeaderMem(ubScionL[slayers.CmnHdrLen:]), R55) in
	// @ 	p.scionLayer.DstIA) == (unfolding acc(p.d.Mem(), _) in p.d.localIA)) ==> p.ingressID != 0
	// @ assert  (unfolding acc(p.scionLayer.Mem(ubScionL), R55) in
	// @ 	(unfolding acc(p.scionLayer.HeaderMem(ubScionL[slayers.CmnHdrLen:]), R55) in
	// @ 	p.scionLayer.DstIA) == (unfolding acc(p.d.Mem(), _) in p.d.localIA)) ==> p.path.IsLastHopSpec(ubPath)
	// @ assert reveal p.DstIsLocalIngressID(ubScionL)
	// @ assert reveal p.LastHopLen(ubScionL)
	return processResult{}, nil
}

// invalidSrcIA is a helper to return an SCMP error for an invalid SrcIA.
// @ trusted
// @ requires false
func (p *scionPacketProcessor) invalidSrcIA() (processResult, error) {
	return p.packSCMP(
		slayers.SCMPTypeParameterProblem,
		slayers.SCMPCodeInvalidSourceAddress,
		&slayers.SCMPParameterProblem{Pointer: uint16(slayers.CmnHdrLen + addr.IABytes)},
		invalidSrcIA,
	)
}

// invalidDstIA is a helper to return an SCMP error for an invalid DstIA.
// @ trusted
// @ requires false
func (p *scionPacketProcessor) invalidDstIA() (processResult, error) {
	return p.packSCMP(
		slayers.SCMPTypeParameterProblem,
		slayers.SCMPCodeInvalidDestinationAddress,
		&slayers.SCMPParameterProblem{Pointer: uint16(slayers.CmnHdrLen)},
		invalidDstIA,
	)
}

// validateTransitUnderlaySrc checks that the source address of transit packets
// matches the expected sibling router.
// Provided that underlying network infrastructure prevents address spoofing,
// this check prevents malicious end hosts in the local AS from bypassing the
// SrcIA checks by disguising packets as transit traffic.
// @ requires  acc(&p.path, R15)
// @ requires  acc(p.scionLayer.Mem(ub), R4)
// @ requires  p.path === p.scionLayer.GetPath(ub)
// @ requires  acc(&p.ingressID, R21)
// @ requires  acc(&p.infoField, R4) && acc(&p.hopField, R4)
// @ requires  let ubPath := p.scionLayer.UBPath(ub) in
// @ 	unfolding acc(p.scionLayer.Mem(ub), R10) in
// @ 	p.path.GetCurrHF(ubPath) <= p.path.GetNumHops(ubPath)
// @ requires  let ubPath := p.scionLayer.UBPath(ub) in
// @ 	unfolding acc(p.scionLayer.Mem(ub), R10) in
// @ 	p.path.GetCurrINF(ubPath) <= p.path.GetNumINF(ubPath)
// @ requires  acc(&p.d, R20) && acc(p.d.Mem(), _)
// @ requires  acc(&p.srcAddr, R20) && acc(p.srcAddr.Mem(), _)
// @ preserves acc(sl.Bytes(ub, 0, len(ub)), R4)
// @ ensures   acc(&p.path, R15)
// @ ensures   acc(p.scionLayer.Mem(ub), R4)
// @ ensures   acc(&p.ingressID, R21)
// @ ensures   acc(&p.infoField, R4) && acc(&p.hopField, R4)
// @ ensures   acc(&p.d, R20)
// @ ensures   acc(&p.srcAddr, R20)
// @ ensures   p.d.validResult(respr, false)
// @ ensures   respr.OutPkt == nil
// @ ensures   reserr != nil ==> reserr.ErrorMem()
// @ decreases
func (p *scionPacketProcessor) validateTransitUnderlaySrc( /*@ ghost ub []byte @*/ ) (respr processResult, reserr error) {
	// @ ghost startP := p.scionLayer.PathStartIdx(ub)
	// @ ghost endP := p.scionLayer.PathEndIdx(ub)
	// @ unfold acc(p.scionLayer.Mem(ub), R4)
	// @ defer fold acc(p.scionLayer.Mem(ub), R4)
	// @ ghost ubPath := ub[startP:endP]
	// @ sl.SplitRange_Bytes(ub, startP, endP, R5)
	// @ ghost defer sl.CombineRange_Bytes(ub, startP, endP, R5)
	// (VerifiedSCION) Gobra cannot prove this property yet, even though it follows
	// from the type system
	// @ assume 0 <= p.path.GetCurrHF(ubPath) // TODO: drop assumptions like this
	if p.path.IsFirstHop( /*@ ubPath @*/ ) || p.ingressID != 0 {
		// not a transit packet, nothing to check
		// @ fold p.d.validResult(processResult{}, false)
		return processResult{}, nil
	}
	pktIngressID := p.ingressInterface( /*@ ubPath @*/ )
	// @ p.d.getInternalNextHops()
	// @ ghost if p.d.internalNextHops != nil { unfold acc(accAddr(p.d.internalNextHops), _) }
	expectedSrc, ok := p.d.internalNextHops[pktIngressID]
	// @ ghost if ok {
	// @ 	assert expectedSrc in range(p.d.internalNextHops)
	// @    unfold acc(expectedSrc.Mem(), _)
	// @ }
	// @ unfold acc(p.srcAddr.Mem(), _)
	if !ok || !expectedSrc.IP.Equal(p.srcAddr.IP) {
		// Drop
		// @ establishInvalidSrcAddrForTransit()
		// @ fold p.d.validResult(processResult{}, false)
		return processResult{}, invalidSrcAddrForTransit
	}
	// @ fold p.d.validResult(processResult{}, false)
	return processResult{}, nil
}

// @ requires  acc(&p.d, R20) && acc(p.d.Mem(), _)
// @ requires  acc(&p.segmentChange, R20)
// @ requires  acc(&p.ingressID, R21)
// @ requires  acc(&p.infoField, R20)
// @ requires  acc(&p.hopField, R20)
// @ ensures   acc(&p.infoField, R20)
// @ ensures   acc(&p.hopField, R20)
// @ ensures   acc(&p.ingressID, R21)
// @ ensures   acc(&p.segmentChange, R20)
// @ ensures   acc(&p.d, R20) && acc(p.d.Mem(), _)
// @ ensures   p.d.validResult(respr, false)
// @ ensures   reserr == nil ==> respr === processResult{}
// @ ensures   reserr != nil ==> sl.Bytes(respr.OutPkt, 0, len(respr.OutPkt))
// @ ensures   reserr != nil ==> reserr.ErrorMem()
// contracts for IO-spec
// @ requires  dp.Valid()
// @ requires  p.d.WellConfigured()
// @ requires  p.d.DpAgreesWithSpec(dp)
// @ requires  scion.NotFullyTraversedPkt(oldPkt)
// @ requires  p.EqAbsHopField(oldPkt)
// @ requires  p.EqAbsInfoField(oldPkt)
// @ requires  p.segmentChange ==> oldPkt.RightSeg != none[io.IO_seg2] && len(get(oldPkt.RightSeg).Past) > 0
// @ requires  !p.segmentChange ==> AbsValidateIngressIDConstraint(oldPkt, path.ifsToIO_ifs(p.ingressID))
// @ requires  p.segmentChange ==> AbsValidateIngressIDConstraintXover(oldPkt, path.ifsToIO_ifs(p.ingressID))
// @ ensures   reserr == nil ==> p.NoBouncingPkt(oldPkt)
// @ ensures   reserr == nil && !p.segmentChange ==>
// @ 	AbsValidateEgressIDConstraint(oldPkt, (p.ingressID != 0), dp)
// @ ensures   reserr == nil && p.segmentChange ==>
// @ 	oldPkt.RightSeg != none[io.IO_seg2] && len(get(oldPkt.RightSeg).Past) > 0
// @ ensures   reserr == nil && p.segmentChange ==>
// @ 	p.ingressID != 0 && AbsValidateEgressIDConstraintXover(oldPkt, dp)
// @ ensures   reserr != nil && respr.OutPkt != nil ==>
// @ 	absIO_val(respr.OutPkt, respr.EgressID).isIO_val_Unsupported
// @ decreases
func (p *scionPacketProcessor) validateEgressID( /*@ ghost oldPkt io.IO_pkt2, ghost dp io.DataPlaneSpec @*/ ) (respr processResult, reserr error) {
	pktEgressID := p.egressInterface( /*@ oldPkt @*/ )
	// @ reveal AbsEgressInterfaceConstraint(oldPkt, path.ifsToIO_ifs(pktEgressID))
	// @ p.d.getInternalNextHops()
	// @ if p.d.internalNextHops != nil { unfold acc(accAddr(p.d.internalNextHops), _) }
	_, ih := p.d.internalNextHops[pktEgressID]
	// @ p.d.getExternalMem()
	// @ if p.d.external != nil { unfold acc(accBatchConn(p.d.external), _) }
	_, eh := p.d.external[pktEgressID]
	// egress interface must be a known interface
	// packet coming from internal interface, must go to an external interface
	// packet coming from external interface can go to either internal or external interface
	if !ih && !eh || (p.ingressID == 0) && !eh {
		errCode := slayers.SCMPCodeUnknownHopFieldEgress
		if !p.infoField.ConsDir {
			errCode = slayers.SCMPCodeUnknownHopFieldIngress
		}
		// @ ToDoAfterScionFix("https://github.com/scionproto/scion/issues/4482") // depends on packSCMP
		return p.packSCMP(
			slayers.SCMPTypeParameterProblem,
			errCode,
			&slayers.SCMPParameterProblem{Pointer: p.currentHopPointer( /*@ nil @*/ )},
			cannotRoute,
		)
	}
	// @ p.d.getDomExternalLemma()
	// @ p.EstablishNoBouncingPkt(oldPkt, pktEgressID)
	// @ p.d.getLinkTypesMem()
	ingress, egress := p.d.linkTypes[p.ingressID], p.d.linkTypes[pktEgressID]
	// @ p.d.LinkTypesLemma(dp)
	if !p.segmentChange {
		// Check that the interface pair is valid within a single segment.
		// No check required if the packet is received from an internal interface.
		// @ assert reveal AbsValidateIngressIDConstraint(oldPkt, path.ifsToIO_ifs(p.ingressID))
		switch {
		case p.ingressID == 0:
			// @ assert reveal AbsValidateEgressIDConstraint(oldPkt, (p.ingressID != 0), dp)
			// @ fold p.d.validResult(respr, false)
			return processResult{}, nil
		case ingress == topology.Core && egress == topology.Core:
			// @ assert reveal AbsValidateEgressIDConstraint(oldPkt, (p.ingressID != 0), dp)
			// @ fold p.d.validResult(respr, false)
			return processResult{}, nil
		case ingress == topology.Child && egress == topology.Parent:
			// @ assert reveal AbsValidateEgressIDConstraint(oldPkt, (p.ingressID != 0), dp)
			// @ fold p.d.validResult(respr, false)
			return processResult{}, nil
		case ingress == topology.Parent && egress == topology.Child:
			// @ assert reveal AbsValidateEgressIDConstraint(oldPkt, (p.ingressID != 0), dp)
			// @ fold p.d.validResult(respr, false)
			return processResult{}, nil
		default: // malicious
			// @ ToDoAfterScionFix("https://github.com/scionproto/scion/issues/4482") // depends on packSCMP
			return p.packSCMP(
				slayers.SCMPTypeParameterProblem,
				slayers.SCMPCodeInvalidPath, // XXX(matzf) new code InvalidHop?
				&slayers.SCMPParameterProblem{Pointer: p.currentHopPointer( /*@ nil @*/ )},
				serrors.WithCtx(cannotRoute, "ingress_id", p.ingressID, "ingress_type", ingress,
					"egress_id", pktEgressID, "egress_type", egress))
		}
	}
	// @ assert reveal AbsValidateIngressIDConstraintXover(oldPkt, path.ifsToIO_ifs(p.ingressID))
	// Check that the interface pair is valid on a segment switch.
	// Having a segment change received from the internal interface is never valid.
	switch {
	case ingress == topology.Core && egress == topology.Child:
		// @ assert reveal AbsValidateEgressIDConstraintXover(oldPkt, dp)
		// @ fold p.d.validResult(respr, false)
		return processResult{}, nil
	case ingress == topology.Child && egress == topology.Core:
		// @ assert reveal AbsValidateEgressIDConstraintXover(oldPkt, dp)
		// @ fold p.d.validResult(respr, false)
		return processResult{}, nil
	case ingress == topology.Child && egress == topology.Child:
		// @ assert reveal AbsValidateEgressIDConstraintXover(oldPkt, dp)
		// @ fold p.d.validResult(respr, false)
		return processResult{}, nil
	default:
		// @ ToDoAfterScionFix("https://github.com/scionproto/scion/issues/4482") // depends on packSCMP
		return p.packSCMP(
			slayers.SCMPTypeParameterProblem,
			slayers.SCMPCodeInvalidSegmentChange,
			&slayers.SCMPParameterProblem{Pointer: p.currentInfoPointer( /*@ nil @*/ )},
			serrors.WithCtx(cannotRoute, "ingress_id", p.ingressID, "ingress_type", ingress,
				"egress_id", pktEgressID, "egress_type", egress))
	}
}

// @ requires  acc(&p.infoField)
// @ requires  acc(&p.path, R20)
// @ requires  acc(p.scionLayer.Mem(ub), R19)
// @ requires  p.path === p.scionLayer.GetPath(ub)
// @ requires  acc(&p.hopField,  R20)
// @ requires  sl.Bytes(ub, 0, len(ub))
// @ requires  acc(&p.ingressID, R21)
// preconditions for IO:
// @ requires  slayers.ValidPktMetaHdr(ub) && p.scionLayer.EqAbsHeader(ub)
// @ requires  scion.NotFullyTraversedPkt(absPkt(ub))
// @ requires  acc(&p.d, R55) && acc(p.d.Mem(), _) && acc(&p.ingressID, R55)
// @ requires  p.LastHopLen(ub)
// @ requires  p.EqAbsHopField(absPkt(ub))
// @ requires  p.EqAbsInfoField(absPkt(ub))
// @ ensures   acc(&p.ingressID, R21)
// @ ensures   acc(&p.hopField,  R20)
// @ ensures   sl.Bytes(ub, 0, len(ub))
// @ ensures   acc(&p.infoField)
// @ ensures   acc(&p.path, R20)
// @ ensures   acc(p.scionLayer.Mem(ub), R19)
// @ ensures   err != nil ==> err.ErrorMem()
// posconditions for IO:
// @ ensures   acc(&p.d, R55) && acc(p.d.Mem(), _) && acc(&p.ingressID, R55)
// @ ensures   err == nil ==> slayers.ValidPktMetaHdr(ub) && p.scionLayer.EqAbsHeader(ub)
// @ ensures   err == nil ==> scion.NotFullyTraversedPkt(absPkt(ub))
// @ ensures   err == nil ==>
// @ 	absPkt(ub) == AbsUpdateNonConsDirIngressSegID(old(absPkt(ub)), path.ifsToIO_ifs(p.ingressID))
// @ ensures   err == nil ==> p.LastHopLen(ub)
// @ ensures   err == nil ==> p.EqAbsHopField(absPkt(ub))
// @ ensures   err == nil ==> p.EqAbsInfoField(absPkt(ub))
// @ ensures   err == nil ==> old(slayers.IsSupportedPkt(ub)) == slayers.IsSupportedPkt(ub)
// @ decreases
func (p *scionPacketProcessor) updateNonConsDirIngressSegID( /*@ ghost ub []byte @*/ ) (err error) {
	// @ ghost ubPath := p.scionLayer.UBPath(ub)
	// @ ghost start := p.scionLayer.PathStartIdx(ub)
	// @ ghost end   := p.scionLayer.PathEndIdx(ub)
	// @ assert ub[start:end] === ubPath

	// @ unfold acc(p.scionLayer.Mem(ub), R20)
	// @ defer fold acc(p.scionLayer.Mem(ub), R20)
	// against construction dir the ingress router updates the SegID, ifID == 0
	// means this comes from this AS itself, so nothing has to be done.
	// TODO(lukedirtwalker): For packets destined to peer links this shouldn't
	// be updated.
	// @ reveal p.EqAbsInfoField(absPkt(ub))
	// @ reveal p.EqAbsHopField(absPkt(ub))
	if !p.infoField.ConsDir && p.ingressID != 0 {
		p.infoField.UpdateSegID(p.hopField.Mac /*@, p.hopField.ToIO_HF() @*/)
		// @ reveal p.LastHopLen(ub)
		// @ assert path.AbsUInfoFromUint16(p.infoField.SegID) ==
		// @ 	old(io.upd_uinfo(path.AbsUInfoFromUint16(p.infoField.SegID), p.hopField.ToIO_HF()))
		// (VerifiedSCION) the following property is guaranteed by the type system, but Gobra cannot infer it yet
		// @ assume 0 <= p.path.GetCurrINF(ubPath)
		// @ sl.SplitRange_Bytes(ub, start, end, HalfPerm)
		// @ sl.SplitByIndex_Bytes(ub, 0, start, slayers.CmnHdrLen, R54)
		// @ sl.Reslice_Bytes(ub, 0, slayers.CmnHdrLen, R54)
		// @ slayers.IsSupportedPktSubslice(ub, slayers.CmnHdrLen)
		// @ p.AbsPktToSubSliceAbsPkt(ub, start, end)
		// @ p.scionLayer.ValidHeaderOffsetToSubSliceLemma(ub, start)
		// @ sl.SplitRange_Bytes(ub, start, end, HalfPerm)
		if err := p.path.SetInfoField(p.infoField, int( /*@ unfolding acc(p.path.Mem(ubPath), R45) in (unfolding acc(p.path.Base.Mem(), R50) in @*/ p.path.PathMeta.CurrINF) /*@ ) , ubPath, @*/); err != nil {
			// @ sl.Unslice_Bytes(ub, 0, slayers.CmnHdrLen, R54)
			// @ sl.CombineAtIndex_Bytes(ub, 0, start, slayers.CmnHdrLen, R54)
			// @ ghost sl.CombineRange_Bytes(ub, start, end, writePerm)
			return serrors.WrapStr("update info field", err)
		}
		// @ ghost sl.CombineRange_Bytes(ub, start, end, HalfPerm)
		// @ slayers.IsSupportedPktSubslice(ub, slayers.CmnHdrLen)
		// @ sl.Unslice_Bytes(ub, 0, slayers.CmnHdrLen, R54)
		// @ sl.CombineAtIndex_Bytes(ub, 0, start, slayers.CmnHdrLen, R54)
		// @ p.scionLayer.ValidHeaderOffsetFromSubSliceLemma(ub, start)
		// @ p.SubSliceAbsPktToAbsPkt(ub, start, end)
		// @ ghost sl.CombineRange_Bytes(ub, start, end, HalfPerm)
		// @ absPktFutureLemma(ub)
		// @ assert absPkt(ub).CurrSeg.UInfo ==
		// @ 	old(io.upd_uinfo(path.AbsUInfoFromUint16(p.infoField.SegID), p.hopField.ToIO_HF()))
		// @ assert reveal p.EqAbsInfoField(absPkt(ub))
		// @ assert reveal p.EqAbsHopField(absPkt(ub))
		// @ assert reveal p.LastHopLen(ub)
	}
	// @ assert absPkt(ub) == reveal AbsUpdateNonConsDirIngressSegID(old(absPkt(ub)), path.ifsToIO_ifs(p.ingressID))
	return nil
}

// @ requires acc(p.scionLayer.Mem(ubScionL), R20)
// @ requires acc(&p.path, R20)
// @ requires p.path == p.scionLayer.GetPath(ubScionL)
// @ ensures  acc(p.scionLayer.Mem(ubScionL), R20)
// @ ensures  acc(&p.path, R20)
// @ decreases
func (p *scionPacketProcessor) currentInfoPointer( /*@ ghost ubScionL []byte @*/ ) uint16 {
	// @ ghost ubPath := p.scionLayer.UBPath(ubScionL)
	// @ unfold acc(p.scionLayer.Mem(ubScionL), R21)
	// @ defer  fold acc(p.scionLayer.Mem(ubScionL), R21)
	// @ unfold acc(p.scionLayer.Path.Mem(ubPath), R21)
	// @ defer  fold acc(p.scionLayer.Path.Mem(ubPath), R21)
	// @ unfold acc(p.scionLayer.Path.(*scion.Raw).Base.Mem(), R21)
	// @ defer  fold acc(p.scionLayer.Path.(*scion.Raw).Base.Mem(), R21)
	return uint16(slayers.CmnHdrLen + p.scionLayer.AddrHdrLen( /*@ ubScionL, false @*/ ) +
		scion.MetaLen + path.InfoLen*int(p.path.PathMeta.CurrINF))
}

// (VerifiedSCION) This could probably be made pure, but it is likely not beneficial, nor needed
// to expose the body of this function at the moment.
// @ requires acc(p.scionLayer.Mem(ubScionL), R20)
// @ requires acc(&p.path, R20)
// @ requires p.path == p.scionLayer.GetPath(ubScionL)
// @ ensures  acc(p.scionLayer.Mem(ubScionL), R20)
// @ ensures  acc(&p.path, R20)
// @ decreases
func (p *scionPacketProcessor) currentHopPointer( /*@ ghost ubScionL []byte @*/ ) uint16 {
	// @ ghost ubPath := p.scionLayer.UBPath(ubScionL)
	// @ unfold acc(p.scionLayer.Mem(ubScionL), R20/2)
	// @ defer  fold acc(p.scionLayer.Mem(ubScionL), R20/2)
	// @ unfold acc(p.scionLayer.Path.Mem(ubPath), R20/2)
	// @ defer  fold acc(p.scionLayer.Path.Mem(ubPath), R20/2)
	// @ unfold acc(p.scionLayer.Path.(*scion.Raw).Base.Mem(), R20/2)
	// @ defer  fold acc(p.scionLayer.Path.(*scion.Raw).Base.Mem(), R20/2)
	return uint16(slayers.CmnHdrLen + p.scionLayer.AddrHdrLen( /*@ ubScionL, false @*/ ) +
		scion.MetaLen + path.InfoLen*p.path.NumINF + path.HopLen*int(p.path.PathMeta.CurrHF))
}

// @ requires  acc(&p.infoField, R20)
// @ requires  acc(&p.hopField, R20)
// @ preserves acc(&p.mac, R20) && p.mac != nil && p.mac.Mem()
// @ preserves acc(&p.macBuffers.scionInput, R20)
// @ preserves sl.Bytes(p.macBuffers.scionInput, 0, len(p.macBuffers.scionInput))
// @ preserves acc(&p.cachedMac)
// @ preserves acc(&p.d, R50) && acc(p.d.Mem(), _)
// @ ensures   acc(&p.infoField, R20)
// @ ensures   acc(&p.hopField,  R20)
// @ ensures   p.d.validResult(respr, false)
// @ ensures   respr.OutPkt != nil ==>
// @ 	reserr != nil && sl.Bytes(respr.OutPkt, 0, len(respr.OutPkt))
// @ ensures   len(p.cachedMac) == path.MACBufferSize
// @ ensures   sl.Bytes(p.cachedMac, 0, len(p.cachedMac))
// @ ensures   reserr != nil ==> reserr.ErrorMem()
// contracts for IO-spec
// @ requires  scion.NotFullyTraversedPkt(oldPkt)
// @ requires  p.EqAbsHopField(oldPkt)
// @ requires  p.EqAbsInfoField(oldPkt)
// @ ensures   reserr == nil ==> AbsVerifyCurrentMACConstraint(oldPkt, dp)
// @ ensures   reserr != nil && respr.OutPkt != nil ==>
// @ 	absIO_val(respr.OutPkt, respr.EgressID).isIO_val_Unsupported
// @ decreases
func (p *scionPacketProcessor) verifyCurrentMAC( /*@ ghost oldPkt io.IO_pkt2, ghost dp io.DataPlaneSpec @*/ ) (respr processResult, reserr error) {
	fullMac := path.FullMAC(p.mac, p.infoField, p.hopField, p.macBuffers.scionInput)
	// @ fold acc(sl.Bytes(p.hopField.Mac[:path.MacLen], 0, path.MacLen), R21)
	// @ defer unfold acc(sl.Bytes(p.hopField.Mac[:path.MacLen], 0, path.MacLen), R21)
	// @ sl.SplitRange_Bytes(fullMac, 0, path.MacLen, R21)
	// @ ghost defer sl.CombineRange_Bytes(fullMac, 0, path.MacLen, R21)
	if subtle.ConstantTimeCompare(p.hopField.Mac[:path.MacLen], fullMac[:path.MacLen]) == 0 {
		// @ ToDoAfterScionFix("https://github.com/scionproto/scion/issues/4482")
		return p.packSCMP(
			slayers.SCMPTypeParameterProblem,
			slayers.SCMPCodeInvalidHopFieldMAC,
			&slayers.SCMPParameterProblem{Pointer: p.currentHopPointer( /*@ nil @*/ )},
			serrors.New("MAC verification failed", "expected", fmt.Sprintf(
				"%x", fullMac[:path.MacLen]),
				"actual", fmt.Sprintf("%x", p.hopField.Mac[:path.MacLen]),
				"cons_dir", p.infoField.ConsDir,
				"if_id", p.ingressID, "curr_inf", p.path.PathMeta.CurrINF,
				"curr_hf", p.path.PathMeta.CurrHF, "seg_id", p.infoField.SegID),
		)
	}
	// Add the full MAC to the SCION packet processor,
	// such that EPIC does not need to recalculate it.
	p.cachedMac = fullMac
	// @ reveal p.EqAbsInfoField(oldPkt)
	// @ reveal p.EqAbsHopField(oldPkt)
	// (VerifiedSCION) Assumptions for Cryptography:
	// @ absInf := p.infoField.ToAbsInfoField()
	// @ absHF := p.hopField.ToIO_HF()
	// @ AssumeForIO(dp.hf_valid(absInf.ConsDir, absInf.AInfo, absInf.UInfo, absHF))
	// @ reveal AbsVerifyCurrentMACConstraint(oldPkt, dp)
	// @ fold p.d.validResult(processResult{}, false)
	return processResult{}, nil
}

// @ requires  acc(&p.d, R15)
// @ requires  acc(p.d.Mem(), _)
// @ requires  p.d.getValSvc() != nil
// @ requires  acc(sl.Bytes(ubScionL, 0, len(ubScionL)), R15)
// @ preserves acc(p.scionLayer.Mem(ubScionL), R10)
// @ ensures   acc(&p.d, R15)
// @ ensures   p.d.validResult(respr, addrAliasesUb)
// @ ensures   !addrAliasesUb ==> acc(sl.Bytes(ubScionL, 0, len(ubScionL)), R15)
// @ ensures   !addrAliasesUb && resaddr != nil ==> acc(resaddr.Mem(), _)
// @ ensures   addrAliasesUb ==> resaddr != nil
// @ ensures   addrAliasesUb ==> acc(resaddr.Mem(), R15)
// @ ensures   addrAliasesUb ==> (acc(resaddr.Mem(), R15) --* acc(sl.Bytes(ubScionL, 0, len(ubScionL)), R15))
// @ ensures   respr.OutPkt != nil ==>
// @ 	reserr != nil && sl.Bytes(respr.OutPkt, 0, len(respr.OutPkt))
// @ ensures   reserr != nil ==> !addrAliasesUb
// @ ensures   reserr != nil ==> reserr.ErrorMem()
// contracts for IO-spec
// @ ensures   reserr != nil && respr.OutPkt != nil ==>
// @ 	absIO_val(respr.OutPkt, respr.EgressID).isIO_val_Unsupported
// @ decreases 0 if sync.IgnoreBlockingForTermination()
func (p *scionPacketProcessor) resolveInbound( /*@ ghost ubScionL []byte @*/ ) (resaddr *net.UDPAddr, respr processResult, reserr error /*@ , ghost addrAliasesUb bool @*/) {
	// (VerifiedSCION) the parameter used to be p.scionLayer,
	// instead of &p.scionLayer.
	a, err /*@ , addrAliases @*/ := p.d.resolveLocalDst(&p.scionLayer /*@, ubScionL @*/)
	// @ establishNoSVCBackend()
	switch {
	case errors.Is(err, noSVCBackend):
		// @ ghost if addrAliases {
		// @ 	apply acc(a.Mem(), R15) --* acc(sl.Bytes(ubScionL, 0, len(ubScionL)), R15)
		// @ }
		// @ ToDoAfterScionFix("https://github.com/scionproto/scion/issues/4482")
		r, err := p.packSCMP(
			slayers.SCMPTypeDestinationUnreachable,
			slayers.SCMPCodeNoRoute,
			&slayers.SCMPDestinationUnreachable{}, err)
		return nil, r, err /*@ , false @*/
	default:
		// @ fold p.d.validResult(respr, addrAliases)
		return a, processResult{}, nil /*@ , addrAliases @*/
	}
}

// @ requires  acc(&p.path, R20)
// @ requires  p.scionLayer.Mem(ub)
// @ requires  p.path === p.scionLayer.GetPath(ub)
// @ requires  sl.Bytes(ub, 0, len(ub))
// @ requires  acc(&p.infoField)
// @ requires  acc(&p.hopField, R20)
// @ ensures   acc(&p.infoField)
// @ ensures   acc(&p.hopField, R20)
// @ ensures   sl.Bytes(ub, 0, len(ub))
// @ ensures   acc(&p.path, R20)
// @ ensures   reserr == nil ==> p.scionLayer.Mem(ub)
// @ ensures   reserr != nil ==> p.scionLayer.NonInitMem()
// @ ensures   reserr != nil ==> reserr.ErrorMem()
// contracts for IO-spec
// @ requires  slayers.ValidPktMetaHdr(ub) && p.scionLayer.EqAbsHeader(ub)
// @ requires  scion.NotFullyTraversedPkt(absPkt(ub))
// @ requires  p.EqAbsHopField(absPkt(ub))
// @ requires  p.EqAbsInfoField(absPkt(ub))
// @ ensures   reserr == nil ==> slayers.ValidPktMetaHdr(ub) && p.scionLayer.EqAbsHeader(ub)
// @ ensures   reserr == nil ==> len(absPkt(ub).CurrSeg.Future) >= 0
// @ ensures   reserr == nil ==> absPkt(ub) == AbsProcessEgress(old(absPkt(ub)))
// @ ensures   reserr == nil ==> old(slayers.IsSupportedPkt(ub)) == slayers.IsSupportedPkt(ub)
// @ decreases
func (p *scionPacketProcessor) processEgress( /*@ ghost ub []byte @*/ ) (reserr error) {
	// @ ghost ubPath := p.scionLayer.UBPath(ub)
	// @ ghost startP := p.scionLayer.PathStartIdx(ub)
	// @ ghost endP   := p.scionLayer.PathEndIdx(ub)
	// @ assert ub[startP:endP] === ubPath

	// @ unfold acc(p.scionLayer.Mem(ub), 1-R55)
	// @ sl.SplitRange_Bytes(ub, startP, endP, HalfPerm)
	// @ sl.SplitByIndex_Bytes(ub, 0, startP, slayers.CmnHdrLen, R54)
	// @ sl.Reslice_Bytes(ub, 0, slayers.CmnHdrLen, R54)
	// @ slayers.IsSupportedPktSubslice(ub, slayers.CmnHdrLen)
	// @ p.AbsPktToSubSliceAbsPkt(ub, startP, endP)
	// @ p.scionLayer.ValidHeaderOffsetToSubSliceLemma(ub, startP)
	// @ reveal p.EqAbsInfoField(absPkt(ub))
	// @ reveal p.EqAbsHopField(absPkt(ub))
	// @ sl.SplitRange_Bytes(ub, startP, endP, HalfPerm)
	// @ reveal p.scionLayer.ValidHeaderOffset(ub, startP)
	// @ unfold acc(p.scionLayer.Mem(ub), R55)
	// we are the egress router and if we go in construction direction we
	// need to update the SegID.
	if p.infoField.ConsDir {
		p.infoField.UpdateSegID(p.hopField.Mac /*@, p.hopField.ToIO_HF() @*/)
		// @ assert path.AbsUInfoFromUint16(p.infoField.SegID) ==
		// @ 	old(io.upd_uinfo(path.AbsUInfoFromUint16(p.infoField.SegID), p.hopField.ToIO_HF()))
		// @ assume 0 <= p.path.GetCurrINF(ubPath)
		if err := p.path.SetInfoField(p.infoField, int( /*@ unfolding acc(p.path.Mem(ubPath), R45) in (unfolding acc(p.path.Base.Mem(), R50) in @*/ p.path.PathMeta.CurrINF /*@ ) @*/) /*@ , ubPath @*/); err != nil {
			// TODO parameter problem invalid path
			// @ sl.Unslice_Bytes(ub, 0, slayers.CmnHdrLen, R54)
			// @ sl.CombineAtIndex_Bytes(ub, 0, startP, slayers.CmnHdrLen, R54)
			// @ ghost sl.CombineRange_Bytes(ub, startP, endP, writePerm)
			// @ p.path.DowngradePerm(ubPath)
			// @ p.scionLayer.PathPoolMemExchange(p.scionLayer.PathType, p.scionLayer.Path)
			// @ unfold p.scionLayer.HeaderMem(ub[slayers.CmnHdrLen:])
			// @ fold p.scionLayer.NonInitMem()
			return serrors.WrapStr("update info field", err)
		}
	}
	// (VerifiedSCION) This assumption will be dropped after clarifying
	// https://github.com/scionproto/scion/issues/4524.
	//@ TemporaryAssumeForIO(!p.path.GetBase(ubPath).IsXoverSpec())
	if err := p.path.IncPath( /*@ ubPath @*/ ); err != nil {
		// @ sl.Unslice_Bytes(ub, 0, slayers.CmnHdrLen, R54)
		// @ sl.CombineAtIndex_Bytes(ub, 0, startP, slayers.CmnHdrLen, R54)
		// @ ghost sl.CombineRange_Bytes(ub, startP, endP, writePerm)
		// @ p.scionLayer.PathPoolMemExchange(p.scionLayer.PathType, p.scionLayer.Path)
		// @ unfold p.scionLayer.HeaderMem(ub[slayers.CmnHdrLen:])
		// @ fold p.scionLayer.NonInitMem()
		// TODO parameter problem invalid path
		return serrors.WrapStr("incrementing path", err)
	}
	// @ fold acc(p.scionLayer.Mem(ub), R55)
	// @ assert reveal p.scionLayer.ValidHeaderOffset(ub, startP)
	// @ ghost sl.CombineRange_Bytes(ub, startP, endP, HalfPerm)
	// @ slayers.IsSupportedPktSubslice(ub, slayers.CmnHdrLen)
	// @ sl.Unslice_Bytes(ub, 0, slayers.CmnHdrLen, R54)
	// @ sl.CombineAtIndex_Bytes(ub, 0, startP, slayers.CmnHdrLen, R54)
	// @ p.scionLayer.ValidHeaderOffsetFromSubSliceLemma(ub, startP)
	// @ p.SubSliceAbsPktToAbsPkt(ub, startP, endP)
	// @ ghost sl.CombineRange_Bytes(ub, startP, endP, HalfPerm)
	// @ absPktFutureLemma(ub)
	// @ assert absPkt(ub) == reveal AbsProcessEgress(old(absPkt(ub)))
	// @ fold acc(p.scionLayer.Mem(ub), 1-R55)
	return nil
}

// @ requires  acc(&p.path, R20)
// @ requires  p.scionLayer.Mem(ub)
// @ requires  p.path == p.scionLayer.GetPath(ub)
// @ requires  sl.Bytes(ub, 0, len(ub))
// @ preserves acc(&p.segmentChange)
// @ preserves acc(&p.hopField)
// @ preserves acc(&p.infoField)
// @ ensures   sl.Bytes(ub, 0, len(ub))
// @ ensures   acc(&p.path, R20)
// @ ensures   reserr == nil ==> p.scionLayer.Mem(ub)
// @ ensures   reserr == nil ==> p.scionLayer.UBPath(ub) === old(p.scionLayer.UBPath(ub))
// @ ensures   reserr == nil ==> p.scionLayer.GetPath(ub) == old(p.scionLayer.GetPath(ub))
// @ ensures   reserr != nil ==> p.scionLayer.NonInitMem()
// @ ensures   p.segmentChange
// @ ensures   respr === processResult{}
// @ ensures   reserr != nil ==> reserr.ErrorMem()
// contract for IO-spec
// @ requires  slayers.ValidPktMetaHdr(ub) && p.scionLayer.EqAbsHeader(ub)
// @ requires  p.GetIsXoverSpec(ub)
// @ ensures   reserr == nil ==> len(old(absPkt(ub)).CurrSeg.Future) == 1
// @ ensures   reserr == nil ==> old(absPkt(ub)).LeftSeg != none[io.IO_seg2]
// @ ensures   reserr == nil ==> len(get(old(absPkt(ub)).LeftSeg).Future) > 0
// @ ensures   reserr == nil ==> len(get(old(absPkt(ub)).LeftSeg).History) == 0
// @ ensures   reserr == nil ==> slayers.ValidPktMetaHdr(ub) && p.scionLayer.EqAbsHeader(ub)
// @ ensures   reserr == nil ==> scion.NotFullyTraversedPkt(absPkt(ub))
// @ ensures   reserr == nil ==> p.EqAbsHopField(absPkt(ub))
// @ ensures   reserr == nil ==> p.EqAbsInfoField(absPkt(ub))
// @ ensures   reserr == nil ==> absPkt(ub) == AbsDoXover(old(absPkt(ub)))
// @ ensures   reserr == nil ==> old(slayers.IsSupportedPkt(ub)) == slayers.IsSupportedPkt(ub)
// @ decreases
func (p *scionPacketProcessor) doXover( /*@ ghost ub []byte @*/ ) (respr processResult, reserr error) {
	p.segmentChange = true
	// @ ghost  startP := p.scionLayer.PathStartIdx(ub)
	// @ ghost  endP   := p.scionLayer.PathEndIdx(ub)
	// @ ghost  ubPath := ub[startP:endP]

	// @ unfold acc(p.scionLayer.Mem(ub), 1-R55)
	// @ sl.SplitRange_Bytes(ub, startP, endP, HalfPerm)
	// @ sl.SplitByIndex_Bytes(ub, 0, startP, slayers.CmnHdrLen, R54)
	// @ sl.Reslice_Bytes(ub, 0, slayers.CmnHdrLen, R54)
	// @ slayers.IsSupportedPktSubslice(ub, slayers.CmnHdrLen)
	// @ p.AbsPktToSubSliceAbsPkt(ub, startP, endP)
	// @ p.scionLayer.ValidHeaderOffsetToSubSliceLemma(ub, startP)
	// @ p.path.XoverLemma(ubPath)
	// @ reveal p.EqAbsInfoField(absPkt(ub))
	// @ reveal p.EqAbsHopField(absPkt(ub))
	// @ sl.SplitRange_Bytes(ub, startP, endP, HalfPerm)
	// @ reveal p.scionLayer.ValidHeaderOffset(ub, startP)
	// @ unfold acc(p.scionLayer.Mem(ub), R55)
	if err := p.path.IncPath( /*@ ubPath @*/ ); err != nil {
		// TODO parameter problem invalid path
		// (VerifiedSCION) we currently expose a lot of internal information from slayers here. Can we avoid it?
		// @ sl.Unslice_Bytes(ub, 0, slayers.CmnHdrLen, R54)
		// @ sl.CombineAtIndex_Bytes(ub, 0, startP, slayers.CmnHdrLen, R54)
		// @ ghost sl.CombineRange_Bytes(ub, startP, endP, writePerm)
		// @ unfold p.scionLayer.HeaderMem(ub[slayers.CmnHdrLen:])
		// @ p.scionLayer.PathPoolMemExchange(p.scionLayer.PathType, p.scionLayer.Path)
		// @ fold p.scionLayer.NonInitMem()
		return processResult{}, serrors.WrapStr("incrementing path", err)
	}
	// @ fold acc(p.scionLayer.Mem(ub), R55)
	// @ assert reveal p.scionLayer.ValidHeaderOffset(ub, startP)
	// @ ghost sl.CombineRange_Bytes(ub, startP, endP, HalfPerm)
	// @ slayers.IsSupportedPktSubslice(ub, slayers.CmnHdrLen)
	// @ sl.Unslice_Bytes(ub, 0, slayers.CmnHdrLen, R54)
	// @ sl.CombineAtIndex_Bytes(ub, 0, startP, slayers.CmnHdrLen, R54)
	// @ p.scionLayer.ValidHeaderOffsetFromSubSliceLemma(ub, startP)
	// @ p.SubSliceAbsPktToAbsPkt(ub, startP, endP)
	// @ assert len(get(old(absPkt(ub)).LeftSeg).Future) > 0
	// @ assert len(get(old(absPkt(ub)).LeftSeg).History) == 0
	// @ assert slayers.ValidPktMetaHdr(ub) && p.scionLayer.EqAbsHeader(ub)
	// @ assert absPkt(ub) == reveal AbsDoXover(old(absPkt(ub)))
	var err error
	// (VerifiedSCION) Due to an incompleteness (https://github.com/viperproject/gobra/issues/770),
	// we introduce a temporary variable to be able to call `path.AbsMacArrayCongruence()`.
	var tmpHopField path.HopField
	if tmpHopField, err = p.path.GetCurrentHopField( /*@ ubPath @*/ ); err != nil {
		// @ ghost sl.CombineRange_Bytes(ub, startP, endP, writePerm)
		// @ fold acc(p.scionLayer.Mem(ub), 1-R55)
		// @ p.scionLayer.DowngradePerm(ub)
		// TODO parameter problem invalid path
		return processResult{}, err
	}
	p.hopField = tmpHopField
	// @ path.AbsMacArrayCongruence(p.hopField.Mac, tmpHopField.Mac)
	// @ assert p.hopField.ToIO_HF() == tmpHopField.ToIO_HF()
	// @ assert reveal p.path.CorrectlyDecodedHf(ubPath, tmpHopField)
	// @ assert reveal p.path.CorrectlyDecodedHf(ubPath, p.hopField)
	if p.infoField, err = p.path.GetCurrentInfoField( /*@ ubPath @*/ ); err != nil {
		// @ ghost sl.CombineRange_Bytes(ub, startP, endP, writePerm)
		// @ fold acc(p.scionLayer.Mem(ub), 1-R55)
		// @ p.scionLayer.DowngradePerm(ub)
		// TODO parameter problem invalid path
		return processResult{}, err
	}
	// @ ghost sl.CombineRange_Bytes(ub, startP, endP, HalfPerm)
	// @ p.SubSliceAbsPktToAbsPkt(ub, startP, endP)
	// @ absPktFutureLemma(ub)
	// @ p.path.DecodingLemma(ubPath, p.infoField, p.hopField)
	// @ assert reveal p.path.EqAbsInfoField(p.path.absPkt(ubPath), p.infoField.ToAbsInfoField())
	// @ assert reveal p.path.EqAbsHopField(p.path.absPkt(ubPath), p.hopField.ToIO_HF())
	// @ assert reveal p.EqAbsHopField(absPkt(ub))
	// @ assert reveal p.EqAbsInfoField(absPkt(ub))
	// @ fold acc(p.scionLayer.Mem(ub), 1-R55)
	return processResult{}, nil
}

// @ requires  acc(&p.path, R20)
// @ requires  acc(p.path.Mem(ubPath), R5)
// @ requires  acc(&p.infoField, R5) && acc(&p.hopField, R5)
// @ requires  p.path.GetCurrINF(ubPath) <= p.path.GetNumINF(ubPath)
// @ requires  p.path.GetCurrHF(ubPath) <= p.path.GetNumHops(ubPath)
// @ preserves acc(sl.Bytes(ubPath, 0, len(ubPath)), R5)
// @ ensures   acc(&p.path, R20)
// @ ensures   acc(p.path.Mem(ubPath), R5)
// @ ensures   acc(&p.infoField, R5) && acc(&p.hopField, R5)
// @ decreases
func (p *scionPacketProcessor) ingressInterface( /*@ ghost ubPath []byte @*/ ) uint16 {
	info := p.infoField
	hop := p.hopField
	if p.path.IsFirstHopAfterXover( /*@ ubPath @*/ ) {
		var err error
		info, err = p.path.GetInfoField(int( /*@ unfolding acc(p.path.Mem(ubPath), R45) in (unfolding acc(p.path.Base.Mem(), R50) in @*/ p.path.PathMeta.CurrINF /*@ ) @*/) - 1 /*@ , ubPath @*/)
		if err != nil { // cannot be out of range
			panic(err)
		}
		hop, err = p.path.GetHopField(int( /*@ unfolding acc(p.path.Mem(ubPath), R45) in (unfolding acc(p.path.Base.Mem(), R50) in @*/ p.path.PathMeta.CurrHF /*@ ) @*/) - 1 /*@ , ubPath @*/)
		if err != nil { // cannot be out of range
			panic(err)
		}
	}
	if info.ConsDir {
		return hop.ConsIngress
	}
	return hop.ConsEgress
}

// @ requires acc(&p.infoField, R21)
// @ requires acc(&p.hopField, R21)
// @ ensures  acc(&p.infoField, R21)
// @ ensures  acc(&p.hopField, R21)
// contracts for IO-spec
// @ requires scion.NotFullyTraversedPkt(oldPkt)
// @ requires p.EqAbsInfoField(oldPkt)
// @ requires p.EqAbsHopField(oldPkt)
// @ ensures  p.EqAbsInfoField(oldPkt)
// @ ensures  p.EqAbsHopField(oldPkt)
// @ ensures  AbsEgressInterfaceConstraint(oldPkt, path.ifsToIO_ifs(egress))
// @ decreases
func (p *scionPacketProcessor) egressInterface( /*@ ghost oldPkt io.IO_pkt2 @*/ ) (egress uint16) {
	// @ reveal p.EqAbsInfoField(oldPkt)
	// @ reveal p.EqAbsHopField(oldPkt)
	if p.infoField.ConsDir {
		// @ assert reveal AbsEgressInterfaceConstraint(oldPkt, path.ifsToIO_ifs(p.hopField.ConsEgress))
		return p.hopField.ConsEgress
	}
	// @ assert reveal AbsEgressInterfaceConstraint(oldPkt, path.ifsToIO_ifs(p.hopField.ConsIngress))
	return p.hopField.ConsIngress
}

// @ requires  acc(&p.d, R20) && acc(p.d.Mem(), _)
// @ requires  acc(&p.infoField, R20)
// @ requires  acc(&p.hopField, R20)
// @ preserves acc(&p.ingressID, R21)
// @ ensures   acc(&p.infoField, R20)
// @ ensures   acc(&p.hopField, R20)
// @ ensures   acc(&p.d, R20)
// @ ensures   p.d.validResult(respr, false)
// @ ensures   respr.OutPkt != nil ==>
// @ 	reserr != nil && sl.Bytes(respr.OutPkt, 0, len(respr.OutPkt))
// @ ensures   reserr != nil ==> reserr.ErrorMem()
// contracts for IO-spec
// @ requires  scion.NotFullyTraversedPkt(oldPkt)
// @ requires  p.EqAbsInfoField(oldPkt)
// @ requires  p.EqAbsHopField(oldPkt)
// @ ensures   reserr != nil && respr.OutPkt != nil ==>
// @ 	absIO_val(respr.OutPkt, respr.EgressID).isIO_val_Unsupported
// @ decreases 0 if sync.IgnoreBlockingForTermination()
func (p *scionPacketProcessor) validateEgressUp( /*@ ghost oldPkt io.IO_pkt2 @*/ ) (respr processResult, reserr error) {
	egressID := p.egressInterface( /*@ oldPkt @ */ )
	// @ p.d.getBfdSessionsMem()
	// @ ghost if p.d.bfdSessions != nil { unfold acc(accBfdSession(p.d.bfdSessions), _) }
	if v, ok := p.d.bfdSessions[egressID]; ok {
		if !v.IsUp() {
			typ := slayers.SCMPTypeExternalInterfaceDown
			// @ p.d.getLocalIA()
			var scmpP gopacket.SerializableLayer = &slayers.SCMPExternalInterfaceDown{
				IA:   p.d.localIA,
				IfID: uint64(egressID),
			}
			// @ p.d.getExternalMem()
			// @ if p.d.external != nil { unfold acc(accBatchConn(p.d.external), _) }
			if _, external := p.d.external[egressID]; !external {
				typ = slayers.SCMPTypeInternalConnectivityDown
				scmpP = &slayers.SCMPInternalConnectivityDown{
					IA:      p.d.localIA,
					Ingress: uint64(p.ingressID),
					Egress:  uint64(egressID),
				}
			}
			// @ ToDoAfterScionFix("https://github.com/scionproto/scion/issues/4482") // depends on packSCMP
			return p.packSCMP(typ, 0, scmpP, serrors.New("bfd session down"))
		}
	}
	// @ fold p.d.validResult(processResult{}, false)
	return processResult{}, nil
}

// @ requires  0 <= startLL && startLL <= endLL && endLL <= len(ub)
// @ requires  acc(&p.path, R20)
// @ requires  acc(p.scionLayer.Mem(ub), R10)
// @ requires  p.path === p.scionLayer.GetPath(ub)
// @ requires  acc(&p.d, R20) && acc(p.d.Mem(), _)
// @ requires  sl.Bytes(ub, 0, len(ub))
// @ requires  acc(&p.ingressID, R21)
// @ requires  acc(&p.hopField)
// @ preserves acc(&p.lastLayer, R19)
// @ preserves p.lastLayer != nil
// @ preserves (&p.scionLayer !== p.lastLayer && llIsNil) ==>
// @ 	acc(p.lastLayer.Mem(nil), R15)
// @ preserves (&p.scionLayer !== p.lastLayer && !llIsNil) ==>
// @ 	acc(p.lastLayer.Mem(ub[startLL:endLL]), R15)
// @ preserves acc(&p.infoField, R20)
// @ ensures   acc(&p.hopField)
// @ ensures   acc(&p.ingressID, R21)
// @ ensures   sl.Bytes(ub, 0, len(ub))
// @ ensures   acc(&p.path, R20)
// @ ensures   acc(p.scionLayer.Mem(ub), R10)
// @ ensures   acc(&p.d, R20) && acc(p.d.Mem(), _)
// @ ensures   p.d.validResult(respr, false)
// @ ensures   respr.OutPkt != nil ==>
// @ 	reserr != nil && sl.Bytes(respr.OutPkt, 0, len(respr.OutPkt))
// @ ensures   reserr != nil ==> reserr.ErrorMem()
// constracts for IO-spec
// @ requires  slayers.ValidPktMetaHdr(ub) && p.scionLayer.EqAbsHeader(ub)
// @ requires  p.DstIsLocalIngressID(ub)
// @ requires  p.LastHopLen(ub)
// @ requires  scion.NotFullyTraversedPkt(absPkt(ub))
// @ requires  p.EqAbsHopField(absPkt(ub))
// @ ensures   reserr == nil ==> p.DstIsLocalIngressID(ub)
// @ ensures   reserr == nil ==> slayers.ValidPktMetaHdr(ub) && p.scionLayer.EqAbsHeader(ub)
// @ ensures   reserr == nil ==> p.LastHopLen(ub)
// @ ensures   reserr == nil ==> scion.NotFullyTraversedPkt(absPkt(ub))
// @ ensures   reserr == nil ==> p.EqAbsHopField(absPkt(ub))
// @ ensures   reserr == nil ==> absPkt(ub) == old(absPkt(ub))
// @ ensures   reserr == nil ==> old(slayers.IsSupportedPkt(ub)) == slayers.IsSupportedPkt(ub)
// @ ensures   reserr != nil && respr.OutPkt != nil ==>
// @ 	absIO_val(respr.OutPkt, respr.EgressID).isIO_val_Unsupported
// @ decreases
func (p *scionPacketProcessor) handleIngressRouterAlert( /*@ ghost ub []byte, ghost llIsNil bool, ghost startLL int, ghost endLL int @*/ ) (respr processResult, reserr error) {
	// @ reveal p.EqAbsHopField(absPkt(ub))
	// @ assert let fut := absPkt(ub).CurrSeg.Future in
	// @ 	fut == seq[io.IO_HF]{p.hopField.ToIO_HF()} ++ fut[1:]
	// @ ghost ubPath := p.scionLayer.UBPath(ub)
	// @ ghost startP := p.scionLayer.PathStartIdx(ub)
	// @ ghost endP   := p.scionLayer.PathEndIdx(ub)
	// @ assert ub[startP:endP] === ubPath
	if p.ingressID == 0 {
		// @ fold p.d.validResult(processResult{}, false)
		return processResult{}, nil
	}
	alert := p.ingressRouterAlertFlag()
	if !*alert {
		// @ fold p.d.validResult(processResult{}, false)
		return processResult{}, nil
	}
	*alert = false
	// @ unfold acc(p.scionLayer.Mem(ub), R20)
	// @ defer fold acc(p.scionLayer.Mem(ub), R20)
	// (VerifiedSCION) the following is guaranteed by the type system, but Gobra cannot prove it yet
	// @ assume 0 <= p.path.GetCurrHF(ubPath)
	// @ reveal p.LastHopLen(ub)
	// @ sl.SplitRange_Bytes(ub, startP, endP, HalfPerm)
	// @ sl.SplitByIndex_Bytes(ub, 0, startP, slayers.CmnHdrLen, R54)
	// @ sl.Reslice_Bytes(ub, 0, slayers.CmnHdrLen, R54)
	// @ slayers.IsSupportedPktSubslice(ub, slayers.CmnHdrLen)
	// @ p.AbsPktToSubSliceAbsPkt(ub, startP, endP)
	// @ p.scionLayer.ValidHeaderOffsetToSubSliceLemma(ub, startP)
	// @ sl.SplitRange_Bytes(ub, startP, endP, HalfPerm)
	if err := p.path.SetHopField(p.hopField, int( /*@ unfolding acc(p.path.Mem(ubPath), R50) in (unfolding acc(p.path.Base.Mem(), R55) in @*/ p.path.PathMeta.CurrHF /*@ ) @*/) /*@ , ubPath @*/); err != nil {
		// @ sl.Unslice_Bytes(ub, 0, slayers.CmnHdrLen, R54)
		// @ sl.CombineAtIndex_Bytes(ub, 0, startP, slayers.CmnHdrLen, R54)
		// @ sl.CombineRange_Bytes(ub, startP, endP, writePerm)
		// @ fold p.d.validResult(processResult{}, false)
		return processResult{}, serrors.WrapStr("update hop field", err)
	}
	// @ sl.CombineRange_Bytes(ub, startP, endP, HalfPerm)
<<<<<<< HEAD
=======
	// @ assert p.DstIsLocalIngressID(ub)
	// @ TemporaryAssumeForIO(scion.validPktMetaHdr(ubPath) && p.path.GetBase(ubPath).EqAbsHeader(ubPath)) // postcondition of SetHopfield
	// @ slayers.IsSupportedPktSubslice(ub, slayers.CmnHdrLen)
	// @ sl.Unslice_Bytes(ub, 0, slayers.CmnHdrLen, R54)
	// @ sl.CombineAtIndex_Bytes(ub, 0, startP, slayers.CmnHdrLen, R54)
>>>>>>> 1a4feed0
	// @ p.scionLayer.ValidHeaderOffsetFromSubSliceLemma(ub, startP)
	// @ p.SubSliceAbsPktToAbsPkt(ub, startP, endP)
	// @ absPktFutureLemma(ub)
	// @ assert reveal p.EqAbsHopField(absPkt(ub))
	// @ assert reveal p.LastHopLen(ub)
	// @ assert p.scionLayer.EqAbsHeader(ub)
	// @ sl.CombineRange_Bytes(ub, startP, endP, HalfPerm)

	// @ ghost var ubLL []byte
	// @ ghost if &p.scionLayer === p.lastLayer {
	// @ 	ubLL = ub
	// @ } else if llIsNil {
	// @ 	ubLL = nil
	// @ 	sl.NilAcc_Bytes()
	// @ } else {
	// @ 	ubLL = ub[startLL:endLL]
	// @ 	sl.SplitRange_Bytes(ub, startLL, endLL, R1)
	// @ 	ghost defer sl.CombineRange_Bytes(ub, startLL, endLL, R1)
	// @ }
	return p.handleSCMPTraceRouteRequest(p.ingressID /*@, ubLL @*/)
}

// @ preserves acc(&p.infoField, R20)
// @ ensures   res == &p.hopField.EgressRouterAlert || res == &p.hopField.IngressRouterAlert
// @ decreases
func (p *scionPacketProcessor) ingressRouterAlertFlag() (res *bool) {
	if !p.infoField.ConsDir {
		return &p.hopField.EgressRouterAlert
	}
	return &p.hopField.IngressRouterAlert
}

// @ requires  0 <= startLL && startLL <= endLL && endLL <= len(ub)
// @ requires  acc(&p.path, R20)
// @ requires  acc(p.scionLayer.Mem(ub), R13)
// @ requires  p.path === p.scionLayer.GetPath(ub)
// @ requires  acc(&p.d, R20) && acc(p.d.Mem(), _)
// @ requires sl.Bytes(ub, 0, len(ub))
// @ requires acc(&p.infoField, R20)
// @ requires acc(&p.hopField)
// @ preserves acc(&p.lastLayer, R19)
// @ preserves p.lastLayer != nil
// @ preserves (&p.scionLayer !== p.lastLayer && llIsNil) ==>
// @ 	acc(p.lastLayer.Mem(nil), R15)
// @ preserves (&p.scionLayer !== p.lastLayer && !llIsNil) ==>
// @ 	acc(p.lastLayer.Mem(ub[startLL:endLL]), R15)
// @ preserves acc(&p.ingressID, R21)
// @ ensures acc(&p.infoField, R20)
// @ ensures acc(&p.hopField)
// @ ensures sl.Bytes(ub, 0, len(ub))
// @ ensures   acc(&p.path, R20)
// @ ensures   acc(p.scionLayer.Mem(ub), R13)
// @ ensures   acc(&p.d, R20)
// @ ensures   p.d.validResult(respr, false)
// @ ensures   respr.OutPkt != nil ==>
// @ 	reserr != nil && sl.Bytes(respr.OutPkt, 0, len(respr.OutPkt))
// @ ensures   reserr != nil ==> reserr.ErrorMem()
// constracts for IO-spec
// @ requires slayers.ValidPktMetaHdr(ub) && p.scionLayer.EqAbsHeader(ub)
// @ requires scion.NotFullyTraversedPkt(absPkt(ub))
// @ requires p.EqAbsHopField(absPkt(ub))
// @ requires p.EqAbsInfoField(absPkt(ub))
// @ ensures reserr == nil ==> slayers.ValidPktMetaHdr(ub) && p.scionLayer.EqAbsHeader(ub)
// @ ensures reserr == nil ==> scion.NotFullyTraversedPkt(absPkt(ub))
// @ ensures reserr == nil ==> p.EqAbsHopField(absPkt(ub))
// @ ensures reserr == nil ==> p.EqAbsInfoField(absPkt(ub))
// @ ensures reserr == nil ==> absPkt(ub) == old(absPkt(ub))
// @ ensures reserr == nil ==> old(slayers.IsSupportedPkt(ub)) == slayers.IsSupportedPkt(ub)
// @ ensures   reserr != nil && respr.OutPkt != nil ==>
// @ 	absIO_val(respr.OutPkt, respr.EgressID).isIO_val_Unsupported
// @ decreases
func (p *scionPacketProcessor) handleEgressRouterAlert( /*@ ghost ub []byte, ghost llIsNil bool, ghost startLL int, ghost endLL int @*/ ) (respr processResult, reserr error) {
	// @ reveal p.EqAbsHopField(absPkt(ub))
	// @ assert let fut := absPkt(ub).CurrSeg.Future in
	// @ 	fut == seq[io.IO_HF]{p.hopField.ToIO_HF()} ++ fut[1:]
	// @ ghost ubPath := p.scionLayer.UBPath(ub)
	// @ ghost startP := p.scionLayer.PathStartIdx(ub)
	// @ ghost endP   := p.scionLayer.PathEndIdx(ub)
	// @ assert ub[startP:endP] === ubPath

	alert := p.egressRouterAlertFlag()
	if !*alert {
		// @ fold p.d.validResult(processResult{}, false)
		return processResult{}, nil
	}
	egressID := p.egressInterface( /*@ absPkt(ub) @*/ )
	// @ p.d.getExternalMem()
	// @ if p.d.external != nil { unfold acc(accBatchConn(p.d.external), _) }
	if _, ok := p.d.external[egressID]; !ok {
		// @ fold p.d.validResult(processResult{}, false)
		return processResult{}, nil
	}
	*alert = false
	// @ unfold acc(p.scionLayer.Mem(ub), R20)
	// @ defer fold acc(p.scionLayer.Mem(ub), R20)
	// (VerifiedSCION) the following is guaranteed by the type system,
	// but Gobra cannot prove it yet
	// @ assume 0 <= p.path.GetCurrHF(ubPath)
	// @ sl.SplitRange_Bytes(ub, startP, endP, HalfPerm)
	// @ sl.SplitByIndex_Bytes(ub, 0, startP, slayers.CmnHdrLen, R54)
	// @ sl.Reslice_Bytes(ub, 0, slayers.CmnHdrLen, R54)
	// @ slayers.IsSupportedPktSubslice(ub, slayers.CmnHdrLen)
	// @ p.AbsPktToSubSliceAbsPkt(ub, startP, endP)
	// @ p.scionLayer.ValidHeaderOffsetToSubSliceLemma(ub, startP)
	// @ sl.SplitRange_Bytes(ub, startP, endP, HalfPerm)
	if err := p.path.SetHopField(p.hopField, int( /*@ unfolding acc(p.path.Mem(ubPath), R50) in (unfolding acc(p.path.Base.Mem(), R55) in @*/ p.path.PathMeta.CurrHF /*@ ) @*/) /*@ , ubPath @*/); err != nil {
		// @ sl.Unslice_Bytes(ub, 0, slayers.CmnHdrLen, R54)
		// @ sl.CombineAtIndex_Bytes(ub, 0, startP, slayers.CmnHdrLen, R54)
		// @ sl.CombineRange_Bytes(ub, startP, endP, writePerm)
		// @ fold p.d.validResult(processResult{}, false)
		return processResult{}, serrors.WrapStr("update hop field", err)
	}
	// @ sl.CombineRange_Bytes(ub, startP, endP, HalfPerm)
<<<<<<< HEAD
=======
	// @ TemporaryAssumeForIO(scion.validPktMetaHdr(ubPath) && p.path.GetBase(ubPath).EqAbsHeader(ubPath)) // postcondition of SetHopfield
	// @ slayers.IsSupportedPktSubslice(ub, slayers.CmnHdrLen)
	// @ sl.Unslice_Bytes(ub, 0, slayers.CmnHdrLen, R54)
	// @ sl.CombineAtIndex_Bytes(ub, 0, startP, slayers.CmnHdrLen, R54)
>>>>>>> 1a4feed0
	// @ p.scionLayer.ValidHeaderOffsetFromSubSliceLemma(ub, startP)
	// @ p.SubSliceAbsPktToAbsPkt(ub, startP, endP)
	// @ absPktFutureLemma(ub)
	// @ assert reveal p.EqAbsHopField(absPkt(ub))
	// @ assert reveal p.EqAbsInfoField(absPkt(ub))
	// @ sl.CombineRange_Bytes(ub, startP, endP, HalfPerm)

	// @ ghost var ubLL []byte
	// @ ghost if &p.scionLayer === p.lastLayer {
	// @ 	ubLL = ub
	// @ } else if llIsNil {
	// @ 	ubLL = nil
	// @ 	sl.NilAcc_Bytes()
	// @ } else {
	// @ 	ubLL = ub[startLL:endLL]
	// @ 	sl.SplitRange_Bytes(ub, startLL, endLL, R1)
	// @ 	ghost defer sl.CombineRange_Bytes(ub, startLL, endLL, R1)
	// @ }
	return p.handleSCMPTraceRouteRequest(egressID /*@, ubLL@*/)
}

// @ preserves acc(&p.infoField, R21)
// @ ensures   res == &p.hopField.IngressRouterAlert || res == &p.hopField.EgressRouterAlert
// @ decreases
func (p *scionPacketProcessor) egressRouterAlertFlag() (res *bool) {
	if !p.infoField.ConsDir {
		return &p.hopField.IngressRouterAlert
	}
	return &p.hopField.EgressRouterAlert
}

// @ requires  acc(&p.lastLayer, R20)
// @ requires  p.lastLayer != nil && acc(p.lastLayer.Mem(ubLastLayer), R15)
// @ requires  acc(&p.d, R21) && acc(p.d.Mem(), _)
// @ preserves acc(sl.Bytes(ubLastLayer, 0, len(ubLastLayer)), R1)
// @ ensures   acc(&p.lastLayer, R20)
// @ ensures   acc(p.lastLayer.Mem(ubLastLayer), R15)
// @ ensures   acc(&p.d, R21) && acc(p.d.Mem(), _)
// @ ensures   p.d.validResult(respr, false)
// @ ensures   respr.OutPkt != nil ==>
// @ 	reserr != nil && sl.Bytes(respr.OutPkt, 0, len(respr.OutPkt))
// @ ensures   reserr != nil ==> reserr.ErrorMem()
// contracts for IO-spec
// @ ensures   reserr != nil && respr.OutPkt != nil ==>
// @ 	absIO_val(respr.OutPkt, respr.EgressID).isIO_val_Unsupported
// @ decreases
func (p *scionPacketProcessor) handleSCMPTraceRouteRequest(
	interfaceID uint16 /*@ , ghost ubLastLayer []byte @*/) (respr processResult, reserr error) {

	if p.lastLayer.NextLayerType( /*@ ubLastLayer @*/ ) != slayers.LayerTypeSCMP {
		log.Debug("Packet with router alert, but not SCMP")
		// @ fold p.d.validResult(processResult{}, false)
		return processResult{}, nil
	}
	scionPld /*@ , start, end @*/ := p.lastLayer.LayerPayload( /*@ ubLastLayer @*/ )
	// @ assert scionPld === ubLastLayer[start:end] || scionPld == nil
	// @ if scionPld == nil { sl.NilAcc_Bytes() } else {
	// @ 	sl.SplitRange_Bytes(ubLastLayer, start, end, R1)
	// @ 	ghost defer sl.CombineRange_Bytes(ubLastLayer, start, end, R1)
	// @ }
	// @ gopacket.AssertInvariantNilDecodeFeedback()
	var scmpH /*@@@*/ slayers.SCMP
	// @ fold scmpH.NonInitMem()
	if err := scmpH.DecodeFromBytes(scionPld, gopacket.NilDecodeFeedback); err != nil {
		log.Debug("Parsing SCMP header of router alert", "err", err)
		// @ fold p.d.validResult(processResult{}, false)
		return processResult{}, nil
	}
	if /*@ (unfolding acc(scmpH.Mem(scionPld), R55) in @*/ scmpH.TypeCode /*@ ) @*/ != slayers.CreateSCMPTypeCode(slayers.SCMPTypeTracerouteRequest, 0) {
		log.Debug("Packet with router alert, but not traceroute request",
			"type_code", ( /*@ unfolding acc(scmpH.Mem(scionPld), R55) in @*/ scmpH.TypeCode))
		// @ fold p.d.validResult(processResult{}, false)
		return processResult{}, nil
	}
	var scmpP /*@@@*/ slayers.SCMPTraceroute
	// @ fold scmpP.NonInitMem()
	// @ unfold scmpH.Mem(scionPld)
	// @ unfold scmpH.BaseLayer.Mem(scionPld, 4)
	// @ sl.SplitRange_Bytes(scionPld, 4, len(scionPld), R1)
	// @ ghost defer sl.CombineRange_Bytes(scionPld, 4, len(scionPld), R1)
	if err := scmpP.DecodeFromBytes(scmpH.Payload, gopacket.NilDecodeFeedback); err != nil {
		log.Debug("Parsing SCMPTraceroute", "err", err)
		// @ fold p.d.validResult(processResult{}, false)
		return processResult{}, nil
	}
	// @ unfold scmpP.Mem(scmpH.Payload)
	// @ unfold scmpP.BaseLayer.Mem(scmpH.Payload, 4+addr.IABytes+slayers.scmpRawInterfaceLen)
	// @ p.d.getLocalIA()
	scmpP = slayers.SCMPTraceroute{
		Identifier: scmpP.Identifier,
		Sequence:   scmpP.Sequence,
		IA:         p.d.localIA,
		Interface:  uint64(interfaceID),
	}
	// @ ToDoAfterScionFix("https://github.com/scionproto/scion/issues/4482") // depends on packSCMP
	return p.packSCMP(slayers.SCMPTypeTracerouteReply, 0, &scmpP, nil)
}

// @ preserves acc(p.scionLayer.Mem(ubScionL), R20)
// @ preserves acc(&p.d, R50) && acc(p.d.Mem(), _)
// @ ensures   p.d.validResult(respr, false)
// @ ensures   respr.OutPkt != nil ==>
// @ 	reserr != nil && sl.Bytes(respr.OutPkt, 0, len(respr.OutPkt))
// @ ensures   reserr == nil ==>
// @ 	int(p.scionLayer.GetPayloadLen(ubScionL)) == len(p.scionLayer.GetPayload(ubScionL))
// @ ensures   reserr != nil ==> reserr.ErrorMem()
// contracts for IO-spec
// @ ensures   reserr != nil && respr.OutPkt != nil ==>
// @ 	absIO_val(respr.OutPkt, respr.EgressID).isIO_val_Unsupported
// @ decreases
func (p *scionPacketProcessor) validatePktLen( /*@ ghost ubScionL []byte @*/ ) (respr processResult, reserr error) {
	// @ unfold acc(p.scionLayer.Mem(ubScionL), R20)
	// @ defer fold acc(p.scionLayer.Mem(ubScionL), R20)
	if int(p.scionLayer.PayloadLen) == len(p.scionLayer.Payload) {
		// @ fold p.d.validResult(processResult{}, false)
		return processResult{}, nil
	}
	// @ ToDoAfterScionFix("https://github.com/scionproto/scion/issues/4482") // depends on packSCMP
	return p.packSCMP(
		slayers.SCMPTypeParameterProblem,
		slayers.SCMPCodeInvalidPacketSize,
		&slayers.SCMPParameterProblem{Pointer: 0},
		serrors.New("bad packet size",
			"header", p.scionLayer.PayloadLen, "actual", len(p.scionLayer.Payload)),
	)
}

// @ requires  0 <= startLL && startLL <= endLL && endLL <= len(ub)
// @ requires  acc(&p.d, R5) && acc(p.d.Mem(), _) && p.d.WellConfigured()
// @ requires  p.d.getValSvc() != nil
// The ghost param ub here allows us to introduce a bound variable to p.rawPkt,
// which slightly simplifies the spec
// @ requires  acc(&p.rawPkt, R1) && ub === p.rawPkt
// @ requires  acc(&p.path, R10)
// @ requires  p.scionLayer.Mem(ub)
// @ requires  p.path == p.scionLayer.GetPath(ub)
// @ requires  sl.Bytes(ub, 0, len(ub))
// @ requires   acc(&p.ingressID, R20)
// @ requires  acc(&p.segmentChange) && !p.segmentChange
// @ preserves acc(&p.srcAddr, R10) && acc(p.srcAddr.Mem(), _)
// @ preserves acc(&p.lastLayer, R10)
// @ preserves p.lastLayer != nil
// @ preserves (p.lastLayer !== &p.scionLayer && llIsNil) ==>
// @ 	acc(p.lastLayer.Mem(nil), R10)
// @ preserves (p.lastLayer !== &p.scionLayer && !llIsNil) ==>
// @ 	acc(p.lastLayer.Mem(ub[startLL:endLL]), R10)
// @ preserves acc(&p.infoField)
// @ preserves acc(&p.hopField)
// @ preserves acc(&p.mac, R10) && p.mac != nil && p.mac.Mem()
// @ preserves acc(&p.macBuffers.scionInput, R10)
// @ preserves sl.Bytes(p.macBuffers.scionInput, 0, len(p.macBuffers.scionInput))
// @ preserves acc(&p.cachedMac)
// @ ensures   acc(&p.segmentChange)
// @ ensures   acc(&p.ingressID, R20)
// @ ensures   acc(&p.d, R5)
// @ ensures   acc(&p.path, R10)
// @ ensures   acc(&p.rawPkt, R1)
// @ ensures   acc(sl.Bytes(ub, 0, len(ub)), 1 - R15)
// @ ensures   p.d.validResult(respr, addrAliasesPkt)
// @ ensures   addrAliasesPkt ==> (
// @ 	respr.OutAddr != nil &&
// @ 	(acc(respr.OutAddr.Mem(), R15) --* acc(sl.Bytes(ub, 0, len(ub)), R15)))
// @ ensures   !addrAliasesPkt ==> acc(sl.Bytes(ub, 0, len(ub)), R15)
// @ ensures   respr.OutPkt !== ub && respr.OutPkt != nil ==>
// @ 	sl.Bytes(respr.OutPkt, 0, len(respr.OutPkt))
// @ ensures   reserr == nil ==> p.scionLayer.Mem(ub)
// @ ensures   reserr != nil ==> p.scionLayer.NonInitMem()
// @ ensures   reserr != nil ==> reserr.ErrorMem()
// contracts for IO-spec
// @ requires  p.d.DpAgreesWithSpec(dp)
// @ requires  dp.Valid()
// @ requires  p.scionLayer.EqAbsHeader(ub) && p.scionLayer.EqPathType(ub) && p.scionLayer.ValidScionInitSpec(ub)
// @ requires  acc(ioLock.LockP(), _)
// @ requires  ioLock.LockInv() == SharedInv!< dp, ioSharedArg !>
// @ requires  let absPkt := absIO_val(ub, p.ingressID) in
// @ 	absPkt.isIO_val_Pkt2 ==> ElemWitness(ioSharedArg.IBufY, path.ifsToIO_ifs(p.ingressID), absPkt.IO_val_Pkt2_2)
// @ ensures   reserr == nil && newAbsPkt.isIO_val_Pkt2 ==>
// @ 	ElemWitness(ioSharedArg.OBufY, newAbsPkt.IO_val_Pkt2_1, newAbsPkt.IO_val_Pkt2_2)
// @ ensures   respr.OutPkt != nil ==>
// @ 	newAbsPkt == absIO_val(respr.OutPkt, respr.EgressID)
// @ ensures   reserr != nil && respr.OutPkt != nil ==>
// @ 	newAbsPkt.isIO_val_Unsupported
// @ ensures (respr.OutPkt == nil) == (newAbsPkt == io.IO_val_Unit{})
// @ decreases 0 if sync.IgnoreBlockingForTermination()
// @ #backend[stateConsolidationMode(6)]
func (p *scionPacketProcessor) process( /*@ ghost ub []byte, ghost llIsNil bool, ghost startLL int, ghost endLL int, ghost ioLock gpointer[gsync.GhostMutex], ghost ioSharedArg SharedArg, ghost dp io.DataPlaneSpec @*/ ) (respr processResult, reserr error /*@, ghost addrAliasesPkt bool, ghost newAbsPkt io.IO_val @*/) {
	if r, err := p.parsePath( /*@ ub @*/ ); err != nil {
		// @ p.scionLayer.DowngradePerm(ub)
		return r, err /*@, false, absReturnErr(r) @*/
	}
	// @ ghost var oldPkt io.IO_pkt2
	// @ ghost if(slayers.IsSupportedPkt(ub)) {
	// @ 	absIO_valLemma(ub, p.ingressID)
	// @ 	oldPkt = absIO_val(ub, p.ingressID).IO_val_Pkt2_2
	// @ } else {
	// @ 	absPktFutureLemma(ub)
	// @ 	oldPkt = absPkt(ub)
	// @ }
	// @ nextPkt := oldPkt
	if r, err := p.validateHopExpiry(); err != nil {
		// @ p.scionLayer.DowngradePerm(ub)
		return r, err /*@, false, absReturnErr(r) @*/
	}
	if r, err := p.validateIngressID( /*@ nextPkt @*/ ); err != nil {
		// @ p.scionLayer.DowngradePerm(ub)
		return r, err /*@, false, absReturnErr(r) @*/
	}
	// @ assert AbsValidateIngressIDConstraint(nextPkt, path.ifsToIO_ifs(p.ingressID))
	if r, err := p.validatePktLen( /*@ ub @*/ ); err != nil {
		// @ p.scionLayer.DowngradePerm(ub)
		return r, err /*@, false, absReturnErr(r) @*/
	}
	if r, err := p.validateTransitUnderlaySrc( /*@ ub @*/ ); err != nil {
		// @ p.scionLayer.DowngradePerm(ub)
		return r, err /*@, false, absReturnErr(r) @*/
	}
	if r, err := p.validateSrcDstIA( /*@ ub @*/ ); err != nil {
		// @ p.scionLayer.DowngradePerm(ub)
		return r, err /*@, false, absReturnErr(r) @*/
	}
	if err := p.updateNonConsDirIngressSegID( /*@ ub @*/ ); err != nil {
		// @ p.scionLayer.DowngradePerm(ub)
		return processResult{}, err /*@, false, absReturnErr(processResult{}) @*/
	}
	// @ assert absPkt(ub) == AbsUpdateNonConsDirIngressSegID(oldPkt, path.ifsToIO_ifs(p.ingressID))
	// @ nextPkt = absPkt(ub)
	// @ AbsValidateIngressIDLemma(oldPkt, nextPkt, path.ifsToIO_ifs(p.ingressID))
	if r, err := p.verifyCurrentMAC( /*@ nextPkt, dp @*/ ); err != nil {
		// @ p.scionLayer.DowngradePerm(ub)
		return r, err /*@, false, absReturnErr(r) @*/
	}
	// @ assert AbsVerifyCurrentMACConstraint(nextPkt, dp)
	if r, err := p.handleIngressRouterAlert( /*@ ub, llIsNil, startLL, endLL @*/ ); err != nil {
		// @ p.scionLayer.DowngradePerm(ub)
		return r, err /*@, false, absReturnErr(r) @*/
	}
	// @ assert nextPkt == absPkt(ub)
	// Inbound: pkts destined to the local IA.
	// @ p.d.getLocalIA()
	if /*@ unfolding acc(p.scionLayer.Mem(ub), R50) in (unfolding acc(p.scionLayer.HeaderMem(ub[slayers.CmnHdrLen:]), R55) in @*/ p.scionLayer.DstIA /*@ ) @*/ == p.d.localIA {
		// @ assert p.DstIsLocalIngressID(ub)
		// @ assert unfolding acc(p.scionLayer.Mem(ub), R50) in (unfolding acc(p.scionLayer.HeaderMem(ub[slayers.CmnHdrLen:]), R55) in p.scionLayer.DstIA) == p.d.localIA
		// @ p.LocalDstLemma(ub)
		// @ assert p.ingressID != 0
		// @ assert len(nextPkt.CurrSeg.Future) == 1
		a, r, err /*@, aliasesUb @*/ := p.resolveInbound( /*@ ub @*/ )
		if err != nil {
			// @ p.scionLayer.DowngradePerm(ub)
			return r, err /*@, aliasesUb, absReturnErr(r) @*/
		}
		// @ p.d.getInternal()
		// @ unfold p.d.validResult(r, aliasesUb)
		// @ fold p.d.validResult(processResult{OutConn: p.d.internal, OutAddr: a, OutPkt: p.rawPkt}, aliasesUb)
		// @ assert ub === p.rawPkt
		// @ ghost if(slayers.IsSupportedPkt(ub)) {
		// @ 	InternalEnterEvent(oldPkt, path.ifsToIO_ifs(p.ingressID), nextPkt, none[io.IO_ifs], ioLock, ioSharedArg, dp)
		// @ }
		// @ newAbsPkt = reveal absIO_val(p.rawPkt, 0)
		return processResult{OutConn: p.d.internal, OutAddr: a, OutPkt: p.rawPkt}, nil /*@, aliasesUb, newAbsPkt @*/
	}
	// Outbound: pkts leaving the local IA.
	// BRTransit: pkts leaving from the same BR different interface.
	// @ unfold acc(p.scionLayer.Mem(ub), R3)
	// @ ghost ubPath := p.scionLayer.UBPath(ub)
	if p.path.IsXover( /*@ ubPath @*/ ) {
		// @ assert p.GetIsXoverSpec(ub)
		// @ fold acc(p.scionLayer.Mem(ub), R3)
		if r, err := p.doXover( /*@ ub @*/ ); err != nil {
			// @ fold p.d.validResult(processResult{}, false)
			return r, err /*@, false, absReturnErr(r) @*/
		}
		// @ assert absPkt(ub) == AbsDoXover(nextPkt)
		// @ AbsValidateIngressIDXoverLemma(nextPkt, AbsDoXover(nextPkt), path.ifsToIO_ifs(p.ingressID))
		// @ nextPkt = absPkt(ub)
		if r, err := p.validateHopExpiry(); err != nil {
			// @ p.scionLayer.DowngradePerm(ub)
			return r, serrors.WithCtx(err, "info", "after xover") /*@, false, absReturnErr(r) @*/
		}
		// verify the new block
		if r, err := p.verifyCurrentMAC( /*@ nextPkt, dp @*/ ); err != nil {
			// @ p.scionLayer.DowngradePerm(ub)
			return r, serrors.WithCtx(err, "info", "after xover") /*@, false, absReturnErr(r) @*/
		}
		// @ assert AbsVerifyCurrentMACConstraint(nextPkt, dp)
		// @ unfold acc(p.scionLayer.Mem(ub), R3)
	}
	// @ fold acc(p.scionLayer.Mem(ub), R3)
	// @ assert p.segmentChange ==> nextPkt.RightSeg != none[io.IO_seg2]
	if r, err := p.validateEgressID( /*@ nextPkt, dp @*/ ); err != nil {
		// @ p.scionLayer.DowngradePerm(ub)
		return r, err /*@, false, absReturnErr(r) @*/
	}
	// @ assert !p.segmentChange ==> AbsValidateEgressIDConstraint(nextPkt, (p.ingressID != 0), dp)
	// @ assert p.segmentChange ==> p.ingressID != 0 && AbsValidateEgressIDConstraintXover(nextPkt, dp)
	// handle egress router alert before we check if it's up because we want to
	// send the reply anyway, so that trace route can pinpoint the exact link
	// that failed.
	if r, err := p.handleEgressRouterAlert( /*@ ub, llIsNil, startLL, endLL @*/ ); err != nil {
		// @ p.scionLayer.DowngradePerm(ub)
		return r, err /*@, false, absReturnErr(r) @*/
	}
	// @ assert nextPkt == absPkt(ub)
	if r, err := p.validateEgressUp( /*@ nextPkt @*/ ); err != nil {
		// @ p.scionLayer.DowngradePerm(ub)
		return r, err /*@, false, absReturnErr(r) @*/
	}
	// @ assert nextPkt == absPkt(ub)
	egressID := p.egressInterface( /*@ nextPkt @*/ )
	// @ assert AbsEgressInterfaceConstraint(nextPkt, path.ifsToIO_ifs(egressID))
	// @ p.d.getExternalMem()
	// @ if p.d.external != nil { unfold acc(accBatchConn(p.d.external), _) }
	if c, ok := p.d.external[egressID]; ok {
		// @ p.d.getDomExternalLemma()
		// @ p.d.EgressIDNotZeroLemma(egressID, dp)
		if err := p.processEgress( /*@ ub @*/ ); err != nil {
			// @ fold p.d.validResult(processResult{}, false)
			return processResult{}, err /*@, false, absReturnErr(processResult{}) @*/
		}
		// @ p.d.InDomainExternalInForwardingMetrics(egressID)
		// @ assert absPkt(ub) == AbsProcessEgress(nextPkt)
		// @ nextPkt = absPkt(ub)
		// @ ghost if(slayers.IsSupportedPkt(ub)) {
		// @ 	ghost if(!p.segmentChange) {
		// 			enter/exit event
		// @ 		ExternalEnterOrExitEvent(oldPkt, path.ifsToIO_ifs(p.ingressID), nextPkt, path.ifsToIO_ifs(egressID), ioLock, ioSharedArg, dp)
		// @ 	} else {
		// 			xover event
		// @ 		XoverEvent(oldPkt, path.ifsToIO_ifs(p.ingressID), nextPkt, path.ifsToIO_ifs(egressID), ioLock, ioSharedArg, dp)
		// @ 	}
		// @ }
		// @ newAbsPkt = reveal absIO_val(p.rawPkt, egressID)
		// @ fold p.d.validResult(processResult{EgressID: egressID, OutConn: c, OutPkt: p.rawPkt}, false)
		return processResult{EgressID: egressID, OutConn: c, OutPkt: p.rawPkt}, nil /*@, false, newAbsPkt @*/
	}
	// @ p.d.getDomExternalLemma()
	// @ p.IngressIDNotZeroLemma(nextPkt, egressID)
	// ASTransit: pkts leaving from another AS BR.
	// @ p.d.getInternalNextHops()
	// @ ghost if p.d.internalNextHops != nil { unfold acc(accAddr(p.d.internalNextHops), _) }
	if a, ok := p.d.internalNextHops[egressID]; ok {
		// @ p.d.getInternal()
		// @ ghost if(slayers.IsSupportedPkt(ub)) {
		// @ 	if(!p.segmentChange) {
		// @ 		InternalEnterEvent(oldPkt, path.ifsToIO_ifs(p.ingressID), nextPkt, none[io.IO_ifs], ioLock, ioSharedArg, dp)
		// @ 	} else {
		// @ 		XoverEvent(oldPkt, path.ifsToIO_ifs(p.ingressID), nextPkt, none[io.IO_ifs], ioLock, ioSharedArg, dp)
		// @ 	}
		// @ }
		// @ newAbsPkt = reveal absIO_val(p.rawPkt, 0)
		// @ fold p.d.validResult(processResult{OutConn: p.d.internal, OutAddr: a, OutPkt: p.rawPkt}, false)
		return processResult{OutConn: p.d.internal, OutAddr: a, OutPkt: p.rawPkt}, nil /*@, false, newAbsPkt @*/
	}
	errCode := slayers.SCMPCodeUnknownHopFieldEgress
	if !p.infoField.ConsDir {
		errCode = slayers.SCMPCodeUnknownHopFieldIngress
	}
	// @ p.scionLayer.DowngradePerm(ub)
	// @ ToDoAfterScionFix("https://github.com/scionproto/scion/issues/4482") // depends on packSCMP
	tmp, err := p.packSCMP(
		slayers.SCMPTypeParameterProblem,
		errCode,
		&slayers.SCMPParameterProblem{Pointer: p.currentHopPointer( /*@ nil @*/ )},
		cannotRoute,
	)
	return tmp, err /*@, false, absReturnErr(tmp) @*/
}

// @ requires  acc(&p.rawPkt, R15)
// @ requires  p.scionLayer.Mem(p.rawPkt)
// @ requires  acc(&p.ingressID,  R15)
// @ requires  acc(&p.d, R15) && acc(p.d.Mem(), _) && p.d.WellConfigured()
// @ requires  p.d.getValSvc() != nil
// @ requires  sl.Bytes(p.rawPkt, 0, len(p.rawPkt))
// @ preserves acc(&p.mac, R10)
// @ preserves p.mac != nil && p.mac.Mem()
// @ preserves acc(&p.macBuffers.scionInput, R10)
// @ preserves sl.Bytes(p.macBuffers.scionInput, 0, len(p.macBuffers.scionInput))
// @ preserves acc(&p.buffer, R10) && p.buffer != nil && p.buffer.Mem()
// @ ensures   acc(&p.rawPkt, R15)
// @ ensures   p.scionLayer.Mem(p.rawPkt)
// @ ensures   acc(&p.ingressID,  R15)
// @ ensures   acc(&p.d,          R15)
// @ ensures   p.d.validResult(respr, addrAliasesPkt)
// @ ensures   acc(sl.Bytes(p.rawPkt, 0, len(p.rawPkt)), 1 - R15)
// @ ensures   addrAliasesPkt ==> (
// @ 	respr.OutAddr != nil &&
// @ 	let rawPkt := p.rawPkt in
// @ 	(acc(respr.OutAddr.Mem(), R15) --* acc(sl.Bytes(rawPkt, 0, len(rawPkt)), R15)))
// @ ensures  !addrAliasesPkt ==> acc(sl.Bytes(p.rawPkt, 0, len(p.rawPkt)), R15)
// @ ensures  respr.OutPkt !== p.rawPkt && respr.OutPkt != nil ==>
// @ 	sl.Bytes(respr.OutPkt, 0, len(respr.OutPkt))
// @ ensures  reserr != nil ==> reserr.ErrorMem()
// contracts for IO-spec
// @ requires p.scionLayer.EqPathType(p.rawPkt)
// @ requires !slayers.IsSupportedPkt(p.rawPkt)
// @ ensures  (respr.OutPkt == nil) == (newAbsPkt == io.IO_val_Unit{})
// @ ensures  respr.OutPkt != nil ==>
// @ 	newAbsPkt == absIO_val(respr.OutPkt, respr.EgressID) &&
// @ 	newAbsPkt.isIO_val_Unsupported
// @ decreases 0 if sync.IgnoreBlockingForTermination()
func (p *scionPacketProcessor) processOHP() (respr processResult, reserr error /*@ , ghost addrAliasesPkt bool, ghost newAbsPkt io.IO_val @*/) {
	// @ ghost ubScionL := p.rawPkt
	// @ p.scionLayer.ExtractAcc(ubScionL)
	s := p.scionLayer
	// @ ghost  ubPath := p.scionLayer.UBPath(ubScionL)
	// @ unfold acc(p.scionLayer.Mem(ubScionL), 1-R15)
	// @ apply acc(&p.scionLayer, R16) --* acc(p.scionLayer.Mem(ubScionL), R15)
	// @ unfold acc(p.scionLayer.Mem(ubScionL), R15)
	// @ assert s.Path === p.scionLayer.Path
	// @ assert s.Path.Mem(ubPath)
	ohp, ok := s.Path.(*onehop.Path)
	if !ok {
		// TODO parameter problem -> invalid path
		// @ establishMemMalformedPath()
		// @ fold p.scionLayer.Mem(ubScionL)
		// @ fold p.d.validResult(processResult{}, false)
		return processResult{}, malformedPath /*@ , false, absReturnErr(processResult{}) @*/
	}
	if /*@ unfolding acc(s.Path.Mem(ubPath), R50) in @*/ !ohp.Info.ConsDir {
		// TODO parameter problem -> invalid path
		// @ establishMemMalformedPath()
		// @ defer fold p.scionLayer.Mem(ubScionL)
		// @ fold p.d.validResult(processResult{}, false)
		return processResult{}, serrors.WrapStr(
			"OneHop path in reverse construction direction is not allowed",
			malformedPath, "srcIA", s.SrcIA, "dstIA", s.DstIA) /*@ , false, absReturnErr(processResult{}) @*/
	}

	// OHP leaving our IA
	if p.ingressID == 0 {
		// @ p.d.getLocalIA()
		if !p.d.localIA.Equal(s.SrcIA) {
			// @ establishCannotRoute()
			// TODO parameter problem -> invalid path
			// @ defer fold p.scionLayer.Mem(ubScionL)
			// @ fold p.d.validResult(processResult{}, false)
			return processResult{}, serrors.WrapStr("bad source IA", cannotRoute,
				"type", "ohp", "egress", ( /*@ unfolding acc(ohp.Mem(ubPath), R50) in (unfolding acc(ohp.FirstHop.Mem(), R55) in @*/ ohp.FirstHop.ConsEgress /*@ ) @*/),
				"localIA", p.d.localIA, "srcIA", s.SrcIA) /*@ , false, absReturnErr(processResult{}) @*/
		}
		// @ p.d.getNeighborIAs()
		neighborIA, ok := p.d.neighborIAs[ /*@ unfolding acc(ohp.Mem(ubPath), R50) in (unfolding acc(ohp.FirstHop.Mem(), R55) in @*/ ohp.FirstHop.ConsEgress /*@ ) @*/]
		if !ok {
			// @ establishCannotRoute()
			// TODO parameter problem invalid interface
			// @ defer fold p.scionLayer.Mem(ubScionL)
			// @ fold p.d.validResult(processResult{}, false)
			return processResult{}, serrors.WithCtx(cannotRoute,
				"type", "ohp", "egress", ( /*@ unfolding acc(ohp.Mem(ubPath), R50) in (unfolding acc(ohp.FirstHop.Mem(), R55) in @*/ ohp.FirstHop.ConsEgress /*@ ) @*/)) /*@ , false, absReturnErr(processResult{}) @*/
		}
		if !neighborIA.Equal(s.DstIA) {
			// @ establishCannotRoute()
			// @ defer fold p.scionLayer.Mem(ubScionL)
			// @ fold p.d.validResult(processResult{}, false)
			return processResult{}, serrors.WrapStr("bad destination IA", cannotRoute,
				"type", "ohp", "egress", ( /*@ unfolding acc(ohp.Mem(ubPath), R50) in (unfolding acc(ohp.FirstHop.Mem(), R55) in @*/ ohp.FirstHop.ConsEgress /*@ ) @*/),
				"neighborIA", neighborIA, "dstIA", s.DstIA) /*@ , false, absReturnErr(processResult{}) @*/
		}
		// @ unfold s.Path.Mem(ubPath)
		// @ unfold ohp.FirstHop.Mem()
		// @ preserves acc(&ohp.Info, R15) && acc(&ohp.FirstHop, R15)
		// @ preserves acc(&p.macBuffers.scionInput, R15)
		// @ preserves acc(&p.mac, R15) && p.mac != nil && p.mac.Mem()
		// @ preserves sl.Bytes(p.macBuffers.scionInput, 0, len(p.macBuffers.scionInput))
		// @ decreases
		// @ outline (
		mac /*@@@*/ := path.MAC(p.mac, ohp.Info, ohp.FirstHop, p.macBuffers.scionInput)
		// (VerifiedSCION) introduced separate copy to avoid exposing quantified permissions outside the scope of this outline block.
		macCopy := mac
		// @ fold acc(sl.Bytes(ohp.FirstHop.Mac[:], 0, len(ohp.FirstHop.Mac[:])), R20)
		// @ fold acc(sl.Bytes(mac[:], 0, len(mac)), R20)
		compRes := subtle.ConstantTimeCompare(ohp.FirstHop.Mac[:], mac[:]) == 0
		// @ unfold acc(sl.Bytes(ohp.FirstHop.Mac[:], 0, len(ohp.FirstHop.Mac[:])), R20)
		// @ )
		if compRes {
			// @ defer fold p.scionLayer.Mem(ubScionL)
			// @ defer fold s.Path.Mem(ubPath)
			// @ defer fold ohp.FirstHop.Mem()
			// TODO parameter problem -> invalid MAC
			// @ fold p.d.validResult(processResult{}, false)
			return processResult{}, serrors.New("MAC", "expected", fmt.Sprintf("%x", macCopy),
				"actual", fmt.Sprintf("%x", ohp.FirstHop.Mac), "type", "ohp") /*@ , false, absReturnErr(processResult{}) @*/
		}
		ohp.Info.UpdateSegID(ohp.FirstHop.Mac /*@, ohp.FirstHop.ToIO_HF() @*/)
		// @ fold ohp.FirstHop.Mem()
		// @ fold s.Path.Mem(ubPath)
		// @ fold p.scionLayer.Mem(ubScionL)

		// (VerifiedSCION) the second parameter was changed from 's' to 'p.scionLayer' due to the
		// changes made to 'updateSCIONLayer'.
		if err := updateSCIONLayer(p.rawPkt, &p.scionLayer /* s */, p.buffer); err != nil {
			// @ fold p.d.validResult(processResult{}, false)
			return processResult{}, err /*@ , false, absReturnErr(processResult{}) @*/
		}
		// @ unfold p.scionLayer.Mem(ubScionL)
		// @ defer fold p.scionLayer.Mem(ubScionL)
		// @ unfold s.Path.Mem(ubPath)
		// @ defer fold s.Path.Mem(ubPath)
		// @ unfold ohp.FirstHop.Mem()
		// @ defer fold ohp.FirstHop.Mem()
		// OHP should always be directed to the correct BR.
		// @ p.d.getExternalMem()
		// @ ghost if p.d.external != nil { unfold acc(accBatchConn(p.d.external), _) }
		if c, ok := p.d.external[ohp.FirstHop.ConsEgress]; ok {
			// @ p.d.getDomExternalLemma()
			// @ assert ohp.FirstHop.ConsEgress in p.d.getDomExternal()
			// @ p.d.InDomainExternalInForwardingMetrics(ohp.FirstHop.ConsEgress)
			// @ fold p.d.validResult(processResult{EgressID: ohp.FirstHop.ConsEgress, OutConn: c, OutPkt: p.rawPkt}, false)
			// @ TemporaryAssumeForIO(!slayers.IsSupportedPkt(p.rawPkt))
			return processResult{EgressID: ohp.FirstHop.ConsEgress, OutConn: c, OutPkt: p.rawPkt},
				nil /*@ , false, reveal absIO_val(respr.OutPkt, respr.EgressID) @*/
		}
		// TODO parameter problem invalid interface
		// @ establishCannotRoute()
		// @ fold p.d.validResult(processResult{}, false)
		return processResult{}, serrors.WithCtx(cannotRoute, "type", "ohp",
			"egress", ohp.FirstHop.ConsEgress, "consDir", ohp.Info.ConsDir) /*@ , false, absReturnErr(processResult{}) @*/
	}

	// OHP entering our IA
	// @ p.d.getLocalIA()
	if !p.d.localIA.Equal(s.DstIA) {
		// @ establishCannotRoute()
		// @ defer fold p.scionLayer.Mem(ubScionL)
		// @ fold p.d.validResult(processResult{}, false)
		return processResult{}, serrors.WrapStr("bad destination IA", cannotRoute,
			"type", "ohp", "ingress", p.ingressID,
			"localIA", p.d.localIA, "dstIA", s.DstIA) /*@ , false, absReturnErr(processResult{}) @*/
	}
	// @ p.d.getNeighborIAs()
	neighborIA := p.d.neighborIAs[p.ingressID]
	if !neighborIA.Equal(s.SrcIA) {
		// @ establishCannotRoute()
		// @ defer fold p.scionLayer.Mem(ubScionL)
		// @ fold p.d.validResult(processResult{}, false)
		return processResult{}, serrors.WrapStr("bad source IA", cannotRoute,
			"type", "ohp", "ingress", p.ingressID,
			"neighborIA", neighborIA, "srcIA", s.SrcIA) /*@ , false, absReturnErr(processResult{}) @*/
	}

	// @ unfold s.Path.Mem(ubPath)
	// @ unfold ohp.SecondHop.Mem()
	ohp.SecondHop = path.HopField{
		ConsIngress: p.ingressID,
		ExpTime:/*@ unfolding acc(ohp.FirstHop.Mem(), R55) in @*/ ohp.FirstHop.ExpTime,
	}
	// (VerifiedSCION) the following property follows from the type system, but
	// Gobra cannot prove it yet.
	// @ assume 0 <= p.ingressID
	// XXX(roosd): Here we leak the buffer into the SCION packet header.
	// This is okay because we do not operate on the buffer or the packet
	// for the rest of processing.
	ohp.SecondHop.Mac = path.MAC(p.mac, ohp.Info, ohp.SecondHop, p.macBuffers.scionInput)
	// @ fold ohp.SecondHop.Mem()
	// @ fold s.Path.Mem(ubPath)

	// (VerifiedSCION) the second parameter was changed from 's' to 'p.scionLayer' due to the
	// changes made to 'updateSCIONLayer'.
	// @ fold p.scionLayer.Mem(ubScionL)
	if err := updateSCIONLayer(p.rawPkt, &p.scionLayer /* s */, p.buffer); err != nil {
		// @ fold p.d.validResult(processResult{}, false)
		return processResult{}, err /*@ , false, absReturnErr(processResult{}) @*/
	}
	// (VerifiedSCION) the parameter was changed from 's' to '&p.scionLayer' due to the
	// changes made to 'resolveLocalDst'.
	a, err /*@ , addrAliases @*/ := p.d.resolveLocalDst(&p.scionLayer /* s */ /*@ , ubScionL @*/)
	if err != nil {
		// @ ghost if addrAliases {
		// @ 	apply acc(a.Mem(), R15) --* acc(sl.Bytes(ubScionL, 0, len(ubScionL)), R15)
		// @ }
		// @ fold p.d.validResult(processResult{}, false)
		return processResult{}, err /*@ , false, absReturnErr(processResult{}) @*/
	}
	// @ p.d.getInternal()
	// @ assert p.d.internal != nil ==> acc(p.d.internal.Mem(), _)
	// @ fold p.d.validResult(processResult{OutConn: p.d.internal, OutAddr: a, OutPkt: p.rawPkt}, addrAliases)
	// @ TemporaryAssumeForIO(!slayers.IsSupportedPkt(p.rawPkt))
	return processResult{OutConn: p.d.internal, OutAddr: a, OutPkt: p.rawPkt}, nil /*@ , addrAliases, reveal absIO_val(respr.OutPkt, 0) @*/
}

// @ requires  acc(d.Mem(), _)
// @ requires  d.getValSvc() != nil
// @ requires  acc(sl.Bytes(ub, 0, len(ub)), R15)
// @ preserves acc(s.Mem(ub), R14)
// @ ensures   !addrAliasesUb ==> acc(sl.Bytes(ub, 0, len(ub)), R15)
// @ ensures   !addrAliasesUb && resaddr != nil ==> acc(resaddr.Mem(), _)
// @ ensures   addrAliasesUb ==> resaddr != nil
// @ ensures   addrAliasesUb ==> acc(resaddr.Mem(), R15)
// @ ensures   addrAliasesUb ==> (acc(resaddr.Mem(), R15) --* acc(sl.Bytes(ub, 0, len(ub)), R15))
// @ ensures   reserr != nil ==> reserr.ErrorMem()
// (VerifiedSCION) the type of 's' was changed from slayers.SCION to *slayers.SCION. This makes
// specs a lot easier and, makes the implementation faster as well by avoiding passing large data-structures
// by value. We should consider porting merging this in upstream SCION.
// @ decreases 0 if sync.IgnoreBlockingForTermination()
func (d *DataPlane) resolveLocalDst(s *slayers.SCION /*@, ghost ub []byte @*/) (resaddr *net.UDPAddr, reserr error /*@ , ghost addrAliasesUb bool @*/) {
	// @ ghost start, end := s.ExtractAcc(ub)
	// @ assert s.RawDstAddr === ub[start:end]
	// @ sl.SplitRange_Bytes(ub, start, end, R15)
	// @ assert acc(sl.Bytes(s.RawDstAddr, 0, len(s.RawDstAddr)), R15)
	dst, err := s.DstAddr()
	// @ apply acc(s, R16) --* acc(s.Mem(ub), R15)
	if err != nil {
		// @ sl.CombineRange_Bytes(ub, start, end, R15)
		// TODO parameter problem.
		return nil, err /*@ , false @*/
	}
	switch v := dst.(type) {
	case addr.HostSVC:
		// For map lookup use the Base address, i.e. strip the multi cast
		// information, because we only register base addresses in the map.
		// @ d.getSvcMem()
		a, ok := d.svc.Any(v.Base())
		if !ok {
			// @ apply acc(dst.Mem(), R15) --* acc(sl.Bytes(ub[start:end], 0, len(ub[start:end])), R15)
			// @ sl.CombineRange_Bytes(ub, start, end, R15)
			// @ establishNoSVCBackend()
			return nil, noSVCBackend /*@ , false @*/
		}
		// @ apply acc(dst.Mem(), R15) --* acc(sl.Bytes(ub[start:end], 0, len(ub[start:end])), R15)
		// @ sl.CombineRange_Bytes(ub, start, end, R15)
		return a, nil /*@ , false @*/
	case *net.IPAddr:
		tmp := addEndhostPort(v)
		// @ package acc(tmp.Mem(), R15) --* acc(sl.Bytes(ub, 0, len(ub)), R15) {
		// @ 	apply acc(tmp.Mem(), R15) --* acc(v.Mem(), R15)
		// @ 	assert acc(dst.Mem(), R15)
		// @ 	apply acc(dst.Mem(), R15) --* acc(sl.Bytes(ub[start:end], 0, len(ub[start:end])), R15)
		// @ 	sl.CombineRange_Bytes(ub, start, end, R15)
		// @ }
		return tmp, nil /*@ , true @*/
	default:
		panic("unexpected address type returned from DstAddr")
	}
}

// @ requires acc(dst.Mem(), R15)
// @ ensures  res != nil && acc(res.Mem(), R15)
// @ ensures  acc(res.Mem(), R15) --* acc(dst.Mem(), R15)
// @ decreases
func addEndhostPort(dst *net.IPAddr) (res *net.UDPAddr) {
	// @ unfold acc(dst.Mem(), R15)
	tmp := &net.UDPAddr{IP: dst.IP, Port: topology.EndhostPort}
	// @ assert forall i int :: { &tmp.IP[i] } 0 <= i && i < len(tmp.IP) ==> acc(&tmp.IP[i], R15)
	// @ fold acc(sl.Bytes(tmp.IP, 0, len(tmp.IP)), R15)
	// @ fold acc(tmp.Mem(), R15)
	// @ package (acc(tmp.Mem(), R15) --* acc(dst.Mem(), R15)) {
	// @ 	assert acc(dst, R15)
	// @ 	assert acc(tmp, R50)
	// @ 	assert dst.IP === tmp.IP
	// @ 	unfold acc(tmp.Mem(), R15)
	// @ 	unfold acc(sl.Bytes(tmp.IP, 0, len(tmp.IP)), R15)
	// @ 	assert forall i int :: { &tmp.IP[i] } 0 <= i && i < len(tmp.IP) ==> acc(&tmp.IP[i], R15)
	// @ 	assert forall i int :: { &dst.IP[i] } 0 <= i && i < len(dst.IP) ==> acc(&dst.IP[i], R15)
	// @ 	fold acc(dst.Mem(), R15)
	// @ }
	return tmp
}

// TODO(matzf) this function is now only used to update the OneHop-path.
// This should be changed so that the OneHop-path can be updated in-place, like
// the scion.Raw path.
// @ requires  acc(s.Mem(rawPkt), R00)
// @ requires  s.HasOneHopPath(rawPkt)
// @ preserves buffer != nil && buffer.Mem()
// @ preserves sl.Bytes(rawPkt, 0, len(rawPkt))
// @ ensures   acc(s.Mem(rawPkt), R00)
// @ ensures   res != nil ==> res.ErrorMem()
// @ decreases
// (VerifiedSCION) the type of 's' was changed from slayers.SCION to *slayers.SCION. This makes
// specs a lot easier and, makes the implementation faster as well by avoiding passing large data-structures
// by value. We should consider porting merging this in upstream SCION.
func updateSCIONLayer(rawPkt []byte, s *slayers.SCION, buffer gopacket.SerializeBuffer) (res error) {
	if err := buffer.Clear(); err != nil {
		return err
	}
	if err := s.SerializeTo(buffer, gopacket.SerializeOptions{} /*@ , rawPkt @*/); err != nil {
		return err
	}
	// TODO(lukedirtwalker): We should add a method to the scion layers
	// which can write into the existing buffer, see also the discussion in
	// https://fsnets.slack.com/archives/C8ADBBG0J/p1592805884250700
	rawContents := buffer.Bytes()
	// @ s.InferSizeOHP(rawPkt)
	// @ assert len(rawContents) <= len(rawPkt)
	// @ unfold sl.Bytes(rawPkt, 0, len(rawPkt))
	// @ unfold acc(sl.Bytes(rawContents, 0, len(rawContents)), R20)
	// (VerifiedSCION) proving that the reslicing operation below is safe
	// was tricky and required enriching (non-modularly) the invariants of *onehop.Path
	// and *slayers.SCION.
	// @ assert forall i int :: { &rawPkt[:len(rawContents)][i] }{ &rawPkt[i] } 0 <= i && i < len(rawContents) ==>
	// @ 	 &rawPkt[i] == &rawPkt[:len(rawContents)][i]
	copy(rawPkt[:len(rawContents)], rawContents /*@ , R20 @*/)
	// @ fold sl.Bytes(rawPkt, 0, len(rawPkt))
	// @ fold acc(sl.Bytes(rawContents, 0, len(rawContents)), R20)
	// @ buffer.RestoreMem(rawContents)
	return nil
}

type bfdSend struct {
	conn             BatchConn
	srcAddr, dstAddr *net.UDPAddr
	scn              *slayers.SCION
	ohp              *onehop.Path
	mac              hash.Hash
	macBuffer        []byte
	buffer           gopacket.SerializeBuffer
}

// newBFDSend creates and initializes a BFD Sender
// @ trusted
// @ requires false
// @ decreases
func newBFDSend(conn BatchConn, srcIA, dstIA addr.IA, srcAddr, dstAddr *net.UDPAddr,
	ifID uint16, mac hash.Hash) (res *bfdSend) {

	scn := &slayers.SCION{
		Version:      0,
		TrafficClass: 0xb8,
		FlowID:       0xdead,
		NextHdr:      slayers.L4BFD,
		SrcIA:        srcIA,
		DstIA:        dstIA,
	}

	if err := scn.SetSrcAddr(&net.IPAddr{IP: srcAddr.IP} /*@ , false @*/); err != nil {
		panic(err) // Must work unless IPAddr is not supported
	}
	if err := scn.SetDstAddr(&net.IPAddr{IP: dstAddr.IP} /*@ , false @*/); err != nil {
		panic(err) // Must work unless IPAddr is not supported
	}

	var ohp *onehop.Path
	if ifID == 0 {
		scn.PathType = empty.PathType
		scn.Path = &empty.Path{}
	} else {
		ohp = &onehop.Path{
			Info: path.InfoField{
				ConsDir: true,
				// Timestamp set in Send
			},
			FirstHop: path.HopField{
				ConsEgress: ifID,
				ExpTime:    hopFieldDefaultExpTime,
			},
		}
		scn.PathType = onehop.PathType
		scn.Path = ohp
	}

	return &bfdSend{
		conn:      conn,
		srcAddr:   srcAddr,
		dstAddr:   dstAddr,
		scn:       scn,
		ohp:       ohp,
		mac:       mac,
		macBuffer: make([]byte, path.MACBufferSize),
		buffer:    gopacket.NewSerializeBuffer(),
	}
}

// @ preserves acc(b.Mem(), R10)
// @ decreases
func (b *bfdSend) String() string {
	// @ unfold acc(b.Mem(), R10)
	// @ ghost defer fold acc(b.Mem(), R10)
	return b.srcAddr.String()
}

// Send sends out a BFD message.
// Due to the internal state of the MAC computation, this is not goroutine
// safe.
// @ trusted
// @ requires Uncallable()
func (b *bfdSend) Send(bfd *layers.BFD) error {
	if b.ohp != nil {
		// Subtract 10 seconds to deal with possible clock drift.
		ohp := b.ohp
		ohp.Info.Timestamp = uint32(time.Now().Unix() - 10)
		ohp.FirstHop.Mac = path.MAC(b.mac, ohp.Info, ohp.FirstHop, b.macBuffer)
	}

	err := gopacket.SerializeLayers(b.buffer, gopacket.SerializeOptions{FixLengths: true},
		b.scn, bfd)
	if err != nil {
		return err
	}
	_, err = b.conn.WriteTo(b.buffer.Bytes(), b.dstAddr)
	return err
}

// @ requires  acc(&p.d, _) && acc(p.d.Mem(), _)
// @ requires  acc(p.scionLayer.Mem(ub), R4)
// @ requires  p.scionLayer.ValidPathMetaData(ub)
// @ requires  sl.Bytes(ub, 0, len(ub))
// @ requires  acc(&p.ingressID,  R15)
// @ ensures   acc(p.scionLayer.Mem(ub), R4)
// @ ensures   sl.Bytes(ub, 0, len(ub))
// @ ensures   acc(&p.ingressID,  R15)
// @ decreases
func (p *scionPacketProcessor) prepareSCMP(
	typ slayers.SCMPType,
	code slayers.SCMPCode,
	scmpP gopacket.SerializableLayer,
	cause error,
	// @ ghost ub []byte,
) ([]byte, error) {

	// *copy* and reverse path -- the original path should not be modified as this writes directly
	// back to rawPkt (quote).
	var path *scion.Raw
	// @ ghost startP := p.scionLayer.PathStartIdx(ub)
	// @ ghost endP := p.scionLayer.PathEndIdx(ub)
	// @ slayers.LemmaPathIdxStartEnd(&p.scionLayer, ub, R20)
	// @ ghost ubPath := ub[startP:endP]
	// @ unfold acc(p.scionLayer.Mem(ub), R4)
	pathType := p.scionLayer.Path.Type( /*@ ubPath @*/ )
	// @ establishCannotRoute()
	// @ ghost pathFromEpic := false
	// @ ghost var epicPathUb []byte = nil
	switch pathType {
	case scion.PathType:
		var ok bool
		path, ok = p.scionLayer.Path.(*scion.Raw)
		if !ok {
			// @ fold acc(p.scionLayer.Mem(ub), R4)
			return nil, serrors.WithCtx(cannotRoute, "details", "unsupported path type",
				"path type", pathType)
		}
	case epic.PathType:
		epicPath, ok := p.scionLayer.Path.(*epic.Path)
		if !ok {
			// @ fold acc(p.scionLayer.Mem(ub), R4)
			return nil, serrors.WithCtx(cannotRoute, "details", "unsupported path type",
				"path type", pathType)
		}
		// @ scionBuf := epicPath.GetUnderlyingScionPathBuf(ubPath)
		// @ unfold acc(epicPath.Mem(ubPath), R4)
		// @ assert ubPath[epic.MetadataLen:] === scionBuf
		// @ epicPathUb = ubPath
		// @ ubPath = scionBuf
		// @ startP += epic.MetadataLen
		// @ assert ubPath === ub[startP:endP]
		path = epicPath.ScionPath
		// @ pathFromEpic = true
	default:
		// @ fold acc(p.scionLayer.Mem(ub), R4)
		return nil, serrors.WithCtx(cannotRoute, "details", "unsupported path type",
			"path type", pathType)
	}
	// @ assert pathType == scion.PathType || pathType == epic.PathType
	// @ assert typeOf(p.scionLayer.Path) == type[*scion.Raw] || typeOf(p.scionLayer.Path) == type[*epic.Path]
	// @ assert !pathFromEpic ==> typeOf(p.scionLayer.Path) == type[*scion.Raw]
	// @ assert pathFromEpic ==> typeOf(p.scionLayer.Path) == type[*epic.Path]
	// @ sl.SplitRange_Bytes(ub, startP, endP, writePerm)
	decPath, err := path.ToDecoded( /*@ ubPath @*/ )
	if err != nil {
		// @ sl.CombineRange_Bytes(ub, startP, endP, writePerm)
		// @ ghost if pathFromEpic {
		// @ 	epicPath := p.scionLayer.Path.(*epic.Path)
		// @ 	assert acc(path.Mem(ubPath), R4)
		// @ 	fold acc(epicPath.Mem(epicPathUb), R4)
		// @ } else {
		// @ 	rawPath := p.scionLayer.Path.(*scion.Raw)
		// @ 	assert acc(path.Mem(ubPath), R4)
		// @ 	assert acc(rawPath.Mem(ubPath), R4)
		// @ }
		// @ fold acc(p.scionLayer.Mem(ub), R4)
		return nil, serrors.Wrap(cannotRoute, err, "details", "decoding raw path")
	}
	// @ ghost rawPath := path.RawBufferMem(ubPath)
	revPathTmp, err := decPath.Reverse( /*@ rawPath @*/ )
	if err != nil {
		// @ sl.CombineRange_Bytes(ub, startP, endP, writePerm)
		// @ ghost if pathFromEpic {
		// @ 	epicPath := p.scionLayer.Path.(*epic.Path)
		// @ 	assert acc(path.Mem(ubPath), R4)
		// @ 	fold acc(epicPath.Mem(epicPathUb), R4)
		// @ } else {
		// @ 	rawPath := p.scionLayer.Path.(*scion.Raw)
		// @ 	assert acc(path.Mem(ubPath), R4)
		// @ 	assert acc(rawPath.Mem(ubPath), R4)
		// @ }
		// @ fold acc(p.scionLayer.Mem(ub), R4)
		return nil, serrors.Wrap(cannotRoute, err, "details", "reversing path for SCMP")
	}
	// @ assert revPathTmp.Mem(rawPath)
	revPath := revPathTmp.(*scion.Decoded)
	// @ assert revPath.Mem(rawPath)

	// Revert potential path segment switches that were done during processing.
	if revPath.IsXover( /*@ rawPath @*/ ) {
		if err := revPath.IncPath( /*@ rawPath @*/ ); err != nil {
			// @ sl.CombineRange_Bytes(ub, startP, endP, writePerm)
			// @ ghost if pathFromEpic {
			// @ 	epicPath := p.scionLayer.Path.(*epic.Path)
			// @ 	assert acc(path.Mem(ubPath), R4)
			// @ 	fold acc(epicPath.Mem(epicPathUb), R4)
			// @ } else {
			// @ 	rawPath := p.scionLayer.Path.(*scion.Raw)
			// @ 	assert acc(path.Mem(ubPath), R4)
			// @ 	assert acc(rawPath.Mem(ubPath), R4)
			// @ }
			// @ fold acc(p.scionLayer.Mem(ub), R4)
			return nil, serrors.Wrap(cannotRoute, err, "details", "reverting cross over for SCMP")
		}
	}
	// If the packet is sent to an external router, we need to increment the
	// path to prepare it for the next hop.
	// @ p.d.getExternalMem()
	// @ if p.d.external != nil { unfold acc(accBatchConn(p.d.external), _) }
	_, external := p.d.external[p.ingressID]
	if external {
		// @ requires revPath.Mem(rawPath)
		// @ requires revPath.GetBase(rawPath).StronglyValid()
		// @ ensures  revPath.Mem(rawPath)
		// @ decreases
		// @ outline(
		// @ unfold revPath.Mem(rawPath)
		// @ unfold revPath.Base.Mem()
		infoField := &revPath.InfoFields[revPath.PathMeta.CurrINF]
		if infoField.ConsDir {
			hopField := /*@ unfolding acc(revPath.HopFields[revPath.PathMeta.CurrHF].Mem(), _) in @*/
				revPath.HopFields[revPath.PathMeta.CurrHF]
			infoField.UpdateSegID(hopField.Mac /*@, hopField.ToIO_HF() @*/)
		}
		// @ fold revPath.Base.Mem()
		// @ fold revPath.Mem(rawPath)
		// @ )
		if err := revPath.IncPath( /*@ rawPath @*/ ); err != nil {
			// @ sl.CombineRange_Bytes(ub, startP, endP, writePerm)
			// @ ghost if pathFromEpic {
			// @ 	epicPath := p.scionLayer.Path.(*epic.Path)
			// @ 	assert acc(path.Mem(ubPath), R4)
			// @ 	fold acc(epicPath.Mem(epicPathUb), R4)
			// @ } else {
			// @ 	rawPath := p.scionLayer.Path.(*scion.Raw)
			// @ 	assert acc(path.Mem(ubPath), R4)
			// @ 	assert acc(rawPath.Mem(ubPath), R4)
			// @ }
			// @ fold acc(p.scionLayer.Mem(ub), R4)
			return nil, serrors.Wrap(cannotRoute, err, "details", "incrementing path for SCMP")
		}
	}
	// @ TODO()

	// create new SCION header for reply.
	var scionL /*@@@*/ slayers.SCION
	// (VerifiedSCION) TODO: adapt *SCION.Mem(...)
	scionL.FlowID = p.scionLayer.FlowID
	scionL.TrafficClass = p.scionLayer.TrafficClass
	scionL.PathType = revPath.Type( /*@ nil @*/ )
	scionL.Path = revPath
	scionL.DstIA = p.scionLayer.SrcIA
	scionL.SrcIA = p.d.localIA
	srcA, err := p.scionLayer.SrcAddr()
	if err != nil {
		return nil, serrors.Wrap(cannotRoute, err, "details", "extracting src addr")
	}
	if err := scionL.SetDstAddr(srcA /*@ , false @*/); err != nil {
		return nil, serrors.Wrap(cannotRoute, err, "details", "setting dest addr")
	}
	if err := scionL.SetSrcAddr(&net.IPAddr{IP: p.d.internalIP} /*@ , false @*/); err != nil {
		return nil, serrors.Wrap(cannotRoute, err, "details", "setting src addr")
	}
	scionL.NextHdr = slayers.L4SCMP

	typeCode := slayers.CreateSCMPTypeCode(typ, code)
	scmpH /*@@@*/ := slayers.SCMP{TypeCode: typeCode}
	scmpH.SetNetworkLayerForChecksum(&scionL)

	if err := p.buffer.Clear(); err != nil {
		return nil, err
	}

	sopts := gopacket.SerializeOptions{
		ComputeChecksums: true,
		FixLengths:       true,
	}
	scmpLayers := []gopacket.SerializableLayer{&scionL, &scmpH, scmpP}
	if cause != nil {
		// add quote for errors.
		hdrLen := slayers.CmnHdrLen + scionL.AddrHdrLen( /*@ nil, false @*/ ) + scionL.Path.Len( /*@ nil @*/ )
		switch scmpH.TypeCode.Type() {
		case slayers.SCMPTypeExternalInterfaceDown:
			hdrLen += 20
		case slayers.SCMPTypeInternalConnectivityDown:
			hdrLen += 28
		default:
			hdrLen += 8
		}
		quote := p.rawPkt
		maxQuoteLen := slayers.MaxSCMPPacketLen - hdrLen
		if len(quote) > maxQuoteLen {
			quote = quote[:maxQuoteLen]
		}
		scmpLayers = append( /*@ noPerm, @*/ scmpLayers, gopacket.Payload(quote))
	}
	// XXX(matzf) could we use iovec gather to avoid copying quote?
	err = gopacket.SerializeLayers(p.buffer, sopts /*@ , nil @*/, scmpLayers...)
	if err != nil {
		return nil, serrors.Wrap(cannotRoute, err, "details", "serializing SCMP message")
	}
	return p.buffer.Bytes(), scmpError{TypeCode: typeCode, Cause: cause}
}

// decodeLayers implements roughly the functionality of
// gopacket.DecodingLayerParser, but customized to our use case with a "base"
// layer and additional, optional layers in the given order.
// Returns the last decoded layer.
// @ requires  base != nil && base.NonInitMem()
// @ requires  forall i int :: { &opts[i] } 0 <= i && i < len(opts) ==>
// @ 	(acc(&opts[i], R10) && opts[i] != nil && opts[i].NonInitMem())
// Due to Viper's very strict injectivity constraints:
// @ requires  forall i, j int :: { &opts[i], &opts[j] } 0 <= i && i < j && j < len(opts) ==>
// @ 	opts[i] !== opts[j]
// @ preserves acc(sl.Bytes(data, 0, len(data)), R39)
// @ ensures   forall i int :: { &opts[i] } 0 <= i && i < len(opts) ==>
// @ 	(acc(&opts[i], R10) && opts[i] != nil)
// @ ensures   -1 <= idx && idx < len(opts)
// @ ensures   len(processed) == len(opts)
// @ ensures   len(offsets) == len(opts)
// @ ensures   reterr == nil && 0  <= idx ==> processed[idx]
// @ ensures   reterr == nil && idx == -1  ==> retl === base
// @ ensures   reterr == nil && 0   <= idx ==> retl === opts[idx]
// @ ensures   reterr == nil ==> retl != nil
// @ ensures   reterr == nil ==> base.Mem(data)
// @ ensures   reterr == nil && typeOf(base.GetPath(data)) == *scion.Raw ==>
// @ 	base.EqAbsHeader(data) && base.ValidScionInitSpec(data)
// @ ensures   reterr == nil ==> base.EqPathType(data)
// @ ensures   forall i int :: {&opts[i]}{processed[i]} 0 <= i && i < len(opts) ==>
// @ 	(processed[i] ==> (0 <= offsets[i].start && offsets[i].start <= offsets[i].end && offsets[i].end <= len(data)))
// @ ensures   reterr == nil ==> forall i int :: {&opts[i]}{processed[i]} 0 <= i && i < len(opts) ==>
// @ 	((processed[i] && !offsets[i].isNil) ==> opts[i].Mem(data[offsets[i].start:offsets[i].end]))
// @ ensures   reterr == nil ==> forall i int :: {&opts[i]}{processed[i]} 0 <= i && i < len(opts) ==>
// @ 	((processed[i] && offsets[i].isNil) ==> opts[i].Mem(nil))
// @ ensures   reterr == nil ==> forall i int :: {&opts[i]}{processed[i]} 0 <= i && i < len(opts) ==>
// @ 	(!processed[i] ==> opts[i].NonInitMem())
// @ ensures   reterr != nil ==> base.NonInitMem()
// @ ensures   reterr != nil ==> (forall i int :: { &opts[i] } 0 <= i && i < len(opts) ==> opts[i].NonInitMem())
// @ ensures   reterr != nil ==> reterr.ErrorMem()
// @ decreases
// (VerifiedSCION) originally, `base` was declared with type `gopacket.DecodingLayer`. This is unnecessarily complicated for a private function
// that is only called once with a parameter of type `*SCION`, and leads to more annyoing post-conditions.
func decodeLayers(data []byte, base *slayers.SCION,
	opts ...gopacket.DecodingLayer) (retl gopacket.DecodingLayer, reterr error /*@ , ghost processed seq[bool], ghost offsets seq[offsetPair], ghost idx int @*/) {

	// @ processed = seqs.NewSeqBool(len(opts))
	// @ offsets = newOffsetPair(len(opts))
	// @ idx = -1
	// @ gopacket.AssertInvariantNilDecodeFeedback()
	if err := base.DecodeFromBytes(data, gopacket.NilDecodeFeedback); err != nil {
		return nil, err /*@ , processed, offsets, idx @*/
	}
	var last gopacket.DecodingLayer = base
	optsSlice := ([](gopacket.DecodingLayer))(opts)

	// @ ghost oldData := data
	// @ ghost oldStart := 0
	// @ ghost oldEnd := len(data)

	// @ invariant acc(sl.Bytes(oldData, 0, len(oldData)), R39)
	// @ invariant base.Mem(oldData)
	// @ invariant typeOf(base.GetPath(oldData)) == *scion.Raw ==>
	// @ 	base.EqAbsHeader(oldData) && base.ValidScionInitSpec(oldData)
	// @ invariant base.EqPathType(oldData)
	// @ invariant 0 < len(opts) ==> 0 <= i0 && i0 <= len(opts)
	// @ invariant forall i int :: {&opts[i]} 0 <= i && i < len(opts) ==> acc(&opts[i], R10)
	// @ invariant forall i, j int :: {&opts[i], &opts[j]} 0 <= i && i < j && j < len(opts) ==> opts[i] !== opts[j]
	// @ invariant forall i int :: {&opts[i]} 0 <= i && i < len(opts) ==> opts[i] != nil
	// @ invariant len(processed) == len(opts)
	// @ invariant len(offsets) == len(opts)
	// @ invariant -1 <= idx && idx < len(opts)
	// @ invariant idx == -1 ==> (last === base && oldStart == 0 && oldEnd == len(oldData))
	// @ invariant 0 <= idx ==> (processed[idx] && last === opts[idx])
	// @ invariant forall i int :: {&opts[i]}{processed[i]} 0 <= i && i < len(opts) ==>
	// @ 	(processed[i] ==> (0 <= offsets[i].start && offsets[i].start <= offsets[i].end && offsets[i].end <= len(data)))
	// @ invariant forall i int :: {&opts[i]}{processed[i]} 0 <= i && i < len(opts) ==>
	// @ 	((processed[i] && !offsets[i].isNil) ==> opts[i].Mem(oldData[offsets[i].start:offsets[i].end]))
	// @ invariant forall i int :: {&opts[i]}{processed[i]} 0 <= i && i < len(opts) ==>
	// @ 	((processed[i] && offsets[i].isNil) ==> opts[i].Mem(nil))
	// @ invariant forall i int :: {&opts[i]}{processed[i]} 0 < len(opts) && i0 <= i && i < len(opts) ==>
	// @ 	!processed[i]
	// @ invariant forall i int :: {&opts[i]}{processed[i]} 0 <= i && i < len(opts) ==>
	// @ 	(!processed[i] ==> opts[i].NonInitMem())
	// @ invariant gopacket.NilDecodeFeedback.Mem()
	// @ invariant 0 <= oldStart && oldStart <= oldEnd && oldEnd <= len(oldData)
	// @ decreases len(opts) - i0
	for _, opt := range optsSlice /*@ with i0 @*/ {
		layerClassTmp := opt.CanDecode()
		// @ fold layerClassTmp.Mem()
		// @ ghost var pos offsetPair
		// @ ghost var ub []byte
		// @ ghost if idx == -1 {
		// @ 	pos = offsetPair{0, len(oldData), false}
		// @ 	ub = oldData
		// @ } else {
		// @ 	pos = offsets[idx]
		// @ 	if pos.isNil { ub = nil } else { ub  = oldData[pos.start:pos.end] }
		// @ }
		if layerClassTmp.Contains(last.NextLayerType( /*@ ub @*/ )) {
			data /*@ , start, end @*/ := last.LayerPayload( /*@ ub @*/ )
			// @ assert data == nil || data === oldData[pos.start:pos.end][start:end]
			// @ oldEnd   = pos.start + end
			// @ oldStart = pos.start + start
			// @ ghost if data == nil {
			// @ 	sl.NilAcc_Bytes()
			// @ } else {
			// @ 	sl.SplitRange_Bytes(oldData, oldStart, oldEnd, R40)
			// @ }
			if err := opt.DecodeFromBytes(data, gopacket.NilDecodeFeedback); err != nil {
				// @ ghost if data != nil { sl.CombineRange_Bytes(oldData, oldStart, oldEnd, R40) }
				// @ base.DowngradePerm(oldData)

				// ghost clean-up:
				// @ ghost
				// @ invariant -1 <= c && c < i0
				// @ invariant len(processed) == len(opts)
				// @ invariant len(offsets) == len(opts)
				// @ invariant forall i int :: {&opts[i]} 0 <= i && i < len(opts) ==> acc(&opts[i], R10)
				// @ invariant forall i, j int :: {&opts[i], &opts[j]} 0 <= i && i < j && j < len(opts) ==> opts[i] !== opts[j]
				// @ invariant forall i int :: {&opts[i]} 0 <= i && i < len(opts) ==> opts[i] != nil
				// @ invariant forall i int :: {&opts[i]}{processed[i]} 0 <= i && i < len(opts) ==>
				// @ 	(processed[i] ==> (0 <= offsets[i].start && offsets[i].start <= offsets[i].end && offsets[i].end <= len(oldData)))
				// @ invariant forall i int :: {&opts[i]}{processed[i]} 0 <= i && i < len(opts) ==>
				// @ 	((processed[i] && !offsets[i].isNil) ==> opts[i].Mem(oldData[offsets[i].start:offsets[i].end]))
				// @ invariant forall i int :: {&opts[i]}{processed[i]} 0 <= i && i < len(opts) ==>
				// @ 	((processed[i] && offsets[i].isNil) ==> opts[i].Mem(nil))
				// @ invariant forall i int :: {&opts[i]}{processed[i]} 0 <= i && i < len(opts) ==>
				// @ 	(!processed[i] ==> opts[i].NonInitMem())
				// @ invariant forall i int :: {&opts[i]}{processed[i]} 0 < len(opts) && c < i && i < len(opts) ==>
				// @ 	!processed[i]
				// @ decreases c
				// @ for c := i0-1; 0 <= c; c=c-1 {
				// @ 	if processed[c] {
				// @ 		off := offsets[c]
				// @ 		if off.isNil {
				// @ 			opts[c].DowngradePerm(nil)
				// @ 		} else {
				// @ 			opts[c].DowngradePerm(oldData[off.start:off.end])
				// @ 		}
				// @ 	}
				// @ 	processed[c] = false
				// @ }
				return nil, err /*@, processed, offsets, idx @*/
			}
			// @ processed[i0] = true
			// @ ghost offsets[i0] = offsetPair{oldStart, oldEnd, data == nil}
			// @ idx = i0
			// @ ghost if data != nil { sl.CombineRange_Bytes(oldData, oldStart, oldEnd, R40) }
			last = opt
		}
	}
	return last, nil /*@ , processed, offsets, idx @*/
}

// @ preserves acc(layer.Mem(ubuf), R20)
// @ decreases
func nextHdr(layer gopacket.DecodingLayer /*@ , ghost ubuf []byte @*/) slayers.L4ProtocolType {
	switch v := layer.(type) {
	case *slayers.SCION:
		return /*@ unfolding acc(v.Mem(ubuf), R20) in @*/ v.NextHdr
	case *slayers.EndToEndExtnSkipper:
		return /*@ unfolding acc(v.Mem(ubuf), R20) in (unfolding acc(v.extnBase.Mem(ubuf), R20) in @*/ v.NextHdr /*@ ) @*/
	case *slayers.HopByHopExtnSkipper:
		return /*@ unfolding acc(v.Mem(ubuf), R20) in (unfolding acc(v.extnBase.Mem(ubuf), R20) in @*/ v.NextHdr /*@ ) @*/
	default:
		return slayers.L4None
	}
}

// forwardingMetrics contains the subset of Metrics relevant for forwarding,
// instantiated with some interface-specific labels.
type forwardingMetrics struct {
	InputBytesTotal     prometheus.Counter
	OutputBytesTotal    prometheus.Counter
	InputPacketsTotal   prometheus.Counter
	OutputPacketsTotal  prometheus.Counter
	DroppedPacketsTotal prometheus.Counter
}

// @ requires  acc(labels, _)
// @ preserves acc(metrics.Mem(), _)
// @ ensures   acc(forwardingMetricsNonInjectiveMem(res), _)
// @ decreases
func initForwardingMetrics(metrics *Metrics, labels prometheus.Labels) (res forwardingMetrics) {
	// @ unfold acc(metrics.Mem(), _)
	c := forwardingMetrics{
		InputBytesTotal:     metrics.InputBytesTotal.With(labels),
		InputPacketsTotal:   metrics.InputPacketsTotal.With(labels),
		OutputBytesTotal:    metrics.OutputBytesTotal.With(labels),
		OutputPacketsTotal:  metrics.OutputPacketsTotal.With(labels),
		DroppedPacketsTotal: metrics.DroppedPacketsTotal.With(labels),
	}
	c.InputBytesTotal.Add(float64(0))
	c.InputPacketsTotal.Add(float64(0))
	c.OutputBytesTotal.Add(float64(0))
	c.OutputPacketsTotal.Add(float64(0))
	c.DroppedPacketsTotal.Add(float64(0))
	// @ fold acc(forwardingMetricsNonInjectiveMem(c), _)
	return c
}

// @ preserves neighbors != nil ==> acc(neighbors, R20)
// @ ensures   acc(res)
// @ decreases
func interfaceToMetricLabels(id uint16, localIA addr.IA,
	neighbors map[uint16]addr.IA) (res prometheus.Labels) {
	// (VerifiedSCION) Gobra cannot prove this, even though it is obvious from the
	// type of id.
	// @ assume 0 <= id

	if id == 0 {
		return prometheus.Labels{
			"isd_as":          localIA.String(),
			"interface":       "internal",
			"neighbor_isd_as": localIA.String(),
		}
	}
	return prometheus.Labels{
		"isd_as":          localIA.String(),
		"interface":       strconv.FormatUint(uint64(id), 10),
		"neighbor_isd_as": neighbors[id].String(),
	}
}

// @ ensures acc(res)
// @ decreases
func serviceMetricLabels(localIA addr.IA, svc addr.HostSVC) (res prometheus.Labels) {
	return prometheus.Labels{
		"isd_as":  localIA.String(),
		"service": svc.BaseString(),
	}
}<|MERGE_RESOLUTION|>--- conflicted
+++ resolved
@@ -2961,14 +2961,9 @@
 		return processResult{}, serrors.WrapStr("update hop field", err)
 	}
 	// @ sl.CombineRange_Bytes(ub, startP, endP, HalfPerm)
-<<<<<<< HEAD
-=======
-	// @ assert p.DstIsLocalIngressID(ub)
-	// @ TemporaryAssumeForIO(scion.validPktMetaHdr(ubPath) && p.path.GetBase(ubPath).EqAbsHeader(ubPath)) // postcondition of SetHopfield
 	// @ slayers.IsSupportedPktSubslice(ub, slayers.CmnHdrLen)
 	// @ sl.Unslice_Bytes(ub, 0, slayers.CmnHdrLen, R54)
 	// @ sl.CombineAtIndex_Bytes(ub, 0, startP, slayers.CmnHdrLen, R54)
->>>>>>> 1a4feed0
 	// @ p.scionLayer.ValidHeaderOffsetFromSubSliceLemma(ub, startP)
 	// @ p.SubSliceAbsPktToAbsPkt(ub, startP, endP)
 	// @ absPktFutureLemma(ub)
@@ -3082,13 +3077,9 @@
 		return processResult{}, serrors.WrapStr("update hop field", err)
 	}
 	// @ sl.CombineRange_Bytes(ub, startP, endP, HalfPerm)
-<<<<<<< HEAD
-=======
-	// @ TemporaryAssumeForIO(scion.validPktMetaHdr(ubPath) && p.path.GetBase(ubPath).EqAbsHeader(ubPath)) // postcondition of SetHopfield
 	// @ slayers.IsSupportedPktSubslice(ub, slayers.CmnHdrLen)
 	// @ sl.Unslice_Bytes(ub, 0, slayers.CmnHdrLen, R54)
 	// @ sl.CombineAtIndex_Bytes(ub, 0, startP, slayers.CmnHdrLen, R54)
->>>>>>> 1a4feed0
 	// @ p.scionLayer.ValidHeaderOffsetFromSubSliceLemma(ub, startP)
 	// @ p.SubSliceAbsPktToAbsPkt(ub, startP, endP)
 	// @ absPktFutureLemma(ub)
