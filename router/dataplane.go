// Copyright 2020 Anapaya Systems
//
// Licensed under the Apache License, Version 2.0 (the "License");
// you may not use this file except in compliance with the License.
// You may obtain a copy of the License at
//
//   http://www.apache.org/licenses/LICENSE-2.0
//
// Unless required by applicable law or agreed to in writing, software
// distributed under the License is distributed on an "AS IS" BASIS,
// WITHOUT WARRANTIES OR CONDITIONS OF ANY KIND, either express or implied.
// See the License for the specific language governing permissions and
// limitations under the License.

// +gobra

// (VerifiedSCION) the following init-postconditions causes severe slowdowns
// @ initEnsures alreadySet                    != nil && alreadySet.ErrorMem()
// @ initEnsures cannotRoute                   != nil && cannotRoute.ErrorMem()
// @ initEnsures emptyValue                    != nil && emptyValue.ErrorMem()
// @ initEnsures malformedPath                 != nil && malformedPath.ErrorMem()
// @ initEnsures modifyExisting                != nil && modifyExisting.ErrorMem()
// @ initEnsures noSVCBackend                  != nil && noSVCBackend.ErrorMem()
// @ initEnsures unsupportedPathType           != nil && unsupportedPathType.ErrorMem()
// @ initEnsures unsupportedPathTypeNextHeader != nil && unsupportedPathTypeNextHeader.ErrorMem()
// @ initEnsures noBFDSessionFound             != nil && noBFDSessionFound.ErrorMem()
// @ initEnsures noBFDSessionConfigured        != nil && noBFDSessionConfigured.ErrorMem()
// @ initEnsures errBFDDisabled                != nil && errBFDDisabled.ErrorMem()
package router

import (
	"bytes"
	"context"
	"crypto/rand"
	"crypto/subtle"
	"errors"
	"fmt"
	"hash"
	"math/big"
	"net"
	"strconv"
	"sync"
	"syscall"
	"time"

	"github.com/google/gopacket"
	"github.com/google/gopacket/layers"
	"github.com/prometheus/client_golang/prometheus"

	"github.com/scionproto/scion/pkg/addr"
	libepic "github.com/scionproto/scion/pkg/experimental/epic"
	"github.com/scionproto/scion/pkg/log"
	"github.com/scionproto/scion/pkg/private/serrors"
	"github.com/scionproto/scion/pkg/private/util"
	"github.com/scionproto/scion/pkg/scrypto"

	"github.com/scionproto/scion/pkg/slayers"
	"github.com/scionproto/scion/pkg/slayers/path"
	"github.com/scionproto/scion/pkg/slayers/path/empty"
	"github.com/scionproto/scion/pkg/slayers/path/epic"
	"github.com/scionproto/scion/pkg/slayers/path/onehop"
	"github.com/scionproto/scion/pkg/slayers/path/scion"
	"github.com/scionproto/scion/private/topology"
	"github.com/scionproto/scion/private/underlay/conn"
	underlayconn "github.com/scionproto/scion/private/underlay/conn"
	"github.com/scionproto/scion/router/bfd"
	"github.com/scionproto/scion/router/control"
	// @ . "github.com/scionproto/scion/verification/utils/definitions"
	// @ fl "github.com/scionproto/scion/verification/utils/floats"
	// @ sl "github.com/scionproto/scion/verification/utils/slices"
	// @ "github.com/scionproto/scion/verification/utils/seqs"
	// @ socketspec "golang.org/x/net/internal/socket/"
	// @ io "verification/io"
)

const (
	// Number of packets to read in a single ReadBatch call.
	inputBatchCnt = 64

	// TODO(karampok). Investigate whether that value should be higher.  In
	// theory, PayloadLen in SCION header is 16 bits long, supporting a maximum
	// payload size of 64KB. At the moment we are limited by Ethernet size
	// usually ~1500B, but 9000B to support jumbo frames.
	bufSize = 9000

	// hopFieldDefaultExpTime is the default validity of the hop field
	// and 63 is equivalent to 6h.
	hopFieldDefaultExpTime = 63
)

// (VerifiedSCION) acc(Mem(), _) is enough to call every method, given that
// the concrete implementations of this type use internal sync mechanisms to
// obtain write access to the underlying data.
type bfdSession interface {
	// @ pred Mem()

	// (VerifiedSCION) a logger is obtained from ctx through the method Value.
	// @ requires acc(ctx.Mem(), _)
	// @ requires acc(Mem(), _)
	// @ ensures  err != nil ==> err.ErrorMem()
	Run(ctx context.Context) (err error)
	// @ requires  acc(Mem(), _)
	// @ requires  msg.Mem(ub)
	// (VerifiedSCION) an implementation must copy the fields it needs from msg
	// @ preserves sl.AbsSlice_Bytes(ub, 0, len(ub))
	// @ ensures   msg.NonInitMem()
	ReceiveMessage(msg *layers.BFD /*@ , ghost ub []byte @*/)
	// @ requires acc(Mem(), _)
	IsUp() bool
}

// BatchConn is a connection that supports batch reads and writes.
// (VerifiedSCION) the spec of this interface matches that of the methods
// with the same name in private/underlay/conn/Conn.
type BatchConn interface {
	// @ pred Mem()

	// @ requires  acc(Mem(), _)
	// @ requires  forall i int :: { &msgs[i] } 0 <= i && i < len(msgs) ==>
	// @ 	msgs[i].Mem()
	// @ ensures   forall i int :: { &msgs[i] } 0 <= i && i < len(msgs) ==>
	// @ 	(msgs[i].Mem() && msgs[i].HasActiveAddr())
	// @ ensures   err == nil ==> 0 <= n && n <= len(msgs)
	// @ ensures   err == nil ==>
	// @ 	forall i int :: { &msgs[i] } 0 <= i && i < n ==> (
	// @ 		typeOf(msgs[i].GetAddr()) == type[*net.UDPAddr] &&
	// @ 		!msgs[i].HasWildcardPermAddr() &&
	// @ 		msgs[i].IsNInBounds())
	// @ ensures   err == nil ==>
	// @ 	forall i int :: { &msgs[i] } 0 <= i && i < n ==> msgs[i].GetN() <= len(msgs[i].GetFstBuffer())
	// @ ensures   err != nil ==> err.ErrorMem()
	// contracts for IO-spec
	// @ requires Prophecy(prophecyM)
	// @ requires io.token(place) && MultiReadBio(place, prophecyM)
	// @ preserves dp.Valid()
	// @ ensures  err != nil ==> prophecyM == 0
	// @ ensures  err == nil ==> prophecyM == n
	// @ ensures  io.token(old(MultiReadBioNext(place, prophecyM)))
	// @ ensures  old(MultiReadBioCorrectIfs(place, prophecyM, ifsToIO_ifs(ingressID)))
	// @ ensures  err == nil ==>
	// @ 	forall i int :: { &msgs[i] }{ old(MultiReadBioIO_val(place, n)[i]) } 0 <= i && i < n ==>
	// @ 		MsgToAbsVal(dp, &msgs[i], ingressID) == old(MultiReadBioIO_val(place, n)[i])
	// TODO (Markus): uint16 or option[io.IO_ifs] for ingress
	ReadBatch(msgs underlayconn.Messages /*@, ghost ingressID uint16, ghost prophecyM int, ghost place io.Place, ghost dp io.DataPlaneSpec @*/) (n int, err error)
	// @ requires  acc(addr.Mem(), _)
	// @ requires  acc(Mem(), _)
	// @ preserves acc(sl.AbsSlice_Bytes(b, 0, len(b)), R10)
	// @ ensures   err == nil ==> 0 <= n && n <= len(b)
	// @ ensures   err != nil ==> err.ErrorMem()
	WriteTo(b []byte, addr *net.UDPAddr) (n int, err error)
	// @ requires  acc(Mem(), _)
	// (VerifiedSCION) opted for less reusable spec for WriteBatch for
	// performance reasons.
	// @ requires  len(msgs) == 1
	// @ requires  acc(msgs[0].Mem(), R50) && msgs[0].HasActiveAddr() && !msgs[0].IsNInBounds()
	// @ ensures   acc(msgs[0].Mem(), R50) && msgs[0].HasActiveAddr()
	// @ ensures   err == nil ==> 0 <= n && n <= len(msgs)
	// @ ensures   err != nil ==> err.ErrorMem()
	// contracts for IO-spec
	// @ requires  dp.Valid()
	// @ requires  len(msgs) == 1
	// @ requires  MsgToAbsVal(dp, &msgs[0], egressID) == ioAbsPkts
	// @ requires  io.token(place) && io.CBioIO_bio3s_send(place, ioAbsPkts)
	// @ ensures   dp.Valid()
	// @ ensures   err == nil ==> io.token(old(io.dp3s_iospec_bio3s_send_T(place, ioAbsPkts)))
	WriteBatch(msgs underlayconn.Messages, flags int /*@, ghost egressID uint16, ghost place io.Place, ghost ioAbsPkts io.IO_val, ghost dp io.DataPlaneSpec @*/) (n int, err error)
	// @ requires Mem()
	// @ ensures  err != nil ==> err.ErrorMem()
	// @ decreases
	Close() (err error)
}

// DataPlane contains a SCION Border Router's forwarding logic. It reads packets
// from multiple sockets, performs routing, and sends them to their destinations
// (after updating the path, if that is needed).
//
// XXX(lukedirtwalker): this is still in development and not feature complete.
// Currently, only the following features are supported:
//   - initializing connections; MUST be done prior to calling Run
type DataPlane struct {
	// (VerifiedSCION) this is morally ghost
	// It is stored in the dataplane in order to retain
	// knowledge that macFactory will not fail
	// @ key *[]byte
	external          map[uint16]BatchConn
	linkTypes         map[uint16]topology.LinkType
	neighborIAs       map[uint16]addr.IA
	internal          BatchConn
	internalIP        net.IP
	internalNextHops  map[uint16]*net.UDPAddr
	svc               *services
	macFactory        func() hash.Hash
	bfdSessions       map[uint16]bfdSession
	localIA           addr.IA
	mtx               sync.Mutex
	running           bool
	Metrics           *Metrics
	forwardingMetrics map[uint16]forwardingMetrics
}

var (
	alreadySet                    = serrors.New("already set")
	invalidSrcIA                  = serrors.New("invalid source ISD-AS")
	invalidDstIA                  = serrors.New("invalid destination ISD-AS")
	invalidSrcAddrForTransit      = serrors.New("invalid source address for transit pkt")
	cannotRoute                   = serrors.New("cannot route, dropping pkt")
	emptyValue                    = serrors.New("empty value")
	malformedPath                 = serrors.New("malformed path content")
	modifyExisting                = serrors.New("modifying a running dataplane is not allowed")
	noSVCBackend                  = serrors.New("cannot find internal IP for the SVC")
	unsupportedPathType           = serrors.New("unsupported path type")
	unsupportedPathTypeNextHeader = serrors.New("unsupported combination")
	noBFDSessionFound             = serrors.New("no BFD sessions was found")
	noBFDSessionConfigured        = serrors.New("no BFD sessions have been configured")
	errBFDDisabled                = serrors.New("BFD is disabled")
)

type scmpError struct {
	TypeCode slayers.SCMPTypeCode
	Cause    error
}

// Gobra cannot currently prove termination of this function,
// because it is not specified how the ErrorMem() of the result
// of serrors.New relates to that of e.
// @ trusted
// @ preserves e.ErrorMem()
// @ ensures   e.IsDuplicableMem() == old(e.IsDuplicableMem())
// @ decreases e.ErrorMem()
func (e scmpError) Error() string {
	// @ unfold e.ErrorMem()
	// @ defer fold e.ErrorMem()
	return serrors.New("scmp", "typecode", e.TypeCode, "cause", e.Cause).Error()
}

// SetIA sets the local IA for the dataplane.
// @ requires  acc(d.Mem(), OutMutexPerm)
// @ requires  !d.IsRunning()
// @ requires  d.LocalIA().IsZero()
// @ requires  !ia.IsZero()
// @ preserves d.mtx.LockP()
// @ preserves d.mtx.LockInv() == MutexInvariant!<d!>;
// @ ensures   acc(d.Mem(), OutMutexPerm)
// @ ensures   !d.IsRunning()
// @ ensures   e == nil
func (d *DataPlane) SetIA(ia addr.IA) (e error) {
	d.mtx.Lock()
	defer d.mtx.Unlock()
	// @ unfold MutexInvariant!<d!>()
	// @ assert !d.IsRunning()
	// @ d.isRunningEq()
	// @ unfold d.Mem()
	// @ defer fold MutexInvariant!<d!>()
	// @ defer fold d.Mem()
	if d.running {
		// @ Unreachable()
		return modifyExisting
	}
	if ia.IsZero() {
		// @ Unreachable()
		return emptyValue
	}
	if !d.localIA.IsZero() {
		// @ Unreachable()
		return alreadySet
	}
	d.localIA = ia
	return nil
}

// SetKey sets the key used for MAC verification. The key provided here should
// already be derived as in scrypto.HFMacFactory.
// @ requires  acc(d.Mem(), OutMutexPerm)
// @ requires  !d.IsRunning()
// @ requires  !d.KeyIsSet()
// @ requires  len(key) > 0
// @ requires  sl.AbsSlice_Bytes(key, 0, len(key))
// @ preserves d.mtx.LockP()
// @ preserves d.mtx.LockInv() == MutexInvariant!<d!>;
// @ ensures   acc(d.Mem(), OutMutexPerm)
// @ ensures   !d.IsRunning()
// @ ensures   res == nil ==> d.KeyIsSet()
func (d *DataPlane) SetKey(key []byte) (res error) {
	// @ share key
	d.mtx.Lock()
	defer d.mtx.Unlock()
	// @ unfold MutexInvariant!<d!>()
	// @ assert !d.IsRunning()
	// @ d.isRunningEq()
	// @ unfold acc(d.Mem(), 1/2)
	// @ d.keyIsSetEq()
	// @ unfold acc(d.Mem(), 1/2)
	// @ defer fold MutexInvariant!<d!>()
	// @ defer fold d.Mem()
	if d.running {
		// @ Unreachable()
		return modifyExisting
	}
	if len(key) == 0 {
		// @ Unreachable()
		return emptyValue
	}
	if d.macFactory != nil {
		// @ Unreachable()
		return alreadySet
	}
	// First check for MAC creation errors.
	if _, err := scrypto.InitMac(key); err != nil {
		return err
	}
	// @ d.key = &key
	verScionTemp :=
		// @ requires acc(&key, _) && acc(sl.AbsSlice_Bytes(key, 0, len(key)), _)
		// @ requires scrypto.ValidKeyForHash(key)
		// @ ensures  acc(&key, _) && acc(sl.AbsSlice_Bytes(key, 0, len(key)), _)
		// @ ensures  h != nil && h.Mem()
		// @ decreases
		func /*@ f @*/ () (h hash.Hash) {
			mac, _ := scrypto.InitMac(key)
			return mac
		}
	// @ proof verScionTemp implements MacFactorySpec{d.key} {
	// @   return verScionTemp() as f
	// @ }
	d.macFactory = verScionTemp
	return nil
}

// AddInternalInterface sets the interface the data-plane will use to
// send/receive traffic in the local AS. This can only be called once; future
// calls will return an error. This can only be called on a not yet running
// dataplane.
// @ requires  acc(d.Mem(), OutMutexPerm)
// @ requires  !d.IsRunning()
// @ requires  !d.InternalConnIsSet()
// @ requires  conn != nil && conn.Mem()
// @ requires  ip.Mem()
// @ preserves d.mtx.LockP()
// @ preserves d.mtx.LockInv() == MutexInvariant!<d!>;
// @ ensures   acc(d.Mem(), OutMutexPerm)
// @ ensures   !d.IsRunning()
func (d *DataPlane) AddInternalInterface(conn BatchConn, ip net.IP) error {
	d.mtx.Lock()
	defer d.mtx.Unlock()
	// @ unfold MutexInvariant!<d!>()
	// @ assert !d.IsRunning()
	// @ d.isRunningEq()
	// @ unfold acc(d.Mem(), 1/2)
	// @ d.internalIsSetEq()
	// @ unfold acc(d.Mem(), 1/2)
	if d.running {
		// @ Unreachable()
		return modifyExisting
	}
	if conn == nil {
		// @ Unreachable()
		return emptyValue
	}
	if d.internal != nil {
		// @ Unreachable()
		return alreadySet
	}
	d.internal = conn
	d.internalIP = ip
	// @ fold d.Mem()
	// @ fold MutexInvariant!<d!>()
	return nil
}

// AddExternalInterface adds the inter AS connection for the given interface ID.
// If a connection for the given ID is already set this method will return an
// error. This can only be called on a not yet running dataplane.
// @ requires  conn != nil && conn.Mem()
// @ preserves acc(d.Mem(), OutMutexPerm)
// @ preserves !d.IsRunning()
// @ preserves d.mtx.LockP()
// @ preserves d.mtx.LockInv() == MutexInvariant!<d!>;
func (d *DataPlane) AddExternalInterface(ifID uint16, conn BatchConn) error {
	d.mtx.Lock()
	defer d.mtx.Unlock()
	// @ unfold MutexInvariant!<d!>()
	// @ assert !d.IsRunning()
	// @ d.isRunningEq()
	// @ unfold d.Mem()
	if d.running {
		// @ Unreachable()
		return modifyExisting
	}
	if conn == nil {
		// @ Unreachable()
		return emptyValue
	}
	// @ ghost if d.external != nil { unfold acc(accBatchConn(d.external), 1/2) }
	if _, existsB := d.external[ifID]; existsB {
		// @ establishAlreadySet()
		// @ ghost if d.external != nil { fold acc(accBatchConn(d.external), 1/2) }
		// @ fold d.Mem()
		// @ fold MutexInvariant!<d!>()
		return serrors.WithCtx(alreadySet, "ifID", ifID)
	}
	// @ ghost if d.external != nil { fold acc(accBatchConn(d.external), 1/2) }
	if d.external == nil {
		d.external = make(map[uint16]BatchConn)
		// @ fold accBatchConn(d.external)
	}
	// @ unfold accBatchConn(d.external)
	d.external[ifID] = conn
	// @ fold accBatchConn(d.external)
	// @ fold d.Mem()
	// @ fold MutexInvariant!<d!>()
	return nil
}

// AddNeighborIA adds the neighboring IA for a given interface ID. If an IA for
// the given ID is already set, this method will return an error. This can only
// be called on a yet running dataplane.
// @ requires  !remote.IsZero()
// @ preserves acc(d.Mem(), OutMutexPerm)
// @ preserves !d.IsRunning()
// @ preserves d.mtx.LockP()
// @ preserves d.mtx.LockInv() == MutexInvariant!<d!>;
func (d *DataPlane) AddNeighborIA(ifID uint16, remote addr.IA) error {
	d.mtx.Lock()
	defer d.mtx.Unlock()
	// @ unfold MutexInvariant!<d!>()
	// @ d.isRunningEq()
	// @ unfold d.Mem()
	if d.running {
		// @ Unreachable()
		return modifyExisting
	}
	if remote.IsZero() {
		// @ Unreachable()
		return emptyValue
	}
	if _, existsB := d.neighborIAs[ifID]; existsB {
		// @ establishAlreadySet()
		// @ fold d.Mem()
		// @ fold MutexInvariant!<d!>()
		return serrors.WithCtx(alreadySet, "ifID", ifID)
	}
	if d.neighborIAs == nil {
		d.neighborIAs = make(map[uint16]addr.IA)
	}
	d.neighborIAs[ifID] = remote
	// @ fold d.Mem()
	// @ fold MutexInvariant!<d!>()
	return nil
}

// AddLinkType adds the link type for a given interface ID. If a link type for
// the given ID is already set, this method will return an error. This can only
// be called on a not yet running dataplane.
// @ preserves acc(d.Mem(), OutMutexPerm)
// @ preserves !d.IsRunning()
// (VerifiedSCION) unlike all other setter methods, this does not lock d.mtx.
// This was reported in https://github.com/scionproto/scion/issues/4282.
// @ preserves MutexInvariant!<d!>()
func (d *DataPlane) AddLinkType(ifID uint16, linkTo topology.LinkType) error {
	// @ unfold acc(d.Mem(), OutMutexPerm)
	if _, existsB := d.linkTypes[ifID]; existsB {
		// @ establishAlreadySet()
		// @ fold acc(d.Mem(), OutMutexPerm)
		return serrors.WithCtx(alreadySet, "ifID", ifID)
	}
	// @ fold acc(d.Mem(), OutMutexPerm)
	// @ unfold MutexInvariant!<d!>()
	// @ d.isRunningEq()
	// @ unfold d.Mem()
	// @ defer fold MutexInvariant!<d!>()
	// @ defer fold d.Mem()
	if d.linkTypes == nil {
		d.linkTypes = make(map[uint16]topology.LinkType)
	}
	d.linkTypes[ifID] = linkTo
	return nil
}

// AddExternalInterfaceBFD adds the inter AS connection BFD session.
// @ trusted
// @ requires false
func (d *DataPlane) AddExternalInterfaceBFD(ifID uint16, conn BatchConn,
	src, dst control.LinkEnd, cfg control.BFD) error {

	d.mtx.Lock()
	defer d.mtx.Unlock()
	if d.running {
		return modifyExisting
	}
	if conn == nil {
		return emptyValue
	}
	var m bfd.Metrics
	if d.Metrics != nil {
		labels := prometheus.Labels{
			"interface":       fmt.Sprint(ifID),
			"isd_as":          d.localIA.String(),
			"neighbor_isd_as": dst.IA.String(),
		}
		m = bfd.Metrics{
			Up:              d.Metrics.InterfaceUp.With(labels),
			StateChanges:    d.Metrics.BFDInterfaceStateChanges.With(labels),
			PacketsSent:     d.Metrics.BFDPacketsSent.With(labels),
			PacketsReceived: d.Metrics.BFDPacketsReceived.With(labels),
		}
	}
	s := newBFDSend(conn, src.IA, dst.IA, src.Addr, dst.Addr, ifID, d.macFactory())
	return d.addBFDController(ifID, s, cfg, m)
}

// getInterfaceState checks if there is a bfd session for the input interfaceID and
// returns InterfaceUp if the relevant bfdsession state is up, or if there is no BFD
// session. Otherwise, it returns InterfaceDown.
// @ preserves acc(d.Mem(), R5)
func (d *DataPlane) getInterfaceState(interfaceID uint16) control.InterfaceState {
	// @ unfold acc(d.Mem(), R5)
	// @ defer fold acc(d.Mem(), R5)
	bfdSessions := d.bfdSessions
	// @ ghost if bfdSessions != nil {
	// @ 	unfold acc(accBfdSession(d.bfdSessions), R20)
	// @ 	defer fold acc(accBfdSession(d.bfdSessions), R20)
	// @ }
	if bfdSession, ok := bfdSessions[interfaceID]; ok {
		// @ assert interfaceID in domain(d.bfdSessions)
		// @ assert bfdSession in range(d.bfdSessions)
		// @ assert bfdSession != nil
		// (VerifiedSCION) This checked used to be conjoined with 'ok' in the condition
		// of the if stmt above. We broke it down to perform intermediate asserts.
		if !bfdSession.IsUp() {
			return control.InterfaceDown
		}
	}
	return control.InterfaceUp
}

// (VerifiedSCION) marked as trusted because we currently do not support bfd.Session
// @ trusted
// @ requires  false
func (d *DataPlane) addBFDController(ifID uint16, s *bfdSend, cfg control.BFD,
	metrics bfd.Metrics) error {

	if cfg.Disable {
		return errBFDDisabled
	}
	if d.bfdSessions == nil {
		d.bfdSessions = make(map[uint16]bfdSession)
	}

	// Generate random discriminator. It can't be zero.
	discInt, err := rand.Int(rand.Reader, big.NewInt(0xfffffffe))
	if err != nil {
		return err
	}
	disc := layers.BFDDiscriminator(uint32(discInt.Uint64()) + 1)
	d.bfdSessions[ifID] = &bfd.Session{
		Sender:                s,
		DetectMult:            layers.BFDDetectMultiplier(cfg.DetectMult),
		DesiredMinTxInterval:  cfg.DesiredMinTxInterval,
		RequiredMinRxInterval: cfg.RequiredMinRxInterval,
		LocalDiscriminator:    disc,
		ReceiveQueueSize:      10,
		Metrics:               metrics,
	}
	return nil
}

// AddSvc adds the address for the given service. This can be called multiple
// times for the same service, with the address added to the list of addresses
// that provide the service.
// @ requires  a != nil && acc(a.Mem(), R10)
// @ preserves acc(d.Mem(), OutMutexPerm)
// @ preserves !d.IsRunning()
// @ preserves d.mtx.LockP()
// @ preserves d.mtx.LockInv() == MutexInvariant!<d!>;
func (d *DataPlane) AddSvc(svc addr.HostSVC, a *net.UDPAddr) error {
	d.mtx.Lock()
	// @ unfold MutexInvariant!<d!>()
	// @ d.isRunningEq()
	defer d.mtx.Unlock()
	if a == nil {
		return emptyValue
	}
	// @ preserves d.Mem()
	// @ ensures   unfolding d.Mem() in d.svc != nil
	// @ decreases
	// @ outline(
	// @ unfold d.Mem()
	if d.svc == nil {
		d.svc = newServices()
	}
	// @ fold d.Mem()
	// @ )
	// @ unfold acc(d.Mem(), R15)
	// @ assert acc(d.svc.Mem(), _)
	d.svc.AddSvc(svc, a)
	if d.Metrics != nil {
		labels := serviceMetricLabels(d.localIA, svc)
		// @ requires acc(&d.Metrics, R20)
		// @ requires acc(d.Metrics.Mem(), _)
		// @ requires acc(labels, _)
		// @ ensures  acc(&d.Metrics, R20)
		// @ decreases
		// @ outline (
		// @ unfold acc(d.Metrics.Mem(), _)
		// @ fl.ZeroLessOne64()
		// @ assert d.Metrics.ServiceInstanceChanges != nil
		// @ assert d.Metrics.ServiceInstanceCount   != nil
		d.Metrics.ServiceInstanceChanges.With(labels).Add(float64(1))
		d.Metrics.ServiceInstanceCount.With(labels).Add(float64(1))
		// @ )
	}
	// @ fold acc(d.Mem(), R15)
	// @ fold MutexInvariant!<d!>()
	return nil
}

// DelSvc deletes the address for the given service.
// (VerifiedSCION) the spec here is definitely weird. Even though
// the lock is acquired here, there is no check that the router is
// not yet running, thus acquiring the lock is not enough to guarantee
// absence of race conditions. To specify that the router is not running,
// we need to pass perms to d.Mem(), but if we do this, then we don't need
// the lock invariant to perform the operations in this function.
// @ requires  a != nil && acc(a.Mem(), R10)
// @ preserves acc(d.Mem(), OutMutexPerm/2)
// @ preserves d.mtx.LockP()
func (d *DataPlane) DelSvc(svc addr.HostSVC, a *net.UDPAddr) error {
	d.mtx.Lock()
	defer d.mtx.Unlock()
	if a == nil {
		return emptyValue
	}
	// @ unfold acc(d.Mem(), R40)
	// @ ghost defer fold acc(d.Mem(), R40)
	if d.svc == nil {
		return nil
	}
	d.svc.DelSvc(svc, a)
	if d.Metrics != nil {
		labels := serviceMetricLabels(d.localIA, svc)
		// @ unfold acc(d.Metrics.Mem(), _)
		// @ fl.ZeroLessOne64()
		d.Metrics.ServiceInstanceChanges.With(labels).Add(float64(1))
		d.Metrics.ServiceInstanceCount.With(labels).Add(float64(-1))
	}
	return nil
}

// AddNextHop sets the next hop address for the given interface ID. If the
// interface ID already has an address associated this operation fails. This can
// only be called on a not yet running dataplane.
// @ requires  a != nil && a.Mem()
// @ preserves acc(d.Mem(), OutMutexPerm)
// @ preserves !d.IsRunning()
// @ preserves d.mtx.LockP()
// @ preserves d.mtx.LockInv() == MutexInvariant!<d!>;
func (d *DataPlane) AddNextHop(ifID uint16, a *net.UDPAddr) error {
	d.mtx.Lock()
	defer d.mtx.Unlock()
	// @ unfold MutexInvariant!<d!>()
	// @ d.isRunningEq()
	// @ unfold d.Mem()
	// @ defer fold MutexInvariant!<d!>()
	// @ defer fold d.Mem()
	if d.running {
		return modifyExisting
	}
	if a == nil {
		return emptyValue
	}
	// @ ghost if d.internalNextHops != nil { unfold accAddr(d.internalNextHops) }
	if _, existsB := d.internalNextHops[ifID]; existsB {
		// @ fold accAddr(d.internalNextHops)
		// @ establishAlreadySet()
		return serrors.WithCtx(alreadySet, "ifID", ifID)
	}
	if d.internalNextHops == nil {
		d.internalNextHops = make(map[uint16]*net.UDPAddr)
	}
	// @ defer fold accAddr(d.internalNextHops)
	d.internalNextHops[ifID] = a
	return nil
}

// AddNextHopBFD adds the BFD session for the next hop address.
// If the remote ifID belongs to an existing address, the existing
// BFD session will be re-used.
// @ trusted
// @ requires false
func (d *DataPlane) AddNextHopBFD(ifID uint16, src, dst *net.UDPAddr, cfg control.BFD,
	sibling string) error {

	d.mtx.Lock()
	defer d.mtx.Unlock()
	if d.running {
		return modifyExisting
	}

	if dst == nil {
		return emptyValue
	}

	for k, v := range d.internalNextHops {
		if v.String() == dst.String() {
			if c, ok := d.bfdSessions[k]; ok {
				d.bfdSessions[ifID] = c
				return nil
			}
		}
	}
	var m bfd.Metrics
	if d.Metrics != nil {
		labels := prometheus.Labels{"isd_as": d.localIA.String(), "sibling": sibling}
		m = bfd.Metrics{
			Up:              d.Metrics.SiblingReachable.With(labels),
			StateChanges:    d.Metrics.SiblingBFDStateChanges.With(labels),
			PacketsSent:     d.Metrics.SiblingBFDPacketsSent.With(labels),
			PacketsReceived: d.Metrics.SiblingBFDPacketsReceived.With(labels),
		}
	}

	s := newBFDSend(d.internal, d.localIA, d.localIA, src, dst, 0, d.macFactory())
	return d.addBFDController(ifID, s, cfg, m)
}

// Run starts running the dataplane. Note that configuration is not possible
// after calling this method.
// @ requires  acc(d.Mem(), OutMutexPerm)
// @ requires  !d.IsRunning()
// @ requires  d.InternalConnIsSet()
// @ requires  d.KeyIsSet()
// @ requires  d.SvcsAreSet()
// @ requires  d.MetricsAreSet()
// @ requires  d.PreWellConfigured()
// (VerifiedSCION) here, the spec still uses a private field.
// @ requires  d.mtx.LockP()
// @ requires  d.mtx.LockInv() == MutexInvariant!<d!>;
// @ requires  ctx != nil && ctx.Mem()
// contracts for IO-spec
// @ requires dp.Valid()
// @ requires d.DpAgreesWithSpec(dp)
// @ requires io.token(place) && dp.dp3s_iospec_ordered(state, place)
func (d *DataPlane) Run(ctx context.Context /*@, ghost place io.Place, ghost state io.IO_dp3s_state_local, ghost dp io.DataPlaneSpec @*/) error {
	// @ share d, ctx
	d.mtx.Lock()
	// @ unfold MutexInvariant!<d!>()
	// @ assert !d.IsRunning()
	// @ d.isRunningEq()

	// @ requires  acc(&d, R50)
	// @ requires  acc(&d.running, runningPerm)
	// @ requires  d.Mem() && !d.IsRunning()
	// @ requires  d.InternalConnIsSet()
	// @ requires  d.KeyIsSet()
	// @ requires  d.SvcsAreSet()
	// @ requires  d.MetricsAreSet()
	// @ requires  d.PreWellConfigured()
	// @ requires  d.DpAgreesWithSpec(dp)
	// @ ensures   acc(&d, R50)
	// @ ensures   MutexInvariant!<d!>()
	// @ ensures   d.Mem() && d.IsRunning()
	// @ ensures   d.InternalConnIsSet()
	// @ ensures   d.KeyIsSet()
	// @ ensures   d.SvcsAreSet()
	// @ ensures   d.MetricsAreSet()
	// @ ensures   d.PreWellConfigured()
	// @ ensures   d.DpAgreesWithSpec(dp)
	// @ decreases
	// @ outline (
	// @ reveal d.PreWellConfigured()
	// @ reveal d.DpAgreesWithSpec(dp)
	// @ unfold d.Mem()
	d.running = true
	// @ fold MutexInvariant!<d!>()
	// @ fold d.Mem()
	// @ reveal d.PreWellConfigured()
	// @ reveal d.DpAgreesWithSpec(dp)
	// @ )
	// @ ghost ioLockRun, ioSharedArgRun := InitSharedInv(dp, place, state)
	d.initMetrics( /*@ dp @*/ )

	read /*@@@*/ :=
		// (VerifiedSCION) Due to issue https://github.com/viperproject/gobra/issues/723,
		// there is currently an incompletness when calling closures that capture variables
		// from (Viper) methods where they were not allocated. To address that, we introduce
		// dPtr as an helper parameter. It always receives the value &d.
		// @ requires acc(dPtr, _)
		// @ requires let d := *dPtr in
		// @ 	acc(&d.external, _) && acc(&d.linkTypes, _)                       &&
		// @ 	acc(&d.neighborIAs, _) && acc(&d.internal, _)                     &&
		// @ 	acc(&d.internalIP, _) && acc(&d.internalNextHops, _)              &&
		// @ 	acc(&d.svc, _) && acc(&d.macFactory, _) && acc(&d.bfdSessions, _) &&
		// @ 	acc(&d.localIA, _) && acc(&d.running, _) && acc(&d.Metrics, _)    &&
		// @ 	acc(&d.forwardingMetrics, _) && acc(&d.key, _)
		// @ requires let d := *dPtr in
		// @ 	acc(d.Mem(), _) && d.WellConfigured()
		// @ requires let d := *dPtr in d.getValSvc() != nil
		// @ requires let d := *dPtr in d.getValForwardingMetrics() != nil
		// @ requires let d := *dPtr in (0 in d.getDomForwardingMetrics())
		// @ requires let d := *dPtr in (ingressID in d.getDomForwardingMetrics())
		// @ requires let d := *dPtr in d.macFactory != nil
		// @ requires rd != nil && acc(rd.Mem(), _)
		// contracts for IO-spec
		// @ requires dp.Valid()
		// @ requires let d := *dPtr in
		// @ 	acc(d.Mem(), _) && d.DpAgreesWithSpec(dp)
		// @ requires acc(ioLock.LockP(), _) && ioLock.LockInv() == SharedInv!< dp, ioSharedArg !>;
		func /*@ rc @*/ (ingressID uint16, rd BatchConn, dPtr **DataPlane /*@, ghost ioLock *sync.Mutex, ghost ioSharedArg SharedArg, ghost dp io.DataPlaneSpec @*/) {
			d := *dPtr
			msgs := conn.NewReadMessages(inputBatchCnt)
			// @ requires forall i int :: { &msgs[i] } 0 <= i && i < len(msgs) ==>
			// @ 	msgs[i].Mem() && msgs[i].GetAddr() == nil
			// @ ensures  forall i int :: { &msgs[i] } 0 <= i && i < len(msgs) ==>
			// @ 	msgs[i].Mem() &&
			// @ 	msgs[i].HasActiveAddr() &&
			// @ 	msgs[i].GetAddr() == nil
			// @ decreases
			// @ outline(
			// @ invariant 0 <= i0 && i0 <= len(msgs)
			// @ invariant forall i int :: { &msgs[i] } i0 <= i && i < len(msgs) ==>
			// @ 	msgs[i].Mem() && msgs[i].GetAddr() == nil
			// @ invariant forall i int :: { &msgs[i] } 0 <= i && i < i0 ==>
			// @ 	msgs[i].Mem() && msgs[i].GetAddr() == nil && msgs[i].HasActiveAddr()
			// @ decreases len(msgs) - i0
			for i0 := 0; i0 < len(msgs); i0 += 1 {
				// (VerifiedSCION) changed a range loop in favor of a normal loop
				// to be able to perform this unfold.
				// @ unfold msgs[i0].Mem()
				msg := msgs[i0]
				// @ ensures sl.AbsSlice_Bytes(tmp, 0, len(tmp))
				// @ decreases
				// @ outline(
				tmp := make([]byte, bufSize)
				// @ assert forall i int :: { &tmp[i] } 0 <= i && i < len(tmp) ==> acc(&tmp[i])
				// @ fold sl.AbsSlice_Bytes(tmp, 0, len(tmp))
				// @ )
				// @ assert msgs[i0] === msg
				msg.Buffers[0] = tmp
				// @ msgs[i0].IsActive = true
				// @ fold msgs[i0].Mem()
			}
			// @ )
			// @ ensures writeMsgInv(writeMsgs)
			// @ decreases
			// @ outline (
			writeMsgs := make(underlayconn.Messages, 1)
			writeMsgs[0].Buffers = make([][]byte, 1)
			// @ fold sl.AbsSlice_Bytes(writeMsgs[0].OOB, 0, len(writeMsgs[0].OOB))
			// @ sl.NilAcc_Bytes()
			// @ fold writeMsgInv(writeMsgs)
			// @ )

			processor := newPacketProcessor(d, ingressID)
			var scmpErr /*@@@*/ scmpError

			// @ invariant acc(&scmpErr)
			// @ invariant forall i int :: { &msgs[i] } 0 <= i && i < len(msgs) ==>
			// @ 	msgs[i].Mem()
			// @ invariant writeMsgInv(writeMsgs)
			// @ invariant acc(dPtr, _) && *dPtr === d
			// @ invariant acc(&d.external, _) && acc(&d.linkTypes, _)                &&
			// @ 	acc(&d.neighborIAs, _) && acc(&d.internal, _)                     &&
			// @ 	acc(&d.internalIP, _) && acc(&d.internalNextHops, _)              &&
			// @ 	acc(&d.svc, _) && acc(&d.macFactory, _) && acc(&d.bfdSessions, _) &&
			// @ 	acc(&d.localIA, _) && acc(&d.running, _) && acc(&d.Metrics, _)    &&
			// @ 	acc(&d.forwardingMetrics, _) && acc(&d.key, _)
			// @ invariant acc(d.Mem(), _) && d.WellConfigured()
			// @ invariant d.getValSvc() != nil
			// @ invariant d.getValForwardingMetrics() != nil
			// @ invariant 0 in d.getDomForwardingMetrics()
			// @ invariant ingressID in d.getDomForwardingMetrics()
			// @ invariant acc(rd.Mem(), _)
			// @ invariant processor.sInit() && processor.sInitD() === d
			// @ invariant processor.getIngressID() == ingressID
			// @ invariant acc(ioLock.LockP(), _) && ioLock.LockInv() == SharedInv!< dp, ioSharedArg !>
			// @ invariant d.DpAgreesWithSpec(dp) && dp.Valid()
			for d.running {
				// @ ghost ioIngressID := ifsToIO_ifs(ingressID)
				// Multi recv event
				// @ ghost ioLock.Lock()
				// @ unfold SharedInv!< dp, ioSharedArg !>()
				// @ ghost t, s := *ioSharedArg.Place, *ioSharedArg.State
				// @ ghost numberOfReceivedPacketsProphecy := AllocProphecy()
				// @ ExtractMultiReadBio(dp, t, numberOfReceivedPacketsProphecy, s)
				// @ MultiUpdateElemWitness(t, numberOfReceivedPacketsProphecy, ioIngressID, s, ioSharedArg)
				// @ ghost ioValSeq := MultiReadBioIO_val(t, numberOfReceivedPacketsProphecy)

				// @ ghost sN := MultiReadBioUpd(t, numberOfReceivedPacketsProphecy, s)
				// @ ghost tN := MultiReadBioNext(t, numberOfReceivedPacketsProphecy)
				// @ assert dp.dp3s_iospec_ordered(sN, tN)
				// @ BeforeReadBatch:
				pkts, err := rd.ReadBatch(msgs /*@, ingressID, numberOfReceivedPacketsProphecy, t , dp @*/)
				// @ assert old[BeforeReadBatch](MultiReadBioIO_val(t, numberOfReceivedPacketsProphecy)) == ioValSeq
				// @ assert err == nil ==>
				// @ 	forall i int :: { &msgs[i] } 0 <= i && i < pkts ==>
				// @ 		ioValSeq[i] == old[BeforeReadBatch](MultiReadBioIO_val(t, numberOfReceivedPacketsProphecy)[i])
				// @ assert err == nil ==>
				// @ 	forall i int :: { &msgs[i] } 0 <= i && i < pkts ==> MsgToAbsVal(dp, &msgs[i], ingressID) == ioValSeq[i]
				// @ ghost *ioSharedArg.State = sN
				// @ ghost *ioSharedArg.Place = tN
				// @ assert err == nil ==>
				// @ 	forall i int :: { &msgs[i] } 0 <= i && i < pkts ==>
				// @ 		MsgToAbsVal(dp, &msgs[i], ingressID) == old[BeforeReadBatch](MultiReadBioIO_val(t, numberOfReceivedPacketsProphecy)[i])
				// @ MultiElemWitnessConv(ioSharedArg.IBufY, ioIngressID, ioValSeq)
				// @ fold SharedInv!< dp, ioSharedArg !>()
				// @ ioLock.Unlock()
				// End of multi recv event

				// @ assert forall i int :: { &msgs[i] } 0 <= i && i < len(msgs) ==> msgs[i].Mem()
				// @ assert err == nil ==>
				// @ 	forall i int :: { &msgs[i] } 0 <= i && i < pkts ==> msgs[i].GetN() <= len(msgs[i].GetFstBuffer())
				if err != nil {
					log.Debug("Failed to read batch", "err", err)
					// error metric
					continue
				}
				if pkts == 0 {
					continue
				}
				// @ assert pkts <= len(msgs)
				// @ assert forall i int :: { &msgs[i] } 0 <= i && i < pkts ==>
				// @ 	!msgs[i].HasWildcardPermAddr()
				// @ assert forall i int :: { &msgs[i] } 0 <= i && i < pkts ==>
				// @ 	msgs[i].GetN() <= len(msgs[i].GetFstBuffer())
				// @ assert forall i int :: { &msgs[i] } 0 <= i && i < pkts ==>
				// @ 	MsgToAbsVal(dp, &msgs[i], ingressID) == ioValSeq[i]

				// (VerifiedSCION) using regular for loop instead of range loop to avoid unnecessary
				// complications with permissions
				// @ invariant acc(&scmpErr)
				// @ invariant forall i int :: { &msgs[i] } 0 <= i && i < len(msgs) ==> msgs[i].Mem()
				// @ invariant writeMsgInv(writeMsgs)
				// @ invariant acc(dPtr, _) && *dPtr === d
				// @ invariant acc(&d.external, _) && acc(&d.linkTypes, _)                &&
				// @ 	acc(&d.neighborIAs, _) && acc(&d.internal, _)                     &&
				// @ 	acc(&d.internalIP, _) && acc(&d.internalNextHops, _)              &&
				// @ 	acc(&d.svc, _) && acc(&d.macFactory, _) && acc(&d.bfdSessions, _) &&
				// @ 	acc(&d.localIA, _) && acc(&d.running, _) && acc(&d.Metrics, _)    &&
				// @ 	acc(&d.forwardingMetrics, _) && acc(&d.key, _)
				// @ invariant acc(d.Mem(), _) && d.WellConfigured()
				// @ invariant d.getValSvc() != nil
				// @ invariant d.getValForwardingMetrics() != nil
				// @ invariant 0 in d.getDomForwardingMetrics()
				// @ invariant ingressID in d.getDomForwardingMetrics()
				// @ invariant acc(rd.Mem(), _)
				// @ invariant pkts <= len(msgs)
				// @ invariant 0 <= i0 && i0 <= pkts
				// @ invariant forall i int :: { &msgs[i] } i0 <= i && i < len(msgs) ==>
				// @ 	msgs[i].HasActiveAddr() && msgs[i].IsNInBounds()
				// @ invariant forall i int :: { &msgs[i] } i0 <= i && i < pkts ==>
				// @ 	typeOf(msgs[i].GetAddr()) == type[*net.UDPAddr]
				// @ invariant forall i int :: { &msgs[i] } 0 <= i && i < pkts ==>
				// @ 	msgs[i].GetN() <= len(msgs[i].GetFstBuffer())
				// @ invariant processor.sInit() && processor.sInitD() === d
				// @ invariant processor.getIngressID() == ingressID
				// contracts for IO-spec
				// @ invariant pkts <= len(ioValSeq)
				// @ invariant d.DpAgreesWithSpec(dp) && dp.Valid()
				// @ invariant ioIngressID == ifsToIO_ifs(ingressID)
				// @ invariant acc(ioLock.LockP(), _) && ioLock.LockInv() == SharedInv!< dp, ioSharedArg !>;
				// @ invariant forall i int :: { &msgs[i] } i0 <= i && i < pkts ==>
				// @ 	MsgToAbsVal(dp, &msgs[i], ingressID) == ioValSeq[i]
				// @ invariant MultiElemWitnessWithIndex(ioSharedArg.IBufY, ioIngressID, ioValSeq, i0)
				for i0 := 0; i0 < pkts; i0++ {
					// @ assert &msgs[:pkts][i0] == &msgs[i0]
					// @ preserves 0 <= i0 && i0 < pkts && pkts <= len(msgs)
					// @ preserves acc(msgs[i0].Mem(), R1) && msgs[i0].IsNInBounds()
					// @ ensures   p === msgs[:pkts][i0].GetMessage()
					// @ outline(
					// @ unfold acc(msgs[i0].Mem(), R1)
					p := msgs[:pkts][i0]
					// @ fold acc(msgs[i0].Mem(), R1)
					// @ )
					// @ assert msgs[i0].GetN() <= len(msgs[i0].GetFstBuffer())
					// @ d.getForwardingMetricsMem(ingressID)
					// @ unfold acc(forwardingMetricsMem(d.forwardingMetrics[ingressID], ingressID), _)
					// input metric
					inputCounters := d.forwardingMetrics[ingressID]
					// @ assert acc(inputCounters.InputPacketsTotal.Mem(), _)
					// @ assert acc(inputCounters.InputBytesTotal.Mem(), _)
					// @ prometheus.CounterMemImpliesNonNil(inputCounters.InputPacketsTotal)
					// @ prometheus.CounterMemImpliesNonNil(inputCounters.InputBytesTotal)
					inputCounters.InputPacketsTotal.Inc()
					// @ assert msgs[i0].GetN() == p.N
					// (VerifiedSCION) Gobra still does not fully support floats
					// @ fl.CastPreservesOrder64(0, p.N)
					inputCounters.InputBytesTotal.Add(float64(p.N))

					srcAddr := p.Addr.(*net.UDPAddr)
					// @ ghost m := &msgs[:pkts][i0]
					// @ unfold m.Mem()
					// @ assert p.Buffers === m.Buffers
					// @ assert acc(&p.Buffers[0])
					// @ assert p.N <= len(p.Buffers[0])
					tmpBuf := p.Buffers[0][:p.N]
					// @ ghost absPktTmpBuf := absIO_val(dp, tmpBuf, ingressID)
					// @ ghost absPktBuf0   := absIO_val(dp, msgs[i0].Buffers[0], ingressID)
					// @ assert msgs[i0] === p
					// @ absIO_valWidenLemma(dp, p.Buffers[0], ingressID, p.N)
					// @ assert absPktTmpBuf.isIO_val_Pkt2 ==> absPktTmpBuf === absPktBuf0
					// @ MultiElemWitnessStep(ioSharedArg.IBufY, ioIngressID, ioValSeq, i0)
<<<<<<< HEAD
					// @ assert ioValSeq[i0].isIO_val_Pkt2 ==> ElemWitness(ioSharedArg.IBufY, ioIngressID, ioValSeq[i0].IO_val_Pkt2_2)
					// absIO_valWidenLemma(dp, p.Buffers[0], ingressID, p.N) // TODO: drop
					// @ assert ioValSeq[i0] == absPkt
=======
					// @ assert ioValSeq[i0].isIO_val_Pkt2 ==>
					// @ 	ElemWitness(ioSharedArg.IBufY, ioIngressID, ioValSeq[i0].IO_val_Pkt2_2)
					// @ assert absPktTmpBuf.isIO_val_Pkt2 ==> absPktTmpBuf == ioValSeq[i0]
					// @ assert ifsToIO_ifs(processor.getIngressID()) == ioIngressID
					// @ sl.SplitRange_Bytes(p.Buffers[0], 0, p.N, HalfPerm)
>>>>>>> d210ff10
					// @ assert sl.AbsSlice_Bytes(tmpBuf, 0, p.N)
					result, err /*@ , addrAliasesPkt, newAbsPkt @*/ := processor.processPkt(tmpBuf, srcAddr /*@, ioLock, ioSharedArg, dp @*/)
					// @ fold scmpErr.Mem()

					// @ assume false // HERE
					switch {
					case err == nil:
						// @ unfold scmpErr.Mem()
					case errors.As(err, &scmpErr):
						// @ unfold d.validResult(result, addrAliasesPkt)
						// @ ghost if addrAliasesPkt  && result.OutAddr != nil {
						// @ 	apply acc(result.OutAddr.Mem(), R15) --* acc(sl.AbsSlice_Bytes(tmpBuf, 0, len(tmpBuf)), R15)
						// @ }
						// @ unfold scmpErr.Mem()
						if !scmpErr.TypeCode.InfoMsg() {
							log.Debug("SCMP", "err", scmpErr, "dst_addr", p.Addr)
						}
						// SCMP go back the way they came.
						result.OutAddr = srcAddr
						result.OutConn = rd
						// @ addrAliasesPkt = false
						// @ fold d.validResult(result, addrAliasesPkt)
					default:
						// @ unfold d.validResult(result, addrAliasesPkt)
						// @ ghost if addrAliasesPkt {
						// @ 	apply acc(result.OutAddr.Mem(), R15) --* acc(sl.AbsSlice_Bytes(tmpBuf, 0, len(tmpBuf)), R15)
						// @ }
						// @ assert acc(m)
						// @ assert sl.AbsSlice_Bytes(m.OOB, 0, len(m.OOB))
						// @ assert (m.Addr != nil ==> acc(m.Addr.Mem(), _))
						// @ assert 0 <= m.N
						// @ msgs[:pkts][i0].IsActive = false
						// @ fold msgs[:pkts][i0].Mem()
						log.Debug("Error processing packet", "err", err)
						// @ assert acc(inputCounters.DroppedPacketsTotal.Mem(), _)
						// @ prometheus.CounterMemImpliesNonNil(inputCounters.DroppedPacketsTotal)
						inputCounters.DroppedPacketsTotal.Inc()
						// @ unfold scmpErr.Mem()
						continue
					}
					if result.OutConn == nil { // e.g. BFD case no message is forwarded
						// @ unfold d.validResult(result, addrAliasesPkt)
						// @ ghost if addrAliasesPkt {
						// @ 	apply acc(result.OutAddr.Mem(), R15) --* acc(sl.AbsSlice_Bytes(tmpBuf, 0, len(tmpBuf)), R15)
						// @ }
						// @ msgs[:pkts][i0].IsActive = false
						// @ fold msgs[:pkts][i0].Mem()
						continue
					}

					// Write to OutConn; drop the packet if this would block.
					// Use WriteBatch because it's the only available function that
					// supports MSG_DONTWAIT.
					// @ unfold d.validResult(result, addrAliasesPkt)
					// @ unfold writeMsgInv(writeMsgs)
					writeMsgs[0].Buffers[0] = result.OutPkt
					// @ writeMsgs[0].WildcardPerm = !addrAliasesPkt
					// @ writeMsgs[0].IsActive = true
					writeMsgs[0].Addr = nil
					if result.OutAddr != nil { // don't assign directly to net.Addr, typed nil!
						writeMsgs[0].Addr = result.OutAddr
					}
					// @ sl.NilAcc_Bytes()
					// @ assert absIO_val(dp, result.OutPkt, result.EgressID) == absIO_val(dp, writeMsgs[0].Buffers[0], result.EgressID)
					// @ assert newAbsPkt == absIO_val(dp, writeMsgs[0].Buffers[0], result.EgressID)
					// @ fold acc(writeMsgs[0].Mem(), R50)

					// @ ghost ioLock.Lock()
					// @ unfold SharedInv!< dp, ioSharedArg !>()
					// @ ghost t, s := *ioSharedArg.Place, *ioSharedArg.State
					// @ ghost if(newAbsPkt.isIO_val_Pkt2) {
					// @ 	ApplyElemWitness(s.obuf, ioSharedArg.OBufY, newAbsPkt.IO_val_Pkt2_1, newAbsPkt.IO_val_Pkt2_2)
					// @ 	assert newAbsPkt.IO_val_Pkt2_2 in AsSet(s.obuf[newAbsPkt.IO_val_Pkt2_1])
					// @ 	assert dp.dp3s_iospec_bio3s_send_guard(s, t, newAbsPkt)
					// @ }
					// @ unfold dp.dp3s_iospec_ordered(s, t)
					// @ unfold dp.dp3s_iospec_bio3s_send(s, t)
					// @ ghost tN := io.dp3s_iospec_bio3s_send_T(t, newAbsPkt)
					_, err = result.OutConn.WriteBatch(writeMsgs, syscall.MSG_DONTWAIT /*@, result.EgressID, t, newAbsPkt, dp @*/)
					// @ ghost if(err != nil) {
					// @ 	fold dp.dp3s_iospec_bio3s_send(s, t)
					// @ 	fold dp.dp3s_iospec_ordered(s, t)
					// @ } else {
					// @ 	*ioSharedArg.Place = tN
					// @ }
					// @ fold SharedInv!< dp, ioSharedArg !>()
					// @ ghost ioLock.Unlock()
					// @ unfold acc(writeMsgs[0].Mem(), R50)
					// @ ghost if addrAliasesPkt && result.OutAddr != nil {
					// @	apply acc(result.OutAddr.Mem(), R15) --* acc(sl.AbsSlice_Bytes(tmpBuf, 0, len(tmpBuf)), R15)
					// @ }
					// @ msgs[:pkts][i0].IsActive = false
					// @ fold msgs[:pkts][i0].Mem()
					// @ fold writeMsgInv(writeMsgs)
					if err != nil {
						// @ requires err != nil && err.ErrorMem()
						// @ decreases
						// @ outline (
						var errno /*@@@*/ syscall.Errno
						// @ assert acc(&errno)
						// @ fold errno.Mem()
						errorsAs := errors.As(err, &errno)
						// @ unfold errno.Mem()
						if !errorsAs ||
							!(errno == syscall.EAGAIN || errno == syscall.EWOULDBLOCK) {
							log.Debug("Error writing packet", "err", err)
							// error metric
						}
						// @ )
						// @ assert acc(inputCounters.DroppedPacketsTotal.Mem(), _)
						// @ prometheus.CounterMemImpliesNonNil(inputCounters.DroppedPacketsTotal)
						inputCounters.DroppedPacketsTotal.Inc()
						continue
					}
					// @ requires acc(dPtr, _) && *dPtr === d
					// @ requires acc(d.Mem(), _)
					// @ requires result.EgressID in d.getDomForwardingMetrics()
					// @ decreases
					// @ outline(
					// ok metric
					// @ d.getForwardingMetricsMem(result.EgressID)
					// @ unfold acc(forwardingMetricsMem(d.forwardingMetrics[result.EgressID], result.EgressID), _)
					outputCounters := d.forwardingMetrics[result.EgressID]
					// @ assert acc(outputCounters.OutputPacketsTotal.Mem(), _)
					// @ prometheus.CounterMemImpliesNonNil(outputCounters.OutputPacketsTotal)
					outputCounters.OutputPacketsTotal.Inc()
					// @ assert acc(outputCounters.OutputBytesTotal.Mem(), _)
					// @ prometheus.CounterMemImpliesNonNil(outputCounters.OutputBytesTotal)
					// @ fl.CastPreservesOrder64(0, len(result.OutPkt))
					outputCounters.OutputBytesTotal.Add(float64(len(result.OutPkt)))
					// @ )
				}
			}
		}
	// @ unfold acc(d.Mem(), R1)
	// @ assert d.WellConfigured()
	// @ assert 0 in d.getDomForwardingMetrics()
	// @ ghost if d.bfdSessions != nil { unfold acc(accBfdSession(d.bfdSessions), R2) }

	// (VerifiedSCION) we introduce this to avoid problems with the invariants that
	// are generated by Gobra. In particular, the iterator bounds need access to
	// d.bfdSessions, but because it is shared, we need to pass permission to it
	// in the invariant. Unfortunately, the invariants that are passed by the user are
	// put after those that are generated. Introducing this auxioliary variable sidesteps
	// the issue with the encoding.
	bfds := d.bfdSessions

	// @ invariant bfds != nil ==> acc(bfds, R4)
	// @ invariant bfds != nil ==> acc(accBfdSession(bfds), R4)
	// @ invariant acc(&ctx, _) && acc(ctx.Mem(), _)
	// @ decreases len(bfds) - len(visited)
	for k, v := range bfds /*@ with visited @*/ {
		cl :=
			// @ requires c != nil && acc(c.Mem(), _)
			// @ requires acc(&ctx, _) && acc(ctx.Mem(), _)
			func /*@ closure1 @*/ (ifID uint16, c bfdSession) {
				defer log.HandlePanic()
				// @ bfd.EstablishAlreadyRunning()
				if err := c.Run(ctx); err != nil && err != bfd.AlreadyRunning {
					log.Error("BFD session failed to start", "ifID", ifID, "err", err)
				}
			}
		// @ getBfdSessionMem(v, bfds)
		go cl(k, v) // @ as closure1
	}

	// @ ghost if d.external != nil { unfold acc(accBatchConn(d.external), R2) }

	// (VerifiedSCION) we introduce this to avoid problems with the invariants that
	// are generated by Gobra. In particular, the iterator bounds need access to
	// d.bfdSessions, but because it is shared, we need to pass permission to it
	// in the invariant. Unfortunately, the invariants that are passed by the user are
	// put after those that are generated. Introducing this auxioliary variable sidesteps
	// the issue with the encoding.
	externals := d.external

	// @ invariant acc(&read, _) && read implements rc
	// @ invariant acc(&d, _)
	// @ invariant acc(&d.external, _) && d.external === externals
	// @ invariant acc(d.Mem(), _) && d.WellConfigured()
	// @ invariant externals != nil ==> acc(externals, R4)
	// @ invariant externals != nil ==> acc(accBatchConn(externals), R4)
	// (VerifiedSCION) can we drop a few of these perms?
	// @ invariant acc(&d.external, _) && acc(&d.linkTypes, _)                &&
	// @ 	acc(&d.neighborIAs, _) && acc(&d.internal, _)                     &&
	// @ 	acc(&d.internalIP, _) && acc(&d.internalNextHops, _)              &&
	// @ 	acc(&d.svc, _) && acc(&d.macFactory, _) && acc(&d.bfdSessions, _) &&
	// @ 	acc(&d.localIA, _) && acc(&d.running, _) && acc(&d.Metrics, _)    &&
	// @ 	acc(&d.forwardingMetrics, _) && acc(&d.key, _)
	// @ invariant acc(d.Mem(), _) && d.WellConfigured()
	// @ invariant d.getValSvc() != nil
	// @ invariant d.getValForwardingMetrics() != nil
	// @ invariant 0 in d.getDomForwardingMetrics()
	// @ invariant d.macFactory != nil
	// @ invariant dp.Valid()
	// @ invariant d.DpAgreesWithSpec(dp)
	// @ invariant acc(ioLockRun.LockP(), _) && ioLockRun.LockInv() == SharedInv!< dp, ioSharedArgRun !>;
	// @ decreases len(externals) - len(visited)
	for ifID, v := range externals /*@ with visited @*/ {
		cl :=
			// @ requires acc(&read, _) && read implements rc
			// @ requires acc(&d, _)
			// @ requires acc(&d.external, _) && acc(&d.linkTypes, _)                 &&
			// @ 	acc(&d.neighborIAs, _) && acc(&d.internal, _)                     &&
			// @ 	acc(&d.internalIP, _) && acc(&d.internalNextHops, _)              &&
			// @ 	acc(&d.svc, _) && acc(&d.macFactory, _) && acc(&d.bfdSessions, _) &&
			// @ 	acc(&d.localIA, _) && acc(&d.running, _) && acc(&d.Metrics, _)    &&
			// @ 	acc(&d.forwardingMetrics, _) && acc(&d.key, _)
			// @ requires acc(d.Mem(), _) && d.WellConfigured()
			// @ requires d.getValSvc() != nil
			// @ requires d.getValForwardingMetrics() != nil
			// @ requires 0 in d.getDomForwardingMetrics()
			// @ requires i in d.getDomForwardingMetrics()
			// @ requires d.macFactory != nil
			// @ requires c != nil && acc(c.Mem(), _)
			// contracts for IO-spec
			// @ requires dp.Valid()
			// @ requires d.DpAgreesWithSpec(dp)
			// @ requires acc(ioLock.LockP(), _) && ioLock.LockInv() == SharedInv!< dp, ioSharedArg !>;
			func /*@ closure2 @*/ (i uint16, c BatchConn /*@, ghost ioLock *sync.Mutex, ghost ioSharedArg SharedArg, ghost dp io.DataPlaneSpec @*/) {
				defer log.HandlePanic()
				read(i, c, &d /*@, ioLock, ioSharedArg, dp @*/) //@ as rc
			}
		// @ ghost if d.external != nil { unfold acc(accBatchConn(d.external), R50) }
		// @ assert v in range(d.external)
		// @ assert acc(v.Mem(), _)
		// @ d.InDomainExternalInForwardingMetrics3(ifID)
		// @ ghost if d.external != nil { fold acc(accBatchConn(d.external), R50) }
		go cl(ifID, v /*@, ioLockRun, ioSharedArgRun, dp @*/) //@ as closure2
	}
	cl :=
		// @ requires acc(&read, _) && read implements rc
		// @ requires acc(&d, _)
		// @ requires acc(&d.external, _) && acc(&d.linkTypes, _)                 &&
		// @ 	acc(&d.neighborIAs, _) && acc(&d.internal, _)                     &&
		// @ 	acc(&d.internalIP, _) && acc(&d.internalNextHops, _)              &&
		// @ 	acc(&d.svc, _) && acc(&d.macFactory, _) && acc(&d.bfdSessions, _) &&
		// @ 	acc(&d.localIA, _) && acc(&d.running, _) && acc(&d.Metrics, _)    &&
		// @ 	acc(&d.forwardingMetrics, _) && acc(&d.key, _)
		// @ requires acc(d.Mem(), _) && d.WellConfigured()
		// @ requires d.getValSvc() != nil
		// @ requires d.getValForwardingMetrics() != nil
		// @ requires 0 in d.getDomForwardingMetrics()
		// @ requires d.macFactory != nil
		// @ requires c != nil && acc(c.Mem(), _)
		// contracts for IO-spec
		// @ requires dp.Valid()
		// @ requires d.DpAgreesWithSpec(dp)
		// @ requires acc(ioLock.LockP(), _) && ioLock.LockInv() == SharedInv!< dp, ioSharedArg !>;
		func /*@ closure3 @*/ (c BatchConn /*@, ghost ioLock *sync.Mutex, ghost ioSharedArg SharedArg, ghost dp io.DataPlaneSpec @*/) {
			defer log.HandlePanic()
			read(0, c, &d /*@, ioLock, ioSharedArg, dp @*/) //@ as rc
		}
	go cl(d.internal /*@, ioLockRun, ioSharedArgRun, dp @*/) //@ as closure3

	d.mtx.Unlock()
	// @ assert acc(ctx.Mem(), _)
	c := ctx.Done()
	// @ fold PredTrue!<!>()
	// @ assert c.RecvGivenPerm() == PredTrue!<!>
	<-c
	return nil
}

// initMetrics initializes the metrics related to packet forwarding. The
// counters are already instantiated for all the relevant interfaces so this
// will not have to be repeated during packet forwarding.
// @ requires  d.Mem()
// @ requires  d.MetricsAreSet()
// @ requires  d.KeyIsSet()
// @ requires  d.InternalConnIsSet()
// @ requires  d.SvcsAreSet()
// @ requires  d.PreWellConfigured()
// @ requires  d.DpAgreesWithSpec(dp)
// @ ensures   d.Mem()
// @ ensures   d.MetricsAreSet()
// @ ensures   d.WellConfigured()
// @ ensures   0 in d.DomainForwardingMetrics()
// @ ensures   d.InternalConnIsSet()
// @ ensures   d.KeyIsSet()
// @ ensures   d.SvcsAreSet()
// @ ensures   d.DpAgreesWithSpec(dp)
// @ ensures   d.getValForwardingMetrics() != nil
// @ decreases
func (d *DataPlane) initMetrics( /*@ ghost dp io.DataPlaneSpec @*/ ) {
	// @ assert reveal d.PreWellConfigured()
	// @ assert reveal d.DpAgreesWithSpec(dp)
	// @ assert unfolding acc(d.Mem(), _) in
	// @ 	d.dpSpecWellConfiguredLocalIA(dp)     &&
	// @ 	d.dpSpecWellConfiguredNeighborIAs(dp) &&
	// @ 	d.dpSpecWellConfiguredLinkTypes(dp)
	// @ unfold d.Mem()
	// @ assert d.dpSpecWellConfiguredLocalIA(dp)
	// @ assert d.dpSpecWellConfiguredNeighborIAs(dp)
	// @ assert d.dpSpecWellConfiguredLinkTypes(dp)

	// @ preserves acc(&d.forwardingMetrics)
	// @ preserves acc(&d.localIA, R20)
	// @ preserves acc(&d.neighborIAs, R20)
	// @ preserves d.neighborIAs != nil ==> acc(d.neighborIAs, R20)
	// @ preserves acc(&d.Metrics, R20)
	// @ preserves acc(d.Metrics.Mem(), _)
	// @ ensures   acc(d.forwardingMetrics)
	// @ ensures   domain(d.forwardingMetrics) == set[uint16]{0}
	// @ ensures   acc(forwardingMetricsMem(d.forwardingMetrics[0], 0), _)
	// @ decreases
	// @ outline (
	d.forwardingMetrics = make(map[uint16]forwardingMetrics)
	labels := interfaceToMetricLabels(0, d.localIA, d.neighborIAs)
	d.forwardingMetrics[0] = initForwardingMetrics(d.Metrics, labels)
	// @ liftForwardingMetricsNonInjectiveMem(d.forwardingMetrics[0], 0)
	// @ )
	// @ ghost if d.external != nil { unfold acc(accBatchConn(d.external), R15) }
	// @ ghost if d.internalNextHops != nil { unfold acc(accAddr(d.internalNextHops), R15) }

	// (VerifiedSCION) avoids incompletnes
	// when folding acc(forwardingMetricsMem(d.forwardingMetrics[id], id), _)
	// @ fold acc(hideLocalIA(&d.localIA), R15)

	// @ ghost dExternal := d.external
	// @ ghost dInternalNextHops := d.internalNextHops

	// @ invariant acc(hideLocalIA(&d.localIA), R15)
	// @ invariant acc(&d.external, R15)
	// @ invariant d.external != nil ==> acc(d.external, R20)
	// @ invariant d.external === dExternal
	// @ invariant acc(&d.forwardingMetrics) && acc(d.forwardingMetrics)
	// @ invariant domain(d.forwardingMetrics) == set[uint16]{0} union visitedSet
	// @ invariant 0 in domain(d.forwardingMetrics)
	// @ invariant acc(&d.internalNextHops, R15)
	// @ invariant d.internalNextHops === dInternalNextHops
	// @ invariant d.internalNextHops != nil ==> acc(d.internalNextHops, R20)
	// @ invariant domain(d.internalNextHops) intersection domain(d.external) == set[uint16]{}
	// @ invariant acc(&d.neighborIAs, R15)
	// @ invariant d.neighborIAs != nil ==> acc(d.neighborIAs, R15)
	// @ invariant forall i uint16 :: { d.forwardingMetrics[i] } i in domain(d.forwardingMetrics) ==>
	// @ 	acc(forwardingMetricsMem(d.forwardingMetrics[i], i), _)
	// @ invariant acc(&d.Metrics, R15)
	// @ invariant acc(d.Metrics.Mem(), _)
	// @ decreases len(d.external) - len(visitedSet)
	for id := range d.external /*@ with visitedSet @*/ {
		if _, notOwned := d.internalNextHops[id]; notOwned {
			// @ Unreachable()
			continue
		}
		labels = interfaceToMetricLabels(id, ( /*@ unfolding acc(hideLocalIA(&d.localIA), R20) in @*/ d.localIA), d.neighborIAs)
		d.forwardingMetrics[id] = initForwardingMetrics(d.Metrics, labels)
		// @ liftForwardingMetricsNonInjectiveMem(d.forwardingMetrics[id], id)
		// @ assert acc(forwardingMetricsMem(d.forwardingMetrics[id], id), _)
	}
	// @ ghost if d.external != nil { fold acc(accBatchConn(d.external), R15) }
	// @ ghost if d.internalNextHops != nil { fold acc(accAddr(d.internalNextHops), R15) }
	// @ fold accForwardingMetrics(d.forwardingMetrics)
	// @ unfold acc(hideLocalIA(&d.localIA), R15)
	// @ assert d.dpSpecWellConfiguredLocalIA(dp)
	// @ assert d.dpSpecWellConfiguredNeighborIAs(dp)
	// @ assert d.dpSpecWellConfiguredLinkTypes(dp)
	// @ fold d.Mem()
	// @ reveal d.WellConfigured()
	// @ assert reveal d.DpAgreesWithSpec(dp)
}

type processResult struct {
	EgressID uint16
	OutConn  BatchConn
	OutAddr  *net.UDPAddr
	OutPkt   []byte
}

// @ requires acc(&d.macFactory, _) && d.macFactory != nil
// @ requires acc(d.Mem(), _)
// @ ensures  res.sInit() && res.sInitD() == d && res.getIngressID() == ingressID
// @ decreases
func newPacketProcessor(d *DataPlane, ingressID uint16) (res *scionPacketProcessor) {
	var verScionTmp gopacket.SerializeBuffer
	// @ d.getNewPacketProcessorFootprint()
	verScionTmp = gopacket.NewSerializeBuffer()
	p := &scionPacketProcessor{
		d:         d,
		ingressID: ingressID,
		buffer:    verScionTmp,
		mac:       (d.macFactory() /*@ as MacFactorySpec{d.key} @ */),
		macBuffers: macBuffersT{
			scionInput: make([]byte, path.MACBufferSize),
			epicInput:  make([]byte, libepic.MACBufferSize),
		},
	}
	// @ fold sl.AbsSlice_Bytes(p.macBuffers.scionInput, 0, len(p.macBuffers.scionInput))
	// @ fold slayers.PathPoolMem(p.scionLayer.pathPool, p.scionLayer.pathPoolRaw)
	p.scionLayer.RecyclePaths()
	// @ fold p.scionLayer.NonInitMem()
	// @ fold p.hbhLayer.NonInitMem()
	// @ fold p.e2eLayer.NonInitMem()
	// @ fold p.bfdLayer.NonInitMem()
	// @ fold p.sInit()
	return p
}

// @ preserves p.sInit()
// @ ensures   p.sInitD()         == old(p.sInitD())
// @ ensures   p.sInitRawPkt()    == nil
// @ ensures   p.sInitPath()      == nil
// @ ensures   p.sInitHopField()  == path.HopField{}
// @ ensures   p.sInitInfoField() == path.InfoField{}
// @ ensures   !p.sInitSegmentChange()
// @ ensures   err != nil ==> err.ErrorMem()
// @ decreases
func (p *scionPacketProcessor) reset() (err error) {
	// @ unfold p.sInit()
	// @ defer fold p.sInit()
	p.rawPkt = nil
	//p.scionLayer // cannot easily be reset
	p.path = nil
	p.hopField = path.HopField{}
	p.infoField = path.InfoField{}
	p.segmentChange = false
	if err := p.buffer.Clear(); err != nil {
		return serrors.WrapStr("Failed to clear buffer", err)
	}
	p.mac.Reset()
	p.cachedMac = nil
	return nil
}

// @ requires p.sInit()
// @ requires sl.AbsSlice_Bytes(rawPkt, 0, len(rawPkt))
// @ requires acc(srcAddr.Mem(), _)
// @ requires let d := p.sInitD() in
// @ 	acc(d.Mem(), _) &&
// @ 	d.WellConfigured()        &&
// @ 	d.getValSvc() != nil      &&
// @ 	d.getValForwardingMetrics() != nil &&
// @	d.DpAgreesWithSpec(dp)
// @ ensures  p.sInit()
// @ ensures  acc(p.sInitD().Mem(), _)
// @ ensures  p.sInitD() == old(p.sInitD())
// @ ensures  p.sInitD().validResult(respr, addrAliasesPkt)
// @ ensures  acc(sl.AbsSlice_Bytes(rawPkt, 0, len(rawPkt)), 1 - R15)
// @ ensures  addrAliasesPkt ==> (
// @ 	respr.OutAddr != nil &&
// @ 	(acc(respr.OutAddr.Mem(), R15) --* acc(sl.AbsSlice_Bytes(rawPkt, 0, len(rawPkt)), R15)))
// @ ensures  !addrAliasesPkt ==> acc(sl.AbsSlice_Bytes(rawPkt, 0, len(rawPkt)), R15)
// @ ensures  respr.OutPkt !== rawPkt && respr.OutPkt != nil ==>
// @ 	sl.AbsSlice_Bytes(respr.OutPkt, 0, len(respr.OutPkt))
// @ ensures  reserr != nil ==> reserr.ErrorMem()
// contracts for IO-spec
// @ requires dp.Valid()
// @ requires acc(ioLock.LockP(), _) && ioLock.LockInv() == SharedInv!< dp, ioSharedArg !>;
// @ requires let absPkt := absIO_val(dp, rawPkt, p.getIngressID()) in
// @	absPkt.isIO_val_Pkt2 ==> ElemWitness(ioSharedArg.IBufY, ifsToIO_ifs(p.getIngressID()), absPkt.IO_val_Pkt2_2)
// @ ensures dp.Valid()
// @ ensures reserr == nil ==> respr.OutPkt != nil
// @ ensures reserr == nil && newAbsPkt.isIO_val_Pkt2 ==>
// @	ElemWitness(ioSharedArg.OBufY, newAbsPkt.IO_val_Pkt2_1, newAbsPkt.IO_val_Pkt2_2)
// @ ensures reserr == nil && newAbsPkt.isIO_val_Pkt2 ==>
// @	newAbsPkt == absIO_val(dp, respr.OutPkt, respr.EgressID)
// (VerifiedSCION) On a first step, we will prove that whenever we have a valid scion packet in processSCION,
// the correct "next packet" is computed
func (p *scionPacketProcessor) processPkt(rawPkt []byte,
	srcAddr *net.UDPAddr /*@, ghost ioLock *sync.Mutex, ghost ioSharedArg SharedArg, ghost dp io.DataPlaneSpec @*/) (respr processResult, reserr error /*@ , addrAliasesPkt bool, ghost newAbsPkt io.IO_val  @*/) {

	if err := p.reset(); err != nil {
		// @ fold p.sInitD().validResult(processResult{}, false)
		return processResult{}, err /*@, false, io.IO_val_Unit{} @*/
	}
	// @ assert p.sInitD().getValForwardingMetrics() != nil
	// @ unfold p.sInit()
	// @ ghost d := p.d
	p.rawPkt = rawPkt
	p.srcAddr = srcAddr

	// parse SCION header and skip extensions;
	var err error
	// @ ghost var processed seq[bool]
	// @ ghost var offsets   seq[offsetPair]
	// @ ghost var lastLayerIdx int
	p.lastLayer, err /*@ , processed, offsets, lastLayerIdx @*/ = decodeLayers(p.rawPkt, &p.scionLayer, &p.hbhLayer, &p.e2eLayer)
	if err != nil {
		// @ fold p.sInit()
		// @ fold p.sInitD().validResult(processResult{}, false)
		return processResult{}, err /*@, false, io.IO_val_Unit{} @*/
	}
	/*@
	ghost var ub []byte
	ghost var ubScionLayer []byte = p.rawPkt
	ghost var ubHbhLayer []byte
	ghost var ubE2eLayer []byte

	ghost llStart := 0
	ghost llEnd := 0
	ghost mustCombineRanges := lastLayerIdx != -1 && !offsets[lastLayerIdx].isNil
	ghost var o offsetPair
	ghost if lastLayerIdx == -1 {
		ub = p.rawPkt
	} else {
		if offsets[lastLayerIdx].isNil {
			ub = nil
			sl.NilAcc_Bytes()
		} else {
			o = offsets[lastLayerIdx]
			ub = p.rawPkt[o.start:o.end]
			llStart = o.start
			llEnd = o.end
			sl.SplitRange_Bytes(p.rawPkt, o.start, o.end, writePerm)
		}
	}
	hasHbhLayer := processed[0]
	oHbh := offsets[0]
	ubHbhLayer = hasHbhLayer && !oHbh.isNil ? p.rawPkt[oHbh.start:oHbh.end] : ([]byte)(nil)
	hasE2eLayer := processed[1]
	oE2e := offsets[1]
	ubE2eLayer = hasE2eLayer && !oE2e.isNil ? p.rawPkt[oE2e.start:oE2e.end] : ([]byte)(nil)
	assert processed[0] ==> p.hbhLayer.Mem(ubHbhLayer)
	assert processed[1] ==> p.e2eLayer.Mem(ubE2eLayer)
	@*/
	// @ assert sl.AbsSlice_Bytes(ub, 0, len(ub))
	pld /*@ , start, end @*/ := p.lastLayer.LayerPayload( /*@ ub @*/ )
	// @ sl.SplitRange_Bytes(ub, start, end, writePerm)
	// @ sl.NilAcc_Bytes()

	pathType := /*@ unfolding p.scionLayer.Mem(rawPkt) in @*/ p.scionLayer.PathType
	switch pathType {
	case empty.PathType:
		// @ ghost if mustCombineRanges { ghost defer sl.CombineRange_Bytes(p.rawPkt, o.start, o.end, writePerm) }
		if p.lastLayer.NextLayerType( /*@ ub @*/ ) == layers.LayerTypeBFD {
			// @ ResetDecodingLayers(&p.scionLayer, &p.hbhLayer, &p.e2eLayer, ubScionLayer, ubHbhLayer, ubE2eLayer, true, hasHbhLayer, hasE2eLayer)
			// @ defer fold p.sInit()
			// @ defer fold p.d.validResult(processResult{}, false)
			// @ ghost defer sl.CombineRange_Bytes(ub, start, end, writePerm)
			return processResult{}, p.processIntraBFD(pld) /*@, false, io.IO_val_Unit{} @*/
		}
		// @ establishMemUnsupportedPathTypeNextHeader()
		// @ defer fold p.sInit()
		// @ defer fold p.d.validResult(processResult{}, false)
		// @ ghost defer ResetDecodingLayers(&p.scionLayer, &p.hbhLayer, &p.e2eLayer, ubScionLayer, ubHbhLayer, ubE2eLayer, true, hasHbhLayer, hasE2eLayer)
		// @ ghost defer sl.CombineRange_Bytes(ub, start, end, writePerm)
		return processResult{}, serrors.WithCtx(unsupportedPathTypeNextHeader,
			"type", pathType, "header", nextHdr(p.lastLayer /*@, ub @*/)) /*@, false, io.IO_val_Unit{} @*/
	case onehop.PathType:
		if p.lastLayer.NextLayerType( /*@ ub @*/ ) == layers.LayerTypeBFD {
			// @ ghost if mustCombineRanges { ghost defer sl.CombineRange_Bytes(p.rawPkt, o.start, o.end, writePerm) }
			// @ ghost defer sl.CombineRange_Bytes(ub, start, end, writePerm)
			// @ unfold acc(p.scionLayer.Mem(p.rawPkt), R10)
			ohp, ok := p.scionLayer.Path.(*onehop.Path)
			// @ fold acc(p.scionLayer.Mem(p.rawPkt), R10)
			if !ok {
				// @ establishMemMalformedPath()
				// @ defer fold p.sInit()
				// @ defer fold p.d.validResult(processResult{}, false)
				// @ ghost defer ResetDecodingLayers(&p.scionLayer, &p.hbhLayer, &p.e2eLayer, ubScionLayer, ubHbhLayer, ubE2eLayer, true, hasHbhLayer, hasE2eLayer)
				return processResult{}, malformedPath /*@, false, io.IO_val_Unit{} @*/
			}
			// @ defer fold p.sInit()
			// @ defer fold p.d.validResult(processResult{}, false)
			// @ ghost defer ResetDecodingLayers(&p.scionLayer, &p.hbhLayer, &p.e2eLayer, ubScionLayer, ubHbhLayer, ubE2eLayer, true, hasHbhLayer, hasE2eLayer)
			return processResult{}, p.processInterBFD(ohp, pld) /*@, false, io.IO_val_Unit{} @*/
		}
		// @ sl.CombineRange_Bytes(ub, start, end, writePerm)
		// @ ghost if lastLayerIdx >= 0 && !offsets[lastLayerIdx].isNil {
		// @ 	o := offsets[lastLayerIdx]
		// @ 	sl.CombineRange_Bytes(p.rawPkt, o.start, o.end, writePerm)
		// @ }
		// @ assert sl.AbsSlice_Bytes(p.rawPkt, 0, len(p.rawPkt))
		// @ unfold acc(p.d.Mem(), _)
		v1, v2 /*@, aliasesPkt @*/ := p.processOHP()
		// @ ResetDecodingLayers(&p.scionLayer, &p.hbhLayer, &p.e2eLayer, ubScionLayer, ubHbhLayer, ubE2eLayer, true, hasHbhLayer, hasE2eLayer)
		// @ fold p.sInit()
		return v1, v2 /*@, aliasesPkt, io.IO_val_Unit{} @*/
	case scion.PathType:
		// @ sl.CombineRange_Bytes(ub, start, end, writePerm)
		// @ ghost if lastLayerIdx >= 0 && !offsets[lastLayerIdx].isNil {
		// @ 	o := offsets[lastLayerIdx]
		// @ 	sl.CombineRange_Bytes(p.rawPkt, o.start, o.end, writePerm)
		// @ }
		// @ assert sl.AbsSlice_Bytes(p.rawPkt, 0, len(p.rawPkt))
		v1, v2 /*@ , addrAliasesPkt, newAbsPkt @*/ := p.processSCION( /*@ p.rawPkt, ub == nil, llStart, llEnd, ioLock, ioSharedArg, dp @*/ )
		// @ ResetDecodingLayers(&p.scionLayer, &p.hbhLayer, &p.e2eLayer, ubScionLayer, ubHbhLayer, ubE2eLayer, v2 == nil, hasHbhLayer, hasE2eLayer)
		// @ fold p.sInit()
		return v1, v2 /*@, addrAliasesPkt, io.IO_val_Unit{} @*/
	case epic.PathType:
		// @ TODO()
		v1, v2 := p.processEPIC()
		// @ fold p.sInit()
		return v1, v2 /*@, false, io.IO_val_Unit{} @*/
	default:
		// @ ghost if mustCombineRanges { ghost defer sl.CombineRange_Bytes(p.rawPkt, o.start, o.end, writePerm) }
		// @ ResetDecodingLayers(&p.scionLayer, &p.hbhLayer, &p.e2eLayer, ubScionLayer, ubHbhLayer, ubE2eLayer, true, hasHbhLayer, hasE2eLayer)
		// @ sl.CombineRange_Bytes(ub, start, end, writePerm)
		// @ fold p.d.validResult(processResult{}, false)
		// @ fold p.sInit()
		// @ establishMemUnsupportedPathType()
		return processResult{}, serrors.WithCtx(unsupportedPathType, "type", pathType) /*@, false, io.IO_val_Unit{} @*/
	}
}

// @ requires  acc(&p.d, R20)
// @ requires  acc(&p.ingressID, R20)
// @ requires  acc(p.d.Mem(), _)
// @ requires  p.bfdLayer.NonInitMem()
// @ preserves sl.AbsSlice_Bytes(data, 0, len(data))
// @ ensures   acc(&p.d, R20)
// @ ensures   acc(&p.ingressID, R20)
// @ ensures   p.bfdLayer.NonInitMem()
// @ ensures   err != nil ==> err.ErrorMem()
func (p *scionPacketProcessor) processInterBFD(oh *onehop.Path, data []byte) (err error) {
	// @ unfold acc(p.d.Mem(), _)
	// @ ghost if p.d.bfdSessions != nil { unfold acc(accBfdSession(p.d.bfdSessions), _) }
	if len(p.d.bfdSessions) == 0 {
		// @ establishMemNoBFDSessionConfigured()
		return noBFDSessionConfigured
	}

	bfd := &p.bfdLayer
	// @ gopacket.AssertInvariantNilDecodeFeedback()
	if err := bfd.DecodeFromBytes(data, gopacket.NilDecodeFeedback); err != nil {
		return err
	}

	if v, ok := p.d.bfdSessions[p.ingressID]; ok {
		// @ assert v in range(p.d.bfdSessions)
		v.ReceiveMessage(bfd /*@ , data @*/)
		return nil
	}

	// @ bfd.DowngradePerm(data)
	// @ establishMemNoBFDSessionFound()
	return noBFDSessionFound
}

// @ requires  acc(&p.d, R20)
// @ requires  acc(&p.srcAddr, R20) && acc(p.srcAddr.Mem(), _)
// @ requires  p.bfdLayer.NonInitMem()
// @ requires  acc(p.d.Mem(), _)
// @ requires  sl.AbsSlice_Bytes(data, 0, len(data))
// @ ensures   acc(&p.d, R20)
// @ ensures   acc(&p.srcAddr, R20)
// @ ensures   p.bfdLayer.NonInitMem()
// @ ensures   sl.AbsSlice_Bytes(data, 0, len(data))
// @ ensures   res != nil ==> res.ErrorMem()
func (p *scionPacketProcessor) processIntraBFD(data []byte) (res error) {
	// @ unfold acc(p.d.Mem(), _)
	// @ ghost if p.d.bfdSessions != nil { unfold acc(accBfdSession(p.d.bfdSessions), _) }
	if len(p.d.bfdSessions) == 0 {
		// @ establishMemNoBFDSessionConfigured()
		return noBFDSessionConfigured
	}

	bfd := &p.bfdLayer
	// @ gopacket.AssertInvariantNilDecodeFeedback()
	if err := bfd.DecodeFromBytes(data, gopacket.NilDecodeFeedback); err != nil {
		return err
	}

	ifID := uint16(0)
	// @ ghost if p.d.internalNextHops != nil { unfold acc(accAddr(p.d.internalNextHops), _) }

	// (VerifiedSCION) establish ability to use range loop (requires a fixed permission)
	// (VerifiedSCION) TODO: Rewrite this to use regular loop instead to avoid complications with permissions.
	// @ ghost m := p.d.internalNextHops
	// @ assert m != nil ==> acc(m, _)
	// @ inhale m != nil ==> acc(m, R19)

	// @ invariant acc(&p.d, R20/2)
	// @ invariant acc(&p.d.internalNextHops, _)
	// @ invariant m === p.d.internalNextHops
	// @ invariant m != nil ==> acc(m, R20)
	// @ invariant m != nil ==> forall a *net.UDPAddr :: { a in range(m) } a in range(m) ==> acc(a.Mem(), _)
	// @ invariant acc(&p.srcAddr, R20) && acc(p.srcAddr.Mem(), _)
	for k, v := range p.d.internalNextHops /*@ with keys @*/ {
		// @ assert acc(&p.d.internalNextHops, _)
		// @ assert forall a *net.UDPAddr :: { a in range(m) } a in range(m) ==> acc(a.Mem(), _)
		// @ assert acc(v.Mem(), _)
		// @ unfold acc(v.Mem(), _)
		// @ unfold acc(p.srcAddr.Mem(), _)
		if bytes.Equal(v.IP, p.srcAddr.IP) && v.Port == p.srcAddr.Port {
			ifID = k
			break
		}
	}
	// (VerifiedSCION) clean-up code to deal with range loop
	// @ exhale m != nil ==> acc(m, R20)
	// @ inhale m != nil ==> acc(m, _)

	// @ assert acc(&p.d.bfdSessions, _)
	// @ ghost if p.d.bfdSessions != nil { unfold acc(accBfdSession(p.d.bfdSessions), _) }
	if v, ok := p.d.bfdSessions[ifID]; ok {
		// @ assert v in range(p.d.bfdSessions)
		v.ReceiveMessage(bfd /*@ , data @*/)
		return nil
	}

	// @ bfd.DowngradePerm(data)
	// @ establishMemNoBFDSessionFound()
	return noBFDSessionFound
}

// @ requires  0 <= startLL && startLL <= endLL && endLL <= len(ub)
// @ requires  acc(&p.d, R5) && acc(p.d.Mem(), _) && p.d.WellConfigured()
// @ requires  p.d.getValSvc() != nil
// The ghost param ub here allows us to introduce a bound variable to p.rawPkt,
// which slightly simplifies the spec
// @ requires  acc(&p.rawPkt, R1) && ub === p.rawPkt
// @ requires  acc(&p.path)
// @ requires  p.scionLayer.Mem(ub)
// @ requires  sl.AbsSlice_Bytes(ub, 0, len(ub))
// @ preserves acc(&p.srcAddr, R10) && acc(p.srcAddr.Mem(), _)
// @ preserves acc(&p.lastLayer, R10)
// @ preserves p.lastLayer != nil
// @ preserves (p.lastLayer !== &p.scionLayer && llIsNil) ==>
// @ 	acc(p.lastLayer.Mem(nil), R10)
// @ preserves (p.lastLayer !== &p.scionLayer && !llIsNil) ==>
// @ 	acc(p.lastLayer.Mem(ub[startLL:endLL]), R10)
// @ requires  acc(&p.ingressID, R20)
// @ preserves acc(&p.infoField)
// @ preserves acc(&p.hopField)
// @ preserves acc(&p.segmentChange)
// @ preserves acc(&p.mac, R10) && p.mac != nil && p.mac.Mem()
// @ preserves acc(&p.macBuffers.scionInput, R10)
// @ preserves sl.AbsSlice_Bytes(p.macBuffers.scionInput, 0, len(p.macBuffers.scionInput))
// @ preserves acc(&p.cachedMac)
// @ ensures   acc(&p.ingressID, R20)
// @ ensures   acc(&p.d, R5)
// @ ensures   acc(&p.path)
// @ ensures   acc(&p.rawPkt, R1)
// @ ensures   reserr == nil ==> p.scionLayer.Mem(ub)
// @ ensures   reserr != nil ==> p.scionLayer.NonInitMem()
// @ ensures   acc(sl.AbsSlice_Bytes(ub, 0, len(ub)), 1 - R15)
// @ ensures   p.d.validResult(respr, addrAliasesPkt)
// @ ensures   addrAliasesPkt ==> (
// @ 	respr.OutAddr != nil &&
// @ 	(acc(respr.OutAddr.Mem(), R15) --* acc(sl.AbsSlice_Bytes(ub, 0, len(ub)), R15)))
// @ ensures   !addrAliasesPkt ==> acc(sl.AbsSlice_Bytes(ub, 0, len(ub)), R15)
// @ ensures   respr.OutPkt !== ub && respr.OutPkt != nil ==>
// @ 	sl.AbsSlice_Bytes(respr.OutPkt, 0, len(respr.OutPkt))
// @ ensures   reserr != nil ==> reserr.ErrorMem()
// contracts for IO-spec
// @ requires p.d.DpAgreesWithSpec(dp)
// @ requires dp.Valid()
// @ requires acc(ioLock.LockP(), _) && ioLock.LockInv() == SharedInv!< dp, ioSharedArg !>;
// @ requires let absPkt := absIO_val(dp, p.rawPkt, p.ingressID) in
// @	absPkt.isIO_val_Pkt2 ==> ElemWitness(ioSharedArg.IBufY, ifsToIO_ifs(p.ingressID), absPkt.IO_val_Pkt2_2)
// @ ensures reserr == nil && newAbsPkt.isIO_val_Pkt2 ==>
// @	ElemWitness(ioSharedArg.OBufY, newAbsPkt.IO_val_Pkt2_1, newAbsPkt.IO_val_Pkt2_2)
// @ ensures reserr == nil && newAbsPkt.isIO_val_Pkt2 ==>
// @	newAbsPkt == absIO_val(dp, respr.OutPkt, respr.EgressID)
func (p *scionPacketProcessor) processSCION( /*@ ghost ub []byte, ghost llIsNil bool, ghost startLL int, ghost endLL int, ghost ioLock *sync.Mutex, ghost ioSharedArg SharedArg, ghost dp io.DataPlaneSpec @*/ ) (respr processResult, reserr error /*@ , addrAliasesPkt bool, ghost newAbsPkt io.IO_val  @*/) {

	var ok bool
	// @ unfold acc(p.scionLayer.Mem(ub), R20)
	p.path, ok = p.scionLayer.Path.(*scion.Raw)
	// @ fold acc(p.scionLayer.Mem(ub), R20)
	if !ok {
		// TODO(lukedirtwalker) parameter problem invalid path?
		// @ p.scionLayer.DowngradePerm(ub)
		// @ establishMemMalformedPath()
		// @ fold p.d.validResult(processResult{}, false)
		return processResult{}, malformedPath /*@ , false, io.IO_val_Unit{} @*/
	}
	return p.process( /*@ ub, llIsNil, startLL, endLL , ioLock, ioSharedArg, dp @*/ )
}

// @ trusted
// @ requires false
func (p *scionPacketProcessor) processEPIC() (processResult, error) {

	epicPath, ok := p.scionLayer.Path.(*epic.Path)
	if !ok {
		return processResult{}, malformedPath
	}

	p.path = epicPath.ScionPath
	if p.path == nil {
		return processResult{}, malformedPath
	}

	isPenultimate := p.path.IsPenultimateHop()
	isLast := p.path.IsLastHop()

	result, err := p.process()
	if err != nil {
		return result, err
	}

	if isPenultimate || isLast {
		firstInfo, err := p.path.GetInfoField(0)
		if err != nil {
			return processResult{}, err
		}

		timestamp := time.Unix(int64(firstInfo.Timestamp), 0)
		err = libepic.VerifyTimestamp(timestamp, epicPath.PktID.Timestamp, time.Now())
		if err != nil {
			// TODO(mawyss): Send back SCMP packet
			return processResult{}, err
		}

		HVF := epicPath.PHVF
		if isLast {
			HVF = epicPath.LHVF
		}
		err = libepic.VerifyHVF(p.cachedMac, epicPath.PktID,
			&p.scionLayer, firstInfo.Timestamp, HVF, p.macBuffers.epicInput)
		if err != nil {
			// TODO(mawyss): Send back SCMP packet
			return processResult{}, err
		}
	}

	return result, nil
}

// scionPacketProcessor processes packets. It contains pre-allocated per-packet
// mutable state and context information which should be reused.
type scionPacketProcessor struct {
	// d is a reference to the dataplane instance that initiated this processor.
	d *DataPlane
	// ingressID is the interface ID this packet came in, determined from the
	// socket.
	ingressID uint16
	// rawPkt is the raw packet, it is updated during processing to contain the
	// message to send out.
	rawPkt []byte
	// srcAddr is the source address of the packet
	srcAddr *net.UDPAddr
	// buffer is the buffer that can be used to serialize gopacket layers.
	buffer gopacket.SerializeBuffer
	// mac is the hasher for the MAC computation.
	mac hash.Hash

	// scionLayer is the SCION gopacket layer.
	scionLayer slayers.SCION
	hbhLayer   slayers.HopByHopExtnSkipper
	e2eLayer   slayers.EndToEndExtnSkipper
	// last is the last parsed layer, i.e. either &scionLayer, &hbhLayer or &e2eLayer
	lastLayer gopacket.DecodingLayer

	// path is the raw SCION path. Will be set during processing.
	path *scion.Raw
	// hopField is the current hopField field, is updated during processing.
	hopField path.HopField
	// infoField is the current infoField field, is updated during processing.
	infoField path.InfoField
	// segmentChange indicates if the path segment was changed during processing.
	segmentChange bool

	// cachedMac contains the full 16 bytes of the MAC. Will be set during processing.
	// For a hop performing an Xover, it is the MAC corresponding to the down segment.
	cachedMac []byte
	// macBuffers avoid allocating memory during processing.
	macBuffers macBuffersT

	// bfdLayer is reusable buffer for parsing BFD messages
	bfdLayer layers.BFD
}

// macBuffersT are preallocated buffers for the in- and outputs of MAC functions.
// (VerifiedSCION) This type used to be called macBuffers but this lead to an exception in
// Gobra because there is a field with name and type macBuffers. Because of that, we renamed it.
type macBuffersT struct {
	scionInput []byte
	epicInput  []byte
}

// @ trusted
// @ requires false
func (p *scionPacketProcessor) packSCMP(
	typ slayers.SCMPType,
	code slayers.SCMPCode,
	scmpP gopacket.SerializableLayer,
	cause error,
) (processResult, error) {

	// check invoking packet was an SCMP error:
	if p.lastLayer.NextLayerType() == slayers.LayerTypeSCMP {
		var scmpLayer slayers.SCMP
		err := scmpLayer.DecodeFromBytes(p.lastLayer.LayerPayload(), gopacket.NilDecodeFeedback)
		if err != nil {
			return processResult{}, serrors.WrapStr("decoding SCMP layer", err)
		}
		if !scmpLayer.TypeCode.InfoMsg() {
			return processResult{}, serrors.WrapStr("SCMP error for SCMP error pkt -> DROP", cause)
		}
	}

	rawSCMP, err := p.prepareSCMP(typ, code, scmpP, cause /*@ , nil @*/) // (VerifiedSCION) replace nil by sth else
	return processResult{OutPkt: rawSCMP}, err
}

// @ requires  acc(&p.d, R50) && acc(p.d.Mem(), _)
// @ requires  acc(p.scionLayer.Mem(ub), R5)
// @ requires  acc(&p.path, R20)
// @ requires  p.path === p.scionLayer.GetPath(ub)
// @ requires  acc(&p.hopField) && acc(&p.infoField)
// @ preserves acc(sl.AbsSlice_Bytes(ub, 0, len(ub)), R1)
// @ ensures   acc(&p.d, R50)
// @ ensures   acc(p.scionLayer.Mem(ub), R6)
// @ ensures   acc(&p.path, R20)
// @ ensures   p.path === p.scionLayer.GetPath(ub)
// @ ensures   acc(&p.hopField) && acc(&p.infoField)
// @ ensures   respr === processResult{}
// @ ensures   reserr == nil ==> (
// @	let ubPath := p.scionLayer.UBPath(ub) in
// @	unfolding acc(p.scionLayer.Mem(ub), R10) in
// @	p.path.GetCurrHF(ubPath) < p.path.GetNumHops(ubPath))
// @ ensures   acc(p.scionLayer.Mem(ub), R6)
// @ ensures   p.d.validResult(respr, false)
// @ ensures   reserr == nil ==> (
// @	let ubPath := p.scionLayer.UBPath(ub) in
// @	unfolding acc(p.scionLayer.Mem(ub), R10) in
// @ 	p.path.GetCurrINF(ubPath) < p.path.GetNumINF(ubPath))
// @ ensures   reserr != nil ==> reserr.ErrorMem()
// @ decreases
func (p *scionPacketProcessor) parsePath( /*@ ghost ub []byte @*/ ) (respr processResult, reserr error) {
	var err error
	// @ unfold acc(p.scionLayer.Mem(ub), R6)
	// @ defer fold acc(p.scionLayer.Mem(ub), R6)
	// @ ghost startP := p.scionLayer.PathStartIdx(ub)
	// @ ghost endP := p.scionLayer.PathEndIdx(ub)
	// @ ghost ubPath := ub[startP:endP]
	// @ sl.SplitRange_Bytes(ub, startP, endP, R1)
	// @ ghost defer sl.CombineRange_Bytes(ub, startP, endP, R1)
	p.hopField, err = p.path.GetCurrentHopField( /*@ ubPath @*/ )
	// @ fold p.d.validResult(processResult{}, false)
	if err != nil {
		// TODO(lukedirtwalker) parameter problem invalid path?
		return processResult{}, err
	}
	p.infoField, err = p.path.GetCurrentInfoField( /*@ ubPath @*/ )
	if err != nil {
		// TODO(lukedirtwalker) parameter problem invalid path?
		return processResult{}, err
	}
	return processResult{}, nil
}

// @ preserves acc(&p.infoField, R20)
// @ preserves acc(&p.hopField, R20)
// @ preserves acc(&p.d, R50) && acc(p.d.Mem(), _)
// @ ensures   p.d.validResult(respr, false)
// @ ensures   respr.OutPkt != nil ==>
// @ 	reserr != nil && sl.AbsSlice_Bytes(respr.OutPkt, 0, len(respr.OutPkt))
// @ ensures   reserr != nil ==> reserr.ErrorMem()
// @ decreases
func (p *scionPacketProcessor) validateHopExpiry() (respr processResult, reserr error) {
	expiration := util.SecsToTime(p.infoField.Timestamp).
		Add(path.ExpTimeToDuration(p.hopField.ExpTime))
	expired := expiration.Before(time.Now())
	if !expired {
		// @ fold p.d.validResult(respr, false)
		return processResult{}, nil
	}
	// @ TODO()
	// TODO: adapt; note that packSCMP always returns an empty addr and conn and
	// when the err is nil, it returns the bytes of p.buffer. This should be a magic wand
	// that is consumed after sending the reply. For now, we are making this simplifying
	// assumption, but in the future, we should elaborate the proof for this to not be
	// necessary. To do this, we need to return a flag everywhere that says whether the
	// pkt overlaps with p.buffer and, if so, a wand from AbsSlice of its underlying slice
	// to p.buffer.Mem(). This is very similar to what we did with the address.
	// The flag would be added to processPkt, processSCION, process. Only when processing
	// SCION could this flag be true. In all other cases, it will be false. The processResult
	// that is returned never overlaps with the rawPkt
	return p.packSCMP(
		slayers.SCMPTypeParameterProblem,
		slayers.SCMPCodePathExpired,
		&slayers.SCMPParameterProblem{Pointer: p.currentHopPointer( /*@ nil @*/ )},
		serrors.New("expired hop", "cons_dir", p.infoField.ConsDir, "if_id", p.ingressID,
			"curr_inf", p.path.PathMeta.CurrINF, "curr_hf", p.path.PathMeta.CurrHF),
	)
}

// @ preserves acc(&p.infoField, R20)
// @ preserves acc(&p.hopField, R20)
// @ preserves acc(&p.ingressID, R20)
// @ preserves acc(&p.d, R50) && acc(p.d.Mem(), _)
// @ ensures   p.d.validResult(respr, false)
// @ ensures   respr.OutPkt != nil ==> reserr != nil && sl.AbsSlice_Bytes(respr.OutPkt, 0, len(respr.OutPkt))
// @ ensures   reserr != nil ==> reserr.ErrorMem()
// @ ensures   reserr == nil && p.infoField.ConsDir ==> (
// @ 	p.ingressID == 0 || p.hopField.ConsIngress == p.ingressID)
// @ ensures   reserr == nil && !p.infoField.ConsDir ==> (
// @ 	p.ingressID == 0 || p.hopField.ConsEgress == p.ingressID)
// @ decreases
func (p *scionPacketProcessor) validateIngressID() (respr processResult, reserr error) {
	pktIngressID := p.hopField.ConsIngress
	errCode := slayers.SCMPCodeUnknownHopFieldIngress
	if !p.infoField.ConsDir {
		pktIngressID = p.hopField.ConsEgress
		errCode = slayers.SCMPCodeUnknownHopFieldEgress
	}
	if p.ingressID != 0 && p.ingressID != pktIngressID {
		// @ TODO()
		return p.packSCMP(
			slayers.SCMPTypeParameterProblem,
			errCode,
			&slayers.SCMPParameterProblem{Pointer: p.currentHopPointer( /*@ nil @*/ )},
			serrors.New("ingress interface invalid",
				"pkt_ingress", pktIngressID, "router_ingress", p.ingressID),
		)
	}
	// @ fold p.d.validResult(respr, false)
	return processResult{}, nil
}

// @ requires  acc(&p.d, R20) && acc(p.d.Mem(), _)
// @ requires  acc(p.scionLayer.Mem(ubScionL), R19)
// @ requires  acc(&p.path, R20)
// @ requires  p.path === p.scionLayer.GetPath(ubScionL)
// @ preserves acc(&p.ingressID, R20)
// @ ensures   acc(p.scionLayer.Mem(ubScionL), R19)
// @ ensures   acc(&p.path, R20)
// @ ensures   acc(&p.d, R20)
// @ ensures   p.d.validResult(respr, false)
// @ ensures   respr.OutPkt != nil ==>
// @ 	reserr != nil && sl.AbsSlice_Bytes(respr.OutPkt, 0, len(respr.OutPkt))
// @ ensures   reserr != nil ==> reserr.ErrorMem()
// @ decreases
func (p *scionPacketProcessor) validateSrcDstIA( /*@ ghost ubScionL []byte @*/ ) (respr processResult, reserr error) {
	// @ ghost ubPath := p.scionLayer.UBPath(ubScionL)
	// @ unfold acc(p.scionLayer.Mem(ubScionL), R20)
	// @ defer fold acc(p.scionLayer.Mem(ubScionL), R20)
	// @ unfold acc(p.scionLayer.HeaderMem(ubScionL[slayers.CmnHdrLen:]), R20)
	// @ defer fold acc(p.scionLayer.HeaderMem(ubScionL[slayers.CmnHdrLen:]), R20)
	// @ p.d.getLocalIA()
	srcIsLocal := (p.scionLayer.SrcIA == p.d.localIA)
	dstIsLocal := (p.scionLayer.DstIA == p.d.localIA)
	if p.ingressID == 0 {
		// Outbound
		// Only check SrcIA if first hop, for transit this already checked by ingress router.
		// Note: SCMP error messages triggered by the sibling router may use paths that
		// don't start with the first hop.
		if p.path.IsFirstHop( /*@ ubPath @*/ ) && !srcIsLocal {
			// @ TODO() // depends on packSCMP
			return p.invalidSrcIA()
		}
		if dstIsLocal {
			// @ TODO() // depends on packSCMP
			return p.invalidDstIA()
		}
	} else {
		// Inbound
		if srcIsLocal {
			// @ TODO() // depends on packSCMP
			return p.invalidSrcIA()
		}
		if p.path.IsLastHop( /*@ ubPath @*/ ) != dstIsLocal {
			// @ TODO() // depends on packSCMP
			return p.invalidDstIA()
		}
	}
	// @ fold p.d.validResult(processResult{}, false)
	return processResult{}, nil
}

// invalidSrcIA is a helper to return an SCMP error for an invalid SrcIA.
// @ trusted
// @ requires false
func (p *scionPacketProcessor) invalidSrcIA() (processResult, error) {
	return p.packSCMP(
		slayers.SCMPTypeParameterProblem,
		slayers.SCMPCodeInvalidSourceAddress,
		&slayers.SCMPParameterProblem{Pointer: uint16(slayers.CmnHdrLen + addr.IABytes)},
		invalidSrcIA,
	)
}

// invalidDstIA is a helper to return an SCMP error for an invalid DstIA.
// @ trusted
// @ requires false
func (p *scionPacketProcessor) invalidDstIA() (processResult, error) {
	return p.packSCMP(
		slayers.SCMPTypeParameterProblem,
		slayers.SCMPCodeInvalidDestinationAddress,
		&slayers.SCMPParameterProblem{Pointer: uint16(slayers.CmnHdrLen)},
		invalidDstIA,
	)
}

// validateTransitUnderlaySrc checks that the source address of transit packets
// matches the expected sibling router.
// Provided that underlying network infrastructure prevents address spoofing,
// this check prevents malicious end hosts in the local AS from bypassing the
// SrcIA checks by disguising packets as transit traffic.
// @ requires  acc(&p.path, R15)
// @ requires  acc(p.scionLayer.Mem(ub), R4)
// @ requires  p.path === p.scionLayer.GetPath(ub)
// @ requires  acc(&p.ingressID, R20)
// @ requires  acc(&p.infoField, R4) && acc(&p.hopField, R4)
// @ requires  let ubPath := p.scionLayer.UBPath(ub) in
// @	unfolding acc(p.scionLayer.Mem(ub), R10) in
// @	p.path.GetCurrHF(ubPath) <= p.path.GetNumHops(ubPath)
// @ requires  let ubPath := p.scionLayer.UBPath(ub) in
// @	unfolding acc(p.scionLayer.Mem(ub), R10) in
// @	p.path.GetCurrINF(ubPath) <= p.path.GetNumINF(ubPath)
// @ requires  acc(&p.d, R20) && acc(p.d.Mem(), _)
// @ requires  acc(&p.srcAddr, R20) && acc(p.srcAddr.Mem(), _)
// @ preserves acc(sl.AbsSlice_Bytes(ub, 0, len(ub)), R4)
// @ ensures   acc(&p.path, R15)
// @ ensures   acc(p.scionLayer.Mem(ub), R4)
// @ ensures   acc(&p.ingressID, R20)
// @ ensures   acc(&p.infoField, R4) && acc(&p.hopField, R4)
// @ ensures   acc(&p.d, R20)
// @ ensures   acc(&p.srcAddr, R20)
// @ ensures   p.d.validResult(respr, false)
// @ ensures   respr.OutPkt == nil
// @ ensures   reserr != nil ==> reserr.ErrorMem()
// @ decreases
func (p *scionPacketProcessor) validateTransitUnderlaySrc( /*@ ghost ub []byte @*/ ) (respr processResult, reserr error) {
	// @ ghost startP := p.scionLayer.PathStartIdx(ub)
	// @ ghost endP := p.scionLayer.PathEndIdx(ub)
	// @ unfold acc(p.scionLayer.Mem(ub), R4)
	// @ defer fold acc(p.scionLayer.Mem(ub), R4)
	// @ ghost ubPath := ub[startP:endP]
	// @ sl.SplitRange_Bytes(ub, startP, endP, R5)
	// @ ghost defer sl.CombineRange_Bytes(ub, startP, endP, R5)
	// (VerifiedSCION) Gobra cannot prove this property yet, even though it follows
	// from the type system
	// @ assume 0 <= p.path.GetCurrHF(ubPath) // TODO: drop assumptions like this
	if p.path.IsFirstHop( /*@ ubPath @*/ ) || p.ingressID != 0 {
		// not a transit packet, nothing to check
		// @ fold p.d.validResult(processResult{}, false)
		return processResult{}, nil
	}
	pktIngressID := p.ingressInterface( /*@ ubPath @*/ )
	// @ p.d.getInternalNextHops()
	// @ ghost if p.d.internalNextHops != nil { unfold acc(accAddr(p.d.internalNextHops), _) }
	expectedSrc, ok := p.d.internalNextHops[pktIngressID]
	// @ ghost if ok {
	// @	assert expectedSrc in range(p.d.internalNextHops)
	// @    unfold acc(expectedSrc.Mem(), _)
	// @ }
	// @ unfold acc(p.srcAddr.Mem(), _)
	if !ok || !expectedSrc.IP.Equal(p.srcAddr.IP) {
		// Drop
		// @ establishInvalidSrcAddrForTransit()
		// @ fold p.d.validResult(processResult{}, false)
		return processResult{}, invalidSrcAddrForTransit
	}
	// @ fold p.d.validResult(processResult{}, false)
	return processResult{}, nil
}

// @ requires  acc(&p.d, R20) && acc(p.d.Mem(), _)
// @ preserves acc(&p.ingressID, R20)
// @ preserves acc(&p.segmentChange, R20)
// @ preserves acc(&p.infoField, R20)
// @ preserves acc(&p.hopField, R20)
// @ ensures   acc(&p.d, R20)
// @ ensures   p.d.validResult(respr, false)
// @ ensures   reserr == nil ==> respr === processResult{}
// @ ensures   reserr != nil ==> sl.AbsSlice_Bytes(respr.OutPkt, 0, len(respr.OutPkt))
// @ ensures   reserr != nil ==> reserr.ErrorMem()
// @ decreases
func (p *scionPacketProcessor) validateEgressID() (respr processResult, reserr error) {
	pktEgressID := p.egressInterface()
	// @ p.d.getInternalNextHops()
	// @ if p.d.internalNextHops != nil { unfold acc(accAddr(p.d.internalNextHops), _) }
	_, ih := p.d.internalNextHops[pktEgressID]
	// @ p.d.getExternalMem()
	// @ if p.d.external != nil { unfold acc(accBatchConn(p.d.external), _) }
	_, eh := p.d.external[pktEgressID]
	if !ih && !eh {
		errCode := slayers.SCMPCodeUnknownHopFieldEgress
		if !p.infoField.ConsDir {
			errCode = slayers.SCMPCodeUnknownHopFieldIngress
		}
		// @ TODO()
		return p.packSCMP(
			slayers.SCMPTypeParameterProblem,
			errCode,
			&slayers.SCMPParameterProblem{Pointer: p.currentHopPointer( /*@ nil @*/ )},
			cannotRoute,
		)
	}

	// @ p.d.getLinkTypesMem()
	ingress, egress := p.d.linkTypes[p.ingressID], p.d.linkTypes[pktEgressID]
	if !p.segmentChange {
		// Check that the interface pair is valid within a single segment.
		// No check required if the packet is received from an internal interface.
		switch {
		case p.ingressID == 0:
			// @ fold p.d.validResult(respr, false)
			return processResult{}, nil
		case ingress == topology.Core && egress == topology.Core:
			// @ fold p.d.validResult(respr, false)
			return processResult{}, nil
		case ingress == topology.Child && egress == topology.Parent:
			// @ fold p.d.validResult(respr, false)
			return processResult{}, nil
		case ingress == topology.Parent && egress == topology.Child:
			// @ fold p.d.validResult(respr, false)
			return processResult{}, nil
		default: // malicious
			// @ TODO()
			return p.packSCMP(
				slayers.SCMPTypeParameterProblem,
				slayers.SCMPCodeInvalidPath, // XXX(matzf) new code InvalidHop?
				&slayers.SCMPParameterProblem{Pointer: p.currentHopPointer( /*@ nil @*/ )},
				serrors.WithCtx(cannotRoute, "ingress_id", p.ingressID, "ingress_type", ingress,
					"egress_id", pktEgressID, "egress_type", egress))
		}
	}
	// Check that the interface pair is valid on a segment switch.
	// Having a segment change received from the internal interface is never valid.
	switch {
	case ingress == topology.Core && egress == topology.Child:
		// @ fold p.d.validResult(respr, false)
		return processResult{}, nil
	case ingress == topology.Child && egress == topology.Core:
		// @ fold p.d.validResult(respr, false)
		return processResult{}, nil
	case ingress == topology.Child && egress == topology.Child:
		// @ fold p.d.validResult(respr, false)
		return processResult{}, nil
	default:
		// @ TODO()
		return p.packSCMP(
			slayers.SCMPTypeParameterProblem,
			slayers.SCMPCodeInvalidSegmentChange,
			&slayers.SCMPParameterProblem{Pointer: p.currentInfoPointer( /*@ nil @*/ )},
			serrors.WithCtx(cannotRoute, "ingress_id", p.ingressID, "ingress_type", ingress,
				"egress_id", pktEgressID, "egress_type", egress))
	}
}

// @ preserves acc(&p.infoField)
// @ requires  acc(&p.path, R20)
// @ requires  acc(p.scionLayer.Mem(ub), R19)
// @ requires  p.path === p.scionLayer.GetPath(ub)
// @ preserves acc(&p.ingressID, R20)
// @ preserves acc(&p.hopField,  R20)
// @ preserves sl.AbsSlice_Bytes(ub, 0, len(ub))
// @ ensures   acc(&p.path, R20)
// @ ensures   acc(p.scionLayer.Mem(ub), R19)
// @ ensures   err != nil ==> err.ErrorMem()
// @ decreases
func (p *scionPacketProcessor) updateNonConsDirIngressSegID( /*@ ghost ub []byte @*/ ) (err error) {
	// @ ghost ubPath := p.scionLayer.UBPath(ub)
	// @ ghost start := p.scionLayer.PathStartIdx(ub)
	// @ ghost end   := p.scionLayer.PathEndIdx(ub)
	// @ assert ub[start:end] === ubPath

	// @ unfold acc(p.scionLayer.Mem(ub), R20)
	// @ defer fold acc(p.scionLayer.Mem(ub), R20)
	// against construction dir the ingress router updates the SegID, ifID == 0
	// means this comes from this AS itself, so nothing has to be done.
	// TODO(lukedirtwalker): For packets destined to peer links this shouldn't
	// be updated.
	if !p.infoField.ConsDir && p.ingressID != 0 {
		p.infoField.UpdateSegID(p.hopField.Mac)
		// (VerifiedSCION) the following property is guaranteed by the type system, but Gobra cannot infer it yet
		// @ assume 0 <= p.path.GetCurrINF(ubPath)
		// @ sl.SplitRange_Bytes(ub, start, end, writePerm)
		// @ ghost defer sl.CombineRange_Bytes(ub, start, end, writePerm)
		if err := p.path.SetInfoField(p.infoField, int( /*@ unfolding acc(p.path.Mem(ubPath), R45) in (unfolding acc(p.path.Base.Mem(), R50) in @*/ p.path.PathMeta.CurrINF) /*@ ) , ubPath @*/); err != nil {
			return serrors.WrapStr("update info field", err)
		}
	}
	return nil
}

// @ requires acc(p.scionLayer.Mem(ubScionL), R20)
// @ requires acc(&p.path, R20)
// @ requires p.path == p.scionLayer.GetPath(ubScionL)
// @ ensures  acc(p.scionLayer.Mem(ubScionL), R20)
// @ ensures  acc(&p.path, R20)
// @ decreases
func (p *scionPacketProcessor) currentInfoPointer( /*@ ghost ubScionL []byte @*/ ) uint16 {
	// @ ghost ubPath := p.scionLayer.UBPath(ubScionL)
	// @ unfold acc(p.scionLayer.Mem(ubScionL), R21)
	// @ defer  fold acc(p.scionLayer.Mem(ubScionL), R21)
	// @ unfold acc(p.scionLayer.Path.Mem(ubPath), R21)
	// @ defer  fold acc(p.scionLayer.Path.Mem(ubPath), R21)
	// @ unfold acc(p.scionLayer.Path.(*scion.Raw).Base.Mem(), R21)
	// @ defer  fold acc(p.scionLayer.Path.(*scion.Raw).Base.Mem(), R21)
	return uint16(slayers.CmnHdrLen + p.scionLayer.AddrHdrLen( /*@ ubScionL, false @*/ ) +
		scion.MetaLen + path.InfoLen*int(p.path.PathMeta.CurrINF))
}

// (VerifiedSCION) This could probably be made pure, but it is likely not beneficial, nor needed
// to expose the body of this function at the moment.
// @ requires acc(p.scionLayer.Mem(ubScionL), R20)
// @ requires acc(&p.path, R20)
// @ requires p.path == p.scionLayer.GetPath(ubScionL)
// @ ensures  acc(p.scionLayer.Mem(ubScionL), R20)
// @ ensures  acc(&p.path, R20)
// @ decreases
func (p *scionPacketProcessor) currentHopPointer( /*@ ghost ubScionL []byte @*/ ) uint16 {
	// @ ghost ubPath := p.scionLayer.UBPath(ubScionL)
	// @ unfold acc(p.scionLayer.Mem(ubScionL), R20/2)
	// @ defer  fold acc(p.scionLayer.Mem(ubScionL), R20/2)
	// @ unfold acc(p.scionLayer.Path.Mem(ubPath), R20/2)
	// @ defer  fold acc(p.scionLayer.Path.Mem(ubPath), R20/2)
	// @ unfold acc(p.scionLayer.Path.(*scion.Raw).Base.Mem(), R20/2)
	// @ defer  fold acc(p.scionLayer.Path.(*scion.Raw).Base.Mem(), R20/2)
	return uint16(slayers.CmnHdrLen + p.scionLayer.AddrHdrLen( /*@ ubScionL, false @*/ ) +
		scion.MetaLen + path.InfoLen*p.path.NumINF + path.HopLen*int(p.path.PathMeta.CurrHF))
}

// @ preserves acc(&p.mac, R20) && p.mac != nil && p.mac.Mem()
// @ preserves acc(&p.infoField, R20)
// @ preserves acc(&p.hopField,  R20)
// @ preserves acc(&p.macBuffers.scionInput, R20)
// @ preserves sl.AbsSlice_Bytes(p.macBuffers.scionInput, 0, len(p.macBuffers.scionInput))
// @ preserves acc(&p.cachedMac)
// @ preserves acc(&p.d, R50) && acc(p.d.Mem(), _)
// @ ensures   p.d.validResult(respr, false)
// @ ensures   respr.OutPkt != nil ==>
// @ 	reserr != nil && sl.AbsSlice_Bytes(respr.OutPkt, 0, len(respr.OutPkt))
// @ ensures   len(p.cachedMac) == path.MACBufferSize
// @ ensures   sl.AbsSlice_Bytes(p.cachedMac, 0, len(p.cachedMac))
// @ ensures   reserr != nil ==> reserr.ErrorMem()
// @ decreases
func (p *scionPacketProcessor) verifyCurrentMAC() (respr processResult, reserr error) {
	fullMac := path.FullMAC(p.mac, p.infoField, p.hopField, p.macBuffers.scionInput)
	// @ fold acc(sl.AbsSlice_Bytes(p.hopField.Mac[:path.MacLen], 0, path.MacLen), R20)
	// @ defer unfold acc(sl.AbsSlice_Bytes(p.hopField.Mac[:path.MacLen], 0, path.MacLen), R20)
	// @ sl.SplitRange_Bytes(fullMac, 0, path.MacLen, R20)
	// @ ghost defer sl.CombineRange_Bytes(fullMac, 0, path.MacLen, R20)
	if subtle.ConstantTimeCompare(p.hopField.Mac[:path.MacLen], fullMac[:path.MacLen]) == 0 {
		// @ TODO()
		return p.packSCMP(
			slayers.SCMPTypeParameterProblem,
			slayers.SCMPCodeInvalidHopFieldMAC,
			&slayers.SCMPParameterProblem{Pointer: p.currentHopPointer( /*@ nil @*/ )},
			serrors.New("MAC verification failed", "expected", fmt.Sprintf(
				"%x", fullMac[:path.MacLen]),
				"actual", fmt.Sprintf("%x", p.hopField.Mac[:path.MacLen]),
				"cons_dir", p.infoField.ConsDir,
				"if_id", p.ingressID, "curr_inf", p.path.PathMeta.CurrINF,
				"curr_hf", p.path.PathMeta.CurrHF, "seg_id", p.infoField.SegID),
		)
	}
	// Add the full MAC to the SCION packet processor,
	// such that EPIC does not need to recalculate it.
	p.cachedMac = fullMac

	// @ fold p.d.validResult(processResult{}, false)
	return processResult{}, nil
}

// @ requires  acc(&p.d, R15)
// @ requires  acc(p.d.Mem(), _)
// @ requires  p.d.getValSvc() != nil
// @ requires  acc(sl.AbsSlice_Bytes(ubScionL, 0, len(ubScionL)), R15)
// @ preserves acc(p.scionLayer.Mem(ubScionL), R10)
// @ ensures   acc(&p.d, R15)
// @ ensures   p.d.validResult(respr, addrAliasesUb)
// @ ensures   !addrAliasesUb ==> acc(sl.AbsSlice_Bytes(ubScionL, 0, len(ubScionL)), R15)
// @ ensures   !addrAliasesUb && resaddr != nil ==> acc(resaddr.Mem(), _)
// @ ensures   addrAliasesUb ==> resaddr != nil
// @ ensures   addrAliasesUb ==> acc(resaddr.Mem(), R15)
// @ ensures   addrAliasesUb ==> (acc(resaddr.Mem(), R15) --* acc(sl.AbsSlice_Bytes(ubScionL, 0, len(ubScionL)), R15))
// @ ensures   respr.OutPkt != nil ==>
// @ 	reserr != nil && sl.AbsSlice_Bytes(respr.OutPkt, 0, len(respr.OutPkt))
// @ ensures   reserr != nil ==> !addrAliasesUb
// @ ensures   reserr != nil ==> reserr.ErrorMem()
func (p *scionPacketProcessor) resolveInbound( /*@ ghost ubScionL []byte @*/ ) (resaddr *net.UDPAddr, respr processResult, reserr error /*@ , addrAliasesUb bool @*/) {
	// (VerifiedSCION) the parameter used to be p.scionLayer,
	// instead of &p.scionLayer.
	a, err /*@ , addrAliases @*/ := p.d.resolveLocalDst(&p.scionLayer /*@, ubScionL @*/)
	// @ establishNoSVCBackend()
	switch {
	case errors.Is(err, noSVCBackend):
		// @ ghost if addrAliases {
		// @ 	apply acc(a.Mem(), R15) --* acc(sl.AbsSlice_Bytes(ubScionL, 0, len(ubScionL)), R15)
		// @ }
		// @ TODO()
		r, err := p.packSCMP(
			slayers.SCMPTypeDestinationUnreachable,
			slayers.SCMPCodeNoRoute,
			&slayers.SCMPDestinationUnreachable{}, err)
		return nil, r, err /*@ , false @*/
	default:
		// @ fold p.d.validResult(respr, addrAliases)
		return a, processResult{}, nil /*@ , addrAliases @*/
	}
}

// @ requires  acc(&p.path, R20)
// @ requires  p.scionLayer.Mem(ub)
// @ requires  p.path === p.scionLayer.GetPath(ub)
// @ preserves acc(&p.infoField)
// @ preserves acc(&p.hopField, R20)
// @ preserves sl.AbsSlice_Bytes(ub, 0, len(ub))
// @ ensures   acc(&p.path, R20)
// @ ensures   reserr == nil ==> p.scionLayer.Mem(ub)
// @ ensures   reserr != nil ==> p.scionLayer.NonInitMem()
// @ ensures   reserr != nil ==> reserr.ErrorMem()
// @ decreases
func (p *scionPacketProcessor) processEgress( /*@ ghost ub []byte @*/ ) (reserr error) {
	// @ ghost ubPath := p.scionLayer.UBPath(ub)
	// @ ghost startP := p.scionLayer.PathStartIdx(ub)
	// @ ghost endP   := p.scionLayer.PathEndIdx(ub)
	// @ assert ub[startP:endP] === ubPath

	// @ unfold p.scionLayer.Mem(ub)
	// @ sl.SplitRange_Bytes(ub, startP, endP, writePerm)
	// @ ghost defer sl.CombineRange_Bytes(ub, startP, endP, writePerm)
	// we are the egress router and if we go in construction direction we
	// need to update the SegID.
	if p.infoField.ConsDir {
		p.infoField.UpdateSegID(p.hopField.Mac)
		// @ assume 0 <= p.path.GetCurrINF(ubPath)
		if err := p.path.SetInfoField(p.infoField, int( /*@ unfolding acc(p.path.Mem(ubPath), R45) in (unfolding acc(p.path.Base.Mem(), R50) in @*/ p.path.PathMeta.CurrINF /*@ ) @*/) /*@ , ubPath @*/); err != nil {
			// TODO parameter problem invalid path
			// @ p.path.DowngradePerm(ubPath)
			// @ p.scionLayer.PathPoolMemExchange(p.scionLayer.PathType, p.scionLayer.Path)
			// @ unfold p.scionLayer.HeaderMem(ub[slayers.CmnHdrLen:])
			// @ fold p.scionLayer.NonInitMem()
			return serrors.WrapStr("update info field", err)
		}
	}
	if err := p.path.IncPath( /*@ ubPath @*/ ); err != nil {
		// @ p.scionLayer.PathPoolMemExchange(p.scionLayer.PathType, p.scionLayer.Path)
		// @ unfold p.scionLayer.HeaderMem(ub[slayers.CmnHdrLen:])
		// @ fold p.scionLayer.NonInitMem()
		// TODO parameter problem invalid path
		return serrors.WrapStr("incrementing path", err)
	}
	// @ fold p.scionLayer.Mem(ub)
	return nil
}

// @ requires  acc(&p.path, R20)
// @ requires  p.scionLayer.Mem(ub)
// @ requires  p.path == p.scionLayer.GetPath(ub)
// @ preserves acc(&p.segmentChange) && acc(&p.hopField) && acc(&p.infoField)
// @ preserves sl.AbsSlice_Bytes(ub, 0, len(ub))
// @ ensures   acc(&p.path, R20)
// @ ensures   reserr == nil ==> (p.scionLayer.Mem(ub) && p.scionLayer.UBPath(ub) === old(p.scionLayer.UBPath(ub)) && p.scionLayer.GetPath(ub) === old(p.scionLayer.GetPath(ub)))
// @ ensures   reserr != nil ==> p.scionLayer.NonInitMem()
// @ ensures   p.segmentChange
// @ ensures   respr === processResult{}
// @ ensures   reserr != nil ==> reserr.ErrorMem()
// @ decreases
func (p *scionPacketProcessor) doXover( /*@ ghost ub []byte @*/ ) (respr processResult, reserr error) {
	p.segmentChange = true
	// @ unfold p.scionLayer.Mem(ub)
	// @ ghost  startP := int(slayers.CmnHdrLen + p.scionLayer.AddrHdrLen(nil, true))
	// @ ghost  endP   := int(p.scionLayer.HdrLen * slayers.LineLen)
	// @ ghost  ubPath := ub[startP:endP]
	// @ sl.SplitRange_Bytes(ub, startP, endP, writePerm)
	// @ ghost defer sl.CombineRange_Bytes(ub, startP, endP, writePerm)
	if err := p.path.IncPath( /*@ ubPath @*/ ); err != nil {
		// TODO parameter problem invalid path
		// TODO(joao): we currently expose a lot of internal information from slayers here. Can we avoid it?
		// @ unfold p.scionLayer.HeaderMem(ub[slayers.CmnHdrLen:])
		// @ p.scionLayer.PathPoolMemExchange(p.scionLayer.PathType, p.scionLayer.Path)
		// @ fold p.scionLayer.NonInitMem()
		return processResult{}, serrors.WrapStr("incrementing path", err)
	}
	var err error
	if p.hopField, err = p.path.GetCurrentHopField( /*@ ubPath @*/ ); err != nil {
		// @ fold p.scionLayer.Mem(ub)
		// @ p.scionLayer.DowngradePerm(ub)
		// TODO parameter problem invalid path
		return processResult{}, err
	}
	if p.infoField, err = p.path.GetCurrentInfoField( /*@ ubPath @*/ ); err != nil {
		// @ fold p.scionLayer.Mem(ub)
		// @ p.scionLayer.DowngradePerm(ub)
		// TODO parameter problem invalid path
		return processResult{}, err
	}
	// @ fold p.scionLayer.Mem(ub)
	return processResult{}, nil
}

// @ requires  acc(&p.path, R20)
// @ requires  acc(p.path.Mem(ubPath), R5)
// @ requires  acc(&p.infoField, R5) && acc(&p.hopField, R5)
// @ requires  p.path.GetCurrINF(ubPath) <= p.path.GetNumINF(ubPath)
// @ requires  p.path.GetCurrHF(ubPath) <= p.path.GetNumHops(ubPath)
// @ preserves acc(sl.AbsSlice_Bytes(ubPath, 0, len(ubPath)), R5)
// @ ensures   acc(&p.path, R20)
// @ ensures   acc(p.path.Mem(ubPath), R5)
// @ ensures   acc(&p.infoField, R5) && acc(&p.hopField, R5)
// @ decreases
func (p *scionPacketProcessor) ingressInterface( /*@ ghost ubPath []byte @*/ ) uint16 {
	info := p.infoField
	hop := p.hopField
	if p.path.IsFirstHopAfterXover( /*@ ubPath @*/ ) {
		var err error
		info, err = p.path.GetInfoField(int( /*@ unfolding acc(p.path.Mem(ubPath), R45) in (unfolding acc(p.path.Base.Mem(), R50) in @*/ p.path.PathMeta.CurrINF /*@ ) @*/) - 1 /*@ , ubPath @*/)
		if err != nil { // cannot be out of range
			panic(err)
		}
		hop, err = p.path.GetHopField(int( /*@ unfolding acc(p.path.Mem(ubPath), R45) in (unfolding acc(p.path.Base.Mem(), R50) in @*/ p.path.PathMeta.CurrHF /*@ ) @*/) - 1 /*@ , ubPath @*/)
		if err != nil { // cannot be out of range
			panic(err)
		}
	}
	if info.ConsDir {
		return hop.ConsIngress
	}
	return hop.ConsEgress
}

// @ preserves acc(&p.infoField, R20)
// @ preserves acc(&p.hopField, R20)
// @ decreases
func (p *scionPacketProcessor) egressInterface() uint16 {
	if p.infoField.ConsDir {
		return p.hopField.ConsEgress
	}
	return p.hopField.ConsIngress
}

// @ requires  acc(&p.d, R20) && acc(p.d.Mem(), _)
// @ preserves acc(&p.infoField, R20)
// @ preserves acc(&p.hopField, R20)
// @ preserves acc(&p.ingressID, R20)
// @ ensures   acc(&p.d, R20)
// @ ensures   p.d.validResult(respr, false)
// @ ensures   respr.OutPkt != nil ==>
// @ 	reserr != nil && sl.AbsSlice_Bytes(respr.OutPkt, 0, len(respr.OutPkt))
// @ ensures   reserr != nil ==> reserr.ErrorMem()
func (p *scionPacketProcessor) validateEgressUp() (respr processResult, reserr error) {
	egressID := p.egressInterface()
	// @ p.d.getBfdSessionsMem()
	// @ ghost if p.d.bfdSessions != nil { unfold acc(accBfdSession(p.d.bfdSessions), _) }
	if v, ok := p.d.bfdSessions[egressID]; ok {
		if !v.IsUp() {
			typ := slayers.SCMPTypeExternalInterfaceDown
			// @ p.d.getLocalIA()
			var scmpP gopacket.SerializableLayer = &slayers.SCMPExternalInterfaceDown{
				IA:   p.d.localIA,
				IfID: uint64(egressID),
			}
			// @ p.d.getExternalMem()
			// @ if p.d.external != nil { unfold acc(accBatchConn(p.d.external), _) }
			if _, external := p.d.external[egressID]; !external {
				typ = slayers.SCMPTypeInternalConnectivityDown
				scmpP = &slayers.SCMPInternalConnectivityDown{
					IA:      p.d.localIA,
					Ingress: uint64(p.ingressID),
					Egress:  uint64(egressID),
				}
			}
			// @ TODO()
			return p.packSCMP(typ, 0, scmpP, serrors.New("bfd session down"))
		}
	}
	// @ fold p.d.validResult(processResult{}, false)
	return processResult{}, nil
}

// @ requires  0 <= startLL && startLL <= endLL && endLL <= len(ub)
// @ requires  acc(&p.path, R20)
// @ requires  acc(p.scionLayer.Mem(ub), R10)
// @ requires  p.path === p.scionLayer.GetPath(ub)
// @ requires  acc(&p.d, R20) && acc(p.d.Mem(), _)
// @ preserves sl.AbsSlice_Bytes(ub, 0, len(ub))
// @ preserves acc(&p.lastLayer, R19)
// @ preserves p.lastLayer != nil
// @ preserves (&p.scionLayer !== p.lastLayer && llIsNil) ==>
// @ 	acc(p.lastLayer.Mem(nil), R15)
// @ preserves (&p.scionLayer !== p.lastLayer && !llIsNil) ==>
// @ 	acc(p.lastLayer.Mem(ub[startLL:endLL]), R15)
// @ preserves acc(&p.ingressID, R20)
// @ preserves acc(&p.infoField, R20)
// @ preserves acc(&p.hopField)
// @ ensures   acc(&p.path, R20)
// @ ensures   acc(p.scionLayer.Mem(ub), R10)
// @ ensures   acc(&p.d, R20)
// @ ensures   p.d.validResult(respr, false)
// @ ensures   respr.OutPkt != nil ==>
// @ 	reserr != nil && sl.AbsSlice_Bytes(respr.OutPkt, 0, len(respr.OutPkt))
// @ ensures   reserr != nil ==> reserr.ErrorMem()
// @ decreases
func (p *scionPacketProcessor) handleIngressRouterAlert( /*@ ghost ub []byte, ghost llIsNil bool, ghost startLL int, ghost endLL int @*/ ) (respr processResult, reserr error) {
	// @ ghost ubPath := p.scionLayer.UBPath(ub)
	// @ ghost startP := p.scionLayer.PathStartIdx(ub)
	// @ ghost endP   := p.scionLayer.PathEndIdx(ub)
	// @ assert ub[startP:endP] === ubPath
	if p.ingressID == 0 {
		// @ fold p.d.validResult(processResult{}, false)
		return processResult{}, nil
	}
	alert := p.ingressRouterAlertFlag()
	if !*alert {
		// @ fold p.d.validResult(processResult{}, false)
		return processResult{}, nil
	}
	*alert = false
	// @ unfold acc(p.scionLayer.Mem(ub), R20)
	// @ defer fold acc(p.scionLayer.Mem(ub), R20)
	// (VerifiedSCION) the following is guaranteed by the type system, but Gobra cannot prove it yet
	// @ assume 0 <= p.path.GetCurrHF(ubPath)
	// @ sl.SplitRange_Bytes(ub, startP, endP, writePerm)
	if err := p.path.SetHopField(p.hopField, int( /*@ unfolding acc(p.path.Mem(ubPath), R50) in (unfolding acc(p.path.Base.Mem(), R55) in @*/ p.path.PathMeta.CurrHF /*@ ) @*/) /*@ , ubPath @*/); err != nil {
		// @ sl.CombineRange_Bytes(ub, startP, endP, writePerm)
		// @ fold p.d.validResult(processResult{}, false)
		return processResult{}, serrors.WrapStr("update hop field", err)
	}
	// @ sl.CombineRange_Bytes(ub, startP, endP, writePerm)
	/*@
	ghost var ubLL []byte
	ghost if &p.scionLayer === p.lastLayer {
		ubLL = ub
	} else if llIsNil {
		ubLL = nil
		sl.NilAcc_Bytes()
	} else {
		ubLL = ub[startLL:endLL]
		sl.SplitRange_Bytes(ub, startLL, endLL, writePerm)
		ghost defer sl.CombineRange_Bytes(ub, startLL, endLL, writePerm)
	}
	@*/
	return p.handleSCMPTraceRouteRequest(p.ingressID /*@ , ubLL @*/)
}

// @ preserves acc(&p.infoField, R20)
// @ ensures   res == &p.hopField.EgressRouterAlert || res == &p.hopField.IngressRouterAlert
// @ decreases
func (p *scionPacketProcessor) ingressRouterAlertFlag() (res *bool) {
	if !p.infoField.ConsDir {
		return &p.hopField.EgressRouterAlert
	}
	return &p.hopField.IngressRouterAlert
}

// @ requires  0 <= startLL && startLL <= endLL && endLL <= len(ub)
// @ requires  acc(&p.path, R20)
// @ requires  acc(p.scionLayer.Mem(ub), R14)
// @ requires  p.path === p.scionLayer.GetPath(ub)
// @ requires  acc(&p.d, R20) && acc(p.d.Mem(), _)
// @ preserves sl.AbsSlice_Bytes(ub, 0, len(ub))
// @ preserves acc(&p.lastLayer, R19)
// @ preserves p.lastLayer != nil
// @ preserves (&p.scionLayer !== p.lastLayer && llIsNil) ==>
// @ 	acc(p.lastLayer.Mem(nil), R15)
// @ preserves (&p.scionLayer !== p.lastLayer && !llIsNil) ==>
// @ 	acc(p.lastLayer.Mem(ub[startLL:endLL]), R15)
// @ preserves acc(&p.ingressID, R20)
// @ preserves acc(&p.infoField, R20)
// @ preserves acc(&p.hopField)
// @ ensures   acc(&p.path, R20)
// @ ensures   acc(p.scionLayer.Mem(ub), R14)
// @ ensures   acc(&p.d, R20)
// @ ensures   p.d.validResult(respr, false)
// @ ensures   respr.OutPkt != nil ==>
// @ 	reserr != nil && sl.AbsSlice_Bytes(respr.OutPkt, 0, len(respr.OutPkt))
// @ ensures   reserr != nil ==> reserr.ErrorMem()
// @ decreases
func (p *scionPacketProcessor) handleEgressRouterAlert( /*@ ghost ub []byte, ghost llIsNil bool, ghost startLL int, ghost endLL int @*/ ) (respr processResult, reserr error) {
	// @ ghost ubPath := p.scionLayer.UBPath(ub)
	// @ ghost startP := p.scionLayer.PathStartIdx(ub)
	// @ ghost endP   := p.scionLayer.PathEndIdx(ub)
	// @ assert ub[startP:endP] === ubPath

	alert := p.egressRouterAlertFlag()
	if !*alert {
		// @ fold p.d.validResult(processResult{}, false)
		return processResult{}, nil
	}
	egressID := p.egressInterface()
	// @ p.d.getExternalMem()
	// @ if p.d.external != nil { unfold acc(accBatchConn(p.d.external), _) }
	if _, ok := p.d.external[egressID]; !ok {
		// @ fold p.d.validResult(processResult{}, false)
		return processResult{}, nil
	}
	*alert = false
	// @ unfold acc(p.scionLayer.Mem(ub), R20)
	// @ defer fold acc(p.scionLayer.Mem(ub), R20)
	// (VerifiedSCION) the following is guaranteed by the type system,
	// but Gobra cannot prove it yet
	// @ assume 0 <= p.path.GetCurrHF(ubPath)
	// @ sl.SplitRange_Bytes(ub, startP, endP, writePerm)
	if err := p.path.SetHopField(p.hopField, int( /*@ unfolding acc(p.path.Mem(ubPath), R50) in (unfolding acc(p.path.Base.Mem(), R55) in @*/ p.path.PathMeta.CurrHF /*@ ) @*/) /*@ , ubPath @*/); err != nil {
		// @ sl.CombineRange_Bytes(ub, startP, endP, writePerm)
		// @ fold p.d.validResult(processResult{}, false)
		return processResult{}, serrors.WrapStr("update hop field", err)
	}
	// @ sl.CombineRange_Bytes(ub, startP, endP, writePerm)
	/*@
	ghost var ubLL []byte
	ghost if &p.scionLayer === p.lastLayer {
		ubLL = ub
	} else if llIsNil {
		ubLL = nil
		sl.NilAcc_Bytes()
	} else {
		ubLL = ub[startLL:endLL]
		sl.SplitRange_Bytes(ub, startLL, endLL, writePerm)
		ghost defer sl.CombineRange_Bytes(ub, startLL, endLL, writePerm)
	}
	@*/
	return p.handleSCMPTraceRouteRequest(egressID /*@ , ubLL @*/)
}

// @ preserves acc(&p.infoField, R20)
// @ ensures   res == &p.hopField.IngressRouterAlert || res == &p.hopField.EgressRouterAlert
// @ decreases
func (p *scionPacketProcessor) egressRouterAlertFlag() (res *bool) {
	if !p.infoField.ConsDir {
		return &p.hopField.IngressRouterAlert
	}
	return &p.hopField.EgressRouterAlert
}

// @ requires  acc(&p.lastLayer, R20)
// @ requires  p.lastLayer != nil && acc(p.lastLayer.Mem(ubLastLayer), R15)
// @ requires  acc(&p.d, R20) && acc(p.d.Mem(), _)
// @ preserves sl.AbsSlice_Bytes(ubLastLayer, 0, len(ubLastLayer))
// @ ensures   acc(&p.lastLayer, R20)
// @ ensures   acc(p.lastLayer.Mem(ubLastLayer), R15)
// @ ensures   acc(&p.d, R20)
// @ ensures   p.d.validResult(respr, false)
// @ ensures   respr.OutPkt != nil ==>
// @ 	reserr != nil && sl.AbsSlice_Bytes(respr.OutPkt, 0, len(respr.OutPkt))
// @ ensures   reserr != nil ==> reserr.ErrorMem()
// @ decreases
func (p *scionPacketProcessor) handleSCMPTraceRouteRequest(
	interfaceID uint16 /*@ , ghost ubLastLayer []byte @*/) (respr processResult, reserr error) {

	if p.lastLayer.NextLayerType( /*@ ubLastLayer @*/ ) != slayers.LayerTypeSCMP {
		log.Debug("Packet with router alert, but not SCMP")
		// @ fold p.d.validResult(processResult{}, false)
		return processResult{}, nil
	}
	scionPld /*@ , start, end @*/ := p.lastLayer.LayerPayload( /*@ ubLastLayer @*/ )
	// @ assert scionPld === ubLastLayer[start:end] || scionPld == nil
	// @ if scionPld == nil { sl.NilAcc_Bytes() } else {
	// @	sl.SplitRange_Bytes(ubLastLayer, start, end, writePerm)
	// @ 	ghost defer sl.CombineRange_Bytes(ubLastLayer, start, end, writePerm)
	// @ }
	// @ gopacket.AssertInvariantNilDecodeFeedback()
	var scmpH /*@@@*/ slayers.SCMP
	// @ fold scmpH.NonInitMem()
	if err := scmpH.DecodeFromBytes(scionPld, gopacket.NilDecodeFeedback); err != nil {
		log.Debug("Parsing SCMP header of router alert", "err", err)
		// @ fold p.d.validResult(processResult{}, false)
		return processResult{}, nil
	}
	if /*@ (unfolding acc(scmpH.Mem(scionPld), R55) in @*/ scmpH.TypeCode /*@ ) @*/ != slayers.CreateSCMPTypeCode(slayers.SCMPTypeTracerouteRequest, 0) {
		log.Debug("Packet with router alert, but not traceroute request",
			"type_code", ( /*@ unfolding acc(scmpH.Mem(scionPld), R55) in @*/ scmpH.TypeCode))
		// @ fold p.d.validResult(processResult{}, false)
		return processResult{}, nil
	}
	var scmpP /*@@@*/ slayers.SCMPTraceroute
	// @ fold scmpP.NonInitMem()
	// @ unfold scmpH.Mem(scionPld)
	// @ unfold scmpH.BaseLayer.Mem(scionPld, 4)
	// @ sl.SplitRange_Bytes(scionPld, 4, len(scionPld), writePerm)
	// @ ghost defer sl.CombineRange_Bytes(scionPld, 4, len(scionPld), writePerm)
	if err := scmpP.DecodeFromBytes(scmpH.Payload, gopacket.NilDecodeFeedback); err != nil {
		log.Debug("Parsing SCMPTraceroute", "err", err)
		// @ fold p.d.validResult(processResult{}, false)
		return processResult{}, nil
	}
	// @ unfold scmpP.Mem(scmpH.Payload)
	// @ unfold scmpP.BaseLayer.Mem(scmpH.Payload, 4+addr.IABytes+slayers.scmpRawInterfaceLen)
	// @ p.d.getLocalIA()
	scmpP = slayers.SCMPTraceroute{
		Identifier: scmpP.Identifier,
		Sequence:   scmpP.Sequence,
		IA:         p.d.localIA,
		Interface:  uint64(interfaceID),
	}
	// @ TODO()
	return p.packSCMP(slayers.SCMPTypeTracerouteReply, 0, &scmpP, nil)
}

// @ preserves acc(p.scionLayer.Mem(ubScionL), R20)
// @ preserves acc(&p.d, R50) && acc(p.d.Mem(), _)
// @ ensures   p.d.validResult(respr, false)
// @ ensures   respr.OutPkt != nil ==> reserr != nil && sl.AbsSlice_Bytes(respr.OutPkt, 0, len(respr.OutPkt))
// @ ensures   reserr == nil ==> int(p.scionLayer.GetPayloadLen(ubScionL)) == len(p.scionLayer.GetPayload(ubScionL))
// @ ensures   reserr != nil ==> reserr.ErrorMem()
// @ decreases
func (p *scionPacketProcessor) validatePktLen( /*@ ghost ubScionL []byte @*/ ) (respr processResult, reserr error) {
	// @ unfold acc(p.scionLayer.Mem(ubScionL), R20)
	// @ defer fold acc(p.scionLayer.Mem(ubScionL), R20)
	if int(p.scionLayer.PayloadLen) == len(p.scionLayer.Payload) {
		// @ fold p.d.validResult(processResult{}, false)
		return processResult{}, nil
	}
	// @ TODO()
	return p.packSCMP(
		slayers.SCMPTypeParameterProblem,
		slayers.SCMPCodeInvalidPacketSize,
		&slayers.SCMPParameterProblem{Pointer: 0},
		serrors.New("bad packet size",
			"header", p.scionLayer.PayloadLen, "actual", len(p.scionLayer.Payload)),
	)
}

// @ requires  0 <= startLL && startLL <= endLL && endLL <= len(ub)
// @ requires  acc(&p.d, R5) && acc(p.d.Mem(), _) && p.d.WellConfigured()
// @ requires  p.d.getValSvc() != nil
// The ghost param ub here allows us to introduce a bound variable to p.rawPkt,
// which slightly simplifies the spec
// @ requires  acc(&p.rawPkt, R1) && ub === p.rawPkt
// @ requires  acc(&p.path, R10)
// @ requires  p.scionLayer.Mem(ub)
// @ requires  p.path == p.scionLayer.GetPath(ub)
// @ requires  sl.AbsSlice_Bytes(ub, 0, len(ub))
// @ requires   acc(&p.ingressID, R20)
// @ preserves acc(&p.srcAddr, R10) && acc(p.srcAddr.Mem(), _)
// @ preserves acc(&p.lastLayer, R10)
// @ preserves p.lastLayer != nil
// @ preserves (p.lastLayer !== &p.scionLayer && llIsNil) ==>
// @ 	acc(p.lastLayer.Mem(nil), R10)
// @ preserves (p.lastLayer !== &p.scionLayer && !llIsNil) ==>
// @ 	acc(p.lastLayer.Mem(ub[startLL:endLL]), R10)
// @ preserves acc(&p.infoField)
// @ preserves acc(&p.hopField)
// @ preserves acc(&p.segmentChange)
// @ preserves acc(&p.mac, R10) && p.mac != nil && p.mac.Mem()
// @ preserves acc(&p.macBuffers.scionInput, R10)
// @ preserves sl.AbsSlice_Bytes(p.macBuffers.scionInput, 0, len(p.macBuffers.scionInput))
// @ preserves acc(&p.cachedMac)
// @ ensures   acc(&p.ingressID, R20)
// @ ensures   acc(&p.d, R5)
// @ ensures   acc(&p.path, R10)
// @ ensures   acc(&p.rawPkt, R1)
// @ ensures   acc(sl.AbsSlice_Bytes(ub, 0, len(ub)), 1 - R15)
// @ ensures   p.d.validResult(respr, addrAliasesPkt)
// @ ensures   addrAliasesPkt ==> (
// @ 	respr.OutAddr != nil &&
// @ 	(acc(respr.OutAddr.Mem(), R15) --* acc(sl.AbsSlice_Bytes(ub, 0, len(ub)), R15)))
// @ ensures   !addrAliasesPkt ==> acc(sl.AbsSlice_Bytes(ub, 0, len(ub)), R15)
// @ ensures   respr.OutPkt !== ub && respr.OutPkt != nil ==>
// @ 	sl.AbsSlice_Bytes(respr.OutPkt, 0, len(respr.OutPkt))
// @ ensures   reserr == nil ==> p.scionLayer.Mem(ub)
// @ ensures   reserr != nil ==> p.scionLayer.NonInitMem()
// @ ensures   reserr != nil ==> reserr.ErrorMem()
// contracts for IO-spec
// @ requires p.d.DpAgreesWithSpec(dp)
// @ requires dp.Valid()
// @ requires acc(ioLock.LockP(), _) && ioLock.LockInv() == SharedInv!< dp, ioSharedArg !>;
// @ requires let absPkt := absIO_val(dp, ub, p.ingressID) in
// @	absPkt.isIO_val_Pkt2 ==> ElemWitness(ioSharedArg.IBufY, ifsToIO_ifs(p.ingressID), absPkt.IO_val_Pkt2_2)
// @ ensures reserr == nil && newAbsPkt.isIO_val_Pkt2 ==>
// @	ElemWitness(ioSharedArg.OBufY, newAbsPkt.IO_val_Pkt2_1, newAbsPkt.IO_val_Pkt2_2)
// @ ensures reserr == nil && newAbsPkt.isIO_val_Pkt2 ==>
// @	newAbsPkt == absIO_val(dp, respr.OutPkt, respr.EgressID)
func (p *scionPacketProcessor) process( /*@ ghost ub []byte, ghost llIsNil bool, ghost startLL int, ghost endLL int, ghost ioLock *sync.Mutex, ghost ioSharedArg SharedArg, ghost dp io.DataPlaneSpec @*/ ) (respr processResult, reserr error /*@, addrAliasesPkt bool, ghost newAbsPkt io.IO_val @*/) {
	if r, err := p.parsePath( /*@ ub @*/ ); err != nil {
		// @ p.scionLayer.DowngradePerm(ub)
		return r, err /*@, false, io.IO_val_Unit{} @*/
	}
	if r, err := p.validateHopExpiry(); err != nil {
		// @ p.scionLayer.DowngradePerm(ub)
		return r, err /*@, false, io.IO_val_Unit{} @*/
	}
	if r, err := p.validateIngressID(); err != nil {
		// @ p.scionLayer.DowngradePerm(ub)
		return r, err /*@, false, io.IO_val_Unit{} @*/
	}
	if r, err := p.validatePktLen( /*@ ub @*/ ); err != nil {
		// @ p.scionLayer.DowngradePerm(ub)
		return r, err /*@, false, io.IO_val_Unit{} @*/
	}
	if r, err := p.validateTransitUnderlaySrc( /*@ ub @*/ ); err != nil {
		// @ p.scionLayer.DowngradePerm(ub)
		return r, err /*@, false, io.IO_val_Unit{} @*/
	}
	if r, err := p.validateSrcDstIA( /*@ ub @*/ ); err != nil {
		// @ p.scionLayer.DowngradePerm(ub)
		return r, err /*@, false, io.IO_val_Unit{} @*/
	}
	if err := p.updateNonConsDirIngressSegID( /*@ ub @*/ ); err != nil {
		// @ p.scionLayer.DowngradePerm(ub)
		return processResult{}, err /*@, false, io.IO_val_Unit{} @*/
	}
	if r, err := p.verifyCurrentMAC(); err != nil {
		// @ p.scionLayer.DowngradePerm(ub)
		return r, err /*@, false, io.IO_val_Unit{} @*/
	}
	if r, err := p.handleIngressRouterAlert( /*@ ub, llIsNil, startLL, endLL @*/ ); err != nil {
		// @ p.scionLayer.DowngradePerm(ub)
		return r, err /*@, false, io.IO_val_Unit{} @*/
	}

	// Inbound: pkts destined to the local IA.
	// @ p.d.getLocalIA()
	if /*@ unfolding acc(p.scionLayer.Mem(ub), R50) in (unfolding acc(p.scionLayer.HeaderMem(ub[slayers.CmnHdrLen:]), R55) in @*/ p.scionLayer.DstIA /*@ ) @*/ == p.d.localIA {
		a, r, err /*@, aliasesUb @*/ := p.resolveInbound( /*@ ub @*/ )
		if err != nil {
			// @ p.scionLayer.DowngradePerm(ub)
			return r, err /*@, aliasesUb, io.IO_val_Unit{} @*/
		}
		// @ p.d.getInternal()
		// @ unfold p.d.validResult(r, aliasesUb)
		// @ fold p.d.validResult(processResult{OutConn: p.d.internal, OutAddr: a, OutPkt: p.rawPkt}, aliasesUb)
		// @ assert ub === p.rawPkt
		return processResult{OutConn: p.d.internal, OutAddr: a, OutPkt: p.rawPkt}, nil /*@, aliasesUb, io.IO_val_Unit{} @*/
	}

	// Outbound: pkts leaving the local IA.
	// BRTransit: pkts leaving from the same BR different interface.

	// @ unfold acc(p.scionLayer.Mem(ub), R3)
	// @ ghost ubPath := p.scionLayer.UBPath(ub)
	if p.path.IsXover( /*@ ubPath @*/ ) {
		// @ fold acc(p.scionLayer.Mem(ub), R3)
		if r, err := p.doXover( /*@ ub @*/ ); err != nil {
			// @ fold p.d.validResult(r, false)
			return r, err /*@, false, io.IO_val_Unit{} @*/
		}
		if r, err := p.validateHopExpiry(); err != nil {
			// @ p.scionLayer.DowngradePerm(ub)
			return r, serrors.WithCtx(err, "info", "after xover") /*@, false, io.IO_val_Unit{} @*/
		}
		// verify the new block
		if r, err := p.verifyCurrentMAC(); err != nil {
			// @ p.scionLayer.DowngradePerm(ub)
			return r, serrors.WithCtx(err, "info", "after xover") /*@, false, io.IO_val_Unit{} @*/
		}
	}
	// @ fold acc(p.scionLayer.Mem(ub), R3)
	if r, err := p.validateEgressID(); err != nil {
		// @ p.scionLayer.DowngradePerm(ub)
		return r, err /*@, false, io.IO_val_Unit{} @*/
	}
	// handle egress router alert before we check if it's up because we want to
	// send the reply anyway, so that trace route can pinpoint the exact link
	// that failed.
	if r, err := p.handleEgressRouterAlert( /*@ ub, llIsNil, startLL, endLL @*/ ); err != nil {
		// @ p.scionLayer.DowngradePerm(ub)
		return r, err /*@, false, io.IO_val_Unit{} @*/
	}
	if r, err := p.validateEgressUp(); err != nil {
		// @ p.scionLayer.DowngradePerm(ub)
		return r, err /*@, false, io.IO_val_Unit{} @*/
	}
	egressID := p.egressInterface()
	// @ p.d.getExternalMem()
	// @ if p.d.external != nil { unfold acc(accBatchConn(p.d.external), _) }
	if c, ok := p.d.external[egressID]; ok {
		if err := p.processEgress( /*@ ub @*/ ); err != nil {
			// @ fold p.d.validResult(processResult{}, false)
			return processResult{}, err /*@, false, io.IO_val_Unit{} @*/
		}
		// @ p.d.InDomainExternalInForwardingMetrics2(egressID)
		// @ fold p.d.validResult(processResult{EgressID: egressID, OutConn: c, OutPkt: p.rawPkt}, false)
		return processResult{EgressID: egressID, OutConn: c, OutPkt: p.rawPkt}, nil /*@, false, io.IO_val_Unit{} @*/
	}

	// ASTransit: pkts leaving from another AS BR.
	// @ p.d.getInternalNextHops()
	// @ ghost if p.d.internalNextHops != nil { unfold acc(accAddr(p.d.internalNextHops), _) }
	if a, ok := p.d.internalNextHops[egressID]; ok {
		// @ p.d.getInternal()
		// @ fold p.d.validResult(processResult{OutConn: p.d.internal, OutAddr: a, OutPkt: p.rawPkt}, false)
		return processResult{OutConn: p.d.internal, OutAddr: a, OutPkt: p.rawPkt}, nil /*@, false, io.IO_val_Unit{} @*/
	}
	errCode := slayers.SCMPCodeUnknownHopFieldEgress
	if !p.infoField.ConsDir {
		errCode = slayers.SCMPCodeUnknownHopFieldIngress
	}
	// @ TODO()
	// @ p.scionLayer.DowngradePerm(ub)
	tmp, err := p.packSCMP(
		slayers.SCMPTypeParameterProblem,
		errCode,
		&slayers.SCMPParameterProblem{Pointer: p.currentHopPointer( /*@ nil @*/ )},
		cannotRoute,
	)
	return tmp, err /*@, false, io.IO_val_Unit{} @*/
}

// @ requires  acc(&p.rawPkt, R15)
// @ requires  p.scionLayer.Mem(p.rawPkt)
// @ requires  acc(&p.ingressID,  R15)
// @ requires  acc(&p.d, R15) && acc(p.d.Mem(), _) && p.d.WellConfigured()
// @ requires  p.d.getValSvc() != nil
// @ requires  sl.AbsSlice_Bytes(p.rawPkt, 0, len(p.rawPkt))
// @ preserves acc(&p.mac, R10)
// @ preserves p.mac != nil && p.mac.Mem()
// @ preserves acc(&p.macBuffers.scionInput, R10)
// @ preserves sl.AbsSlice_Bytes(p.macBuffers.scionInput, 0, len(p.macBuffers.scionInput))
// @ preserves acc(&p.buffer, R10) && p.buffer != nil && p.buffer.Mem()
// @ ensures   acc(&p.rawPkt, R15)
// @ ensures   p.scionLayer.Mem(p.rawPkt)
// @ ensures   acc(&p.ingressID,  R15)
// @ ensures   acc(&p.d,          R15)
// @ ensures   p.d.validResult(respr, addrAliasesPkt)
// @ ensures   acc(sl.AbsSlice_Bytes(p.rawPkt, 0, len(p.rawPkt)), 1 - R15)
// @ ensures   addrAliasesPkt ==> (
// @ 	respr.OutAddr != nil &&
// @ 	let rawPkt := p.rawPkt in
// @ 	(acc(respr.OutAddr.Mem(), R15) --* acc(sl.AbsSlice_Bytes(rawPkt, 0, len(rawPkt)), R15)))
// @ ensures  !addrAliasesPkt ==> acc(sl.AbsSlice_Bytes(p.rawPkt, 0, len(p.rawPkt)), R15)
// @ ensures  respr.OutPkt !== p.rawPkt && respr.OutPkt != nil ==>
// @ 	sl.AbsSlice_Bytes(respr.OutPkt, 0, len(respr.OutPkt))
// @ ensures  reserr != nil ==> reserr.ErrorMem()
func (p *scionPacketProcessor) processOHP() (respr processResult, reserr error /*@ , addrAliasesPkt bool @*/) {
	// @ ghost ubScionL := p.rawPkt
	// @ p.scionLayer.ExtractAcc(ubScionL)
	s := p.scionLayer
	// @ ghost  ubPath := p.scionLayer.UBPath(ubScionL)
	// @ unfold acc(p.scionLayer.Mem(ubScionL), 1-R15)
	// @ apply acc(&p.scionLayer, R16) --* acc(p.scionLayer.Mem(ubScionL), R15)
	// @ unfold acc(p.scionLayer.Mem(ubScionL), R15)
	// @ assert s.Path === p.scionLayer.Path
	// @ assert s.Path.Mem(ubPath)
	ohp, ok := s.Path.(*onehop.Path)
	if !ok {
		// TODO parameter problem -> invalid path
		// @ establishMemMalformedPath()
		// @ fold p.scionLayer.Mem(ubScionL)
		// @ fold p.d.validResult(processResult{}, false)
		return processResult{}, malformedPath /*@ , false @*/
	}
	if /*@ unfolding acc(s.Path.Mem(ubPath), R50) in @*/ !ohp.Info.ConsDir {
		// TODO parameter problem -> invalid path
		// @ establishMemMalformedPath()
		// @ defer fold p.scionLayer.Mem(ubScionL)
		// @ fold p.d.validResult(processResult{}, false)
		return processResult{}, serrors.WrapStr(
			"OneHop path in reverse construction direction is not allowed",
			malformedPath, "srcIA", s.SrcIA, "dstIA", s.DstIA) /*@ , false @*/
	}

	// OHP leaving our IA
	if p.ingressID == 0 {
		// @ p.d.getLocalIA()
		if !p.d.localIA.Equal(s.SrcIA) {
			// @ establishCannotRoute()
			// TODO parameter problem -> invalid path
			// @ defer fold p.scionLayer.Mem(ubScionL)
			// @ fold p.d.validResult(processResult{}, false)
			return processResult{}, serrors.WrapStr("bad source IA", cannotRoute,
				"type", "ohp", "egress", ( /*@ unfolding acc(ohp.Mem(ubPath), R50) in (unfolding acc(ohp.FirstHop.Mem(), R55) in @*/ ohp.FirstHop.ConsEgress /*@ ) @*/),
				"localIA", p.d.localIA, "srcIA", s.SrcIA) /*@ , false @*/
		}
		// @ p.d.getNeighborIAs()
		neighborIA, ok := p.d.neighborIAs[ /*@ unfolding acc(ohp.Mem(ubPath), R50) in (unfolding acc(ohp.FirstHop.Mem(), R55) in @*/ ohp.FirstHop.ConsEgress /*@ ) @*/]
		if !ok {
			// @ establishCannotRoute()
			// TODO parameter problem invalid interface
			// @ defer fold p.scionLayer.Mem(ubScionL)
			// @ fold p.d.validResult(processResult{}, false)
			return processResult{}, serrors.WithCtx(cannotRoute,
				"type", "ohp", "egress", ( /*@ unfolding acc(ohp.Mem(ubPath), R50) in (unfolding acc(ohp.FirstHop.Mem(), R55) in @*/ ohp.FirstHop.ConsEgress /*@ ) @*/)) /*@ , false @*/
		}
		if !neighborIA.Equal(s.DstIA) {
			// @ establishCannotRoute()
			// @ defer fold p.scionLayer.Mem(ubScionL)
			// @ fold p.d.validResult(processResult{}, false)
			return processResult{}, serrors.WrapStr("bad destination IA", cannotRoute,
				"type", "ohp", "egress", ( /*@ unfolding acc(ohp.Mem(ubPath), R50) in (unfolding acc(ohp.FirstHop.Mem(), R55) in @*/ ohp.FirstHop.ConsEgress /*@ ) @*/),
				"neighborIA", neighborIA, "dstIA", s.DstIA) /*@ , false @*/
		}
		// @ unfold s.Path.Mem(ubPath)
		// @ unfold ohp.FirstHop.Mem()
		// @ preserves acc(&ohp.Info, R15) && acc(&ohp.FirstHop, R15)
		// @ preserves acc(&p.macBuffers.scionInput, R15)
		// @ preserves acc(&p.mac, R15) && p.mac != nil && p.mac.Mem()
		// @ preserves sl.AbsSlice_Bytes(p.macBuffers.scionInput, 0, len(p.macBuffers.scionInput))
		// @ decreases
		// @ outline (
		mac /*@@@*/ := path.MAC(p.mac, ohp.Info, ohp.FirstHop, p.macBuffers.scionInput)
		// (VerifiedSCION) introduced separate copy to avoid exposing quantified permissions outside the scope of this outline block.
		macCopy := mac
		// @ fold acc(sl.AbsSlice_Bytes(ohp.FirstHop.Mac[:], 0, len(ohp.FirstHop.Mac[:])), R20)
		// @ fold acc(sl.AbsSlice_Bytes(mac[:], 0, len(mac)), R20)
		compRes := subtle.ConstantTimeCompare(ohp.FirstHop.Mac[:], mac[:]) == 0
		// @ unfold acc(sl.AbsSlice_Bytes(ohp.FirstHop.Mac[:], 0, len(ohp.FirstHop.Mac[:])), R20)
		// @ )
		if compRes {
			// @ defer fold p.scionLayer.Mem(ubScionL)
			// @ defer fold s.Path.Mem(ubPath)
			// @ defer fold ohp.FirstHop.Mem()
			// TODO parameter problem -> invalid MAC
			// @ fold p.d.validResult(processResult{}, false)
			return processResult{}, serrors.New("MAC", "expected", fmt.Sprintf("%x", macCopy),
				"actual", fmt.Sprintf("%x", ohp.FirstHop.Mac), "type", "ohp") /*@ , false @*/
		}
		ohp.Info.UpdateSegID(ohp.FirstHop.Mac)
		// @ fold ohp.FirstHop.Mem()
		// @ fold s.Path.Mem(ubPath)
		// @ fold p.scionLayer.Mem(ubScionL)

		// (VerifiedSCION) the second parameter was changed from 's' to 'p.scionLayer' due to the
		// changes made to 'updateSCIONLayer'.
		if err := updateSCIONLayer(p.rawPkt, &p.scionLayer /* s */, p.buffer); err != nil {
			// @ fold p.d.validResult(processResult{}, false)
			return processResult{}, err /*@ , false @*/
		}
		// @ unfold p.scionLayer.Mem(ubScionL)
		// @ defer fold p.scionLayer.Mem(ubScionL)
		// @ unfold s.Path.Mem(ubPath)
		// @ defer fold s.Path.Mem(ubPath)
		// @ unfold ohp.FirstHop.Mem()
		// @ defer fold ohp.FirstHop.Mem()
		// OHP should always be directed to the correct BR.
		// @ p.d.getExternalMem()
		// @ ghost if p.d.external != nil { unfold acc(accBatchConn(p.d.external), _) }
		if c, ok := p.d.external[ohp.FirstHop.ConsEgress]; ok {
			// (VerifiedSCION) the following must hold, obviously.
			// Unfortunately, Gobra struggles with instantiating the body
			// of the function.
			// @ assume ohp.FirstHop.ConsEgress in p.d.getDomExternal()
			// buffer should already be correct
			// (VerifiedSCION) TODO: we need to add a pre to run that says that the
			// domain of forwardingMetrics is the same as the one for external
			// @ p.d.InDomainExternalInForwardingMetrics(ohp.FirstHop.ConsEgress)
			// @ fold p.d.validResult(processResult{EgressID: ohp.FirstHop.ConsEgress, OutConn: c, OutPkt: p.rawPkt}, false)
			return processResult{EgressID: ohp.FirstHop.ConsEgress, OutConn: c, OutPkt: p.rawPkt},
				nil /*@ , false @*/
		}
		// TODO parameter problem invalid interface
		// @ establishCannotRoute()
		// @ fold p.d.validResult(processResult{}, false)
		return processResult{}, serrors.WithCtx(cannotRoute, "type", "ohp",
			"egress", ohp.FirstHop.ConsEgress, "consDir", ohp.Info.ConsDir) /*@ , false @*/
	}

	// OHP entering our IA
	// @ p.d.getLocalIA()
	if !p.d.localIA.Equal(s.DstIA) {
		// @ establishCannotRoute()
		// @ defer fold p.scionLayer.Mem(ubScionL)
		// @ fold p.d.validResult(processResult{}, false)
		return processResult{}, serrors.WrapStr("bad destination IA", cannotRoute,
			"type", "ohp", "ingress", p.ingressID,
			"localIA", p.d.localIA, "dstIA", s.DstIA) /*@ , false @*/
	}
	// @ p.d.getNeighborIAs()
	neighborIA := p.d.neighborIAs[p.ingressID]
	if !neighborIA.Equal(s.SrcIA) {
		// @ establishCannotRoute()
		// @ defer fold p.scionLayer.Mem(ubScionL)
		// @ fold p.d.validResult(processResult{}, false)
		return processResult{}, serrors.WrapStr("bad source IA", cannotRoute,
			"type", "ohp", "ingress", p.ingressID,
			"neighborIA", neighborIA, "srcIA", s.SrcIA) /*@ , false @*/
	}

	// @ unfold s.Path.Mem(ubPath)
	// @ unfold ohp.SecondHop.Mem()
	ohp.SecondHop = path.HopField{
		ConsIngress: p.ingressID,
		ExpTime:/*@ unfolding acc(ohp.FirstHop.Mem(), R55) in @*/ ohp.FirstHop.ExpTime,
	}
	// (VerifiedSCION) the following property follows from the type system, but
	// Gobra cannot prove it yet.
	// @ assume 0 <= p.ingressID
	// XXX(roosd): Here we leak the buffer into the SCION packet header.
	// This is okay because we do not operate on the buffer or the packet
	// for the rest of processing.
	ohp.SecondHop.Mac = path.MAC(p.mac, ohp.Info, ohp.SecondHop, p.macBuffers.scionInput)
	// @ fold ohp.SecondHop.Mem()
	// @ fold s.Path.Mem(ubPath)

	// (VerifiedSCION) the second parameter was changed from 's' to 'p.scionLayer' due to the
	// changes made to 'updateSCIONLayer'.
	// @ fold p.scionLayer.Mem(ubScionL)
	if err := updateSCIONLayer(p.rawPkt, &p.scionLayer /* s */, p.buffer); err != nil {
		// @ fold p.d.validResult(processResult{}, false)
		return processResult{}, err /*@ , false @*/
	}
	// (VerifiedSCION) the parameter was changed from 's' to '&p.scionLayer' due to the
	// changes made to 'resolveLocalDst'.
	a, err /*@ , addrAliases @*/ := p.d.resolveLocalDst(&p.scionLayer /* s */ /*@ , ubScionL @*/)
	if err != nil {
		// @ ghost if addrAliases {
		// @ 	apply acc(a.Mem(), R15) --* acc(sl.AbsSlice_Bytes(ubScionL, 0, len(ubScionL)), R15)
		// @ }
		// @ fold p.d.validResult(processResult{}, false)
		return processResult{}, err /*@ , false @*/
	}
	// @ p.d.getInternal()
	// @ assert p.d.internal != nil ==> acc(p.d.internal.Mem(), _)
	// @ fold p.d.validResult(processResult{OutConn: p.d.internal, OutAddr: a, OutPkt: p.rawPkt}, addrAliases)
	return processResult{OutConn: p.d.internal, OutAddr: a, OutPkt: p.rawPkt}, nil /*@ , addrAliases @*/
}

// @ requires  acc(d.Mem(), _)
// @ requires  d.getValSvc() != nil
// @ requires  acc(sl.AbsSlice_Bytes(ub, 0, len(ub)), R15)
// @ preserves acc(s.Mem(ub), R14)
// @ ensures   !addrAliasesUb ==> acc(sl.AbsSlice_Bytes(ub, 0, len(ub)), R15)
// @ ensures   !addrAliasesUb && resaddr != nil ==> acc(resaddr.Mem(), _)
// @ ensures   addrAliasesUb ==> resaddr != nil
// @ ensures   addrAliasesUb ==> acc(resaddr.Mem(), R15)
// @ ensures   addrAliasesUb ==> (acc(resaddr.Mem(), R15) --* acc(sl.AbsSlice_Bytes(ub, 0, len(ub)), R15))
// @ ensures   reserr != nil ==> reserr.ErrorMem()
// (VerifiedSCION) the type of 's' was changed from slayers.SCION to *slayers.SCION. This makes
// specs a lot easier and, makes the implementation faster as well by avoiding passing large data-structures
// by value. We should consider porting merging this in upstream SCION.
func (d *DataPlane) resolveLocalDst(s *slayers.SCION /*@, ghost ub []byte @*/) (resaddr *net.UDPAddr, reserr error /*@ , addrAliasesUb bool @*/) {
	// @ ghost start, end := s.ExtractAcc(ub)
	// @ assert s.RawDstAddr === ub[start:end]
	// @ sl.SplitRange_Bytes(ub, start, end, R15)
	// @ assert acc(sl.AbsSlice_Bytes(s.RawDstAddr, 0, len(s.RawDstAddr)), R15)
	dst, err := s.DstAddr()
	// @ apply acc(s, R16) --* acc(s.Mem(ub), R15)
	if err != nil {
		// @ sl.CombineRange_Bytes(ub, start, end, R15)
		// TODO parameter problem.
		return nil, err /*@ , false @*/
	}
	switch v := dst.(type) {
	case addr.HostSVC:
		// For map lookup use the Base address, i.e. strip the multi cast
		// information, because we only register base addresses in the map.
		// @ d.getSvcMem()
		a, ok := d.svc.Any(v.Base())
		if !ok {
			// @ apply acc(dst.Mem(), R15) --* acc(sl.AbsSlice_Bytes(ub[start:end], 0, len(ub[start:end])), R15)
			// @ sl.CombineRange_Bytes(ub, start, end, R15)
			// @ establishNoSVCBackend()
			return nil, noSVCBackend /*@ , false @*/
		}
		// @ apply acc(dst.Mem(), R15) --* acc(sl.AbsSlice_Bytes(ub[start:end], 0, len(ub[start:end])), R15)
		// @ sl.CombineRange_Bytes(ub, start, end, R15)
		return a, nil /*@ , false @*/
	case *net.IPAddr:
		tmp := addEndhostPort(v)
		// @ package acc(tmp.Mem(), R15) --* acc(sl.AbsSlice_Bytes(ub, 0, len(ub)), R15) {
		// @ 	apply acc(tmp.Mem(), R15) --* acc(v.Mem(), R15)
		// @ 	assert acc(dst.Mem(), R15)
		// @ 	apply acc(dst.Mem(), R15) --* acc(sl.AbsSlice_Bytes(ub[start:end], 0, len(ub[start:end])), R15)
		// @ 	sl.CombineRange_Bytes(ub, start, end, R15)
		// @ }
		return tmp, nil /*@ , true @*/
	default:
		panic("unexpected address type returned from DstAddr")
	}
}

// @ requires acc(dst.Mem(), R15)
// @ ensures  res != nil && acc(res.Mem(), R15)
// @ ensures  acc(res.Mem(), R15) --* acc(dst.Mem(), R15)
// @ decreases
func addEndhostPort(dst *net.IPAddr) (res *net.UDPAddr) {
	// @ unfold acc(dst.Mem(), R15)
	tmp := &net.UDPAddr{IP: dst.IP, Port: topology.EndhostPort}
	// @ assert forall i int :: { &tmp.IP[i] } 0 <= i && i < len(tmp.IP) ==> acc(&tmp.IP[i], R15)
	// @ fold acc(sl.AbsSlice_Bytes(tmp.IP, 0, len(tmp.IP)), R15)
	// @ fold acc(tmp.Mem(), R15)
	// @ package (acc(tmp.Mem(), R15) --* acc(dst.Mem(), R15)) {
	// @ 	assert acc(dst, R15)
	// @ 	assert acc(tmp, R50)
	// @ 	assert dst.IP === tmp.IP
	// @ 	unfold acc(tmp.Mem(), R15)
	// @ 	unfold acc(sl.AbsSlice_Bytes(tmp.IP, 0, len(tmp.IP)), R15)
	// @ 	assert forall i int :: { &tmp.IP[i] } 0 <= i && i < len(tmp.IP) ==> acc(&tmp.IP[i], R15)
	// @ 	assert forall i int :: { &dst.IP[i] } 0 <= i && i < len(dst.IP) ==> acc(&dst.IP[i], R15)
	// @ 	fold acc(dst.Mem(), R15)
	// @ }
	return tmp
}

// TODO(matzf) this function is now only used to update the OneHop-path.
// This should be changed so that the OneHop-path can be updated in-place, like
// the scion.Raw path.
// @ requires  acc(s.Mem(rawPkt), R00)
// @ requires  s.HasOneHopPath(rawPkt)
// @ preserves buffer != nil && buffer.Mem()
// @ preserves sl.AbsSlice_Bytes(rawPkt, 0, len(rawPkt))
// @ ensures   acc(s.Mem(rawPkt), R00)
// @ ensures   res != nil ==> res.ErrorMem()
// @ decreases
// (VerifiedSCION) the type of 's' was changed from slayers.SCION to *slayers.SCION. This makes
// specs a lot easier and, makes the implementation faster as well by avoiding passing large data-structures
// by value. We should consider porting merging this in upstream SCION.
func updateSCIONLayer(rawPkt []byte, s *slayers.SCION, buffer gopacket.SerializeBuffer) (res error) {
	if err := buffer.Clear(); err != nil {
		return err
	}
	if err := s.SerializeTo(buffer, gopacket.SerializeOptions{} /*@ , rawPkt @*/); err != nil {
		return err
	}
	// TODO(lukedirtwalker): We should add a method to the scion layers
	// which can write into the existing buffer, see also the discussion in
	// https://fsnets.slack.com/archives/C8ADBBG0J/p1592805884250700
	rawContents := buffer.Bytes()
	// @ s.InferSizeOHP(rawPkt)
	// @ assert len(rawContents) <= len(rawPkt)
	// @ unfold sl.AbsSlice_Bytes(rawPkt, 0, len(rawPkt))
	// @ unfold acc(sl.AbsSlice_Bytes(rawContents, 0, len(rawContents)), R20)
	// (VerifiedSCION) proving that the reslicing operation below is safe
	// was tricky and required enriching (non-modularly) the invariants of *onehop.Path
	// and *slayers.SCION.
	// @ assert forall i int :: { &rawPkt[:len(rawContents)][i] }{ &rawPkt[i] } 0 <= i && i < len(rawContents) ==>
	// @ 	 &rawPkt[i] == &rawPkt[:len(rawContents)][i]
	copy(rawPkt[:len(rawContents)], rawContents /*@ , R20 @*/)
	// @ fold sl.AbsSlice_Bytes(rawPkt, 0, len(rawPkt))
	// @ fold acc(sl.AbsSlice_Bytes(rawContents, 0, len(rawContents)), R20)
	// @ buffer.RestoreMem(rawContents)
	return nil
}

type bfdSend struct {
	conn             BatchConn
	srcAddr, dstAddr *net.UDPAddr
	scn              *slayers.SCION
	ohp              *onehop.Path
	mac              hash.Hash
	macBuffer        []byte
	buffer           gopacket.SerializeBuffer
}

// newBFDSend creates and initializes a BFD Sender
// @ trusted
// @ requires false
// @ decreases
func newBFDSend(conn BatchConn, srcIA, dstIA addr.IA, srcAddr, dstAddr *net.UDPAddr,
	ifID uint16, mac hash.Hash) (res *bfdSend) {

	scn := &slayers.SCION{
		Version:      0,
		TrafficClass: 0xb8,
		FlowID:       0xdead,
		NextHdr:      slayers.L4BFD,
		SrcIA:        srcIA,
		DstIA:        dstIA,
	}

	if err := scn.SetSrcAddr(&net.IPAddr{IP: srcAddr.IP} /*@ , false @*/); err != nil {
		panic(err) // Must work unless IPAddr is not supported
	}
	if err := scn.SetDstAddr(&net.IPAddr{IP: dstAddr.IP} /*@ , false @*/); err != nil {
		panic(err) // Must work unless IPAddr is not supported
	}

	var ohp *onehop.Path
	if ifID == 0 {
		scn.PathType = empty.PathType
		scn.Path = &empty.Path{}
	} else {
		ohp = &onehop.Path{
			Info: path.InfoField{
				ConsDir: true,
				// Timestamp set in Send
			},
			FirstHop: path.HopField{
				ConsEgress: ifID,
				ExpTime:    hopFieldDefaultExpTime,
			},
		}
		scn.PathType = onehop.PathType
		scn.Path = ohp
	}

	return &bfdSend{
		conn:      conn,
		srcAddr:   srcAddr,
		dstAddr:   dstAddr,
		scn:       scn,
		ohp:       ohp,
		mac:       mac,
		macBuffer: make([]byte, path.MACBufferSize),
		buffer:    gopacket.NewSerializeBuffer(),
	}
}

// @ preserves acc(b.Mem(), R10)
// @ decreases
func (b *bfdSend) String() string {
	// @ unfold acc(b.Mem(), R10)
	// @ ghost defer fold acc(b.Mem(), R10)
	return b.srcAddr.String()
}

// Send sends out a BFD message.
// Due to the internal state of the MAC computation, this is not goroutine
// safe.
// @ trusted
// @ requires Uncallable()
func (b *bfdSend) Send(bfd *layers.BFD) error {
	if b.ohp != nil {
		// Subtract 10 seconds to deal with possible clock drift.
		ohp := b.ohp
		ohp.Info.Timestamp = uint32(time.Now().Unix() - 10)
		ohp.FirstHop.Mac = path.MAC(b.mac, ohp.Info, ohp.FirstHop, b.macBuffer)
	}

	err := gopacket.SerializeLayers(b.buffer, gopacket.SerializeOptions{FixLengths: true},
		b.scn, bfd)
	if err != nil {
		return err
	}
	_, err = b.conn.WriteTo(b.buffer.Bytes(), b.dstAddr)
	return err
}

// @ requires  acc(&p.d, _) && acc(p.d.Mem(), _)
// @ requires  acc(p.scionLayer.Mem(ub), R4)
// @ requires  p.scionLayer.ValidPathMetaData(ub)
// @ requires  sl.AbsSlice_Bytes(ub, 0, len(ub))
// @ requires  acc(&p.ingressID,  R15)
// @ ensures   acc(p.scionLayer.Mem(ub), R4)
// @ ensures   sl.AbsSlice_Bytes(ub, 0, len(ub))
// @ ensures   acc(&p.ingressID,  R15)
// @ decreases
func (p *scionPacketProcessor) prepareSCMP(
	typ slayers.SCMPType,
	code slayers.SCMPCode,
	scmpP gopacket.SerializableLayer,
	cause error,
	// @ ghost ub []byte,
) ([]byte, error) {

	// *copy* and reverse path -- the original path should not be modified as this writes directly
	// back to rawPkt (quote).
	var path *scion.Raw
	// @ ghost startP := p.scionLayer.PathStartIdx(ub)
	// @ ghost endP := p.scionLayer.PathEndIdx(ub)
	// @ slayers.LemmaPathIdxStartEnd(&p.scionLayer, ub, R20)
	// @ ghost ubPath := ub[startP:endP]
	// @ unfold acc(p.scionLayer.Mem(ub), R4)
	pathType := p.scionLayer.Path.Type( /*@ ubPath @*/ )
	// @ establishCannotRoute()
	// @ ghost pathFromEpic := false
	// @ ghost var epicPathUb []byte = nil
	switch pathType {
	case scion.PathType:
		var ok bool
		path, ok = p.scionLayer.Path.(*scion.Raw)
		if !ok {
			// @ fold acc(p.scionLayer.Mem(ub), R4)
			return nil, serrors.WithCtx(cannotRoute, "details", "unsupported path type",
				"path type", pathType)
		}
	case epic.PathType:
		epicPath, ok := p.scionLayer.Path.(*epic.Path)
		if !ok {
			// @ fold acc(p.scionLayer.Mem(ub), R4)
			return nil, serrors.WithCtx(cannotRoute, "details", "unsupported path type",
				"path type", pathType)
		}
		/*@
		scionBuf := epicPath.GetUnderlyingScionPathBuf(ubPath)
		unfold acc(epicPath.Mem(ubPath), R4)
		assert ubPath[epic.MetadataLen:] === scionBuf
		epicPathUb = ubPath
		ubPath = scionBuf
		startP += epic.MetadataLen
		assert ubPath === ub[startP:endP]
		@*/
		path = epicPath.ScionPath
		// @ pathFromEpic = true
	default:
		// @ fold acc(p.scionLayer.Mem(ub), R4)
		return nil, serrors.WithCtx(cannotRoute, "details", "unsupported path type",
			"path type", pathType)
	}
	/*@
	assert pathType == scion.PathType || pathType == epic.PathType
	assert typeOf(p.scionLayer.Path) == type[*scion.Raw] || typeOf(p.scionLayer.Path) == type[*epic.Path]
	assert !pathFromEpic ==> typeOf(p.scionLayer.Path) == type[*scion.Raw]
	assert pathFromEpic ==> typeOf(p.scionLayer.Path) == type[*epic.Path]
	sl.SplitRange_Bytes(ub, startP, endP, writePerm)
	@*/
	decPath, err := path.ToDecoded( /*@ ubPath @*/ )
	if err != nil {
		/*@
		sl.CombineRange_Bytes(ub, startP, endP, writePerm)
		ghost if pathFromEpic {
			epicPath := p.scionLayer.Path.(*epic.Path)
			assert acc(path.Mem(ubPath), R4)
			fold acc(epicPath.Mem(epicPathUb), R4)
		} else {
			rawPath := p.scionLayer.Path.(*scion.Raw)
			assert acc(path.Mem(ubPath), R4)
			assert acc(rawPath.Mem(ubPath), R4)
		}
		fold acc(p.scionLayer.Mem(ub), R4)
		@*/
		return nil, serrors.Wrap(cannotRoute, err, "details", "decoding raw path")
	}
	// @ ghost rawPath := path.RawBufferMem(ubPath)
	revPathTmp, err := decPath.Reverse( /*@ rawPath @*/ )
	if err != nil {
		/*@
		sl.CombineRange_Bytes(ub, startP, endP, writePerm)
		ghost if pathFromEpic {
			epicPath := p.scionLayer.Path.(*epic.Path)
			assert acc(path.Mem(ubPath), R4)
			fold acc(epicPath.Mem(epicPathUb), R4)
		} else {
			rawPath := p.scionLayer.Path.(*scion.Raw)
			assert acc(path.Mem(ubPath), R4)
			assert acc(rawPath.Mem(ubPath), R4)
		}
		fold acc(p.scionLayer.Mem(ub), R4)
		@*/
		return nil, serrors.Wrap(cannotRoute, err, "details", "reversing path for SCMP")
	}
	// @ assert revPathTmp.Mem(rawPath)
	revPath := revPathTmp.(*scion.Decoded)
	// @ assert revPath.Mem(rawPath)

	// Revert potential path segment switches that were done during processing.
	if revPath.IsXover( /*@ rawPath @*/ ) {
		if err := revPath.IncPath( /*@ rawPath @*/ ); err != nil {
			/*@
			sl.CombineRange_Bytes(ub, startP, endP, writePerm)
			ghost if pathFromEpic {
				epicPath := p.scionLayer.Path.(*epic.Path)
				assert acc(path.Mem(ubPath), R4)
				fold acc(epicPath.Mem(epicPathUb), R4)
			} else {
				rawPath := p.scionLayer.Path.(*scion.Raw)
				assert acc(path.Mem(ubPath), R4)
				assert acc(rawPath.Mem(ubPath), R4)
			}
			fold acc(p.scionLayer.Mem(ub), R4)
			@*/
			return nil, serrors.Wrap(cannotRoute, err, "details", "reverting cross over for SCMP")
		}
	}
	// If the packet is sent to an external router, we need to increment the
	// path to prepare it for the next hop.
	// @ p.d.getExternalMem()
	// @ if p.d.external != nil { unfold acc(accBatchConn(p.d.external), _) }
	_, external := p.d.external[p.ingressID]
	if external {
		// @ requires revPath.Mem(rawPath)
		// @ requires revPath.ValidCurrIdxs(rawPath)
		// @ ensures  revPath.Mem(rawPath)
		// @ decreases
		// @ outline(
		// @ unfold revPath.Mem(rawPath)
		// @ unfold revPath.Base.Mem()
		infoField := &revPath.InfoFields[revPath.PathMeta.CurrINF]
		if infoField.ConsDir {
			hopField := /*@ unfolding acc(revPath.HopFields[revPath.PathMeta.CurrHF].Mem(), _) in @*/
				revPath.HopFields[revPath.PathMeta.CurrHF]
			infoField.UpdateSegID(hopField.Mac)
		}
		// @ fold revPath.Base.Mem()
		// @ fold revPath.Mem(rawPath)
		// @ )
		if err := revPath.IncPath( /*@ rawPath @*/ ); err != nil {
			/*@
			sl.CombineRange_Bytes(ub, startP, endP, writePerm)
			ghost if pathFromEpic {
				epicPath := p.scionLayer.Path.(*epic.Path)
				assert acc(path.Mem(ubPath), R4)
				fold acc(epicPath.Mem(epicPathUb), R4)
			} else {
				rawPath := p.scionLayer.Path.(*scion.Raw)
				assert acc(path.Mem(ubPath), R4)
				assert acc(rawPath.Mem(ubPath), R4)
			}
			fold acc(p.scionLayer.Mem(ub), R4)
			@*/
			return nil, serrors.Wrap(cannotRoute, err, "details", "incrementing path for SCMP")
		}
	}
	// @ TODO()

	// create new SCION header for reply.
	var scionL /*@@@*/ slayers.SCION
	// (VerifiedSCION) TODO: adapt *SCION.Mem(...)
	scionL.FlowID = p.scionLayer.FlowID
	scionL.TrafficClass = p.scionLayer.TrafficClass
	scionL.PathType = revPath.Type( /*@ nil @*/ )
	scionL.Path = revPath
	scionL.DstIA = p.scionLayer.SrcIA
	scionL.SrcIA = p.d.localIA
	srcA, err := p.scionLayer.SrcAddr()
	if err != nil {
		return nil, serrors.Wrap(cannotRoute, err, "details", "extracting src addr")
	}
	if err := scionL.SetDstAddr(srcA /*@ , false @*/); err != nil {
		return nil, serrors.Wrap(cannotRoute, err, "details", "setting dest addr")
	}
	if err := scionL.SetSrcAddr(&net.IPAddr{IP: p.d.internalIP} /*@ , false @*/); err != nil {
		return nil, serrors.Wrap(cannotRoute, err, "details", "setting src addr")
	}
	scionL.NextHdr = slayers.L4SCMP

	typeCode := slayers.CreateSCMPTypeCode(typ, code)
	scmpH /*@@@*/ := slayers.SCMP{TypeCode: typeCode}
	scmpH.SetNetworkLayerForChecksum(&scionL)

	if err := p.buffer.Clear(); err != nil {
		return nil, err
	}

	sopts := gopacket.SerializeOptions{
		ComputeChecksums: true,
		FixLengths:       true,
	}
	scmpLayers := []gopacket.SerializableLayer{&scionL, &scmpH, scmpP}
	if cause != nil {
		// add quote for errors.
		hdrLen := slayers.CmnHdrLen + scionL.AddrHdrLen( /*@ nil, false @*/ ) + scionL.Path.Len( /*@ nil @*/ )
		switch scmpH.TypeCode.Type() {
		case slayers.SCMPTypeExternalInterfaceDown:
			hdrLen += 20
		case slayers.SCMPTypeInternalConnectivityDown:
			hdrLen += 28
		default:
			hdrLen += 8
		}
		quote := p.rawPkt
		maxQuoteLen := slayers.MaxSCMPPacketLen - hdrLen
		if len(quote) > maxQuoteLen {
			quote = quote[:maxQuoteLen]
		}
		scmpLayers = append( /*@ noPerm, @*/ scmpLayers, gopacket.Payload(quote))
	}
	// XXX(matzf) could we use iovec gather to avoid copying quote?
	err = gopacket.SerializeLayers(p.buffer, sopts /*@ , nil @*/, scmpLayers...)
	if err != nil {
		return nil, serrors.Wrap(cannotRoute, err, "details", "serializing SCMP message")
	}
	return p.buffer.Bytes(), scmpError{TypeCode: typeCode, Cause: cause}
}

// decodeLayers implements roughly the functionality of
// gopacket.DecodingLayerParser, but customized to our use case with a "base"
// layer and additional, optional layers in the given order.
// Returns the last decoded layer.
// @ requires  base != nil && base.NonInitMem()
// @ requires  forall i int :: { &opts[i] } 0 <= i && i < len(opts) ==>
// @     (acc(&opts[i], R10) && opts[i] != nil && opts[i].NonInitMem())
// Due to Viper's very strict injectivity constraints:
// @ requires  forall i, j int :: { &opts[i], &opts[j] } 0 <= i && i < j && j < len(opts) ==>
// @     opts[i] !== opts[j]
// @ preserves sl.AbsSlice_Bytes(data, 0, len(data))
// @ ensures   forall i int :: { &opts[i] } 0 <= i && i < len(opts) ==>
// @     (acc(&opts[i], R10) && opts[i] != nil)
// @ ensures   -1 <= idx && idx < len(opts)
// @ ensures   len(processed) == len(opts)
// @ ensures   len(offsets) == len(opts)
// @ ensures   reterr == nil && 0  <= idx ==> processed[idx]
// @ ensures   reterr == nil && idx == -1  ==> retl === base
// @ ensures   reterr == nil && 0   <= idx ==> retl === opts[idx]
// @ ensures   reterr == nil ==> retl != nil
// @ ensures   reterr == nil ==> base.Mem(data)
// @ ensures   forall i int :: {&opts[i]}{processed[i]} 0 <= i && i < len(opts) ==>
// @     (processed[i] ==> (0 <= offsets[i].start && offsets[i].start <= offsets[i].end && offsets[i].end <= len(data)))
// @ ensures   reterr == nil ==> forall i int :: {&opts[i]}{processed[i]} 0 <= i && i < len(opts) ==>
// @     ((processed[i] && !offsets[i].isNil) ==> opts[i].Mem(data[offsets[i].start:offsets[i].end]))
// @ ensures   reterr == nil ==> forall i int :: {&opts[i]}{processed[i]} 0 <= i && i < len(opts) ==>
// @     ((processed[i] && offsets[i].isNil) ==> opts[i].Mem(nil))
// @ ensures   reterr == nil ==> forall i int :: {&opts[i]}{processed[i]} 0 <= i && i < len(opts) ==>
// @     (!processed[i] ==> opts[i].NonInitMem())
// @ ensures   reterr != nil ==> base.NonInitMem()
// @ ensures   reterr != nil ==> (forall i int :: { &opts[i] } 0 <= i && i < len(opts) ==> opts[i].NonInitMem())
// @ ensures   reterr != nil ==> reterr.ErrorMem()
// @ decreases
func decodeLayers(data []byte, base gopacket.DecodingLayer,
	opts ...gopacket.DecodingLayer) (retl gopacket.DecodingLayer, reterr error /*@ , ghost processed seq[bool], ghost offsets seq[offsetPair], ghost idx int @*/) {

	// @ processed = seqs.NewSeqBool(len(opts))
	// @ offsets = newOffsetPair(len(opts))
	// @ idx = -1
	// @ gopacket.AssertInvariantNilDecodeFeedback()
	if err := base.DecodeFromBytes(data, gopacket.NilDecodeFeedback); err != nil {
		return nil, err /*@ , processed, offsets, idx @*/
	}
	last := base
	optsSlice := ([](gopacket.DecodingLayer))(opts)

	// @ ghost oldData := data
	// @ ghost oldStart := 0
	// @ ghost oldEnd := len(data)

	// @ invariant sl.AbsSlice_Bytes(oldData, 0, len(oldData))
	// @ invariant base.Mem(oldData)
	// @ invariant 0 < len(opts) ==> 0 <= i0 && i0 <= len(opts)
	// @ invariant forall i int :: {&opts[i]} 0 <= i && i < len(opts) ==> acc(&opts[i], R10)
	// @ invariant forall i, j int :: {&opts[i], &opts[j]} 0 <= i && i < j && j < len(opts) ==> opts[i] !== opts[j]
	// @ invariant forall i int :: {&opts[i]} 0 <= i && i < len(opts) ==> opts[i] != nil
	// @ invariant len(processed) == len(opts)
	// @ invariant len(offsets) == len(opts)
	// @ invariant -1 <= idx && idx < len(opts)
	// @ invariant idx == -1 ==> (last === base && oldStart == 0 && oldEnd == len(oldData))
	// @ invariant 0 <= idx ==> (processed[idx] && last === opts[idx])
	// @ invariant forall i int :: {&opts[i]}{processed[i]} 0 <= i && i < len(opts) ==>
	// @     (processed[i] ==> (0 <= offsets[i].start && offsets[i].start <= offsets[i].end && offsets[i].end <= len(data)))
	// @ invariant forall i int :: {&opts[i]}{processed[i]} 0 <= i && i < len(opts) ==>
	// @     ((processed[i] && !offsets[i].isNil) ==> opts[i].Mem(oldData[offsets[i].start:offsets[i].end]))
	// @ invariant forall i int :: {&opts[i]}{processed[i]} 0 <= i && i < len(opts) ==>
	// @     ((processed[i] && offsets[i].isNil) ==> opts[i].Mem(nil))
	// @ invariant forall i int :: {&opts[i]}{processed[i]} 0 < len(opts) && i0 <= i && i < len(opts) ==>
	// @     !processed[i]
	// @ invariant forall i int :: {&opts[i]}{processed[i]} 0 <= i && i < len(opts) ==>
	// @     (!processed[i] ==> opts[i].NonInitMem())
	// @ invariant gopacket.NilDecodeFeedback.Mem()
	// @ invariant 0 <= oldStart && oldStart <= oldEnd && oldEnd <= len(oldData)
	// @ decreases len(opts) - i0
	for _, opt := range optsSlice /*@ with i0 @*/ {
		layerClassTmp := opt.CanDecode()
		// @ fold layerClassTmp.Mem()
		// @ ghost var pos offsetPair
		// @ ghost var ub []byte
		// @ ghost if idx == -1 {
		// @     pos = offsetPair{0, len(oldData), false}
		// @     ub = oldData
		// @ } else {
		// @     pos = offsets[idx]
		// @     if pos.isNil { ub = nil } else { ub  = oldData[pos.start:pos.end] }
		// @ }
		if layerClassTmp.Contains(last.NextLayerType( /*@ ub @*/ )) {
			data /*@ , start, end @*/ := last.LayerPayload( /*@ ub @*/ )
			// @ assert data == nil || data === oldData[pos.start:pos.end][start:end]
			// @ oldEnd   = pos.start + end
			// @ oldStart = pos.start + start
			// @ ghost if data == nil {
			// @ 	sl.NilAcc_Bytes()
			// @ } else {
			// @	sl.SplitRange_Bytes(oldData, oldStart, oldEnd, writePerm)
			// @ }
			if err := opt.DecodeFromBytes(data, gopacket.NilDecodeFeedback); err != nil {
				// @ ghost if data != nil { sl.CombineRange_Bytes(oldData, oldStart, oldEnd, writePerm) }
				// @ base.DowngradePerm(oldData)

				// ghost clean-up:
				// @ ghost
				// @ invariant 0 <= i0 && i0 <= len(opts)
				// @ invariant -1 <= c && c <= i0
				// @ invariant len(processed) == len(opts)
				// @ invariant len(offsets) == len(opts)
				// @ invariant forall i int :: {&opts[i]} 0 <= i && i < len(opts) ==> acc(&opts[i], R10)
				// @ invariant forall i, j int :: {&opts[i], &opts[j]} 0 <= i && i < j && j < len(opts) ==> opts[i] !== opts[j]
				// @ invariant forall i int :: {&opts[i]} 0 <= i && i < len(opts) ==> opts[i] != nil
				// @ invariant forall i int :: {&opts[i]}{processed[i]} 0 <= i && i < len(opts) ==>
				// @     (processed[i] ==> (0 <= offsets[i].start && offsets[i].start <= offsets[i].end && offsets[i].end <= len(oldData)))
				// @ invariant forall i int :: {&opts[i]}{processed[i]} 0 <= i && i < len(opts) ==>
				// @     ((processed[i] && !offsets[i].isNil) ==> opts[i].Mem(oldData[offsets[i].start:offsets[i].end]))
				// @ invariant forall i int :: {&opts[i]}{processed[i]} 0 <= i && i < len(opts) ==>
				// @     ((processed[i] && offsets[i].isNil) ==> opts[i].Mem(nil))
				// @ invariant forall i int :: {&opts[i]}{processed[i]} 0 <= i && i < len(opts) ==>
				// @     (!processed[i] ==> opts[i].NonInitMem())
				// @ invariant forall i int :: {&opts[i]}{processed[i]} 0 < len(opts) && c < i && i < len(opts) ==>
				// @     !processed[i]
				// @ decreases c
				// @ for c := i0-1; 0 <= c; c=c-1 {
				// @	if processed[c] {
				// @		off := offsets[c]
				// @        if off.isNil {
				// @ 			opts[c].DowngradePerm(nil)
				// @		} else {
				// @ 			opts[c].DowngradePerm(oldData[off.start:off.end])
				// @ 		}
				// @ 	}
				// @ 	processed[c] = false
				// @ }
				return nil, err /*@, processed, offsets, idx @*/
			}
			// @ processed[i0] = true
			// @ ghost offsets[i0] = offsetPair{oldStart, oldEnd, data == nil}
			// @ idx = i0
			// @ ghost if data != nil { sl.CombineRange_Bytes(oldData, oldStart, oldEnd, writePerm) }
			last = opt
		}
	}
	return last, nil /*@ , processed, offsets, idx @*/
}

// @ preserves acc(layer.Mem(ubuf), R20)
// @ decreases
func nextHdr(layer gopacket.DecodingLayer /*@ , ghost ubuf []byte @*/) slayers.L4ProtocolType {
	switch v := layer.(type) {
	case *slayers.SCION:
		return /*@ unfolding acc(v.Mem(ubuf), R20) in @*/ v.NextHdr
	case *slayers.EndToEndExtnSkipper:
		return /*@ unfolding acc(v.Mem(ubuf), R20) in (unfolding acc(v.extnBase.Mem(ubuf), R20) in @*/ v.NextHdr /*@ ) @*/
	case *slayers.HopByHopExtnSkipper:
		return /*@ unfolding acc(v.Mem(ubuf), R20) in (unfolding acc(v.extnBase.Mem(ubuf), R20) in @*/ v.NextHdr /*@ ) @*/
	default:
		return slayers.L4None
	}
}

// forwardingMetrics contains the subset of Metrics relevant for forwarding,
// instantiated with some interface-specific labels.
type forwardingMetrics struct {
	InputBytesTotal     prometheus.Counter
	OutputBytesTotal    prometheus.Counter
	InputPacketsTotal   prometheus.Counter
	OutputPacketsTotal  prometheus.Counter
	DroppedPacketsTotal prometheus.Counter
}

// @ requires  acc(labels, _)
// @ preserves acc(metrics.Mem(), _)
// @ ensures   acc(forwardingMetricsNonInjectiveMem(res), _)
// @ decreases
func initForwardingMetrics(metrics *Metrics, labels prometheus.Labels) (res forwardingMetrics) {
	// @ unfold acc(metrics.Mem(), _)
	c := forwardingMetrics{
		InputBytesTotal:     metrics.InputBytesTotal.With(labels),
		InputPacketsTotal:   metrics.InputPacketsTotal.With(labels),
		OutputBytesTotal:    metrics.OutputBytesTotal.With(labels),
		OutputPacketsTotal:  metrics.OutputPacketsTotal.With(labels),
		DroppedPacketsTotal: metrics.DroppedPacketsTotal.With(labels),
	}
	c.InputBytesTotal.Add(float64(0))
	c.InputPacketsTotal.Add(float64(0))
	c.OutputBytesTotal.Add(float64(0))
	c.OutputPacketsTotal.Add(float64(0))
	c.DroppedPacketsTotal.Add(float64(0))
	// @ fold acc(forwardingMetricsNonInjectiveMem(c), _)
	return c
}

// @ preserves neighbors != nil ==> acc(neighbors, R20)
// @ ensures   acc(res)
// @ decreases
func interfaceToMetricLabels(id uint16, localIA addr.IA,
	neighbors map[uint16]addr.IA) (res prometheus.Labels) {
	// (VerifiedSCION) Gobra cannot prove this, even though it is obvious from the
	// type of id.
	// @ assume 0 <= id

	if id == 0 {
		return prometheus.Labels{
			"isd_as":          localIA.String(),
			"interface":       "internal",
			"neighbor_isd_as": localIA.String(),
		}
	}
	return prometheus.Labels{
		"isd_as":          localIA.String(),
		"interface":       strconv.FormatUint(uint64(id), 10),
		"neighbor_isd_as": neighbors[id].String(),
	}
}

// @ ensures acc(res)
// @ decreases
func serviceMetricLabels(localIA addr.IA, svc addr.HostSVC) (res prometheus.Labels) {
	return prometheus.Labels{
		"isd_as":  localIA.String(),
		"service": svc.BaseString(),
	}
}<|MERGE_RESOLUTION|>--- conflicted
+++ resolved
@@ -999,17 +999,9 @@
 					// @ absIO_valWidenLemma(dp, p.Buffers[0], ingressID, p.N)
 					// @ assert absPktTmpBuf.isIO_val_Pkt2 ==> absPktTmpBuf === absPktBuf0
 					// @ MultiElemWitnessStep(ioSharedArg.IBufY, ioIngressID, ioValSeq, i0)
-<<<<<<< HEAD
 					// @ assert ioValSeq[i0].isIO_val_Pkt2 ==> ElemWitness(ioSharedArg.IBufY, ioIngressID, ioValSeq[i0].IO_val_Pkt2_2)
 					// absIO_valWidenLemma(dp, p.Buffers[0], ingressID, p.N) // TODO: drop
 					// @ assert ioValSeq[i0] == absPkt
-=======
-					// @ assert ioValSeq[i0].isIO_val_Pkt2 ==>
-					// @ 	ElemWitness(ioSharedArg.IBufY, ioIngressID, ioValSeq[i0].IO_val_Pkt2_2)
-					// @ assert absPktTmpBuf.isIO_val_Pkt2 ==> absPktTmpBuf == ioValSeq[i0]
-					// @ assert ifsToIO_ifs(processor.getIngressID()) == ioIngressID
-					// @ sl.SplitRange_Bytes(p.Buffers[0], 0, p.N, HalfPerm)
->>>>>>> d210ff10
 					// @ assert sl.AbsSlice_Bytes(tmpBuf, 0, p.N)
 					result, err /*@ , addrAliasesPkt, newAbsPkt @*/ := processor.processPkt(tmpBuf, srcAddr /*@, ioLock, ioSharedArg, dp @*/)
 					// @ fold scmpErr.Mem()
