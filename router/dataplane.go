// Copyright 2020 Anapaya Systems
//
// Licensed under the Apache License, Version 2.0 (the "License");
// you may not use this file except in compliance with the License.
// You may obtain a copy of the License at
//
//   http://www.apache.org/licenses/LICENSE-2.0
//
// Unless required by applicable law or agreed to in writing, software
// distributed under the License is distributed on an "AS IS" BASIS,
// WITHOUT WARRANTIES OR CONDITIONS OF ANY KIND, either express or implied.
// See the License for the specific language governing permissions and
// limitations under the License.

// +gobra

// Currently disabled. Proving that this holds after initialization causes a big slowdown.
// initEnsures nonNilErr(&alreadySet)
// initEnsures nonNilErr(&cannotRoute)
// initEnsures nonNilErr(&emptyValue)
// initEnsures nonNilErr(&malformedPath)
// initEnsures nonNilErr(&modifyExisting)
// initEnsures nonNilErr(&noSVCBackend)
// initEnsures nonNilErr(&unsupportedPathType)
// initEnsures nonNilErr(&unsupportedPathTypeNextHeader)
// initEnsures nonNilErr(&noBFDSessionFound)
// initEnsures nonNilErr(&noBFDSessionConfigured)
// initEnsures nonNilErr(&errBFDDisabled)
package router

import (
	"bytes"
	"context"
	"crypto/rand"
	"crypto/subtle"
	"errors"
	"fmt"
	"hash"
	"math/big"
	"net"
	"strconv"
	"sync"
	"syscall"
	"time"

	"github.com/google/gopacket"
	"github.com/google/gopacket/layers"
	"github.com/prometheus/client_golang/prometheus"

	"github.com/scionproto/scion/pkg/addr"
	libepic "github.com/scionproto/scion/pkg/experimental/epic"
	"github.com/scionproto/scion/pkg/log"
	"github.com/scionproto/scion/pkg/private/serrors"
	"github.com/scionproto/scion/pkg/private/util"
	"github.com/scionproto/scion/pkg/scrypto"

	"github.com/scionproto/scion/pkg/slayers"
	"github.com/scionproto/scion/pkg/slayers/path"
	"github.com/scionproto/scion/pkg/slayers/path/empty"
	"github.com/scionproto/scion/pkg/slayers/path/epic"
	"github.com/scionproto/scion/pkg/slayers/path/onehop"
	"github.com/scionproto/scion/pkg/slayers/path/scion"
	"github.com/scionproto/scion/private/topology"
	"github.com/scionproto/scion/private/underlay/conn"
	underlayconn "github.com/scionproto/scion/private/underlay/conn"
	"github.com/scionproto/scion/router/bfd"
	"github.com/scionproto/scion/router/control"
	// @ def "github.com/scionproto/scion/verification/utils/definitions"
	// @ "github.com/scionproto/scion/verification/utils/slices"
)

const (
	// Number of packets to read in a single ReadBatch call.
	inputBatchCnt = 64

	// TODO(karampok). Investigate whether that value should be higher.  In
	// theory, PayloadLen in SCION header is 16 bits long, supporting a maximum
	// payload size of 64KB. At the moment we are limited by Ethernet size
	// usually ~1500B, but 9000B to support jumbo frames.
	bufSize = 9000

	// hopFieldDefaultExpTime is the default validity of the hop field
	// and 63 is equivalent to 6h.
	hopFieldDefaultExpTime = 63
)

// (VerifiedSCION) acc(Mem(), _) is enough to call every method, given that
// the concrete implementations of this type use internal sync mechanisms to
// obtain write access to the underlying data.
type bfdSession interface {
	// @ pred Mem()

	// (VerifiedSCION) ctx is used to obtain a logger from ctx by
	// calling the method Value. ReadL20 permissions are enough for that.
	// @ requires acc(ctx.Mem(), def.ReadL20)
	// @ requires acc(Mem(), _)
	// @ ensures  err != nil ==> err.ErrorMem()
	Run(ctx context.Context) (err error)
	// @ requires acc(Mem(), _)
	// @ requires msg.Mem()
	ReceiveMessage(msg *layers.BFD)
	// @ requires acc(Mem(), _)
	IsUp() bool
}

// BatchConn is a connection that supports batch reads and writes.
// (VerifiedSCION) the spec of this interface exactly matches that of the same methods
// in private/underlay/conn/Conn
type BatchConn interface {
	// @ pred Mem()

	// @ preserves Mem()
	// @ preserves forall i int :: 0 <= i && i < len(msgs) ==> msgs[i].Mem(1)
	// @ ensures   err == nil ==> 0 <= n && n <= len(msgs)
	// @ ensures   err != nil ==> err.ErrorMem()
	ReadBatch(msgs underlayconn.Messages) (n int, err error)
	// @ requires  acc(addr.Mem(), _)
	// @ preserves Mem()
	// @ preserves acc(slices.AbsSlice_Bytes(b, 0, len(b)), def.ReadL10)
	// @ ensures   err == nil ==> 0 <= n && n <= len(b)
	// @ ensures   err != nil ==> err.ErrorMem()
	WriteTo(b []byte, addr *net.UDPAddr) (n int, err error)
	// @ preserves Mem()
	// @ preserves forall i int :: 0 <= i && i < len(msgs) ==> acc(msgs[i].Mem(1), def.ReadL10)
	// @ ensures   err == nil ==> 0 <= n && n <= len(msgs)
	// @ ensures   err != nil ==> err.ErrorMem()
	WriteBatch(msgs underlayconn.Messages, flags int) (n int, err error)
	// @ requires Mem()
	// @ ensures  err != nil ==> err.ErrorMem()
	// @ decreases
	Close() (err error)
}

// DataPlane contains a SCION Border Router's forwarding logic. It reads packets
// from multiple sockets, performs routing, and sends them to their destinations
// (after updating the path, if that is needed).
//
// XXX(lukedirtwalker): this is still in development and not feature complete.
// Currently, only the following features are supported:
//   - initializing connections; MUST be done prior to calling Run
type DataPlane struct {
	// (VerifiedSCION) this is morally ghost
	// It is stored in the dataplane in order to retain
	// knowledge that macFactory will not fail
	// @ key *[]byte
	external          map[uint16]BatchConn
	linkTypes         map[uint16]topology.LinkType
	neighborIAs       map[uint16]addr.IA
	internal          BatchConn
	internalIP        net.IP
	internalNextHops  map[uint16]*net.UDPAddr
	svc               *services
	macFactory        func() hash.Hash
	bfdSessions       map[uint16]bfdSession
	localIA           addr.IA
	mtx               sync.Mutex
	running           bool
	Metrics           *Metrics
	forwardingMetrics map[uint16]forwardingMetrics
}

var (
	alreadySet                    = serrors.New("already set")
	invalidSrcIA                  = serrors.New("invalid source ISD-AS")
	invalidDstIA                  = serrors.New("invalid destination ISD-AS")
	invalidSrcAddrForTransit      = serrors.New("invalid source address for transit pkt")
	cannotRoute                   = serrors.New("cannot route, dropping pkt")
	emptyValue                    = serrors.New("empty value")
	malformedPath                 = serrors.New("malformed path content")
	modifyExisting                = serrors.New("modifying a running dataplane is not allowed")
	noSVCBackend                  = serrors.New("cannot find internal IP for the SVC")
	unsupportedPathType           = serrors.New("unsupported path type")
	unsupportedPathTypeNextHeader = serrors.New("unsupported combination")
	noBFDSessionFound             = serrors.New("no BFD sessions was found")
	noBFDSessionConfigured        = serrors.New("no BFD sessions have been configured")
	errBFDDisabled                = serrors.New("BFD is disabled")
)

type scmpError struct {
	TypeCode slayers.SCMPTypeCode
	Cause    error
}

// @ preserves e.ErrorMem()
// (VerifiedSCION): Gobra can't prove termination here because we call Error
// to the result of New and right now it is not able to prove that this will
// not be a new scmpError. We assume it.
// @ decreases _
func (e scmpError) Error() string {
	// @ unfold e.ErrorMem()
	// @ defer fold e.ErrorMem()
	return serrors.New("scmp", "typecode", e.TypeCode, "cause", e.Cause).Error()
}

// SetIA sets the local IA for the dataplane.
// @ requires  acc(&d.running, 1/2) && !d.running
// @ requires  acc(&d.localIA, 1/2) && d.localIA.IsZero()
// @ requires  !ia.IsZero()
// @ preserves d.mtx.LockP()
// @ preserves d.mtx.LockInv() == MutexInvariant!<d!>;
// @ ensures   acc(&d.running, 1/2) && !d.running
// @ ensures   acc(&d.localIA, 1/2)
// @ ensures   e == nil
func (d *DataPlane) SetIA(ia addr.IA) (e error) {
	d.mtx.Lock()
	defer d.mtx.Unlock()
	// @ unfold MutexInvariant!<d!>()
	// @ defer fold MutexInvariant!<d!>()
	if d.running {
		return modifyExisting
	}
	if ia.IsZero() {
		return emptyValue
	}
	if !d.localIA.IsZero() {
		return alreadySet
	}
	d.localIA = ia
	return nil
}

// SetKey sets the key used for MAC verification. The key provided here should
// already be derived as in scrypto.HFMacFactory.
// @ requires  acc(&d.key,        1/2)
// @ requires  acc(d.key,         1/2)
// @ requires  acc(&d.running,    1/2) && !d.running
// @ requires  acc(&d.macFactory, 1/2) && d.macFactory == nil
// @ requires  len(key) > 0
// @ requires  slices.AbsSlice_Bytes(key, 0, len(key))
// @ preserves d.mtx.LockP()
// @ preserves d.mtx.LockInv() == MutexInvariant!<d!>;
// @ ensures   acc(&d.running,    1/2) && !d.running
// @ ensures   res == nil ==> d.MacFactoryOperational()
func (d *DataPlane) SetKey(key []byte) (res error) {
	// @ share key
	d.mtx.Lock()
	defer d.mtx.Unlock()
	// @ unfold MutexInvariant!<d!>()
	// @ defer fold MutexInvariant!<d!>()
	if d.running {
		// @ def.Unreachable()
		return modifyExisting
	}
	if len(key) == 0 {
		// @ def.Unreachable()
		return emptyValue
	}
	if d.macFactory != nil {
		// @ def.Unreachable()
		return alreadySet
	}
	// First check for MAC creation errors.
	if _, err := scrypto.InitMac(key); err != nil {
		return err
	}
	// @ d.key = &key
	verScionTemp :=
		// @ requires acc(&key, _) && acc(slices.AbsSlice_Bytes(key, 0, len(key)), _)
		// @ requires scrypto.ValidKeyForHash(key)
		// @ ensures  acc(&key, _) && acc(slices.AbsSlice_Bytes(key, 0, len(key)), _)
		// @ ensures  h.Mem()
		// @ decreases
		func /*@ f @*/ () (h hash.Hash) {
			mac, _ := scrypto.InitMac(key)
			return mac
		}
	// @ proof verScionTemp implements MacFactorySpec{d.key} {
	// @   return verScionTemp() as f
	// @ }
	d.macFactory = verScionTemp
	// @ fold d.MacFactoryOperational()
	return nil
}

// AddInternalInterface sets the interface the data-plane will use to
// send/receive traffic in the local AS. This can only be called once; future
// calls will return an error. This can only be called on a not yet running
// dataplane.
// @ requires  acc(&d.running,    1/2) && !d.running
// @ requires  acc(&d.internal,   1/2) && d.internal == nil
// @ requires  acc(&d.internalIP, 1/2)
// @ requires  conn != nil && conn.Mem()
// @ requires  ip.Mem()
// @ preserves d.mtx.LockP()
// @ preserves d.mtx.LockInv() == MutexInvariant!<d!>;
// @ ensures   acc(&d.running,    1/2) && !d.running
// @ ensures   acc(&d.internal,   1/2)
// @ ensures   acc(&d.internalIP, 1/2)
func (d *DataPlane) AddInternalInterface(conn BatchConn, ip net.IP) error {
	d.mtx.Lock()
	defer d.mtx.Unlock()
	// @ unfold MutexInvariant!<d!>()
	// @ defer fold MutexInvariant!<d!>()
	if d.running {
		return modifyExisting
	}
	if conn == nil {
		return emptyValue
	}
	if d.internal != nil {
		return alreadySet
	}
	d.internal = conn
	d.internalIP = ip
	return nil
}

// AddExternalInterface adds the inter AS connection for the given interface ID.
// If a connection for the given ID is already set this method will return an
// error. This can only be called on a not yet running dataplane.
// @ requires  acc(&d.running,    1/2) && !d.running
// @ requires  acc(&d.external,   1/2)
// @ requires  d.external != nil ==> acc(d.external, 1/2)
// @ requires  !(ifID in domain(d.external))
// @ requires  conn != nil && conn.Mem()
// @ preserves d.mtx.LockP()
// @ preserves d.mtx.LockInv() == MutexInvariant!<d!>;
// @ ensures   acc(&d.running,    1/2) && !d.running
// @ ensures   acc(&d.external,   1/2) && acc(d.external, 1/2)
func (d *DataPlane) AddExternalInterface(ifID uint16, conn BatchConn) error {
	d.mtx.Lock()
	defer d.mtx.Unlock()
	// @ unfold MutexInvariant!<d!>()
	// @ defer fold MutexInvariant!<d!>()
	if d.running {
		return modifyExisting
	}
	if conn == nil {
		return emptyValue
	}
	if _, existsB := d.external[ifID]; existsB {
		return serrors.WithCtx(alreadySet, "ifID", ifID)
	}
	if d.external == nil {
		d.external = make(map[uint16]BatchConn)
		// @ fold AccBatchConn(d.external)
	}
	// @ unfold AccBatchConn(d.external)
	d.external[ifID] = conn
	// @ fold AccBatchConn(d.external)
	return nil
}

// AddNeighborIA adds the neighboring IA for a given interface ID. If an IA for
// the given ID is already set, this method will return an error. This can only
// be called on a yet running dataplane.
// @ requires  acc(&d.running,     1/2) && !d.running
// @ requires  acc(&d.neighborIAs, 1/2)
// @ requires  d.neighborIAs != nil ==> acc(d.neighborIAs, 1/2)
// @ requires  !remote.IsZero()
// @ requires  !(ifID in domain(d.neighborIAs))
// @ preserves d.mtx.LockP()
// @ preserves d.mtx.LockInv() == MutexInvariant!<d!>;
// @ ensures   acc(&d.running,    1/2) && !d.running
// @ ensures   acc(&d.neighborIAs,1/2) && acc(d.neighborIAs, 1/2)
// @ ensures   domain(d.neighborIAs) == old(domain(d.neighborIAs)) union set[uint16]{ifID}
func (d *DataPlane) AddNeighborIA(ifID uint16, remote addr.IA) error {
	d.mtx.Lock()
	defer d.mtx.Unlock()
	// @ unfold MutexInvariant!<d!>()
	// @ defer fold MutexInvariant!<d!>()
	if d.running {
		return modifyExisting
	}
	if remote.IsZero() {
		return emptyValue
	}
	if _, existsB := d.neighborIAs[ifID]; existsB {
		return serrors.WithCtx(alreadySet, "ifID", ifID)
	}
	if d.neighborIAs == nil {
		d.neighborIAs = make(map[uint16]addr.IA)
	}
	d.neighborIAs[ifID] = remote
	return nil
}

// AddLinkType adds the link type for a given interface ID. If a link type for
// the given ID is already set, this method will return an error. This can only
// be called on a not yet running dataplane.
// @ requires  acc(&d.running,   1/2) && !d.running
// @ requires  acc(&d.linkTypes, 1/2)
// @ requires  d.linkTypes != nil ==> acc(d.linkTypes, 1/2)
// @ requires  !(ifID in domain(d.linkTypes))
// (VerifiedSCION) unlike all other setter methods, this does not lock
// d.mtx. Did the devs forget about it?
// @ preserves MutexInvariant!<d!>()
// @ ensures   acc(&d.running,   1/2) && !d.running
// @ ensures   acc(&d.linkTypes, 1/2) && acc(d.linkTypes, 1/2)
// @ ensures   domain(d.linkTypes) == old(domain(d.linkTypes)) union set[uint16]{ifID}
func (d *DataPlane) AddLinkType(ifID uint16, linkTo topology.LinkType) error {
	if _, existsB := d.linkTypes[ifID]; existsB {
		return serrors.WithCtx(alreadySet, "ifID", ifID)
	}
	// @ unfold MutexInvariant!<d!>()
	// @ defer fold MutexInvariant!<d!>()
	if d.linkTypes == nil {
		d.linkTypes = make(map[uint16]topology.LinkType)
	}
	d.linkTypes[ifID] = linkTo
	return nil
}

// AddExternalInterfaceBFD adds the inter AS connection BFD session.
// @ trusted
// @ requires false
func (d *DataPlane) AddExternalInterfaceBFD(ifID uint16, conn BatchConn,
	src, dst control.LinkEnd, cfg control.BFD) error {

	d.mtx.Lock()
	defer d.mtx.Unlock()
	if d.running {
		return modifyExisting
	}
	if conn == nil {
		return emptyValue
	}
	var m bfd.Metrics
	if d.Metrics != nil {
		labels := prometheus.Labels{
			"interface":       fmt.Sprint(ifID),
			"isd_as":          d.localIA.String(),
			"neighbor_isd_as": dst.IA.String(),
		}
		m = bfd.Metrics{
			Up:              d.Metrics.InterfaceUp.With(labels),
			StateChanges:    d.Metrics.BFDInterfaceStateChanges.With(labels),
			PacketsSent:     d.Metrics.BFDPacketsSent.With(labels),
			PacketsReceived: d.Metrics.BFDPacketsReceived.With(labels),
		}
	}
	s := newBFDSend(conn, src.IA, dst.IA, src.Addr, dst.Addr, ifID, d.macFactory())
	return d.addBFDController(ifID, s, cfg, m)
}

// getInterfaceState checks if there is a bfd session for the input interfaceID and
// returns InterfaceUp if the relevant bfdsession state is up, or if there is no BFD
// session. Otherwise, it returns InterfaceDown.
// @ preserves acc(MutexInvariant!<d!>(), def.ReadL5)
func (d *DataPlane) getInterfaceState(interfaceID uint16) control.InterfaceState {
	// @ unfold acc(MutexInvariant!<d!>(), def.ReadL5)
	// @ defer fold acc(MutexInvariant!<d!>(), def.ReadL5)
	bfdSessions := d.bfdSessions
	// @ ghost if bfdSessions != nil {
	// @		unfold acc(AccBfdSession(d.bfdSessions), def.ReadL20)
	// @		defer fold acc(AccBfdSession(d.bfdSessions), def.ReadL20)
	// @ }
	// (VerifiedSCION) had to rewrite this, as Gobra does not correctly
	// implement short-circuiting.
	if bfdSession, ok := bfdSessions[interfaceID]; ok {
		// @ assert interfaceID in domain(d.bfdSessions)
		// @ assert bfdSession in range(d.bfdSessions)
		// @ assert bfdSession != nil
		if !bfdSession.IsUp() {
			return control.InterfaceDown
		}
	}
	return control.InterfaceUp
}

// (VerifiedSCION) marked as trusted, otherwise we need to support bfd.Session
// @ trusted
// @ requires false
func (d *DataPlane) addBFDController(ifID uint16, s *bfdSend, cfg control.BFD,
	metrics bfd.Metrics) error {

	if cfg.Disable {
		return errBFDDisabled
	}
	if d.bfdSessions == nil {
		d.bfdSessions = make(map[uint16]bfdSession)
	}

	// Generate random discriminator. It can't be zero.
	discInt, err := rand.Int(rand.Reader, big.NewInt(0xfffffffe))
	if err != nil {
		return err
	}
	disc := layers.BFDDiscriminator(uint32(discInt.Uint64()) + 1)
	d.bfdSessions[ifID] = &bfd.Session{
		Sender:                s,
		DetectMult:            layers.BFDDetectMultiplier(cfg.DetectMult),
		DesiredMinTxInterval:  cfg.DesiredMinTxInterval,
		RequiredMinRxInterval: cfg.RequiredMinRxInterval,
		LocalDiscriminator:    disc,
		ReceiveQueueSize:      10,
		Metrics:               metrics,
	}
	return nil
}

// AddSvc adds the address for the given service. This can be called multiple
// times for the same service, with the address added to the list of addresses
// that provide the service.
// @ requires  a != nil && acc(a.Mem(), def.ReadL10)
// @ preserves acc(&d.svc, 1/2)
// @ preserves d.mtx.LockP()
// @ preserves d.mtx.LockInv() == MutexInvariant!<d!>;
func (d *DataPlane) AddSvc(svc addr.HostSVC, a *net.UDPAddr) error {
	d.mtx.Lock()
	defer d.mtx.Unlock()
	if a == nil {
		return emptyValue
	}
	// @ preserves MutexInvariant!<d!>()
	// @ preserves acc(&d.svc, 1/2)
	// @ ensures   d.svc != nil && acc(d.svc.Mem(), _)
	// @ decreases
	// @ outline(
	// @ unfold MutexInvariant!<d!>()
	if d.svc == nil {
		d.svc = newServices()
	}
	// @ fold MutexInvariant!<d!>()
	// @ )
	// @ unfold acc(MutexInvariant!<d!>(), def.ReadL15)
	// @ assert acc(d.svc.Mem(), _)
	d.svc.AddSvc(svc, a)
	if d.Metrics != nil {
		labels := serviceMetricLabels(d.localIA, svc)
		// @ requires acc(&d.Metrics, def.ReadL20)
		// @ requires acc(d.Metrics.Mem(), _)
		// @ requires acc(labels, _)
		// @ ensures  acc(&d.Metrics, def.ReadL20)
		// @ decreases
		// @ outline (
		// @ unfold acc(d.Metrics.Mem(), _)
		// @ assume float64(0) < float64(1) // Gobra still does not fully support floats
		// @ assert d.Metrics.ServiceInstanceChanges != nil
		// @ assert d.Metrics.ServiceInstanceCount   != nil
		d.Metrics.ServiceInstanceChanges.With(labels).Add(float64(1))
		d.Metrics.ServiceInstanceCount.With(labels).Add(float64(1))
		// @ )
	}
	// @ fold acc(MutexInvariant!<d!>(), def.ReadL15)
	return nil
}

// DelSvc deletes the address for the given service.
// @ requires  a != nil && acc(a.Mem(), def.ReadL10)
// @ preserves d.mtx.LockP()
// @ preserves d.mtx.LockInv() == MutexInvariant!<d!>;
func (d *DataPlane) DelSvc(svc addr.HostSVC, a *net.UDPAddr) error {
	d.mtx.Lock()
	defer d.mtx.Unlock()
	if a == nil {
		return emptyValue
	}
	// @ unfold acc(MutexInvariant!<d!>(), def.ReadL15)
	// @ ghost defer fold acc(MutexInvariant!<d!>(), def.ReadL15)
	if d.svc == nil {
		return nil
	}
	d.svc.DelSvc(svc, a)
	if d.Metrics != nil {
		labels := serviceMetricLabels(d.localIA, svc)
		// @ unfold acc(d.Metrics.Mem(), _)
		// @ assume float64(0) < float64(1) // Gobra still does not fully support floats
		d.Metrics.ServiceInstanceChanges.With(labels).Add(float64(1))
		d.Metrics.ServiceInstanceCount.With(labels).Add(float64(-1))
	}
	return nil
}

// AddNextHop sets the next hop address for the given interface ID. If the
// interface ID already has an address associated this operation fails. This can
// only be called on a not yet running dataplane.
// @ requires  acc(&d.running,          1/2) && !d.running
// @ requires  acc(&d.internalNextHops, 1/2)
// @ requires  d.internalNextHops != nil ==> acc(d.internalNextHops, 1/2)
// @ requires  !(ifID in domain(d.internalNextHops))
// @ requires  a != nil && acc(a.Mem(), _)
// @ preserves d.mtx.LockP()
// @ preserves d.mtx.LockInv() == MutexInvariant!<d!>;
// @ ensures   acc(&d.running,          1/2) && !d.running
// @ ensures   acc(&d.internalNextHops, 1/2) && acc(d.internalNextHops, 1/2)
func (d *DataPlane) AddNextHop(ifID uint16, a *net.UDPAddr) error {
	d.mtx.Lock()
	defer d.mtx.Unlock()
	// @ unfold MutexInvariant!<d!>()
	// @ defer fold MutexInvariant!<d!>()
	if d.running {
		return modifyExisting
	}
	if a == nil {
		return emptyValue
	}
	if _, existsB := d.internalNextHops[ifID]; existsB {
		return serrors.WithCtx(alreadySet, "ifID", ifID)
	}
	if d.internalNextHops == nil {
		d.internalNextHops = make(map[uint16]*net.UDPAddr)
		// @ fold AccAddr(d.internalNextHops)
	}
	// @ unfold AccAddr(d.internalNextHops)
	// @ defer fold AccAddr(d.internalNextHops)
	d.internalNextHops[ifID] = a
	return nil
}

// AddNextHopBFD adds the BFD session for the next hop address.
// If the remote ifID belongs to an existing address, the existing
// BFD session will be re-used.
// @ trusted
// @ requires false
func (d *DataPlane) AddNextHopBFD(ifID uint16, src, dst *net.UDPAddr, cfg control.BFD,
	sibling string) error {

	d.mtx.Lock()
	defer d.mtx.Unlock()
	if d.running {
		return modifyExisting
	}

	if dst == nil {
		return emptyValue
	}

	for k, v := range d.internalNextHops {
		if v.String() == dst.String() {
			if c, ok := d.bfdSessions[k]; ok {
				d.bfdSessions[ifID] = c
				return nil
			}
		}
	}
	var m bfd.Metrics
	if d.Metrics != nil {
		labels := prometheus.Labels{"isd_as": d.localIA.String(), "sibling": sibling}
		m = bfd.Metrics{
			Up:              d.Metrics.SiblingReachable.With(labels),
			StateChanges:    d.Metrics.SiblingBFDStateChanges.With(labels),
			PacketsSent:     d.Metrics.SiblingBFDPacketsSent.With(labels),
			PacketsReceived: d.Metrics.SiblingBFDPacketsReceived.With(labels),
		}
	}

	s := newBFDSend(d.internal, d.localIA, d.localIA, src, dst, 0, d.macFactory())
	return d.addBFDController(ifID, s, cfg, m)
}

// Run starts running the dataplane. Note that configuration is not possible
// after calling this method.
// @ trusted
// @ requires false
func (d *DataPlane) Run(ctx context.Context) error {
	d.mtx.Lock()
	d.running = true

	// (VerifiedSCION) TODO: change the invariant to have the resources only
	//     when it is not runnning. That way, we can unfold the memory predicate
	//     right after setting running to true, which is required for the call to unlock
	//     to succeed. the rest of the permissions will be held in the closure footprint
	//     and on this method.
	d.initMetrics()

	read := func(ingressID uint16, rd BatchConn) {

		msgs := conn.NewReadMessages(inputBatchCnt)
		for _, msg := range msgs {
			msg.Buffers[0] = make([]byte, bufSize)
		}
		writeMsgs := make(underlayconn.Messages, 1)
		writeMsgs[0].Buffers = make([][]byte, 1)

		processor := newPacketProcessor(d, ingressID)
		var scmpErr scmpError
		for d.running {
			pkts, err := rd.ReadBatch(msgs)
			if err != nil {
				log.Debug("Failed to read batch", "err", err)
				// error metric
				continue
			}
			if pkts == 0 {
				continue
			}
			for _, p := range msgs[:pkts] {
				// input metric
				inputCounters := d.forwardingMetrics[ingressID]
				inputCounters.InputPacketsTotal.Inc()
				inputCounters.InputBytesTotal.Add(float64(p.N))

				srcAddr := p.Addr.(*net.UDPAddr)
				result, err := processor.processPkt(p.Buffers[0][:p.N], srcAddr)

				switch {
				case err == nil:
				case errors.As(err, &scmpErr):
					if !scmpErr.TypeCode.InfoMsg() {
						log.Debug("SCMP", "err", scmpErr, "dst_addr", p.Addr)
					}
					// SCMP go back the way they came.
					result.OutAddr = srcAddr
					result.OutConn = rd
				default:
					log.Debug("Error processing packet", "err", err)
					inputCounters.DroppedPacketsTotal.Inc()
					continue
				}
				if result.OutConn == nil { // e.g. BFD case no message is forwarded
					continue
				}

				// Write to OutConn; drop the packet if this would block.
				// Use WriteBatch because it's the only available function that
				// supports MSG_DONTWAIT.
				writeMsgs[0].Buffers[0] = result.OutPkt
				writeMsgs[0].Addr = nil
				if result.OutAddr != nil { // don't assign directly to net.Addr, typed nil!
					writeMsgs[0].Addr = result.OutAddr
				}

				_, err = result.OutConn.WriteBatch(writeMsgs, syscall.MSG_DONTWAIT)
				if err != nil {
					var errno syscall.Errno
					if !errors.As(err, &errno) ||
						!(errno == syscall.EAGAIN || errno == syscall.EWOULDBLOCK) {
						log.Debug("Error writing packet", "err", err)
						// error metric
					}
					inputCounters.DroppedPacketsTotal.Inc()
					continue
				}
				// ok metric
				outputCounters := d.forwardingMetrics[result.EgressID]
				outputCounters.OutputPacketsTotal.Inc()
				outputCounters.OutputBytesTotal.Add(float64(len(result.OutPkt)))
			}
		}
	}

	for k, v := range d.bfdSessions {
		go func(ifID uint16, c bfdSession) {
			defer log.HandlePanic()
			if err := c.Run(ctx); err != nil && err != bfd.AlreadyRunning {
				log.Error("BFD session failed to start", "ifID", ifID, "err", err)
			}
		}(k, v)
	}
	for ifID, v := range d.external {
		go func(i uint16, c BatchConn) {
			defer log.HandlePanic()
			read(i, c)
		}(ifID, v)
	}
	go func(c BatchConn) {
		defer log.HandlePanic()
		read(0, c)
	}(d.internal)

	d.mtx.Unlock()

	<-ctx.Done()
	return nil
}

// initMetrics initializes the metrics related to packet forwarding. The
// counters are already instantiated for all the relevant interfaces so this
// will not have to be repeated during packet forwarding.
// @ preserves acc(&d.forwardingMetrics)
// @ preserves acc(&d.localIA, def.ReadL15)
// @ preserves acc(&d.neighborIAs, def.ReadL15)
// @ preserves d.neighborIAs != nil ==> acc(d.neighborIAs, def.ReadL15) // required for call
// @ preserves acc(&d.Metrics, def.ReadL15) && acc(d.Metrics.Mem(), _)
// @ preserves acc(&d.external, def.ReadL15)
// @ preserves d.external != nil ==> acc(AccBatchConn(d.external), def.ReadL15) // required for call
// @ preserves acc(&d.internalNextHops, def.ReadL15)
// @ preserves d.internalNextHops != nil ==> acc(AccAddr(d.internalNextHops), def.ReadL15)
// @ ensures   AccForwardingMetrics(d.forwardingMetrics)
// @ decreases
func (d *DataPlane) initMetrics() {
	// @ preserves acc(&d.forwardingMetrics)
	// @ preserves acc(&d.localIA, def.ReadL20)
	// @ preserves acc(&d.neighborIAs, def.ReadL20)
	// @ preserves d.neighborIAs != nil ==> acc(d.neighborIAs, def.ReadL20)
	// @ preserves acc(&d.Metrics, def.ReadL20)
	// @ preserves acc(d.Metrics.Mem(), _)
	// @ ensures   acc(d.forwardingMetrics)
	// @ ensures   domain(d.forwardingMetrics) == set[uint16]{0}
	// @ ensures   acc(forwardingMetricsMem(d.forwardingMetrics[0], 0), _)
	// @ decreases
	// @ outline (
	d.forwardingMetrics = make(map[uint16]forwardingMetrics)
	labels := interfaceToMetricLabels(0, d.localIA, d.neighborIAs)
	d.forwardingMetrics[0] = initForwardingMetrics(d.Metrics, labels)
	// @ liftForwardingMetricsNonInjectiveMem(d.forwardingMetrics[0], 0)
	// @ )
	// @ ghost if d.external != nil { unfold acc(AccBatchConn(d.external), def.ReadL15) }

	// @ fold acc(hideLocalIA(&d.localIA), def.ReadL15)

	// @ invariant acc(hideLocalIA(&d.localIA), def.ReadL15) // avoids incompletnes when folding acc(forwardingMetricsMem(d.forwardingMetrics[id], id), _)
	// @ invariant acc(&d.external, def.ReadL15)
	// @ invariant d.external != nil ==> acc(d.external, def.ReadL20)
	// @ invariant d.external === old(d.external)
	// @ invariant acc(&d.forwardingMetrics) && acc(d.forwardingMetrics)
	// @ invariant acc(&d.internalNextHops, def.ReadL15)
	// @ invariant d.internalNextHops === old(d.internalNextHops)
	// @ invariant d.internalNextHops != nil ==> acc(AccAddr(d.internalNextHops), def.ReadL15)
	// @ invariant acc(&d.neighborIAs, def.ReadL15)
	// @ invariant d.neighborIAs != nil ==> acc(d.neighborIAs, def.ReadL15)
	// @ invariant forall i uint16 :: { d.forwardingMetrics[i] } i in domain(d.forwardingMetrics) ==>
	// @ 	acc(forwardingMetricsMem(d.forwardingMetrics[i], i), _)
	// @ invariant acc(&d.Metrics, def.ReadL15)
	// @ invariant acc(d.Metrics.Mem(), _)
	// @ decreases len(d.external) - len(visitedSet)
	for id := range d.external /*@ with visitedSet @*/ {
		// @ ghost if d.internalNextHops != nil {
		// @	unfold acc(AccAddr(d.internalNextHops), def.ReadL20)
		// @ }
		if _, notOwned := d.internalNextHops[id]; notOwned {
			// @ ghost if d.internalNextHops != nil {
			// @ 	fold acc(AccAddr(d.internalNextHops), def.ReadL20)
			// @ }
			continue
		}
		// @ ghost if d.internalNextHops != nil {
		// @ 	fold acc(AccAddr(d.internalNextHops), def.ReadL20)
		// @ }
		labels = interfaceToMetricLabels(id, ( /*@ unfolding acc(hideLocalIA(&d.localIA), def.ReadL20) in @*/ d.localIA), d.neighborIAs)
		d.forwardingMetrics[id] = initForwardingMetrics(d.Metrics, labels)
		// @ liftForwardingMetricsNonInjectiveMem(d.forwardingMetrics[id], id)
		// @ assert acc(forwardingMetricsMem(d.forwardingMetrics[id], id), _)
	}
	// @ ghost if d.external != nil { fold acc(AccBatchConn(d.external), def.ReadL15) }
	// @ fold AccForwardingMetrics(d.forwardingMetrics)
	// @ unfold acc(hideLocalIA(&d.localIA), def.ReadL15)
}

type processResult struct {
	EgressID uint16
	OutConn  BatchConn
	OutAddr  *net.UDPAddr
	OutPkt   []byte
}

// @ preserves acc(d.MacFactoryOperational(), _)
// @ ensures   res.initMem()
// @ decreases
func newPacketProcessor(d *DataPlane, ingressID uint16) (res *scionPacketProcessor) {
	var verScionTmp gopacket.SerializeBuffer
	// @ unfold acc(d.MacFactoryOperational(), _)
	// @ defer fold acc(d.MacFactoryOperational(), _)
	// @ ghost var ubuf []byte
	verScionTmp /*@, ubuf @*/ = gopacket.NewSerializeBuffer()
	p := &scionPacketProcessor{
		d:         d,
		ingressID: ingressID,
		buffer:    verScionTmp,
		mac:       (d.macFactory() /*@ as MacFactorySpec{d.key} @ */),
		macBuffers: macBuffersT{
			scionInput: make([]byte, path.MACBufferSize),
			epicInput:  make([]byte, libepic.MACBufferSize),
		},
	}
	// @ fold p.scionLayer.NonInitPathPool()
	p.scionLayer.RecyclePaths()
	// @ fold p.initMem()
	return p
}

// @ trusted
// @ requires false
func (p *scionPacketProcessor) reset() error {
	p.rawPkt = nil
	//p.scionLayer // cannot easily be reset
	p.path = nil
	p.hopField = path.HopField{}
	p.infoField = path.InfoField{}
	p.segmentChange = false
	if err := p.buffer.Clear(); err != nil {
		return serrors.WrapStr("Failed to clear buffer", err)
	}
	p.mac.Reset()
	p.cachedMac = nil
	return nil
}

// @ trusted
// @ requires false
func (p *scionPacketProcessor) processPkt(rawPkt []byte,
	srcAddr *net.UDPAddr) (processResult, error) {

	p.reset()
	p.rawPkt = rawPkt
	p.srcAddr = srcAddr

	// parse SCION header and skip extensions;
	var err error
	p.lastLayer, err = decodeLayers(p.rawPkt, &p.scionLayer, &p.hbhLayer, &p.e2eLayer)
	if err != nil {
		return processResult{}, err
	}
	pld := p.lastLayer.LayerPayload()

	pathType := p.scionLayer.PathType
	switch pathType {
	case empty.PathType:
		if p.lastLayer.NextLayerType() == layers.LayerTypeBFD {
			return processResult{}, p.processIntraBFD(pld)
		}
		return processResult{}, serrors.WithCtx(unsupportedPathTypeNextHeader,
			"type", pathType, "header", nextHdr(p.lastLayer))
	case onehop.PathType:
		if p.lastLayer.NextLayerType() == layers.LayerTypeBFD {
			ohp, ok := p.scionLayer.Path.(*onehop.Path)
			if !ok {
				return processResult{}, malformedPath
			}
			return processResult{}, p.processInterBFD(ohp, pld)
		}
		return p.processOHP()
	case scion.PathType:
		return p.processSCION()
	case epic.PathType:
		return p.processEPIC()
	default:
		return processResult{}, serrors.WithCtx(unsupportedPathType, "type", pathType)
	}
}

// @ trusted
// @ requires false
func (p *scionPacketProcessor) processInterBFD(oh *onehop.Path, data []byte) error {
	if len(p.d.bfdSessions) == 0 {
		return noBFDSessionConfigured
	}

	bfd := &p.bfdLayer
	if err := bfd.DecodeFromBytes(data, gopacket.NilDecodeFeedback); err != nil {
		return err
	}

	if v, ok := p.d.bfdSessions[p.ingressID]; ok {
		v.ReceiveMessage(bfd)
		return nil
	}

	return noBFDSessionFound
}

<<<<<<< HEAD
// @ trusted
// @ requires false
func (p *scionPacketProcessor) processIntraBFD(src *net.UDPAddr, data []byte) error {
=======
func (p *scionPacketProcessor) processIntraBFD(data []byte) error {
>>>>>>> cd5f8d04
	if len(p.d.bfdSessions) == 0 {
		return noBFDSessionConfigured
	}

	bfd := &p.bfdLayer
	if err := bfd.DecodeFromBytes(data, gopacket.NilDecodeFeedback); err != nil {
		return err
	}

	ifID := uint16(0)
	for k, v := range p.d.internalNextHops {
		if bytes.Equal(v.IP, p.srcAddr.IP) && v.Port == p.srcAddr.Port {
			ifID = k
			break
		}
	}

	if v, ok := p.d.bfdSessions[ifID]; ok {
		v.ReceiveMessage(bfd)
		return nil
	}

	return noBFDSessionFound
}

// @ trusted
// @ requires false
func (p *scionPacketProcessor) processSCION() (processResult, error) {

	var ok bool
	p.path, ok = p.scionLayer.Path.(*scion.Raw)
	if !ok {
		// TODO(lukedirtwalker) parameter problem invalid path?
		return processResult{}, malformedPath
	}
	return p.process()
}

// @ trusted
// @ requires false
func (p *scionPacketProcessor) processEPIC() (processResult, error) {

	epicPath, ok := p.scionLayer.Path.(*epic.Path)
	if !ok {
		return processResult{}, malformedPath
	}

	p.path = epicPath.ScionPath
	if p.path == nil {
		return processResult{}, malformedPath
	}

	isPenultimate := p.path.IsPenultimateHop()
	isLast := p.path.IsLastHop()

	result, err := p.process()
	if err != nil {
		return result, err
	}

	if isPenultimate || isLast {
		firstInfo, err := p.path.GetInfoField(0)
		if err != nil {
			return processResult{}, err
		}

		timestamp := time.Unix(int64(firstInfo.Timestamp), 0)
		err = libepic.VerifyTimestamp(timestamp, epicPath.PktID.Timestamp, time.Now())
		if err != nil {
			// TODO(mawyss): Send back SCMP packet
			return processResult{}, err
		}

		HVF := epicPath.PHVF
		if isLast {
			HVF = epicPath.LHVF
		}
		err = libepic.VerifyHVF(p.cachedMac, epicPath.PktID,
			&p.scionLayer, firstInfo.Timestamp, HVF, p.macBuffers.epicInput)
		if err != nil {
			// TODO(mawyss): Send back SCMP packet
			return processResult{}, err
		}
	}

	return result, nil
}

// scionPacketProcessor processes packets. It contains pre-allocated per-packet
// mutable state and context information which should be reused.
type scionPacketProcessor struct {
	// d is a reference to the dataplane instance that initiated this processor.
	d *DataPlane
	// ingressID is the interface ID this packet came in, determined from the
	// socket.
	ingressID uint16
	// rawPkt is the raw packet, it is updated during processing to contain the
	// message to send out.
	rawPkt []byte
	// srcAddr is the source address of the packet
	srcAddr *net.UDPAddr
	// buffer is the buffer that can be used to serialize gopacket layers.
	buffer gopacket.SerializeBuffer
	// mac is the hasher for the MAC computation.
	mac hash.Hash

	// scionLayer is the SCION gopacket layer.
	scionLayer slayers.SCION
	hbhLayer   slayers.HopByHopExtnSkipper
	e2eLayer   slayers.EndToEndExtnSkipper
	// last is the last parsed layer, i.e. either &scionLayer, &hbhLayer or &e2eLayer
	lastLayer gopacket.DecodingLayer

	// path is the raw SCION path. Will be set during processing.
	path *scion.Raw
	// hopField is the current hopField field, is updated during processing.
	hopField path.HopField
	// infoField is the current infoField field, is updated during processing.
	infoField path.InfoField
	// segmentChange indicates if the path segment was changed during processing.
	segmentChange bool

	// cachedMac contains the full 16 bytes of the MAC. Will be set during processing.
	// For a hop performing an Xover, it is the MAC corresponding to the down segment.
	cachedMac []byte
	// macBuffers avoid allocating memory during processing.
	macBuffers macBuffersT

	// bfdLayer is reusable buffer for parsing BFD messages
	bfdLayer layers.BFD
}

// macBuffersT are preallocated buffers for the in- and outputs of MAC functions.
// (VerifiedSCION) This type used to be called macBuffers but this lead to an exception in
// Gobra because there is a field with name and type macBuffers. Because of that, we renamed it.
type macBuffersT struct {
	scionInput []byte
	epicInput  []byte
}

// @ trusted
// @ requires false
func (p *scionPacketProcessor) packSCMP(scmpH *slayers.SCMP, scmpP gopacket.SerializableLayer,
	cause error) (processResult, error) {

	// check invoking packet was an SCMP error:
	if p.lastLayer.NextLayerType() == slayers.LayerTypeSCMP {
		var scmpLayer slayers.SCMP
		err := scmpLayer.DecodeFromBytes(p.lastLayer.LayerPayload(), gopacket.NilDecodeFeedback)
		if err != nil {
			return processResult{}, serrors.WrapStr("decoding SCMP layer", err)
		}
		if !scmpLayer.TypeCode.InfoMsg() {
			return processResult{}, serrors.WrapStr("SCMP error for SCMP error pkt -> DROP", cause)
		}
	}

	rawSCMP, err := p.prepareSCMP(
		scmpH,
		scmpP,
		cause,
	)
	return processResult{OutPkt: rawSCMP}, err
}

// @ trusted
// @ requires false
func (p *scionPacketProcessor) parsePath() (processResult, error) {
	var err error
	p.hopField, err = p.path.GetCurrentHopField()
	if err != nil {
		// TODO(lukedirtwalker) parameter problem invalid path?
		return processResult{}, err
	}
	p.infoField, err = p.path.GetCurrentInfoField()
	if err != nil {
		// TODO(lukedirtwalker) parameter problem invalid path?
		return processResult{}, err
	}
	return processResult{}, nil
}

// @ trusted
// @ requires false
func (p *scionPacketProcessor) validateHopExpiry() (processResult, error) {
	expiration := util.SecsToTime(p.infoField.Timestamp).
		Add(path.ExpTimeToDuration(p.hopField.ExpTime))
	expired := expiration.Before(time.Now())
	if !expired {
		return processResult{}, nil
	}
	return p.packSCMP(
		&slayers.SCMP{TypeCode: slayers.CreateSCMPTypeCode(slayers.SCMPTypeParameterProblem,
			slayers.SCMPCodePathExpired),
		},
		&slayers.SCMPParameterProblem{Pointer: p.currentHopPointer()},
		serrors.New("expired hop", "cons_dir", p.infoField.ConsDir, "if_id", p.ingressID,
			"curr_inf", p.path.PathMeta.CurrINF, "curr_hf", p.path.PathMeta.CurrHF),
	)
}

// @ trusted
// @ requires false
func (p *scionPacketProcessor) validateIngressID() (processResult, error) {
	pktIngressID := p.hopField.ConsIngress
	errCode := slayers.SCMPCodeUnknownHopFieldIngress
	if !p.infoField.ConsDir {
		pktIngressID = p.hopField.ConsEgress
		errCode = slayers.SCMPCodeUnknownHopFieldEgress
	}
	if p.ingressID != 0 && p.ingressID != pktIngressID {
		return p.packSCMP(
			&slayers.SCMP{
				TypeCode: slayers.CreateSCMPTypeCode(slayers.SCMPTypeParameterProblem, errCode),
			},
			&slayers.SCMPParameterProblem{Pointer: p.currentHopPointer()},
			serrors.New("ingress interface invalid",
				"pkt_ingress", pktIngressID, "router_ingress", p.ingressID),
		)
	}
	return processResult{}, nil
}

<<<<<<< HEAD
// @ trusted
// @ requires false
=======
func (p *scionPacketProcessor) validateSrcDstIA() (processResult, error) {
	srcIsLocal := (p.scionLayer.SrcIA == p.d.localIA)
	dstIsLocal := (p.scionLayer.DstIA == p.d.localIA)
	if p.ingressID == 0 {
		// Outbound
		// Only check SrcIA if first hop, for transit this already checked by ingress router.
		// Note: SCMP error messages triggered by the sibling router may use paths that
		// don't start with the first hop.
		if p.path.IsFirstHop() && !srcIsLocal {
			return p.invalidSrcIA()
		}
		if dstIsLocal {
			return p.invalidDstIA()
		}
	} else {
		// Inbound
		if srcIsLocal {
			return p.invalidSrcIA()
		}
		if p.path.IsLastHop() != dstIsLocal {
			return p.invalidDstIA()
		}
	}
	return processResult{}, nil
}

// invalidSrcIA is a helper to return an SCMP error for an invalid SrcIA.
func (p *scionPacketProcessor) invalidSrcIA() (processResult, error) {
	return p.packSCMP(
		&slayers.SCMP{
			TypeCode: slayers.CreateSCMPTypeCode(slayers.SCMPTypeParameterProblem,
				slayers.SCMPCodeInvalidSourceAddress),
		},
		&slayers.SCMPParameterProblem{Pointer: uint16(slayers.CmnHdrLen + addr.IABytes)},
		invalidSrcIA,
	)
}

// invalidDstIA is a helper to return an SCMP error for an invalid DstIA.
func (p *scionPacketProcessor) invalidDstIA() (processResult, error) {
	return p.packSCMP(
		&slayers.SCMP{
			TypeCode: slayers.CreateSCMPTypeCode(slayers.SCMPTypeParameterProblem,
				slayers.SCMPCodeInvalidDestinationAddress),
		},
		&slayers.SCMPParameterProblem{Pointer: uint16(slayers.CmnHdrLen)},
		invalidDstIA,
	)
}

// validateTransitUnderlaySrc checks that the source address of transit packets
// matches the expected sibling router.
// Provided that underlying network infrastructure prevents address spoofing,
// this check prevents malicious end hosts in the local AS from bypassing the
// SrcIA checks by disguising packets as transit traffic.
func (p *scionPacketProcessor) validateTransitUnderlaySrc() (processResult, error) {
	if p.path.IsFirstHop() || p.ingressID != 0 {
		// not a transit packet, nothing to check
		return processResult{}, nil
	}
	pktIngressID := p.ingressInterface()
	expectedSrc, ok := p.d.internalNextHops[pktIngressID]
	if !ok || !expectedSrc.IP.Equal(p.srcAddr.IP) {
		// Drop
		return processResult{}, invalidSrcAddrForTransit
	}
	return processResult{}, nil
}

>>>>>>> cd5f8d04
func (p *scionPacketProcessor) validateEgressID() (processResult, error) {
	pktEgressID := p.egressInterface()
	_, ih := p.d.internalNextHops[pktEgressID]
	_, eh := p.d.external[pktEgressID]
	if !ih && !eh {
		errCode := slayers.SCMPCodeUnknownHopFieldEgress
		if !p.infoField.ConsDir {
			errCode = slayers.SCMPCodeUnknownHopFieldIngress
		}
		return p.packSCMP(
			&slayers.SCMP{
				TypeCode: slayers.CreateSCMPTypeCode(slayers.SCMPTypeParameterProblem, errCode),
			},
			&slayers.SCMPParameterProblem{Pointer: p.currentHopPointer()},
			cannotRoute,
		)
	}

	if !p.segmentChange {
		return processResult{}, nil
	}
	// Check that the interface pair is valid on a segment switch.
	// Having a segment change received from the internal interface is never valid.
	ingress, egress := p.d.linkTypes[p.ingressID], p.d.linkTypes[pktEgressID]
	switch {
	case ingress == topology.Core && egress == topology.Child:
		return processResult{}, nil
	case ingress == topology.Child && egress == topology.Core:
		return processResult{}, nil
	case ingress == topology.Child && egress == topology.Child:
		return processResult{}, nil
	default:
		return p.packSCMP(
			&slayers.SCMP{
				TypeCode: slayers.CreateSCMPTypeCode(
					slayers.SCMPTypeParameterProblem,
					slayers.SCMPCodeInvalidSegmentChange,
				),
			},
			&slayers.SCMPParameterProblem{Pointer: p.currentInfoPointer()},
			serrors.WithCtx(cannotRoute, "ingress_id", p.ingressID, "ingress_type", ingress,
				"egress_id", pktEgressID, "egress_type", egress))
	}
}

// @ trusted
// @ requires false
func (p *scionPacketProcessor) updateNonConsDirIngressSegID() error {
	// against construction dir the ingress router updates the SegID, ifID == 0
	// means this comes from this AS itself, so nothing has to be done.
	// TODO(lukedirtwalker): For packets destined to peer links this shouldn't
	// be updated.
	if !p.infoField.ConsDir && p.ingressID != 0 {
		p.infoField.UpdateSegID(p.hopField.Mac)
		if err := p.path.SetInfoField(p.infoField, int(p.path.PathMeta.CurrINF)); err != nil {
			return serrors.WrapStr("update info field", err)
		}
	}
	return nil
}

// @ trusted
// @ requires false
func (p *scionPacketProcessor) currentInfoPointer() uint16 {
	return uint16(slayers.CmnHdrLen + p.scionLayer.AddrHdrLen() +
		scion.MetaLen + path.InfoLen*int(p.path.PathMeta.CurrINF))
}

// @ trusted
// @ requires false
func (p *scionPacketProcessor) currentHopPointer() uint16 {
	return uint16(slayers.CmnHdrLen + p.scionLayer.AddrHdrLen() +
		scion.MetaLen + path.InfoLen*p.path.NumINF + path.HopLen*int(p.path.PathMeta.CurrHF))
}

// @ trusted
// @ requires false
func (p *scionPacketProcessor) verifyCurrentMAC() (processResult, error) {
	fullMac := path.FullMAC(p.mac, p.infoField, p.hopField, p.macBuffers.scionInput)
	if subtle.ConstantTimeCompare(p.hopField.Mac[:path.MacLen], fullMac[:path.MacLen]) == 0 {
		return p.packSCMP(
			&slayers.SCMP{TypeCode: slayers.CreateSCMPTypeCode(slayers.SCMPTypeParameterProblem,
				slayers.SCMPCodeInvalidHopFieldMAC),
			},
			&slayers.SCMPParameterProblem{Pointer: p.currentHopPointer()},
			serrors.New("MAC verification failed", "expected", fmt.Sprintf(
				"%x", fullMac[:path.MacLen]),
				"actual", fmt.Sprintf("%x", p.hopField.Mac[:path.MacLen]),
				"cons_dir", p.infoField.ConsDir,
				"if_id", p.ingressID, "curr_inf", p.path.PathMeta.CurrINF,
				"curr_hf", p.path.PathMeta.CurrHF, "seg_id", p.infoField.SegID),
		)
	}
	// Add the full MAC to the SCION packet processor,
	// such that EPIC does not need to recalculate it.
	p.cachedMac = fullMac

	return processResult{}, nil
}

// @ trusted
// @ requires false
func (p *scionPacketProcessor) resolveInbound() (*net.UDPAddr, processResult, error) {
	a, err := p.d.resolveLocalDst(p.scionLayer)
	switch {
	case errors.Is(err, noSVCBackend):
		r, err := p.packSCMP(
			&slayers.SCMP{
				TypeCode: slayers.CreateSCMPTypeCode(slayers.SCMPTypeDestinationUnreachable,
					slayers.SCMPCodeNoRoute),
			},
			&slayers.SCMPDestinationUnreachable{}, err)
		return nil, r, err
	default:
		return a, processResult{}, nil
	}
}

// @ trusted
// @ requires false
func (p *scionPacketProcessor) processEgress() error {
	// we are the egress router and if we go in construction direction we
	// need to update the SegID.
	if p.infoField.ConsDir {
		p.infoField.UpdateSegID(p.hopField.Mac)
		if err := p.path.SetInfoField(p.infoField, int(p.path.PathMeta.CurrINF)); err != nil {
			// TODO parameter problem invalid path
			return serrors.WrapStr("update info field", err)
		}
	}
	if err := p.path.IncPath(); err != nil {
		// TODO parameter problem invalid path
		return serrors.WrapStr("incrementing path", err)
	}
	return nil
}

// @ trusted
// @ requires false
func (p *scionPacketProcessor) doXover() (processResult, error) {
	p.segmentChange = true
	if err := p.path.IncPath(); err != nil {
		// TODO parameter problem invalid path
		return processResult{}, serrors.WrapStr("incrementing path", err)
	}
	var err error
	if p.hopField, err = p.path.GetCurrentHopField(); err != nil {
		// TODO parameter problem invalid path
		return processResult{}, err
	}
	if p.infoField, err = p.path.GetCurrentInfoField(); err != nil {
		// TODO parameter problem invalid path
		return processResult{}, err
	}
	return processResult{}, nil
}

func (p *scionPacketProcessor) ingressInterface() uint16 {
	info := p.infoField
	hop := p.hopField
	if p.path.IsFirstHopAfterXover() {
		var err error
		info, err = p.path.GetInfoField(int(p.path.PathMeta.CurrINF) - 1)
		if err != nil { // cannot be out of range
			panic(err)
		}
		hop, err = p.path.GetHopField(int(p.path.PathMeta.CurrHF) - 1)
		if err != nil { // cannot be out of range
			panic(err)
		}
	}
	if info.ConsDir {
		return hop.ConsIngress
	}
	return hop.ConsEgress
}

// @ trusted
// @ requires false
func (p *scionPacketProcessor) egressInterface() uint16 {
	if p.infoField.ConsDir {
		return p.hopField.ConsEgress
	}
	return p.hopField.ConsIngress
}

// @ trusted
// @ requires false
func (p *scionPacketProcessor) validateEgressUp() (processResult, error) {
	egressID := p.egressInterface()
	if v, ok := p.d.bfdSessions[egressID]; ok {
		if !v.IsUp() {
			scmpH := &slayers.SCMP{
				TypeCode: slayers.CreateSCMPTypeCode(slayers.SCMPTypeExternalInterfaceDown, 0),
			}
			var scmpP gopacket.SerializableLayer = &slayers.SCMPExternalInterfaceDown{
				IA:   p.d.localIA,
				IfID: uint64(egressID),
			}
			if _, external := p.d.external[egressID]; !external {
				scmpH.TypeCode =
					slayers.CreateSCMPTypeCode(slayers.SCMPTypeInternalConnectivityDown, 0)
				scmpP = &slayers.SCMPInternalConnectivityDown{
					IA:      p.d.localIA,
					Ingress: uint64(p.ingressID),
					Egress:  uint64(egressID),
				}
			}
			return p.packSCMP(scmpH, scmpP, serrors.New("bfd session down"))
		}
	}
	return processResult{}, nil
}

// @ trusted
// @ requires false
func (p *scionPacketProcessor) handleIngressRouterAlert() (processResult, error) {
	if p.ingressID == 0 {
		return processResult{}, nil
	}
	alert := p.ingressRouterAlertFlag()
	if !*alert {
		return processResult{}, nil
	}
	*alert = false
	if err := p.path.SetHopField(p.hopField, int(p.path.PathMeta.CurrHF)); err != nil {
		return processResult{}, serrors.WrapStr("update hop field", err)
	}
	return p.handleSCMPTraceRouteRequest(p.ingressID)
}

// @ trusted
// @ requires false
func (p *scionPacketProcessor) ingressRouterAlertFlag() *bool {
	if !p.infoField.ConsDir {
		return &p.hopField.EgressRouterAlert
	}
	return &p.hopField.IngressRouterAlert
}

// @ trusted
// @ requires false
func (p *scionPacketProcessor) handleEgressRouterAlert() (processResult, error) {
	alert := p.egressRouterAlertFlag()
	if !*alert {
		return processResult{}, nil
	}
	egressID := p.egressInterface()
	if _, ok := p.d.external[egressID]; !ok {
		return processResult{}, nil
	}
	*alert = false
	if err := p.path.SetHopField(p.hopField, int(p.path.PathMeta.CurrHF)); err != nil {
		return processResult{}, serrors.WrapStr("update hop field", err)
	}
	return p.handleSCMPTraceRouteRequest(egressID)
}

// @ trusted
// @ requires false
func (p *scionPacketProcessor) egressRouterAlertFlag() *bool {
	if !p.infoField.ConsDir {
		return &p.hopField.IngressRouterAlert
	}
	return &p.hopField.EgressRouterAlert
}

// @ trusted
// @ requires false
func (p *scionPacketProcessor) handleSCMPTraceRouteRequest(
	interfaceID uint16) (processResult, error) {

	if p.lastLayer.NextLayerType() != slayers.LayerTypeSCMP {
		log.Debug("Packet with router alert, but not SCMP")
		return processResult{}, nil
	}
	scionPld := p.lastLayer.LayerPayload()
	var scmpH slayers.SCMP
	if err := scmpH.DecodeFromBytes(scionPld, gopacket.NilDecodeFeedback); err != nil {
		log.Debug("Parsing SCMP header of router alert", "err", err)
		return processResult{}, nil
	}
	if scmpH.TypeCode != slayers.CreateSCMPTypeCode(slayers.SCMPTypeTracerouteRequest, 0) {
		log.Debug("Packet with router alert, but not traceroute request",
			"type_code", scmpH.TypeCode)
		return processResult{}, nil
	}
	var scmpP slayers.SCMPTraceroute
	if err := scmpP.DecodeFromBytes(scmpH.Payload, gopacket.NilDecodeFeedback); err != nil {
		log.Debug("Parsing SCMPTraceroute", "err", err)
		return processResult{}, nil
	}
	scmpH = slayers.SCMP{
		TypeCode: slayers.CreateSCMPTypeCode(slayers.SCMPTypeTracerouteReply, 0),
	}
	scmpP = slayers.SCMPTraceroute{
		Identifier: scmpP.Identifier,
		Sequence:   scmpP.Sequence,
		IA:         p.d.localIA,
		Interface:  uint64(interfaceID),
	}
	return p.packSCMP(&scmpH, &scmpP, nil)
}

// @ trusted
// @ requires false
func (p *scionPacketProcessor) validatePktLen() (processResult, error) {
	if int(p.scionLayer.PayloadLen) == len(p.scionLayer.Payload) {
		return processResult{}, nil
	}
	return p.packSCMP(
		&slayers.SCMP{
			TypeCode: slayers.CreateSCMPTypeCode(slayers.SCMPTypeParameterProblem,
				slayers.SCMPCodeInvalidPacketSize),
		},
		&slayers.SCMPParameterProblem{Pointer: 0},
		serrors.New("bad packet size",
			"header", p.scionLayer.PayloadLen, "actual", len(p.scionLayer.Payload)),
	)
}

// @ trusted
// @ requires false
func (p *scionPacketProcessor) process() (processResult, error) {

	if r, err := p.parsePath(); err != nil {
		return r, err
	}
	if r, err := p.validateHopExpiry(); err != nil {
		return r, err
	}
	if r, err := p.validateIngressID(); err != nil {
		return r, err
	}
	if r, err := p.validatePktLen(); err != nil {
		return r, err
	}
	if r, err := p.validateTransitUnderlaySrc(); err != nil {
		return r, err
	}
	if r, err := p.validateSrcDstIA(); err != nil {
		return r, err
	}
	if err := p.updateNonConsDirIngressSegID(); err != nil {
		return processResult{}, err
	}
	if r, err := p.verifyCurrentMAC(); err != nil {
		return r, err
	}
	if r, err := p.handleIngressRouterAlert(); err != nil {
		return r, err
	}

	// Inbound: pkts destined to the local IA.
	if p.scionLayer.DstIA == p.d.localIA {
		a, r, err := p.resolveInbound()
		if err != nil {
			return r, err
		}
		return processResult{OutConn: p.d.internal, OutAddr: a, OutPkt: p.rawPkt}, nil
	}

	// Outbound: pkts leaving the local IA.
	// BRTransit: pkts leaving from the same BR different interface.

	if p.path.IsXover() {
		if r, err := p.doXover(); err != nil {
			return r, err
		}
		if r, err := p.validateHopExpiry(); err != nil {
			return r, serrors.WithCtx(err, "info", "after xover")
		}
		// verify the new block
		if r, err := p.verifyCurrentMAC(); err != nil {
			return r, serrors.WithCtx(err, "info", "after xover")
		}
	}
	if r, err := p.validateEgressID(); err != nil {
		return r, err
	}
	// handle egress router alert before we check if it's up because we want to
	// send the reply anyway, so that trace route can pinpoint the exact link
	// that failed.
	if r, err := p.handleEgressRouterAlert(); err != nil {
		return r, err
	}
	if r, err := p.validateEgressUp(); err != nil {
		return r, err
	}

	egressID := p.egressInterface()
	if c, ok := p.d.external[egressID]; ok {
		if err := p.processEgress(); err != nil {
			return processResult{}, err
		}
		return processResult{EgressID: egressID, OutConn: c, OutPkt: p.rawPkt}, nil
	}

	// ASTransit: pkts leaving from another AS BR.
	if a, ok := p.d.internalNextHops[egressID]; ok {
		return processResult{OutConn: p.d.internal, OutAddr: a, OutPkt: p.rawPkt}, nil
	}
	errCode := slayers.SCMPCodeUnknownHopFieldEgress
	if !p.infoField.ConsDir {
		errCode = slayers.SCMPCodeUnknownHopFieldIngress
	}
	return p.packSCMP(
		&slayers.SCMP{
			TypeCode: slayers.CreateSCMPTypeCode(slayers.SCMPTypeParameterProblem, errCode),
		},
		&slayers.SCMPParameterProblem{Pointer: p.currentHopPointer()},
		cannotRoute,
	)
}

// @ trusted
// @ requires false
func (p *scionPacketProcessor) processOHP() (processResult, error) {
	s := p.scionLayer
	ohp, ok := s.Path.(*onehop.Path)
	if !ok {
		// TODO parameter problem -> invalid path
		return processResult{}, malformedPath
	}
	if !ohp.Info.ConsDir {
		// TODO parameter problem -> invalid path
		return processResult{}, serrors.WrapStr(
			"OneHop path in reverse construction direction is not allowed",
			malformedPath, "srcIA", s.SrcIA, "dstIA", s.DstIA)
	}

	// OHP leaving our IA
	if p.ingressID == 0 {
		if !p.d.localIA.Equal(s.SrcIA) {
			// TODO parameter problem -> invalid path
			return processResult{}, serrors.WrapStr("bad source IA", cannotRoute,
				"type", "ohp", "egress", ohp.FirstHop.ConsEgress,
				"localIA", p.d.localIA, "srcIA", s.SrcIA)
		}
		neighborIA, ok := p.d.neighborIAs[ohp.FirstHop.ConsEgress]
		if !ok {
			// TODO parameter problem invalid interface
			return processResult{}, serrors.WithCtx(cannotRoute,
				"type", "ohp", "egress", ohp.FirstHop.ConsEgress)
		}
		if !neighborIA.Equal(s.DstIA) {
			return processResult{}, serrors.WrapStr("bad destination IA", cannotRoute,
				"type", "ohp", "egress", ohp.FirstHop.ConsEgress,
				"neighborIA", neighborIA, "dstIA", s.DstIA)
		}
		mac := path.MAC(p.mac, ohp.Info, ohp.FirstHop, p.macBuffers.scionInput)
		if subtle.ConstantTimeCompare(ohp.FirstHop.Mac[:], mac[:]) == 0 {
			// TODO parameter problem -> invalid MAC
			return processResult{}, serrors.New("MAC", "expected", fmt.Sprintf("%x", mac),
				"actual", fmt.Sprintf("%x", ohp.FirstHop.Mac), "type", "ohp")
		}
		ohp.Info.UpdateSegID(ohp.FirstHop.Mac)

		if err := updateSCIONLayer(p.rawPkt, s, p.buffer); err != nil {
			return processResult{}, err
		}
		// OHP should always be directed to the correct BR.
		if c, ok := p.d.external[ohp.FirstHop.ConsEgress]; ok {
			// buffer should already be correct
			return processResult{EgressID: ohp.FirstHop.ConsEgress, OutConn: c, OutPkt: p.rawPkt},
				nil
		}
		// TODO parameter problem invalid interface
		return processResult{}, serrors.WithCtx(cannotRoute, "type", "ohp",
			"egress", ohp.FirstHop.ConsEgress, "consDir", ohp.Info.ConsDir)
	}

	// OHP entering our IA
	if !p.d.localIA.Equal(s.DstIA) {
		return processResult{}, serrors.WrapStr("bad destination IA", cannotRoute,
			"type", "ohp", "ingress", p.ingressID,
			"localIA", p.d.localIA, "dstIA", s.DstIA)
	}
	neighborIA := p.d.neighborIAs[p.ingressID]
	if !neighborIA.Equal(s.SrcIA) {
		return processResult{}, serrors.WrapStr("bad source IA", cannotRoute,
			"type", "ohp", "ingress", p.ingressID,
			"neighborIA", neighborIA, "srcIA", s.SrcIA)
	}

	ohp.SecondHop = path.HopField{
		ConsIngress: p.ingressID,
		ExpTime:     ohp.FirstHop.ExpTime,
	}
	// XXX(roosd): Here we leak the buffer into the SCION packet header.
	// This is okay because we do not operate on the buffer or the packet
	// for the rest of processing.
	ohp.SecondHop.Mac = path.MAC(p.mac, ohp.Info, ohp.SecondHop, p.macBuffers.scionInput)

	if err := updateSCIONLayer(p.rawPkt, s, p.buffer); err != nil {
		return processResult{}, err
	}
	a, err := p.d.resolveLocalDst(s)
	if err != nil {
		return processResult{}, err
	}
	return processResult{OutConn: p.d.internal, OutAddr: a, OutPkt: p.rawPkt}, nil
}

// @ trusted
// @ requires false
func (d *DataPlane) resolveLocalDst(s slayers.SCION) (*net.UDPAddr, error) {
	dst, err := s.DstAddr()
	if err != nil {
		// TODO parameter problem.
		return nil, err
	}
	switch v := dst.(type) {
	case addr.HostSVC:
		// For map lookup use the Base address, i.e. strip the multi cast
		// information, because we only register base addresses in the map.
		a, ok := d.svc.Any(v.Base())
		if !ok {
			return nil, noSVCBackend
		}
		return a, nil
	case *net.IPAddr:
		return addEndhostPort(v), nil
	default:
		panic("unexpected address type returned from DstAddr")
	}
}

// @ trusted
// @ requires false
func addEndhostPort(dst *net.IPAddr) *net.UDPAddr {
	return &net.UDPAddr{IP: dst.IP, Port: topology.EndhostPort}
}

// TODO(matzf) this function is now only used to update the OneHop-path.
// This should be changed so that the OneHop-path can be updated in-place, like
// the scion.Raw path.
// @ trusted
// @ requires false
func updateSCIONLayer(rawPkt []byte, s slayers.SCION, buffer gopacket.SerializeBuffer) error {
	if err := buffer.Clear(); err != nil {
		return err
	}
	if err := s.SerializeTo(buffer, gopacket.SerializeOptions{}); err != nil {
		return err
	}
	// TODO(lukedirtwalker): We should add a method to the scion layers
	// which can write into the existing buffer, see also the discussion in
	// https://fsnets.slack.com/archives/C8ADBBG0J/p1592805884250700
	rawContents := buffer.Bytes()
	copy(rawPkt[:len(rawContents)], rawContents)
	return nil
}

type bfdSend struct {
	conn             BatchConn
	srcAddr, dstAddr *net.UDPAddr
	scn              *slayers.SCION
	ohp              *onehop.Path
	mac              hash.Hash
	macBuffer        []byte
	buffer           gopacket.SerializeBuffer
}

// newBFDSend creates and initializes a BFD Sender
// @ trusted
// @ requires false
func newBFDSend(conn BatchConn, srcIA, dstIA addr.IA, srcAddr, dstAddr *net.UDPAddr,
	ifID uint16, mac hash.Hash) *bfdSend {

	scn := &slayers.SCION{
		Version:      0,
		TrafficClass: 0xb8,
		FlowID:       0xdead,
		NextHdr:      slayers.L4BFD,
		SrcIA:        srcIA,
		DstIA:        dstIA,
	}

	if err := scn.SetSrcAddr(&net.IPAddr{IP: srcAddr.IP}); err != nil {
		panic(err) // Must work unless IPAddr is not supported
	}
	if err := scn.SetDstAddr(&net.IPAddr{IP: dstAddr.IP}); err != nil {
		panic(err) // Must work unless IPAddr is not supported
	}

	var ohp *onehop.Path
	if ifID == 0 {
		scn.PathType = empty.PathType
		scn.Path = &empty.Path{}
	} else {
		ohp = &onehop.Path{
			Info: path.InfoField{
				ConsDir: true,
				// Timestamp set in Send
			},
			FirstHop: path.HopField{
				ConsEgress: ifID,
				ExpTime:    hopFieldDefaultExpTime,
			},
		}
		scn.PathType = onehop.PathType
		scn.Path = ohp
	}

	return &bfdSend{
		conn:      conn,
		srcAddr:   srcAddr,
		dstAddr:   dstAddr,
		scn:       scn,
		ohp:       ohp,
		mac:       mac,
		macBuffer: make([]byte, path.MACBufferSize),
		buffer:    gopacket.NewSerializeBuffer(),
	}
}

// @ trusted
// @ requires false
func (b *bfdSend) String() string {
	return b.srcAddr.String()
}

// Send sends out a BFD message.
// Due to the internal state of the MAC computation, this is not goroutine
// safe.
// @ trusted
// @ requires false
func (b *bfdSend) Send(bfd *layers.BFD) error {
	if b.ohp != nil {
		// Subtract 10 seconds to deal with possible clock drift.
		ohp := b.ohp
		ohp.Info.Timestamp = uint32(time.Now().Unix() - 10)
		ohp.FirstHop.Mac = path.MAC(b.mac, ohp.Info, ohp.FirstHop, b.macBuffer)
	}

	err := gopacket.SerializeLayers(b.buffer, gopacket.SerializeOptions{FixLengths: true},
		b.scn, bfd)
	if err != nil {
		return err
	}
	_, err = b.conn.WriteTo(b.buffer.Bytes(), b.dstAddr)
	return err
}

// @ trusted
// @ requires false
func (p *scionPacketProcessor) prepareSCMP(scmpH *slayers.SCMP, scmpP gopacket.SerializableLayer,
	cause error) ([]byte, error) {

	// *copy* and reverse path -- the original path should not be modified as this writes directly
	// back to rawPkt (quote).
	var path *scion.Raw
	pathType := p.scionLayer.Path.Type()
	switch pathType {
	case scion.PathType:
		var ok bool
		path, ok = p.scionLayer.Path.(*scion.Raw)
		if !ok {
			return nil, serrors.WithCtx(cannotRoute, "details", "unsupported path type",
				"path type", pathType)
		}
	case epic.PathType:
		epicPath, ok := p.scionLayer.Path.(*epic.Path)
		if !ok {
			return nil, serrors.WithCtx(cannotRoute, "details", "unsupported path type",
				"path type", pathType)
		}
		path = epicPath.ScionPath
	default:
		return nil, serrors.WithCtx(cannotRoute, "details", "unsupported path type",
			"path type", pathType)
	}
	decPath, err := path.ToDecoded()
	if err != nil {
		return nil, serrors.Wrap(cannotRoute, err, "details", "decoding raw path")
	}
	revPathTmp, err := decPath.Reverse()
	if err != nil {
		return nil, serrors.Wrap(cannotRoute, err, "details", "reversing path for SCMP")
	}
	revPath := revPathTmp.(*scion.Decoded)

	// Revert potential path segment switches that were done during processing.
	if revPath.IsXover() {
		if err := revPath.IncPath(); err != nil {
			return nil, serrors.Wrap(cannotRoute, err, "details", "reverting cross over for SCMP")
		}
	}
	// If the packet is sent to an external router, we need to increment the
	// path to prepare it for the next hop.
	_, external := p.d.external[p.ingressID]
	if external {
		infoField := &revPath.InfoFields[revPath.PathMeta.CurrINF]
		if infoField.ConsDir {
			hopField := revPath.HopFields[revPath.PathMeta.CurrHF]
			infoField.UpdateSegID(hopField.Mac)
		}
		if err := revPath.IncPath(); err != nil {
			return nil, serrors.Wrap(cannotRoute, err, "details", "incrementing path for SCMP")
		}
	}

	// create new SCION header for reply.
	var scionL slayers.SCION
	scionL.FlowID = p.scionLayer.FlowID
	scionL.TrafficClass = p.scionLayer.TrafficClass
	scionL.PathType = revPath.Type()
	scionL.Path = revPath
	scionL.DstIA = p.scionLayer.SrcIA
	scionL.SrcIA = p.d.localIA
	srcA, err := p.scionLayer.SrcAddr()
	if err != nil {
		return nil, serrors.Wrap(cannotRoute, err, "details", "extracting src addr")
	}
	if err := scionL.SetDstAddr(srcA); err != nil {
		return nil, serrors.Wrap(cannotRoute, err, "details", "setting dest addr")
	}
	if err := scionL.SetSrcAddr(&net.IPAddr{IP: p.d.internalIP}); err != nil {
		return nil, serrors.Wrap(cannotRoute, err, "details", "setting src addr")
	}
	scionL.NextHdr = slayers.L4SCMP

	scmpH.SetNetworkLayerForChecksum(&scionL)

	if err := p.buffer.Clear(); err != nil {
		return nil, err
	}

	sopts := gopacket.SerializeOptions{
		ComputeChecksums: true,
		FixLengths:       true,
	}
	scmpLayers := []gopacket.SerializableLayer{&scionL, scmpH, scmpP}
	if cause != nil {
		// add quote for errors.
		hdrLen := slayers.CmnHdrLen + scionL.AddrHdrLen() + scionL.Path.Len()
		switch scmpH.TypeCode.Type() {
		case slayers.SCMPTypeExternalInterfaceDown:
			hdrLen += 20
		case slayers.SCMPTypeInternalConnectivityDown:
			hdrLen += 28
		default:
			hdrLen += 8
		}
		quote := p.rawPkt
		maxQuoteLen := slayers.MaxSCMPPacketLen - hdrLen
		if len(quote) > maxQuoteLen {
			quote = quote[:maxQuoteLen]
		}
		scmpLayers = append(scmpLayers, gopacket.Payload(quote))
	}
	// XXX(matzf) could we use iovec gather to avoid copying quote?
	err = gopacket.SerializeLayers(p.buffer, sopts, scmpLayers...)
	if err != nil {
		return nil, serrors.Wrap(cannotRoute, err, "details", "serializing SCMP message")
	}
	return p.buffer.Bytes(), scmpError{TypeCode: scmpH.TypeCode, Cause: cause}
}

// decodeLayers implements roughly the functionality of
// gopacket.DecodingLayerParser, but customized to our use case with a "base"
// layer and additional, optional layers in the given order.
// Returns the last decoded layer.
// @ trusted
// @ requires false
func decodeLayers(data []byte, base gopacket.DecodingLayer,
	opts ...gopacket.DecodingLayer) (gopacket.DecodingLayer, error) {

	if err := base.DecodeFromBytes(data, gopacket.NilDecodeFeedback); err != nil {
		return nil, err
	}
	last := base
	for _, opt := range opts {
		if opt.CanDecode().Contains(last.NextLayerType()) {
			data := last.LayerPayload()
			if err := opt.DecodeFromBytes(data, gopacket.NilDecodeFeedback); err != nil {
				return nil, err
			}
			last = opt
		}
	}
	return last, nil
}

// @ trusted
// @ requires false
func nextHdr(layer gopacket.DecodingLayer) slayers.L4ProtocolType {
	switch v := layer.(type) {
	case *slayers.SCION:
		return v.NextHdr
	case *slayers.EndToEndExtn:
		return v.NextHdr
	case *slayers.HopByHopExtn:
		return v.NextHdr
	default:
		return slayers.L4None
	}
}

// forwardingMetrics contains the subset of Metrics relevant for forwarding,
// instantiated with some interface-specific labels.
type forwardingMetrics struct {
	InputBytesTotal     prometheus.Counter
	OutputBytesTotal    prometheus.Counter
	InputPacketsTotal   prometheus.Counter
	OutputPacketsTotal  prometheus.Counter
	DroppedPacketsTotal prometheus.Counter
}

// @ requires  acc(labels, _)
// @ preserves acc(metrics.Mem(), _)
// @ ensures   acc(forwardingMetricsNonInjectiveMem(res), _)
// @ decreases
func initForwardingMetrics(metrics *Metrics, labels prometheus.Labels) (res forwardingMetrics) {
	// @ unfold acc(metrics.Mem(), _)
	c := forwardingMetrics{
		InputBytesTotal:     metrics.InputBytesTotal.With(labels),
		InputPacketsTotal:   metrics.InputPacketsTotal.With(labels),
		OutputBytesTotal:    metrics.OutputBytesTotal.With(labels),
		OutputPacketsTotal:  metrics.OutputPacketsTotal.With(labels),
		DroppedPacketsTotal: metrics.DroppedPacketsTotal.With(labels),
	}
	c.InputBytesTotal.Add(float64(0))
	c.InputPacketsTotal.Add(float64(0))
	c.OutputBytesTotal.Add(float64(0))
	c.OutputPacketsTotal.Add(float64(0))
	c.DroppedPacketsTotal.Add(float64(0))
	// @ fold acc(forwardingMetricsNonInjectiveMem(c), _)
	return c
}

// @ preserves neighbors != nil ==> acc(neighbors, def.ReadL20)
// @ ensures   acc(res)
// @ decreases
func interfaceToMetricLabels(id uint16, localIA addr.IA,
	neighbors map[uint16]addr.IA) (res prometheus.Labels) {
	// (VerifiedSCION) Gobra cannot prove this, even though it is obvious from the
	// type of id.
	// @ assume 0 <= id

	if id == 0 {
		return prometheus.Labels{
			"isd_as":          localIA.String(),
			"interface":       "internal",
			"neighbor_isd_as": localIA.String(),
		}
	}
	return prometheus.Labels{
		"isd_as":          localIA.String(),
		"interface":       strconv.FormatUint(uint64(id), 10),
		"neighbor_isd_as": neighbors[id].String(),
	}
}

// @ ensures acc(res)
// @ decreases
func serviceMetricLabels(localIA addr.IA, svc addr.HostSVC) (res prometheus.Labels) {
	return prometheus.Labels{
		"isd_as":  localIA.String(),
		"service": svc.BaseString(),
	}
}<|MERGE_RESOLUTION|>--- conflicted
+++ resolved
@@ -940,13 +940,9 @@
 	return noBFDSessionFound
 }
 
-<<<<<<< HEAD
-// @ trusted
-// @ requires false
-func (p *scionPacketProcessor) processIntraBFD(src *net.UDPAddr, data []byte) error {
-=======
+// @ trusted
+// @ requires false
 func (p *scionPacketProcessor) processIntraBFD(data []byte) error {
->>>>>>> cd5f8d04
 	if len(p.d.bfdSessions) == 0 {
 		return noBFDSessionConfigured
 	}
@@ -1170,10 +1166,8 @@
 	return processResult{}, nil
 }
 
-<<<<<<< HEAD
-// @ trusted
-// @ requires false
-=======
+// @ trusted
+// @ requires false
 func (p *scionPacketProcessor) validateSrcDstIA() (processResult, error) {
 	srcIsLocal := (p.scionLayer.SrcIA == p.d.localIA)
 	dstIsLocal := (p.scionLayer.DstIA == p.d.localIA)
@@ -1243,7 +1237,6 @@
 	return processResult{}, nil
 }
 
->>>>>>> cd5f8d04
 func (p *scionPacketProcessor) validateEgressID() (processResult, error) {
 	pktEgressID := p.egressInterface()
 	_, ih := p.d.internalNextHops[pktEgressID]
