--- conflicted
+++ resolved
@@ -894,12 +894,6 @@
 					// error metric
 					continue
 				}
-				// @ ghost *ioSharedArg.State = sN
-				// @ ghost *ioSharedArg.Place = tN
-				// @ MultiElemWitnessConv(ioSharedArg.IBufY, ioIngressID, ioValSeq)
-				// @ fold SharedInv!< dp, ioSharedArg !>()
-				// @ ioLock.Unlock()
-				// End of multi recv event
 				if pkts == 0 {
 					continue
 				}
@@ -1397,15 +1391,6 @@
 // contracts for IO-spec
 // @ requires dp.Valid()
 // @ requires acc(ioLock.LockP(), _) && ioLock.LockInv() == SharedInv!< dp, ioSharedArg !>;
-<<<<<<< HEAD
-// @ requires acc(&p.ingressID)
-// @ requires let absPkt := absIO_val(dp, rawPkt, p.ingressID) in
-// @	absPkt.isIO_val_Pkt2 ==> ElemWitness(ioSharedArg.IBufY, ifsToIO_ifs(p.ingressID), absPkt.IO_val_Pkt2_2)
-// @ ensures acc(&p.ingressID)
-// @ ensures reserr == nil && newAbsPkt.isIO_val_Pkt2 ==> ElemWitness(ioSharedArg.OBufY, newAbsPkt.IO_val_Pkt2_1, newAbsPkt.IO_val_Pkt2_2)
-// @ ensures reserr == nil && newAbsPkt.isIO_val_Pkt2 ==> newAbsPkt == absIO_val(dp, respr.OutPkt, respr.EgressID)
-// TODO: We need to prove that whenever we have a valid scion packet we call processSCION
-=======
 // @ requires let absPkt := absIO_val(dp, rawPkt, p.getIngressID()) in
 // @	absPkt.isIO_val_Pkt2 ==> ElemWitness(ioSharedArg.IBufY, ifsToIO_ifs(p.getIngressID()), absPkt.IO_val_Pkt2_2)
 // @ ensures reserr == nil && newAbsPkt.isIO_val_Pkt2 ==>
@@ -1414,7 +1399,6 @@
 // @	newAbsPkt == absIO_val(dp, respr.OutPkt, respr.EgressID)
 // TODO: On a first step, we will prove that whenever we have a valid scion packet in processSCION,
 // the correct "next packet" is computed
->>>>>>> 39330b56
 func (p *scionPacketProcessor) processPkt(rawPkt []byte,
 	srcAddr *net.UDPAddr /*@, ghost ioLock *sync.Mutex, ghost ioSharedArg SharedArg, ghost dp io.DataPlaneSpec @*/) (respr processResult, reserr error /*@ , addrAliasesPkt bool, ghost newAbsPkt io.IO_val  @*/) {
 
@@ -1699,16 +1683,6 @@
 // @ 	sl.AbsSlice_Bytes(respr.OutPkt, 0, len(respr.OutPkt))
 // @ ensures   reserr != nil ==> reserr.ErrorMem()
 // contracts for IO-spec
-<<<<<<< HEAD
-// @ requires dp.Valid()
-// @ requires acc(ioLock.LockP(), _) && ioLock.LockInv() == SharedInv!< dp, ioSharedArg !>;
-// @ requires acc(&p.ingressID)
-// @ requires let absPkt := absIO_val(dp, p.rawPkt, p.ingressID) in
-// @	absPkt.isIO_val_Pkt2 ==> ElemWitness(ioSharedArg.IBufY, ifsToIO_ifs(p.ingressID), absPkt.IO_val_Pkt2_2)
-// @ ensures acc(&p.ingressID)
-// @ ensures reserr == nil && newAbsPkt.isIO_val_Pkt2 ==> ElemWitness(ioSharedArg.OBufY, newAbsPkt.IO_val_Pkt2_1, newAbsPkt.IO_val_Pkt2_2)
-// @ ensures reserr == nil && newAbsPkt.isIO_val_Pkt2 ==> newAbsPkt == absIO_val(dp, respr.OutPkt, respr.EgressID)
-=======
 // @ requires p.d.DpAgreesWithSpec(dp)
 // @ requires dp.Valid()
 // @ requires acc(ioLock.LockP(), _) && ioLock.LockInv() == SharedInv!< dp, ioSharedArg !>;
@@ -1718,7 +1692,6 @@
 // @	ElemWitness(ioSharedArg.OBufY, newAbsPkt.IO_val_Pkt2_1, newAbsPkt.IO_val_Pkt2_2)
 // @ ensures reserr == nil && newAbsPkt.isIO_val_Pkt2 ==>
 // @	newAbsPkt == absIO_val(dp, respr.OutPkt, respr.EgressID)
->>>>>>> 39330b56
 func (p *scionPacketProcessor) processSCION( /*@ ghost ub []byte, ghost llIsNil bool, ghost startLL int, ghost endLL int, ghost ioLock *sync.Mutex, ghost ioSharedArg SharedArg, ghost dp io.DataPlaneSpec @*/ ) (respr processResult, reserr error /*@ , addrAliasesPkt bool, ghost newAbsPkt io.IO_val  @*/) {
 
 	var ok bool
@@ -2806,9 +2779,6 @@
 // @ ensures   reserr == nil ==> p.scionLayer.Mem(ub)
 // @ ensures   reserr != nil ==> p.scionLayer.NonInitMem()
 // @ ensures   reserr != nil ==> reserr.ErrorMem()
-<<<<<<< HEAD
-func (p *scionPacketProcessor) process( /*@ ghost ub []byte, ghost llIsNil bool, ghost startLL int, ghost endLL int @*/ ) (respr processResult, reserr error /*@, addrAliasesPkt bool, ghost newAbsPkt io.IO_val @*/) {
-=======
 // contracts for IO-spec
 // @ requires p.d.DpAgreesWithSpec(dp)
 // @ requires dp.Valid()
@@ -2820,7 +2790,6 @@
 // @ ensures reserr == nil && newAbsPkt.isIO_val_Pkt2 ==>
 // @	newAbsPkt == absIO_val(dp, respr.OutPkt, respr.EgressID)
 func (p *scionPacketProcessor) process( /*@ ghost ub []byte, ghost llIsNil bool, ghost startLL int, ghost endLL int, ghost ioLock *sync.Mutex, ghost ioSharedArg SharedArg, ghost dp io.DataPlaneSpec @*/ ) (respr processResult, reserr error /*@, addrAliasesPkt bool, ghost newAbsPkt io.IO_val @*/) {
->>>>>>> 39330b56
 	if r, err := p.parsePath( /*@ ub @*/ ); err != nil {
 		// @ p.scionLayer.DowngradePerm(ub)
 		return r, err /*@, false, io.IO_val_Unit{} @*/
