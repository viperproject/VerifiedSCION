--- conflicted
+++ resolved
@@ -131,15 +131,9 @@
 	// @ ensures   err == nil ==> 0 <= n && n <= len(b)
 	// @ ensures   err != nil ==> err.ErrorMem()
 	WriteTo(b []byte, addr *net.UDPAddr) (n int, err error)
-<<<<<<< HEAD
 	// @ requires  acc(Mem(), _)
 	// @ preserves forall i int :: { msgs[i] } 0 <= i && i < len(msgs) ==>
 	// @ 	acc(msgs[i].Mem(1), R20)
-=======
-	// @ preserves Mem()
-	// @ preserves forall i int :: { &msgs[i] } 0 <= i && i < len(msgs) ==>
-	// @ 	acc(msgs[i].Mem(1), R10)
->>>>>>> fee63458
 	// @ ensures   err == nil ==> 0 <= n && n <= len(msgs)
 	// @ ensures   err != nil ==> err.ErrorMem()
 	WriteBatch(msgs underlayconn.Messages, flags int) (n int, err error)
