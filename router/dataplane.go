--- conflicted
+++ resolved
@@ -1083,19 +1083,14 @@
 	epicInput  []byte
 }
 
-<<<<<<< HEAD
-// @ trusted
-// @ requires false
-func (p *scionPacketProcessor) packSCMP(scmpH *slayers.SCMP, scmpP gopacket.SerializableLayer,
-	cause error) (processResult, error) {
-=======
+// @ trusted
+// @ requires false
 func (p *scionPacketProcessor) packSCMP(
 	typ slayers.SCMPType,
 	code slayers.SCMPCode,
 	scmpP gopacket.SerializableLayer,
 	cause error,
 ) (processResult, error) {
->>>>>>> 5823c617
 
 	// check invoking packet was an SCMP error:
 	if p.lastLayer.NextLayerType() == slayers.LayerTypeSCMP {
@@ -1892,19 +1887,14 @@
 	return err
 }
 
-<<<<<<< HEAD
-// @ trusted
-// @ requires false
-func (p *scionPacketProcessor) prepareSCMP(scmpH *slayers.SCMP, scmpP gopacket.SerializableLayer,
-	cause error) ([]byte, error) {
-=======
+// @ trusted
+// @ requires false
 func (p *scionPacketProcessor) prepareSCMP(
 	typ slayers.SCMPType,
 	code slayers.SCMPCode,
 	scmpP gopacket.SerializableLayer,
 	cause error,
 ) ([]byte, error) {
->>>>>>> 5823c617
 
 	// *copy* and reverse path -- the original path should not be modified as this writes directly
 	// back to rawPkt (quote).
