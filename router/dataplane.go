// Copyright 2020 Anapaya Systems
//
// Licensed under the Apache License, Version 2.0 (the "License");
// you may not use this file except in compliance with the License.
// You may obtain a copy of the License at
//
//   http://www.apache.org/licenses/LICENSE-2.0
//
// Unless required by applicable law or agreed to in writing, software
// distributed under the License is distributed on an "AS IS" BASIS,
// WITHOUT WARRANTIES OR CONDITIONS OF ANY KIND, either express or implied.
// See the License for the specific language governing permissions and
// limitations under the License.

// +gobra

// (VerifiedSCION) the following init-postconditions causes severe slowdowns
// @ initEnsures alreadySet                    != nil && alreadySet.ErrorMem()
// @ initEnsures cannotRoute                   != nil && cannotRoute.ErrorMem()
// @ initEnsures emptyValue                    != nil && emptyValue.ErrorMem()
// @ initEnsures malformedPath                 != nil && malformedPath.ErrorMem()
// @ initEnsures modifyExisting                != nil && modifyExisting.ErrorMem()
// @ initEnsures noSVCBackend                  != nil && noSVCBackend.ErrorMem()
// @ initEnsures unsupportedPathType           != nil && unsupportedPathType.ErrorMem()
// @ initEnsures unsupportedPathTypeNextHeader != nil && unsupportedPathTypeNextHeader.ErrorMem()
// @ initEnsures noBFDSessionFound             != nil && noBFDSessionFound.ErrorMem()
// @ initEnsures noBFDSessionConfigured        != nil && noBFDSessionConfigured.ErrorMem()
// @ initEnsures errBFDDisabled                != nil && errBFDDisabled.ErrorMem()
package router

import (
	"bytes"
	"context"
	"crypto/rand"
	"crypto/subtle"
	"errors"
	"fmt"
	"hash"
	"math/big"
	"net"
	"strconv"
	"sync"
	"syscall"
	"time"

	"github.com/google/gopacket"
	"github.com/google/gopacket/layers"
	"github.com/prometheus/client_golang/prometheus"

	"github.com/scionproto/scion/pkg/addr"
	libepic "github.com/scionproto/scion/pkg/experimental/epic"
	"github.com/scionproto/scion/pkg/log"
	"github.com/scionproto/scion/pkg/private/serrors"
	"github.com/scionproto/scion/pkg/private/util"
	"github.com/scionproto/scion/pkg/scrypto"

	"github.com/scionproto/scion/pkg/slayers"
	"github.com/scionproto/scion/pkg/slayers/path"
	"github.com/scionproto/scion/pkg/slayers/path/empty"
	"github.com/scionproto/scion/pkg/slayers/path/epic"
	"github.com/scionproto/scion/pkg/slayers/path/onehop"
	"github.com/scionproto/scion/pkg/slayers/path/scion"
	"github.com/scionproto/scion/private/topology"
	"github.com/scionproto/scion/private/underlay/conn"
	underlayconn "github.com/scionproto/scion/private/underlay/conn"
	"github.com/scionproto/scion/router/bfd"
	"github.com/scionproto/scion/router/control"
	// @ . "github.com/scionproto/scion/verification/utils/definitions"
	// @ fl "github.com/scionproto/scion/verification/utils/floats"
	// @ gsync "github.com/scionproto/scion/verification/utils/ghost_sync"
	// @ sl "github.com/scionproto/scion/verification/utils/slices"
	// @ "github.com/scionproto/scion/verification/utils/seqs"
	// @ socketspec "golang.org/x/net/internal/socket/"
	// @ io "verification/io"
)

const (
	// Number of packets to read in a single ReadBatch call.
	inputBatchCnt = 64

	// TODO(karampok). Investigate whether that value should be higher.  In
	// theory, PayloadLen in SCION header is 16 bits long, supporting a maximum
	// payload size of 64KB. At the moment we are limited by Ethernet size
	// usually ~1500B, but 9000B to support jumbo frames.
	bufSize = 9000

	// hopFieldDefaultExpTime is the default validity of the hop field
	// and 63 is equivalent to 6h.
	hopFieldDefaultExpTime = 63
)

// (VerifiedSCION) acc(Mem(), _) is enough to call every method, given that
// the concrete implementations of this type use internal sync mechanisms to
// obtain write access to the underlying data.
type bfdSession interface {
	// @ pred Mem()

	// (VerifiedSCION) a logger is obtained from ctx through the method Value.
	// @ requires acc(ctx.Mem(), _)
	// @ requires acc(Mem(), _)
	// @ ensures  err != nil ==> err.ErrorMem()
	Run(ctx context.Context) (err error)
	// @ requires  acc(Mem(), _)
	// @ requires  msg.Mem(ub)
	// (VerifiedSCION) an implementation must copy the fields it needs from msg
	// @ preserves sl.Bytes(ub, 0, len(ub))
	// @ ensures   msg.NonInitMem()
	// @ decreases 0 if sync.IgnoreBlockingForTermination()
	ReceiveMessage(msg *layers.BFD /*@ , ghost ub []byte @*/)
	// @ requires acc(Mem(), _)
	// @ decreases 0 if sync.IgnoreBlockingForTermination()
	IsUp() bool
}

// BatchConn is a connection that supports batch reads and writes.
// (VerifiedSCION) the spec of this interface matches that of the methods
// with the same name in private/underlay/conn/Conn.
type BatchConn interface {
	// @ pred Mem()

	// @ requires  acc(Mem(), _)
	// @ requires  forall i int :: { &msgs[i] } 0 <= i && i < len(msgs) ==>
	// @ 	msgs[i].Mem()
	// @ ensures   forall i int :: { &msgs[i] } 0 <= i && i < len(msgs) ==>
	// @ 	(msgs[i].Mem() && msgs[i].HasActiveAddr())
	// @ ensures   err == nil ==> 0 <= n && n <= len(msgs)
	// @ ensures   err == nil ==>
	// @ 	forall i int :: { &msgs[i] } 0 <= i && i < n ==> (
	// @ 		typeOf(msgs[i].GetAddr()) == type[*net.UDPAddr] &&
	// @ 		!msgs[i].HasWildcardPermAddr())
	// @ ensures   err == nil ==>
	// @ 	forall i int :: { &msgs[i] } 0 <= i && i < n ==> msgs[i].GetN() <= len(msgs[i].GetFstBuffer())
	// @ ensures   err != nil ==> err.ErrorMem()
	// contracts for IO-spec
	// @ requires Prophecy(prophecyM)
	// @ requires io.token(place) && MultiReadBio(place, prophecyM)
	// @ ensures  err != nil ==> prophecyM == 0
	// @ ensures  err == nil ==> prophecyM == n
	// @ ensures  io.token(old(MultiReadBioNext(place, prophecyM)))
	// @ ensures  old(MultiReadBioCorrectIfs(place, prophecyM, path.ifsToIO_ifs(ingressID)))
	// @ ensures  err == nil ==>
	// @ 	forall i int :: { &msgs[i] } 0 <= i && i < n ==>
	// @ 		MsgToAbsVal(&msgs[i], ingressID) == old(MultiReadBioIO_val(place, n)[i])
	ReadBatch(msgs underlayconn.Messages /*@, ghost ingressID uint16, ghost prophecyM int, ghost place io.Place @*/) (n int, err error)
	// @ requires  acc(addr.Mem(), _)
	// @ requires  acc(Mem(), _)
	// @ preserves acc(sl.Bytes(b, 0, len(b)), R10)
	// @ ensures   err == nil ==> 0 <= n && n <= len(b)
	// @ ensures   err != nil ==> err.ErrorMem()
	WriteTo(b []byte, addr *net.UDPAddr) (n int, err error)
	// @ requires  acc(Mem(), _)
	// (VerifiedSCION) opted for less reusable spec for WriteBatch for
	// performance reasons.
	// @ requires  len(msgs) == 1
	// @ requires  acc(msgs[0].Mem(), R50) && msgs[0].HasActiveAddr()
	// preconditions for IO-spec:
	// @ requires  MsgToAbsVal(&msgs[0], egressID) == ioAbsPkts
	// @ requires  io.token(place) && io.CBioIO_bio3s_send(place, ioAbsPkts)
	// @ ensures   acc(msgs[0].Mem(), R50) && msgs[0].HasActiveAddr()
	// @ ensures   err == nil ==> 0 <= n && n <= len(msgs)
	// @ ensures   err != nil ==> err.ErrorMem()
	// postconditions for IO-spec:
	// (VerifiedSCION) the permission to the protocol must always be returned,
	// otherwise the router cannot continue after failing to send a packet.
	// @ ensures   io.token(old(io.dp3s_iospec_bio3s_send_T(place, ioAbsPkts)))
	WriteBatch(msgs underlayconn.Messages, flags int /*@, ghost egressID uint16, ghost place io.Place, ghost ioAbsPkts io.IO_val @*/) (n int, err error)
	// @ requires Mem()
	// @ ensures  err != nil ==> err.ErrorMem()
	// @ decreases
	Close() (err error)
}

// DataPlane contains a SCION Border Router's forwarding logic. It reads packets
// from multiple sockets, performs routing, and sends them to their destinations
// (after updating the path, if that is needed).
//
// XXX(lukedirtwalker): this is still in development and not feature complete.
// Currently, only the following features are supported:
//   - initializing connections; MUST be done prior to calling Run
type DataPlane struct {
	// (VerifiedSCION) This is stored in the dataplane in order to retain
	// knowledge that macFactory will not fail.
	// @ ghost key *[]byte
	external          map[uint16]BatchConn
	linkTypes         map[uint16]topology.LinkType
	neighborIAs       map[uint16]addr.IA
	internal          BatchConn
	internalIP        net.IP
	internalNextHops  map[uint16]*net.UDPAddr
	svc               *services
	macFactory        func() hash.Hash
	bfdSessions       map[uint16]bfdSession
	localIA           addr.IA
	mtx               sync.Mutex
	running           bool
	Metrics           *Metrics
	forwardingMetrics map[uint16]forwardingMetrics
}

var (
	alreadySet                    = serrors.New("already set")
	invalidSrcIA                  = serrors.New("invalid source ISD-AS")
	invalidDstIA                  = serrors.New("invalid destination ISD-AS")
	invalidSrcAddrForTransit      = serrors.New("invalid source address for transit pkt")
	cannotRoute                   = serrors.New("cannot route, dropping pkt")
	emptyValue                    = serrors.New("empty value")
	malformedPath                 = serrors.New("malformed path content")
	modifyExisting                = serrors.New("modifying a running dataplane is not allowed")
	noSVCBackend                  = serrors.New("cannot find internal IP for the SVC")
	unsupportedPathType           = serrors.New("unsupported path type")
	unsupportedPathTypeNextHeader = serrors.New("unsupported combination")
	noBFDSessionFound             = serrors.New("no BFD sessions was found")
	noBFDSessionConfigured        = serrors.New("no BFD sessions have been configured")
	errBFDDisabled                = serrors.New("BFD is disabled")
)

type scmpError struct {
	TypeCode slayers.SCMPTypeCode
	Cause    error
}

// Gobra cannot currently prove termination of this function,
// because it is not specified how the ErrorMem() of the result
// of serrors.New relates to that of e.
// @ trusted
// @ preserves e.ErrorMem()
// @ ensures   e.IsDuplicableMem() == old(e.IsDuplicableMem())
// @ decreases e.ErrorMem()
func (e scmpError) Error() string {
	// @ unfold e.ErrorMem()
	// @ defer fold e.ErrorMem()
	return serrors.New("scmp", "typecode", e.TypeCode, "cause", e.Cause).Error()
}

// SetIA sets the local IA for the dataplane.
// @ requires  acc(d.Mem(), OutMutexPerm)
// @ requires  !d.IsRunning()
// @ requires  d.LocalIA().IsZero()
// @ requires  !ia.IsZero()
// @ preserves d.mtx.LockP()
// @ preserves d.mtx.LockInv() == MutexInvariant!<d!>
// @ ensures   acc(d.Mem(), OutMutexPerm)
// @ ensures   !d.IsRunning()
// @ ensures   e == nil
// @ decreases 0 if sync.IgnoreBlockingForTermination()
func (d *DataPlane) SetIA(ia addr.IA) (e error) {
	d.mtx.Lock()
	defer d.mtx.Unlock()
	// @ unfold MutexInvariant!<d!>()
	// @ assert !d.IsRunning()
	// @ d.isRunningEq()
	// @ unfold d.Mem()
	// @ defer fold MutexInvariant!<d!>()
	// @ defer fold d.Mem()
	if d.running {
		// @ Unreachable()
		return modifyExisting
	}
	if ia.IsZero() {
		// @ Unreachable()
		return emptyValue
	}
	if !d.localIA.IsZero() {
		// @ Unreachable()
		return alreadySet
	}
	d.localIA = ia
	return nil
}

// SetKey sets the key used for MAC verification. The key provided here should
// already be derived as in scrypto.HFMacFactory.
// @ requires  acc(d.Mem(), OutMutexPerm)
// @ requires  !d.IsRunning()
// @ requires  !d.KeyIsSet()
// @ requires  len(key) > 0
// @ requires  sl.Bytes(key, 0, len(key))
// @ preserves d.mtx.LockP()
// @ preserves d.mtx.LockInv() == MutexInvariant!<d!>
// @ ensures   acc(d.Mem(), OutMutexPerm)
// @ ensures   !d.IsRunning()
// @ ensures   res == nil ==> d.KeyIsSet()
// @ decreases 0 if sync.IgnoreBlockingForTermination()
func (d *DataPlane) SetKey(key []byte) (res error) {
	// @ share key
	d.mtx.Lock()
	defer d.mtx.Unlock()
	// @ unfold MutexInvariant!<d!>()
	// @ assert !d.IsRunning()
	// @ d.isRunningEq()
	// @ unfold acc(d.Mem(), 1/2)
	// @ d.keyIsSetEq()
	// @ unfold acc(d.Mem(), 1/2)
	// @ defer fold MutexInvariant!<d!>()
	// @ defer fold d.Mem()
	if d.running {
		// @ Unreachable()
		return modifyExisting
	}
	if len(key) == 0 {
		// @ Unreachable()
		return emptyValue
	}
	if d.macFactory != nil {
		// @ Unreachable()
		return alreadySet
	}
	// First check for MAC creation errors.
	if _, err := scrypto.InitMac(key); err != nil {
		return err
	}
	// @ d.key = &key
	verScionTemp :=
		// @ requires acc(&key, _) && acc(sl.Bytes(key, 0, len(key)), _)
		// @ requires scrypto.ValidKeyForHash(key)
		// @ ensures  acc(&key, _) && acc(sl.Bytes(key, 0, len(key)), _)
		// @ ensures  h != nil && h.Mem()
		// @ decreases
		func /*@ f @*/ () (h hash.Hash) {
			mac, _ := scrypto.InitMac(key)
			return mac
		}
	// @ proof verScionTemp implements MacFactorySpec{d.key} {
	// @   return verScionTemp() as f
	// @ }
	d.macFactory = verScionTemp
	return nil
}

// AddInternalInterface sets the interface the data-plane will use to
// send/receive traffic in the local AS. This can only be called once; future
// calls will return an error. This can only be called on a not yet running
// dataplane.
// @ requires  acc(d.Mem(), OutMutexPerm)
// @ requires  !d.IsRunning()
// @ requires  !d.InternalConnIsSet()
// @ requires  conn != nil && conn.Mem()
// @ requires  ip.Mem()
// @ preserves d.mtx.LockP()
// @ preserves d.mtx.LockInv() == MutexInvariant!<d!>
// @ ensures   acc(d.Mem(), OutMutexPerm)
// @ ensures   !d.IsRunning()
// @ decreases 0 if sync.IgnoreBlockingForTermination()
func (d *DataPlane) AddInternalInterface(conn BatchConn, ip net.IP) error {
	d.mtx.Lock()
	defer d.mtx.Unlock()
	// @ unfold MutexInvariant!<d!>()
	// @ assert !d.IsRunning()
	// @ d.isRunningEq()
	// @ unfold acc(d.Mem(), 1/2)
	// @ d.internalIsSetEq()
	// @ unfold acc(d.Mem(), 1/2)
	if d.running {
		// @ Unreachable()
		return modifyExisting
	}
	if conn == nil {
		// @ Unreachable()
		return emptyValue
	}
	if d.internal != nil {
		// @ Unreachable()
		return alreadySet
	}
	d.internal = conn
	d.internalIP = ip
	// @ fold d.Mem()
	// @ fold MutexInvariant!<d!>()
	return nil
}

// AddExternalInterface adds the inter AS connection for the given interface ID.
// If a connection for the given ID is already set this method will return an
// error. This can only be called on a not yet running dataplane.
// @ requires  conn != nil && conn.Mem()
// @ preserves acc(d.Mem(), OutMutexPerm)
// @ preserves !d.IsRunning()
// @ preserves d.mtx.LockP()
// @ preserves d.mtx.LockInv() == MutexInvariant!<d!>
// @ decreases 0 if sync.IgnoreBlockingForTermination()
func (d *DataPlane) AddExternalInterface(ifID uint16, conn BatchConn) error {
	d.mtx.Lock()
	defer d.mtx.Unlock()
	// @ unfold MutexInvariant!<d!>()
	// @ assert !d.IsRunning()
	// @ d.isRunningEq()
	// @ unfold d.Mem()
	if d.running {
		// @ Unreachable()
		return modifyExisting
	}
	if conn == nil {
		// @ Unreachable()
		return emptyValue
	}
	// @ ghost if d.external != nil { unfold acc(accBatchConn(d.external), 1/2) }
	if _, existsB := d.external[ifID]; existsB {
		// @ establishAlreadySet()
		// @ ghost if d.external != nil { fold acc(accBatchConn(d.external), 1/2) }
		// @ fold d.Mem()
		// @ fold MutexInvariant!<d!>()
		return serrors.WithCtx(alreadySet, "ifID", ifID)
	}
	// @ ghost if d.external != nil { fold acc(accBatchConn(d.external), 1/2) }
	if d.external == nil {
		d.external = make(map[uint16]BatchConn)
		// @ fold accBatchConn(d.external)
	}
	// @ unfold accBatchConn(d.external)
	d.external[ifID] = conn
	// @ fold accBatchConn(d.external)
	// @ fold d.Mem()
	// @ fold MutexInvariant!<d!>()
	return nil
}

// AddNeighborIA adds the neighboring IA for a given interface ID. If an IA for
// the given ID is already set, this method will return an error. This can only
// be called on a yet running dataplane.
// @ requires  !remote.IsZero()
// @ preserves acc(d.Mem(), OutMutexPerm)
// @ preserves !d.IsRunning()
// @ preserves d.mtx.LockP()
// @ preserves d.mtx.LockInv() == MutexInvariant!<d!>
// @ decreases 0 if sync.IgnoreBlockingForTermination()
func (d *DataPlane) AddNeighborIA(ifID uint16, remote addr.IA) error {
	d.mtx.Lock()
	defer d.mtx.Unlock()
	// @ unfold MutexInvariant!<d!>()
	// @ d.isRunningEq()
	// @ unfold d.Mem()
	if d.running {
		// @ Unreachable()
		return modifyExisting
	}
	if remote.IsZero() {
		// @ Unreachable()
		return emptyValue
	}
	if _, existsB := d.neighborIAs[ifID]; existsB {
		// @ establishAlreadySet()
		// @ fold d.Mem()
		// @ fold MutexInvariant!<d!>()
		return serrors.WithCtx(alreadySet, "ifID", ifID)
	}
	if d.neighborIAs == nil {
		d.neighborIAs = make(map[uint16]addr.IA)
	}
	d.neighborIAs[ifID] = remote
	// @ fold d.Mem()
	// @ fold MutexInvariant!<d!>()
	return nil
}

// AddLinkType adds the link type for a given interface ID. If a link type for
// the given ID is already set, this method will return an error. This can only
// be called on a not yet running dataplane.
// @ preserves acc(d.Mem(), OutMutexPerm)
// @ preserves !d.IsRunning()
// (VerifiedSCION) unlike all other setter methods, this does not lock d.mtx.
// This was reported in https://github.com/scionproto/scion/issues/4282.
// @ preserves MutexInvariant!<d!>()
// @ decreases 0 if sync.IgnoreBlockingForTermination()
func (d *DataPlane) AddLinkType(ifID uint16, linkTo topology.LinkType) error {
	// @ unfold acc(d.Mem(), OutMutexPerm)
	if _, existsB := d.linkTypes[ifID]; existsB {
		// @ establishAlreadySet()
		// @ fold acc(d.Mem(), OutMutexPerm)
		return serrors.WithCtx(alreadySet, "ifID", ifID)
	}
	// @ fold acc(d.Mem(), OutMutexPerm)
	// @ unfold MutexInvariant!<d!>()
	// @ d.isRunningEq()
	// @ unfold d.Mem()
	// @ defer fold MutexInvariant!<d!>()
	// @ defer fold d.Mem()
	if d.linkTypes == nil {
		d.linkTypes = make(map[uint16]topology.LinkType)
	}
	d.linkTypes[ifID] = linkTo
	return nil
}

// AddExternalInterfaceBFD adds the inter AS connection BFD session.
// @ trusted
// @ requires false
func (d *DataPlane) AddExternalInterfaceBFD(ifID uint16, conn BatchConn,
	src, dst control.LinkEnd, cfg control.BFD) error {

	d.mtx.Lock()
	defer d.mtx.Unlock()
	if d.running {
		return modifyExisting
	}
	if conn == nil {
		return emptyValue
	}
	var m bfd.Metrics
	if d.Metrics != nil {
		labels := prometheus.Labels{
			"interface":       fmt.Sprint(ifID),
			"isd_as":          d.localIA.String(),
			"neighbor_isd_as": dst.IA.String(),
		}
		m = bfd.Metrics{
			Up:              d.Metrics.InterfaceUp.With(labels),
			StateChanges:    d.Metrics.BFDInterfaceStateChanges.With(labels),
			PacketsSent:     d.Metrics.BFDPacketsSent.With(labels),
			PacketsReceived: d.Metrics.BFDPacketsReceived.With(labels),
		}
	}
	s := newBFDSend(conn, src.IA, dst.IA, src.Addr, dst.Addr, ifID, d.macFactory())
	return d.addBFDController(ifID, s, cfg, m)
}

// getInterfaceState checks if there is a bfd session for the input interfaceID and
// returns InterfaceUp if the relevant bfdsession state is up, or if there is no BFD
// session. Otherwise, it returns InterfaceDown.
// @ preserves acc(d.Mem(), R5)
// @ decreases 0 if sync.IgnoreBlockingForTermination()
func (d *DataPlane) getInterfaceState(interfaceID uint16) control.InterfaceState {
	// @ unfold acc(d.Mem(), R5)
	// @ defer fold acc(d.Mem(), R5)
	bfdSessions := d.bfdSessions
	// @ ghost if bfdSessions != nil {
	// @ 	unfold acc(accBfdSession(d.bfdSessions), R20)
	// @ 	defer fold acc(accBfdSession(d.bfdSessions), R20)
	// @ }
	if bfdSession, ok := bfdSessions[interfaceID]; ok {
		// @ assert interfaceID in domain(d.bfdSessions)
		// @ assert bfdSession in range(d.bfdSessions)
		// @ assert bfdSession != nil
		// (VerifiedSCION) This checked used to be conjoined with 'ok' in the condition
		// of the if stmt above. We broke it down to perform intermediate asserts.
		if !bfdSession.IsUp() {
			return control.InterfaceDown
		}
	}
	return control.InterfaceUp
}

// (VerifiedSCION) marked as trusted because we currently do not support bfd.Session
// @ trusted
// @ requires  false
func (d *DataPlane) addBFDController(ifID uint16, s *bfdSend, cfg control.BFD,
	metrics bfd.Metrics) error {

	if cfg.Disable {
		return errBFDDisabled
	}
	if d.bfdSessions == nil {
		d.bfdSessions = make(map[uint16]bfdSession)
	}

	// Generate random discriminator. It can't be zero.
	discInt, err := rand.Int(rand.Reader, big.NewInt(0xfffffffe))
	if err != nil {
		return err
	}
	disc := layers.BFDDiscriminator(uint32(discInt.Uint64()) + 1)
	d.bfdSessions[ifID] = &bfd.Session{
		Sender:                s,
		DetectMult:            layers.BFDDetectMultiplier(cfg.DetectMult),
		DesiredMinTxInterval:  cfg.DesiredMinTxInterval,
		RequiredMinRxInterval: cfg.RequiredMinRxInterval,
		LocalDiscriminator:    disc,
		ReceiveQueueSize:      10,
		Metrics:               metrics,
	}
	return nil
}

// AddSvc adds the address for the given service. This can be called multiple
// times for the same service, with the address added to the list of addresses
// that provide the service.
// @ requires  a != nil && acc(a.Mem(), R10)
// @ preserves acc(d.Mem(), OutMutexPerm)
// @ preserves !d.IsRunning()
// @ preserves d.mtx.LockP()
// @ preserves d.mtx.LockInv() == MutexInvariant!<d!>
// @ decreases 0 if sync.IgnoreBlockingForTermination()
func (d *DataPlane) AddSvc(svc addr.HostSVC, a *net.UDPAddr) error {
	d.mtx.Lock()
	// @ unfold MutexInvariant!<d!>()
	// @ d.isRunningEq()
	defer d.mtx.Unlock()
	if a == nil {
		return emptyValue
	}
	// @ preserves d.Mem()
	// @ ensures   unfolding d.Mem() in d.svc != nil
	// @ decreases
	// @ outline(
	// @ unfold d.Mem()
	if d.svc == nil {
		d.svc = newServices()
	}
	// @ fold d.Mem()
	// @ )
	// @ unfold acc(d.Mem(), R15)
	// @ assert acc(d.svc.Mem(), _)
	d.svc.AddSvc(svc, a)
	if d.Metrics != nil {
		labels := serviceMetricLabels(d.localIA, svc)
		// @ requires acc(&d.Metrics, R20)
		// @ requires acc(d.Metrics.Mem(), _)
		// @ requires acc(labels, _)
		// @ ensures  acc(&d.Metrics, R20)
		// @ decreases
		// @ outline (
		// @ unfold acc(d.Metrics.Mem(), _)
		// @ fl.ZeroLessOne64()
		// @ assert d.Metrics.ServiceInstanceChanges != nil
		// @ assert d.Metrics.ServiceInstanceCount   != nil
		d.Metrics.ServiceInstanceChanges.With(labels).Add(float64(1))
		d.Metrics.ServiceInstanceCount.With(labels).Add(float64(1))
		// @ )
	}
	// @ fold acc(d.Mem(), R15)
	// @ fold MutexInvariant!<d!>()
	return nil
}

// DelSvc deletes the address for the given service.
// (VerifiedSCION) the spec here is definitely weird. Even though
// the lock is acquired here, there is no check that the router is
// not yet running, thus acquiring the lock is not enough to guarantee
// absence of race conditions. To specify that the router is not running,
// we need to pass perms to d.Mem(), but if we do this, then we don't need
// the lock invariant to perform the operations in this function.
// @ requires  a != nil && acc(a.Mem(), R10)
// @ preserves acc(d.Mem(), OutMutexPerm/2)
// @ preserves d.mtx.LockP()
// @ decreases 0 if sync.IgnoreBlockingForTermination()
func (d *DataPlane) DelSvc(svc addr.HostSVC, a *net.UDPAddr) error {
	d.mtx.Lock()
	defer d.mtx.Unlock()
	if a == nil {
		return emptyValue
	}
	// @ unfold acc(d.Mem(), R40)
	// @ ghost defer fold acc(d.Mem(), R40)
	if d.svc == nil {
		return nil
	}
	d.svc.DelSvc(svc, a)
	if d.Metrics != nil {
		labels := serviceMetricLabels(d.localIA, svc)
		// @ unfold acc(d.Metrics.Mem(), _)
		// @ fl.ZeroLessOne64()
		d.Metrics.ServiceInstanceChanges.With(labels).Add(float64(1))
		d.Metrics.ServiceInstanceCount.With(labels).Add(float64(-1))
	}
	return nil
}

// AddNextHop sets the next hop address for the given interface ID. If the
// interface ID already has an address associated this operation fails. This can
// only be called on a not yet running dataplane.
// @ requires  a != nil && a.Mem()
// @ preserves acc(d.Mem(), OutMutexPerm)
// @ preserves !d.IsRunning()
// @ preserves d.mtx.LockP()
// @ preserves d.mtx.LockInv() == MutexInvariant!<d!>
// @ decreases 0 if sync.IgnoreBlockingForTermination()
func (d *DataPlane) AddNextHop(ifID uint16, a *net.UDPAddr) error {
	d.mtx.Lock()
	defer d.mtx.Unlock()
	// @ unfold MutexInvariant!<d!>()
	// @ d.isRunningEq()
	// @ unfold d.Mem()
	// @ defer fold MutexInvariant!<d!>()
	// @ defer fold d.Mem()
	if d.running {
		return modifyExisting
	}
	if a == nil {
		return emptyValue
	}
	// @ ghost if d.internalNextHops != nil { unfold accAddr(d.internalNextHops) }
	if _, existsB := d.internalNextHops[ifID]; existsB {
		// @ fold accAddr(d.internalNextHops)
		// @ establishAlreadySet()
		return serrors.WithCtx(alreadySet, "ifID", ifID)
	}
	if d.internalNextHops == nil {
		d.internalNextHops = make(map[uint16]*net.UDPAddr)
	}
	// @ defer fold accAddr(d.internalNextHops)
	d.internalNextHops[ifID] = a
	return nil
}

// AddNextHopBFD adds the BFD session for the next hop address.
// If the remote ifID belongs to an existing address, the existing
// BFD session will be re-used.
// @ trusted
// @ requires false
func (d *DataPlane) AddNextHopBFD(ifID uint16, src, dst *net.UDPAddr, cfg control.BFD,
	sibling string) error {

	d.mtx.Lock()
	defer d.mtx.Unlock()
	if d.running {
		return modifyExisting
	}

	if dst == nil {
		return emptyValue
	}

	for k, v := range d.internalNextHops {
		if v.String() == dst.String() {
			if c, ok := d.bfdSessions[k]; ok {
				d.bfdSessions[ifID] = c
				return nil
			}
		}
	}
	var m bfd.Metrics
	if d.Metrics != nil {
		labels := prometheus.Labels{"isd_as": d.localIA.String(), "sibling": sibling}
		m = bfd.Metrics{
			Up:              d.Metrics.SiblingReachable.With(labels),
			StateChanges:    d.Metrics.SiblingBFDStateChanges.With(labels),
			PacketsSent:     d.Metrics.SiblingBFDPacketsSent.With(labels),
			PacketsReceived: d.Metrics.SiblingBFDPacketsReceived.With(labels),
		}
	}

	s := newBFDSend(d.internal, d.localIA, d.localIA, src, dst, 0, d.macFactory())
	return d.addBFDController(ifID, s, cfg, m)
}

// Run starts running the dataplane. Note that configuration is not possible
// after calling this method.
// @ requires  acc(d.Mem(), OutMutexPerm)
// @ requires  !d.IsRunning()
// @ requires  d.InternalConnIsSet()
// @ requires  d.KeyIsSet()
// @ requires  d.SvcsAreSet()
// @ requires  d.MetricsAreSet()
// @ requires  d.PreWellConfigured()
// (VerifiedSCION) here, the spec still uses a private field.
// @ requires  d.mtx.LockP()
// @ requires  d.mtx.LockInv() == MutexInvariant!<d!>
// @ requires  ctx != nil && ctx.Mem()
// contracts for IO-spec
// @ requires dp.Valid()
// @ requires d.DpAgreesWithSpec(dp)
// @ requires io.token(place) && dp.dp3s_iospec_ordered(state, place)
// @ #backend[moreJoins()]
func (d *DataPlane) Run(ctx context.Context /*@, ghost place io.Place, ghost state io.IO_dp3s_state_local, ghost dp io.DataPlaneSpec @*/) error {
	// @ share d, ctx
	d.mtx.Lock()
	// @ unfold MutexInvariant!<d!>()
	// @ assert !d.IsRunning()
	// @ d.isRunningEq()

	// @ requires  acc(&d, R50)
	// @ requires  acc(&d.running, runningPerm)
	// @ requires  d.Mem() && !d.IsRunning()
	// @ requires  d.InternalConnIsSet()
	// @ requires  d.KeyIsSet()
	// @ requires  d.SvcsAreSet()
	// @ requires  d.MetricsAreSet()
	// @ requires  d.PreWellConfigured()
	// @ requires  d.DpAgreesWithSpec(dp)
	// @ ensures   acc(&d, R50)
	// @ ensures   MutexInvariant!<d!>()
	// @ ensures   d.Mem() && d.IsRunning()
	// @ ensures   d.InternalConnIsSet()
	// @ ensures   d.KeyIsSet()
	// @ ensures   d.SvcsAreSet()
	// @ ensures   d.MetricsAreSet()
	// @ ensures   d.PreWellConfigured()
	// @ ensures   d.DpAgreesWithSpec(dp)
	// @ decreases
	// @ outline (
	// @ reveal d.PreWellConfigured()
	// @ reveal d.getDomExternal()
	// @ reveal d.DpAgreesWithSpec(dp)
	// @ unfold d.Mem()
	d.running = true
	// @ fold MutexInvariant!<d!>()
	// @ fold d.Mem()
	// @ reveal d.getDomExternal()
	// @ reveal d.PreWellConfigured()
	// @ reveal d.DpAgreesWithSpec(dp)
	// @ )
	// @ ghost ioLockRun, ioSharedArgRun := InitSharedInv(dp, place, state)
	d.initMetrics( /*@ dp @*/ )

	read /*@@@*/ :=
		// (VerifiedSCION) Due to issue https://github.com/viperproject/gobra/issues/723,
		// there is currently an incompletness when calling closures that capture variables
		// from (Viper) methods where they were not allocated. To address that, we introduce
		// dPtr as an helper parameter. It always receives the value &d.
		// @ requires acc(dPtr, _)
		// @ requires let d := *dPtr in
		// @ 	acc(d.Mem(), _)                            &&
		// @ 	d.WellConfigured()                         &&
		// @ 	d.getValSvc() != nil                       &&
		// @ 	d.getValForwardingMetrics() != nil         &&
		// @ 	(0 in d.getDomForwardingMetrics())         &&
		// @ 	(ingressID in d.getDomForwardingMetrics()) &&
		// @ 	d.getMacFactory() != nil
		// @ requires rd != nil && acc(rd.Mem(), _)
		// contracts for IO-spec
		// @ requires dp.Valid()
		// @ requires let d := *dPtr in
		// @ 	d.DpAgreesWithSpec(dp)
		// @ requires acc(ioLock.LockP(), _)
		// @ requires ioLock.LockInv() == SharedInv!< dp, ioSharedArg !>
		// @ #backend[moreJoins()]
		func /*@ rc @*/ (ingressID uint16, rd BatchConn, dPtr **DataPlane /*@, ghost ioLock gpointer[gsync.GhostMutex], ghost ioSharedArg SharedArg, ghost dp io.DataPlaneSpec @*/) {
			d := *dPtr
			msgs := conn.NewReadMessages(inputBatchCnt)
			// @ requires forall i int :: { &msgs[i] } 0 <= i && i < len(msgs) ==>
			// @ 	msgs[i].Mem() && msgs[i].GetAddr() == nil
			// @ ensures  forall i int :: { &msgs[i] } 0 <= i && i < len(msgs) ==>
			// @ 	msgs[i].Mem() &&
			// @ 	msgs[i].HasActiveAddr() &&
			// @ 	msgs[i].GetAddr() == nil
			// @ decreases
			// @ outline(
			// @ invariant 0 <= i0 && i0 <= len(msgs)
			// @ invariant forall i int :: { &msgs[i] } i0 <= i && i < len(msgs) ==>
			// @ 	msgs[i].Mem() && msgs[i].GetAddr() == nil
			// @ invariant forall i int :: { &msgs[i] } 0 <= i && i < i0 ==>
			// @ 	msgs[i].Mem() && msgs[i].GetAddr() == nil && msgs[i].HasActiveAddr()
			// @ decreases len(msgs) - i0
			for i0 := 0; i0 < len(msgs); i0 += 1 {
				// (VerifiedSCION) changed a range loop in favor of a normal loop
				// to be able to perform this unfold.
				// @ unfold msgs[i0].Mem()
				msg := msgs[i0]
				// @ ensures sl.Bytes(tmp, 0, len(tmp))
				// @ decreases
				// @ outline(
				tmp := make([]byte, bufSize)
				// @ assert forall i int :: { &tmp[i] } 0 <= i && i < len(tmp) ==> acc(&tmp[i])
				// @ fold sl.Bytes(tmp, 0, len(tmp))
				// @ )
				// @ assert msgs[i0] === msg
				msg.Buffers[0] = tmp
				// @ msgs[i0].IsActive = true
				// @ fold msgs[i0].Mem()
			}
			// @ )
			// @ ensures writeMsgInv(writeMsgs)
			// @ decreases
			// @ outline (
			writeMsgs := make(underlayconn.Messages, 1)
			writeMsgs[0].Buffers = make([][]byte, 1)
			// @ fold sl.Bytes(writeMsgs[0].OOB, 0, len(writeMsgs[0].OOB))
			// @ sl.NilAcc_Bytes()
			// @ fold writeMsgInv(writeMsgs)
			// @ )

			processor := newPacketProcessor(d, ingressID)
			var scmpErr /*@@@*/ scmpError

			// @ d.getRunningMem()

			// @ invariant acc(&scmpErr)
			// @ invariant forall i int :: { &msgs[i] } 0 <= i && i < len(msgs) ==>
			// @ 	msgs[i].Mem()
			// @ invariant writeMsgInv(writeMsgs)
			// @ invariant acc(dPtr, _) && *dPtr === d
			// @ invariant acc(&d.running, _) // necessary for loop condition
			// @ invariant acc(d.Mem(), _) && d.WellConfigured()
			// @ invariant d.getValSvc() != nil
			// @ invariant d.getValForwardingMetrics() != nil
			// @ invariant 0 in d.getDomForwardingMetrics()
			// @ invariant ingressID in d.getDomForwardingMetrics()
			// @ invariant acc(rd.Mem(), _)
			// @ invariant processor.sInit() && processor.sInitD() === d
			// @ invariant processor.getIngressID() == ingressID
			// @ invariant acc(ioLock.LockP(), _)
			// @ invariant ioLock.LockInv() == SharedInv!< dp, ioSharedArg !>
			// @ invariant d.DpAgreesWithSpec(dp) && dp.Valid()
			for d.running {
				// @ ghost ioIngressID := path.ifsToIO_ifs(ingressID)
				// Multi recv event
				// @ ghost ioLock.Lock()
				// @ unfold SharedInv!< dp, ioSharedArg !>()
				// @ ghost t, s := *ioSharedArg.Place, *ioSharedArg.State
				// @ ghost numberOfReceivedPacketsProphecy := AllocProphecy()
				// @ ExtractMultiReadBio(dp, t, numberOfReceivedPacketsProphecy, s)
				// @ MultiUpdateElemWitness(t, numberOfReceivedPacketsProphecy, ioIngressID, s, ioSharedArg)
				// @ ghost ioValSeq := MultiReadBioIO_val(t, numberOfReceivedPacketsProphecy)

				// @ ghost sN := MultiReadBioUpd(t, numberOfReceivedPacketsProphecy, s)
				// @ ghost tN := MultiReadBioNext(t, numberOfReceivedPacketsProphecy)
				// @ assert dp.dp3s_iospec_ordered(sN, tN)
				// @ BeforeReadBatch:
				pkts, err := rd.ReadBatch(msgs /*@, ingressID, numberOfReceivedPacketsProphecy, t @*/)
				// @ assert old[BeforeReadBatch](MultiReadBioIO_val(t, numberOfReceivedPacketsProphecy)) == ioValSeq
				// @ assert err == nil ==>
				// @ 	forall i int :: { &msgs[i] } 0 <= i && i < pkts ==>
				// @ 		ioValSeq[i] == old[BeforeReadBatch](MultiReadBioIO_val(t, numberOfReceivedPacketsProphecy)[i])
				// @ assert err == nil ==>
				// @ 	forall i int :: { &msgs[i] } 0 <= i && i < pkts ==> MsgToAbsVal(&msgs[i], ingressID) == ioValSeq[i]
				// @ ghost *ioSharedArg.State = sN
				// @ ghost *ioSharedArg.Place = tN
				// @ assert err == nil ==>
				// @ 	forall i int :: { &msgs[i] } 0 <= i && i < pkts ==>
				// @ 		MsgToAbsVal(&msgs[i], ingressID) == old[BeforeReadBatch](MultiReadBioIO_val(t, numberOfReceivedPacketsProphecy)[i])
				// @ MultiElemWitnessConv(ioSharedArg.IBufY, ioIngressID, ioValSeq)
				// @ fold SharedInv!< dp, ioSharedArg !>()
				// @ ioLock.Unlock()
				// End of multi recv event

				// @ assert forall i int :: { &msgs[i] } 0 <= i && i < len(msgs) ==> msgs[i].Mem()
				// @ assert err == nil ==>
				// @ 	forall i int :: { &msgs[i] } 0 <= i && i < pkts ==> msgs[i].GetN() <= len(msgs[i].GetFstBuffer())
				if err != nil {
					log.Debug("Failed to read batch", "err", err)
					// error metric
					continue
				}
				if pkts == 0 {
					continue
				}
				// @ assert pkts <= len(msgs)
				// @ assert forall i int :: { &msgs[i] } 0 <= i && i < pkts ==>
				// @ 	!msgs[i].HasWildcardPermAddr()
				// @ assert forall i int :: { &msgs[i] } 0 <= i && i < pkts ==>
				// @ 	msgs[i].GetN() <= len(msgs[i].GetFstBuffer())
				// @ assert forall i int :: { &msgs[i] } 0 <= i && i < pkts ==>
				// @ 	MsgToAbsVal(&msgs[i], ingressID) == ioValSeq[i]

				// (VerifiedSCION) using regular for loop instead of range loop to avoid unnecessary
				// complications with permissions
				// @ invariant acc(&scmpErr)
				// @ invariant forall i int :: { &msgs[i] } 0 <= i && i < len(msgs) ==> msgs[i].Mem()
				// @ invariant writeMsgInv(writeMsgs)
				// @ invariant acc(dPtr, _) && *dPtr === d
				// @ invariant acc(d.Mem(), _) && d.WellConfigured()
				// @ invariant d.getValSvc() != nil
				// @ invariant d.getValForwardingMetrics() != nil
				// @ invariant 0 in d.getDomForwardingMetrics()
				// @ invariant ingressID in d.getDomForwardingMetrics()
				// @ invariant acc(rd.Mem(), _)
				// @ invariant pkts <= len(msgs)
				// @ invariant 0 <= i0 && i0 <= pkts
				// @ invariant forall i int :: { &msgs[i] } i0 <= i && i < len(msgs) ==>
				// @ 	msgs[i].HasActiveAddr()
				// @ invariant forall i int :: { &msgs[i] } i0 <= i && i < pkts ==>
				// @ 	typeOf(msgs[i].GetAddr()) == type[*net.UDPAddr]
				// @ invariant forall i int :: { &msgs[i] } 0 <= i && i < pkts ==>
				// @ 	msgs[i].GetN() <= len(msgs[i].GetFstBuffer())
				// @ invariant processor.sInit() && processor.sInitD() === d
				// @ invariant processor.getIngressID() == ingressID
				// contracts for IO-spec
				// @ invariant pkts <= len(ioValSeq)
				// @ invariant d.DpAgreesWithSpec(dp) && dp.Valid()
				// @ invariant ioIngressID == path.ifsToIO_ifs(ingressID)
				// @ invariant acc(ioLock.LockP(), _)
				// @ invariant ioLock.LockInv() == SharedInv!< dp, ioSharedArg !>
				// @ invariant forall i int :: { &msgs[i] } i0 <= i && i < pkts ==>
				// @ 	MsgToAbsVal(&msgs[i], ingressID) == ioValSeq[i]
				// @ invariant MultiElemWitnessWithIndex(ioSharedArg.IBufY, ioIngressID, ioValSeq, i0)
				// @ decreases pkts - i0
				for i0 := 0; i0 < pkts; i0++ {
					// @ assert &msgs[:pkts][i0] == &msgs[i0]
					// @ preserves 0 <= i0 && i0 < pkts && pkts <= len(msgs)
					// @ preserves acc(msgs[i0].Mem(), R1)
					// @ ensures   p === msgs[:pkts][i0].GetMessage()
					// @ decreases
					// @ outline(
					// @ unfold acc(msgs[i0].Mem(), R1)
					p := msgs[:pkts][i0]
					// @ fold acc(msgs[i0].Mem(), R1)
					// @ )
					// @ assert msgs[i0].GetN() <= len(msgs[i0].GetFstBuffer())
					// @ d.getForwardingMetricsMem(ingressID)
					// @ unfold acc(forwardingMetricsMem(d.forwardingMetrics[ingressID], ingressID), _)
					// input metric
					inputCounters := d.forwardingMetrics[ingressID]
					// @ assert acc(inputCounters.InputPacketsTotal.Mem(), _)
					// @ assert acc(inputCounters.InputBytesTotal.Mem(), _)
					// @ prometheus.CounterMemImpliesNonNil(inputCounters.InputPacketsTotal)
					// @ prometheus.CounterMemImpliesNonNil(inputCounters.InputBytesTotal)
					inputCounters.InputPacketsTotal.Inc()
					// @ assert msgs[i0].GetN() == p.N
					// @ fl.CastPreservesOrder64(0, p.N)
					inputCounters.InputBytesTotal.Add(float64(p.N))

					srcAddr := p.Addr.(*net.UDPAddr)
					// @ ghost m := &msgs[:pkts][i0]
					// @ unfold m.Mem()
					// @ assert p.Buffers === m.Buffers
					// @ assert acc(&p.Buffers[0])
					// @ assert p.N <= len(p.Buffers[0])
					// @ sl.SplitRange_Bytes(p.Buffers[0], 0, p.N, HalfPerm)
					tmpBuf := p.Buffers[0][:p.N]
					// @ ghost absPktTmpBuf := absIO_val(tmpBuf, ingressID)
					// @ ghost absPktBuf0   := absIO_val(msgs[i0].Buffers[0], ingressID)
					// @ assert msgs[i0] === p
					// @ absIO_valWidenLemma(p.Buffers[0], ingressID, p.N)
					// @ assert absPktTmpBuf.isIO_val_Pkt2 ==> absPktTmpBuf === absPktBuf0
					// @ MultiElemWitnessStep(ioSharedArg.IBufY, ioIngressID, ioValSeq, i0)
					// @ assert ioValSeq[i0].isIO_val_Pkt2 ==>
					// @ 	ElemWitness(ioSharedArg.IBufY, ioIngressID, ioValSeq[i0].IO_val_Pkt2_2)
					// @ assert absPktTmpBuf.isIO_val_Pkt2 ==> absPktTmpBuf == ioValSeq[i0]
					// @ assert path.ifsToIO_ifs(processor.getIngressID()) == ioIngressID
					// @ sl.SplitRange_Bytes(p.Buffers[0], 0, p.N, HalfPerm)
					// @ assert sl.Bytes(tmpBuf, 0, p.N)
					// @ assert sl.Bytes(tmpBuf, 0, len(tmpBuf))
					result, err /*@ , addrAliasesPkt, newAbsPkt @*/ := processor.processPkt(tmpBuf, srcAddr /*@, ioLock, ioSharedArg, dp @*/)
					// @ fold scmpErr.Mem()

					switch {
					case err == nil:
						// @ unfold scmpErr.Mem()
					case errors.As(err, &scmpErr):
						// @ unfold d.validResult(result, addrAliasesPkt)
						// @ ghost if addrAliasesPkt  && result.OutAddr != nil {
						// @ 	apply acc(result.OutAddr.Mem(), R15) --* acc(sl.Bytes(tmpBuf, 0, len(tmpBuf)), R15)
						// @ }
						// @ unfold scmpErr.Mem()
						if !scmpErr.TypeCode.InfoMsg() {
							log.Debug("SCMP", "err", scmpErr, "dst_addr", p.Addr)
						}
						// SCMP go back the way they came.
						result.OutAddr = srcAddr
						result.OutConn = rd
						// @ addrAliasesPkt = false
						// @ fold d.validResult(result, addrAliasesPkt)
					default:
						// @ unfold d.validResult(result, addrAliasesPkt)
						// @ ghost if addrAliasesPkt {
						// @ 	apply acc(result.OutAddr.Mem(), R15) --* acc(sl.Bytes(tmpBuf, 0, len(tmpBuf)), R15)
						// @ }
						// @ sl.CombineRange_Bytes(p.Buffers[0], 0, p.N, writePerm)
						// @ assert acc(m)
						// @ assert sl.Bytes(m.OOB, 0, len(m.OOB))
						// @ assert (m.Addr != nil ==> acc(m.Addr.Mem(), _))
						// @ assert 0 <= m.N
						// @ msgs[:pkts][i0].IsActive = false
						// @ fold msgs[:pkts][i0].Mem()
						log.Debug("Error processing packet", "err", err)
						// @ assert acc(inputCounters.DroppedPacketsTotal.Mem(), _)
						// @ prometheus.CounterMemImpliesNonNil(inputCounters.DroppedPacketsTotal)
						inputCounters.DroppedPacketsTotal.Inc()
						// @ unfold scmpErr.Mem()
						continue
					}
					if result.OutConn == nil { // e.g. BFD case no message is forwarded
						// @ unfold d.validResult(result, addrAliasesPkt)
						// @ ghost if addrAliasesPkt {
						// @ 	apply acc(result.OutAddr.Mem(), R15) --* acc(sl.Bytes(tmpBuf, 0, len(tmpBuf)), R15)
						// @ }
						// @ sl.CombineRange_Bytes(p.Buffers[0], 0, p.N, writePerm)
						// @ msgs[:pkts][i0].IsActive = false
						// @ fold msgs[:pkts][i0].Mem()
						continue
					}

					// (VerifiedSCION) we currently have this assumption because we cannot think of a sound way to capture
					// the behaviour of errors.As(...) in our specifications. Nonetheless, we checked extensively that, when
					// processPkt does not return an error or returns an scmpError (and thus errors.As(err, &scmpErr) succeeds),
					// result.OutPkt is always non-nil. For the other kinds of errors, the result is nil, but that branch is killed
					// before this point.
					// @ assume result.OutPkt != nil

					// Write to OutConn; drop the packet if this would block.
					// Use WriteBatch because it's the only available function that
					// supports MSG_DONTWAIT.
					// @ unfold d.validResult(result, addrAliasesPkt)
					// @ unfold writeMsgInv(writeMsgs)
					writeMsgs[0].Buffers[0] = result.OutPkt
					// @ writeMsgs[0].WildcardPerm = !addrAliasesPkt
					// @ writeMsgs[0].IsActive = true
					writeMsgs[0].Addr = nil
					if result.OutAddr != nil { // don't assign directly to net.Addr, typed nil!
						writeMsgs[0].Addr = result.OutAddr
					}
					// @ sl.NilAcc_Bytes()
					// @ assert absIO_val(result.OutPkt, result.EgressID) ==
					// @ 	absIO_val(writeMsgs[0].Buffers[0], result.EgressID)
					// @ assert result.OutPkt != nil ==> newAbsPkt ==
					// @ 	absIO_val(writeMsgs[0].Buffers[0], result.EgressID)
					// @ fold acc(writeMsgs[0].Mem(), R50)

					// @ ghost ioLock.Lock()
					// @ unfold SharedInv!< dp, ioSharedArg !>()
					// @ ghost t, s := *ioSharedArg.Place, *ioSharedArg.State
					// @ ghost if(newAbsPkt.isIO_val_Pkt2) {
					// @ 	ApplyElemWitness(s.obuf, ioSharedArg.OBufY, newAbsPkt.IO_val_Pkt2_1, newAbsPkt.IO_val_Pkt2_2)
					// @ 	assert newAbsPkt.IO_val_Pkt2_2 in AsSet(s.obuf[newAbsPkt.IO_val_Pkt2_1])
					// @ 	assert dp.dp3s_iospec_bio3s_send_guard(s, t, newAbsPkt)
					// @ } else { assert newAbsPkt.isIO_val_Unsupported }
					// @ unfold dp.dp3s_iospec_ordered(s, t)
					// @ unfold dp.dp3s_iospec_bio3s_send(s, t)
					// @ io.TriggerBodyIoSend(newAbsPkt)
					// @ ghost tN := io.dp3s_iospec_bio3s_send_T(t, newAbsPkt)
					_, err = result.OutConn.WriteBatch(writeMsgs, syscall.MSG_DONTWAIT /*@, result.EgressID, t, newAbsPkt @*/)
					// @ ghost *ioSharedArg.Place = tN
					// @ fold SharedInv!< dp, ioSharedArg !>()
					// @ ghost ioLock.Unlock()
					// @ unfold acc(writeMsgs[0].Mem(), R50)
					// @ ghost if addrAliasesPkt && result.OutAddr != nil {
					// @ 	apply acc(result.OutAddr.Mem(), R15) --* acc(sl.Bytes(tmpBuf, 0, len(tmpBuf)), R15)
					// @ }
					// @ sl.CombineRange_Bytes(p.Buffers[0], 0, p.N, writePerm)
					// @ msgs[:pkts][i0].IsActive = false
					// @ fold msgs[:pkts][i0].Mem()
					// @ fold writeMsgInv(writeMsgs)
					if err != nil {
						// @ requires err != nil && err.ErrorMem()
						// @ decreases
						// @ outline (
						var errno /*@@@*/ syscall.Errno
						// @ assert acc(&errno)
						// @ fold errno.Mem()
						errorsAs := errors.As(err, &errno)
						// @ unfold errno.Mem()
						if !errorsAs ||
							!(errno == syscall.EAGAIN || errno == syscall.EWOULDBLOCK) {
							log.Debug("Error writing packet", "err", err)
							// error metric
						}
						// @ )
						// @ assert acc(inputCounters.DroppedPacketsTotal.Mem(), _)
						// @ prometheus.CounterMemImpliesNonNil(inputCounters.DroppedPacketsTotal)
						inputCounters.DroppedPacketsTotal.Inc()
						continue
					}
					// @ requires acc(dPtr, _) && *dPtr === d
					// @ requires acc(d.Mem(), _)
					// @ requires result.EgressID in d.getDomForwardingMetrics()
					// @ decreases
					// @ outline(
					// ok metric
					// @ d.getForwardingMetricsMem(result.EgressID)
					// @ unfold acc(forwardingMetricsMem(d.forwardingMetrics[result.EgressID], result.EgressID), _)
					outputCounters := d.forwardingMetrics[result.EgressID]
					// @ assert acc(outputCounters.OutputPacketsTotal.Mem(), _)
					// @ prometheus.CounterMemImpliesNonNil(outputCounters.OutputPacketsTotal)
					outputCounters.OutputPacketsTotal.Inc()
					// @ assert acc(outputCounters.OutputBytesTotal.Mem(), _)
					// @ prometheus.CounterMemImpliesNonNil(outputCounters.OutputBytesTotal)
					// @ fl.CastPreservesOrder64(0, len(result.OutPkt))
					outputCounters.OutputBytesTotal.Add(float64(len(result.OutPkt)))
					// @ )
				}
			}
		}
	// @ unfold acc(d.Mem(), R1)
	// @ assert d.WellConfigured()
	// @ assert 0 in d.getDomForwardingMetrics()
	// @ ghost if d.bfdSessions != nil { unfold acc(accBfdSession(d.bfdSessions), R2) }

	// (VerifiedSCION) we introduce this to avoid problems with the invariants that
	// are generated by Gobra. In particular, the iterator bounds need access to
	// d.bfdSessions, but because it is shared, we need to pass permission to it
	// in the invariant. Unfortunately, the invariants that are passed by the user are
	// put after those that are generated. Introducing this auxioliary variable sidesteps
	// the issue with the encoding.
	bfds := d.bfdSessions

	// @ invariant bfds != nil ==> acc(bfds, R4)
	// @ invariant bfds != nil ==> acc(accBfdSession(bfds), R4)
	// @ invariant acc(&ctx, _) && acc(ctx.Mem(), _)
	// @ decreases len(bfds) - len(visited)
	for k, v := range bfds /*@ with visited @*/ {
		cl :=
			// @ requires c != nil && acc(c.Mem(), _)
			// @ requires acc(&ctx, _) && acc(ctx.Mem(), _)
			func /*@ closure1 @*/ (ifID uint16, c bfdSession) {
				defer log.HandlePanic()
				// @ bfd.EstablishAlreadyRunning()
				if err := c.Run(ctx); err != nil && err != bfd.AlreadyRunning {
					log.Error("BFD session failed to start", "ifID", ifID, "err", err)
				}
			}
		// @ getBfdSessionMem(v, bfds)
		go cl(k, v) // @ as closure1
	}

	// @ ghost if d.external != nil { unfold acc(accBatchConn(d.external), R2) }

	// (VerifiedSCION) we introduce this to avoid problems with the invariants that
	// are generated by Gobra. In particular, the iterator bounds need access to
	// d.bfdSessions, but because it is shared, we need to pass permission to it
	// in the invariant. Unfortunately, the invariants that are passed by the user are
	// put after those that are generated. Introducing this auxioliary variable sidesteps
	// the issue with the encoding.
	externals := d.external

	// @ invariant acc(&read, _) && read implements rc
	// @ invariant acc(&d, _)
	// @ invariant acc(&d.external, _) && d.external === externals
	// @ invariant acc(d.Mem(), _) && d.WellConfigured()
	// @ invariant externals != nil ==> acc(externals, R4)
	// @ invariant externals != nil ==> acc(accBatchConn(externals), R4)
	// @ invariant acc(d.Mem(), _) && d.WellConfigured()
	// @ invariant d.getValSvc() != nil
	// @ invariant d.getValForwardingMetrics() != nil
	// @ invariant 0 in d.getDomForwardingMetrics()
	// @ invariant d.getMacFactory() != nil
	// @ invariant dp.Valid()
	// @ invariant d.DpAgreesWithSpec(dp)
	// @ invariant acc(ioLockRun.LockP(), _)
	// @ invariant ioLockRun.LockInv() == SharedInv!< dp, ioSharedArgRun !>
	// @ decreases len(externals) - len(visited)
	for ifID, v := range externals /*@ with visited @*/ {
		cl :=
			// @ requires acc(&read, _) && read implements rc
			// @ requires acc(&d, _)
			// @ requires acc(d.Mem(), _) && d.WellConfigured()
			// @ requires d.getValSvc() != nil
			// @ requires d.getValForwardingMetrics() != nil
			// @ requires 0 in d.getDomForwardingMetrics()
			// @ requires i in d.getDomForwardingMetrics()
			// @ requires d.getMacFactory() != nil
			// @ requires c != nil && acc(c.Mem(), _)
			// contracts for IO-spec
			// @ requires dp.Valid()
			// @ requires d.DpAgreesWithSpec(dp)
			// @ requires acc(ioLock.LockP(), _)
			// @ requires ioLock.LockInv() == SharedInv!< dp, ioSharedArg !>
			func /*@ closure2 @*/ (i uint16, c BatchConn /*@, ghost ioLock gpointer[gsync.GhostMutex], ghost ioSharedArg SharedArg, ghost dp io.DataPlaneSpec @*/) {
				defer log.HandlePanic()
				read(i, c, &d /*@, ioLock, ioSharedArg, dp @*/) //@ as rc
			}
		// @ ghost if d.external != nil { unfold acc(accBatchConn(d.external), R50) }
		// @ assert v in range(d.external)
		// @ assert acc(v.Mem(), _)
		// @ d.InDomainExternalInForwardingMetrics3(ifID)
		// @ ghost if d.external != nil { fold acc(accBatchConn(d.external), R50) }
		go cl(ifID, v /*@, ioLockRun, ioSharedArgRun, dp @*/) //@ as closure2
	}
	cl :=
		// @ requires acc(&read, _) && read implements rc
		// @ requires acc(&d, _)
		// @ requires acc(d.Mem(), _) && d.WellConfigured()
		// @ requires d.getValSvc() != nil
		// @ requires d.getValForwardingMetrics() != nil
		// @ requires 0 in d.getDomForwardingMetrics()
		// @ requires d.getMacFactory() != nil
		// @ requires c != nil && acc(c.Mem(), _)
		// contracts for IO-spec
		// @ requires dp.Valid()
		// @ requires d.DpAgreesWithSpec(dp)
		// @ requires acc(ioLock.LockP(), _)
		// @ requires ioLock.LockInv() == SharedInv!< dp, ioSharedArg !>
		func /*@ closure3 @*/ (c BatchConn /*@, ghost ioLock gpointer[gsync.GhostMutex], ghost ioSharedArg SharedArg, ghost dp io.DataPlaneSpec @*/) {
			defer log.HandlePanic()
			read(0, c, &d /*@, ioLock, ioSharedArg, dp @*/) //@ as rc
		}
	// @ d.getInternalMem()
	go cl(d.internal /*@, ioLockRun, ioSharedArgRun, dp @*/) //@ as closure3

	d.mtx.Unlock()
	// @ assert acc(ctx.Mem(), _)
	c := ctx.Done()
	// @ fold PredTrue!<!>()
	// @ assert c.RecvGivenPerm() == PredTrue!<!>
	<-c
	return nil
}

// initMetrics initializes the metrics related to packet forwarding. The
// counters are already instantiated for all the relevant interfaces so this
// will not have to be repeated during packet forwarding.
// @ requires  d.Mem()
// @ requires  d.MetricsAreSet()
// @ requires  d.KeyIsSet()
// @ requires  d.InternalConnIsSet()
// @ requires  d.SvcsAreSet()
// @ requires  d.PreWellConfigured()
// @ requires  d.DpAgreesWithSpec(dp)
// @ ensures   d.Mem()
// @ ensures   d.MetricsAreSet()
// @ ensures   d.WellConfigured()
// @ ensures   0 in d.DomainForwardingMetrics()
// @ ensures   d.InternalConnIsSet()
// @ ensures   d.KeyIsSet()
// @ ensures   d.SvcsAreSet()
// @ ensures   d.DpAgreesWithSpec(dp)
// @ ensures   d.getValForwardingMetrics() != nil
// @ decreases
func (d *DataPlane) initMetrics( /*@ ghost dp io.DataPlaneSpec @*/ ) {
	// @ assert reveal d.PreWellConfigured()
	// @ reveal d.getDomExternal()
	// @ assert reveal d.DpAgreesWithSpec(dp)
	// @ assert unfolding acc(d.Mem(), _) in
	// @ 	d.dpSpecWellConfiguredLocalIA(dp)     &&
	// @ 	d.dpSpecWellConfiguredNeighborIAs(dp) &&
	// @ 	d.dpSpecWellConfiguredLinkTypes(dp)
	// @ unfold d.Mem()
	// @ assert d.dpSpecWellConfiguredLocalIA(dp)
	// @ assert d.dpSpecWellConfiguredNeighborIAs(dp)
	// @ assert d.dpSpecWellConfiguredLinkTypes(dp)

	// @ preserves acc(&d.forwardingMetrics)
	// @ preserves acc(&d.localIA, R20)
	// @ preserves acc(&d.neighborIAs, R20)
	// @ preserves d.neighborIAs != nil ==> acc(d.neighborIAs, R20)
	// @ preserves acc(&d.Metrics, R20)
	// @ preserves acc(d.Metrics.Mem(), _)
	// @ ensures   acc(d.forwardingMetrics)
	// @ ensures   domain(d.forwardingMetrics) == set[uint16]{0}
	// @ ensures   acc(forwardingMetricsMem(d.forwardingMetrics[0], 0), _)
	// @ decreases
	// @ outline (
	d.forwardingMetrics = make(map[uint16]forwardingMetrics)
	labels := interfaceToMetricLabels(0, d.localIA, d.neighborIAs)
	d.forwardingMetrics[0] = initForwardingMetrics(d.Metrics, labels)
	// @ liftForwardingMetricsNonInjectiveMem(d.forwardingMetrics[0], 0)
	// @ )
	// @ ghost if d.external != nil { unfold acc(accBatchConn(d.external), R15) }
	// @ ghost if d.internalNextHops != nil { unfold acc(accAddr(d.internalNextHops), R15) }

	// (VerifiedSCION) avoids incompletnes
	// when folding acc(forwardingMetricsMem(d.forwardingMetrics[id], id), _)
	// @ fold acc(hideLocalIA(&d.localIA), R15)

	// @ ghost dExternal := d.external
	// @ ghost dInternalNextHops := d.internalNextHops

	// @ invariant acc(hideLocalIA(&d.localIA), R15)
	// @ invariant acc(&d.external, R15)
	// @ invariant d.external != nil ==> acc(d.external, R20)
	// @ invariant d.external === dExternal
	// @ invariant acc(&d.forwardingMetrics) && acc(d.forwardingMetrics)
	// @ invariant domain(d.forwardingMetrics) == set[uint16]{0} union visitedSet
	// @ invariant 0 in domain(d.forwardingMetrics)
	// @ invariant acc(&d.internalNextHops, R15)
	// @ invariant d.internalNextHops === dInternalNextHops
	// @ invariant d.internalNextHops != nil ==> acc(d.internalNextHops, R20)
	// @ invariant domain(d.internalNextHops) intersection domain(d.external) == set[uint16]{}
	// @ invariant acc(&d.neighborIAs, R15)
	// @ invariant d.neighborIAs != nil ==> acc(d.neighborIAs, R15)
	// @ invariant forall i uint16 :: { d.forwardingMetrics[i] } i in domain(d.forwardingMetrics) ==>
	// @ 	acc(forwardingMetricsMem(d.forwardingMetrics[i], i), _)
	// @ invariant acc(&d.Metrics, R15)
	// @ invariant acc(d.Metrics.Mem(), _)
	// @ decreases len(d.external) - len(visitedSet)
	for id := range d.external /*@ with visitedSet @*/ {
		if _, notOwned := d.internalNextHops[id]; notOwned {
			// @ Unreachable()
			continue
		}
		labels = interfaceToMetricLabels(id, ( /*@ unfolding acc(hideLocalIA(&d.localIA), R20) in @*/ d.localIA), d.neighborIAs)
		d.forwardingMetrics[id] = initForwardingMetrics(d.Metrics, labels)
		// @ liftForwardingMetricsNonInjectiveMem(d.forwardingMetrics[id], id)
		// @ assert acc(forwardingMetricsMem(d.forwardingMetrics[id], id), _)
	}
	// @ ghost if d.external != nil { fold acc(accBatchConn(d.external), R15) }
	// @ ghost if d.internalNextHops != nil { fold acc(accAddr(d.internalNextHops), R15) }
	// @ fold accForwardingMetrics(d.forwardingMetrics)
	// @ unfold acc(hideLocalIA(&d.localIA), R15)
	// @ assert d.dpSpecWellConfiguredLocalIA(dp)
	// @ assert d.dpSpecWellConfiguredNeighborIAs(dp)
	// @ assert d.dpSpecWellConfiguredLinkTypes(dp)
	// @ fold d.Mem()
	// @ reveal d.getDomExternal()
	// @ reveal d.WellConfigured()
	// @ assert reveal d.DpAgreesWithSpec(dp)
}

type processResult struct {
	EgressID uint16
	OutConn  BatchConn
	OutAddr  *net.UDPAddr
	OutPkt   []byte
}

// @ requires acc(d.Mem(), _) && d.getMacFactory() != nil
// @ ensures  res.sInit() && res.sInitD() == d && res.getIngressID() == ingressID
// @ decreases
func newPacketProcessor(d *DataPlane, ingressID uint16) (res *scionPacketProcessor) {
	var verScionTmp gopacket.SerializeBuffer
	// @ d.getNewPacketProcessorFootprint()
	verScionTmp = gopacket.NewSerializeBuffer()
	p := &scionPacketProcessor{
		d:         d,
		ingressID: ingressID,
		buffer:    verScionTmp,
		mac:       (d.macFactory() /*@ as MacFactorySpec{d.key} @ */),
		macBuffers: macBuffersT{
			scionInput: make([]byte, path.MACBufferSize),
			epicInput:  make([]byte, libepic.MACBufferSize),
		},
	}
	// @ fold sl.Bytes(p.macBuffers.scionInput, 0, len(p.macBuffers.scionInput))
	// @ fold slayers.PathPoolMem(p.scionLayer.pathPool, p.scionLayer.pathPoolRaw)
	p.scionLayer.RecyclePaths()
	// @ fold p.scionLayer.NonInitMem()
	// @ fold p.hbhLayer.NonInitMem()
	// @ fold p.e2eLayer.NonInitMem()
	// @ fold p.bfdLayer.NonInitMem()
	// @ fold p.sInit()
	return p
}

// @ preserves p.sInit()
// @ ensures   p.sInitD()         == old(p.sInitD())
// @ ensures   p.getIngressID()   == old(p.getIngressID())
// @ ensures   p.sInitRawPkt()    == nil
// @ ensures   p.sInitPath()      == nil
// @ ensures   p.sInitHopField()  == path.HopField{}
// @ ensures   p.sInitInfoField() == path.InfoField{}
// @ ensures   !p.sInitSegmentChange()
// @ ensures   err != nil ==> err.ErrorMem()
// @ decreases
func (p *scionPacketProcessor) reset() (err error) {
	// @ unfold p.sInit()
	// @ defer fold p.sInit()
	p.rawPkt = nil
	//p.scionLayer // cannot easily be reset
	p.path = nil
	p.hopField = path.HopField{}
	p.infoField = path.InfoField{}
	p.segmentChange = false
	if err := p.buffer.Clear(); err != nil {
		return serrors.WrapStr("Failed to clear buffer", err)
	}
	p.mac.Reset()
	p.cachedMac = nil
	return nil
}

// @ requires p.sInit()
// @ requires sl.Bytes(rawPkt, 0, len(rawPkt))
// @ requires acc(srcAddr.Mem(), _)
// @ requires let d := p.sInitD() in
// @ 	acc(d.Mem(), _) &&
// @ 	d.WellConfigured()        &&
// @ 	d.getValSvc() != nil      &&
// @ 	d.getValForwardingMetrics() != nil &&
// @ 	d.DpAgreesWithSpec(dp)
// @ ensures  p.sInit()
// @ ensures  acc(p.sInitD().Mem(), _)
// @ ensures  p.sInitD() == old(p.sInitD())
// @ ensures  p.getIngressID() == old(p.getIngressID())
// @ ensures  p.sInitD().validResult(respr, addrAliasesPkt)
// @ ensures  acc(sl.Bytes(rawPkt, 0, len(rawPkt)), 1 - R15)
// @ ensures  addrAliasesPkt ==> (
// @ 	respr.OutAddr != nil &&
// @ 	(acc(respr.OutAddr.Mem(), R15) --* acc(sl.Bytes(rawPkt, 0, len(rawPkt)), R15)))
// @ ensures  !addrAliasesPkt ==> acc(sl.Bytes(rawPkt, 0, len(rawPkt)), R15)
// @ ensures  respr.OutPkt !== rawPkt && respr.OutPkt != nil ==>
// @ 	sl.Bytes(respr.OutPkt, 0, len(respr.OutPkt))
// @ ensures  reserr != nil ==> reserr.ErrorMem()
// contracts for IO-spec
// @ requires dp.Valid()
// @ requires acc(ioLock.LockP(), _)
// @ requires ioLock.LockInv() == SharedInv!< dp, ioSharedArg !>
// @ requires let absPkt := absIO_val(rawPkt, p.getIngressID()) in
// @ 	absPkt.isIO_val_Pkt2 ==> ElemWitness(ioSharedArg.IBufY, path.ifsToIO_ifs(p.getIngressID()), absPkt.IO_val_Pkt2_2)
// @ ensures  respr.OutPkt != nil ==>
// @ 	newAbsPkt == absIO_val(respr.OutPkt, respr.EgressID)
// @ ensures  (respr.OutPkt == nil) == (newAbsPkt == io.IO_val_Unit{})
// @ ensures  newAbsPkt.isIO_val_Pkt2 ==>
// @ 	ElemWitness(ioSharedArg.OBufY, newAbsPkt.IO_val_Pkt2_1, newAbsPkt.IO_val_Pkt2_2)
// @ ensures  reserr != nil && respr.OutPkt != nil ==> newAbsPkt.isIO_val_Unsupported
// @ decreases 0 if sync.IgnoreBlockingForTermination()
// @ #backend[moreJoins(1)]
func (p *scionPacketProcessor) processPkt(rawPkt []byte,
	srcAddr *net.UDPAddr /*@, ghost ioLock gpointer[gsync.GhostMutex], ghost ioSharedArg SharedArg, ghost dp io.DataPlaneSpec @*/) (respr processResult, reserr error /*@ , ghost addrAliasesPkt bool, ghost newAbsPkt io.IO_val @*/) {

	if err := p.reset(); err != nil {
		// @ fold p.sInitD().validResult(processResult{}, false)
		return processResult{}, err /*@, false, io.IO_val_Unit{} @*/
	}
	// @ assert p.sInitD().getValForwardingMetrics() != nil
	// @ unfold p.sInit()
	// @ assert !p.segmentChange
	// @ ghost d := p.d
	p.rawPkt = rawPkt
	p.srcAddr = srcAddr

	// parse SCION header and skip extensions;
	var err error
	// @ ghost var processed seq[bool]
	// @ ghost var offsets   seq[offsetPair]
	// @ ghost var lastLayerIdx int
	p.lastLayer, err /*@ , processed, offsets, lastLayerIdx @*/ = decodeLayers(p.rawPkt, &p.scionLayer, &p.hbhLayer, &p.e2eLayer)
	if err != nil {
		// @ fold p.sInit()
		// @ fold p.sInitD().validResult(processResult{}, false)
		return processResult{}, err /*@, false, io.IO_val_Unit{} @*/
	}
	// @ ghost var ub []byte
	// @ ghost var ubScionLayer []byte = p.rawPkt
	// @ ghost var ubHbhLayer []byte
	// @ ghost var ubE2eLayer []byte

	// @ ghost llStart := 0
	// @ ghost llEnd := 0
	// @ ghost mustCombineRanges := lastLayerIdx != -1 && !offsets[lastLayerIdx].isNil
	// @ ghost var o offsetPair
	// @ ghost if lastLayerIdx == -1 {
	// @ 	ub = p.rawPkt
	// @ } else {
	// @ 	if offsets[lastLayerIdx].isNil {
	// @ 		ub = nil
	// @ 		sl.NilAcc_Bytes()
	// @ 	} else {
	// @ 		o = offsets[lastLayerIdx]
	// @ 		ub = p.rawPkt[o.start:o.end]
	// @ 		llStart = o.start
	// @ 		llEnd = o.end
	// @ 		sl.SplitRange_Bytes(p.rawPkt, o.start, o.end, HalfPerm)
	// @ 	}
	// @ }
	// @ hasHbhLayer := processed[0]
	// @ oHbh := offsets[0]
	// @ ubHbhLayer = hasHbhLayer && !oHbh.isNil ? p.rawPkt[oHbh.start:oHbh.end] : ([]byte)(nil)
	// @ hasE2eLayer := processed[1]
	// @ oE2e := offsets[1]
	// @ ubE2eLayer = hasE2eLayer && !oE2e.isNil ? p.rawPkt[oE2e.start:oE2e.end] : ([]byte)(nil)
	// @ assert processed[0] ==> p.hbhLayer.Mem(ubHbhLayer)
	// @ assert processed[1] ==> p.e2eLayer.Mem(ubE2eLayer)
	// @ assert acc(sl.Bytes(ub, 0, len(ub)), HalfPerm)
	pld /*@ , start, end @*/ := p.lastLayer.LayerPayload( /*@ ub @*/ )
	// @ sl.SplitRange_Bytes(ub, start, end, HalfPerm)
	// @ sl.NilAcc_Bytes()
	pathType := /*@ unfolding p.scionLayer.Mem(rawPkt) in @*/ p.scionLayer.PathType
	switch pathType {
	case empty.PathType:
		// @ ghost sl.SplitRange_Bytes(p.rawPkt, o.start, o.end, HalfPerm)
		// @ sl.SplitRange_Bytes(ub, start, end, HalfPerm)
		// @ ghost if mustCombineRanges { ghost defer sl.CombineRange_Bytes(p.rawPkt, o.start, o.end, writePerm) }
		if p.lastLayer.NextLayerType( /*@ ub @*/ ) == layers.LayerTypeBFD {
			// @ ResetDecodingLayers(&p.scionLayer, &p.hbhLayer, &p.e2eLayer, ubScionLayer, ubHbhLayer, ubE2eLayer, true, hasHbhLayer, hasE2eLayer)
			// @ defer fold p.sInit()
			// @ defer fold p.d.validResult(processResult{}, false)
			// @ ghost defer sl.CombineRange_Bytes(ub, start, end, writePerm)
			return processResult{}, p.processIntraBFD(pld) /*@, false, io.IO_val_Unit{} @*/
		}
		// @ establishMemUnsupportedPathTypeNextHeader()
		// @ defer fold p.sInit()
		// @ defer fold p.d.validResult(processResult{}, false)
		// @ ghost defer ResetDecodingLayers(&p.scionLayer, &p.hbhLayer, &p.e2eLayer, ubScionLayer, ubHbhLayer, ubE2eLayer, true, hasHbhLayer, hasE2eLayer)
		// @ ghost defer sl.CombineRange_Bytes(ub, start, end, writePerm)
		return processResult{}, serrors.WithCtx(unsupportedPathTypeNextHeader,
			"type", pathType, "header", nextHdr(p.lastLayer /*@, ub @*/)) /*@, false, io.IO_val_Unit{} @*/
	case onehop.PathType:
		if p.lastLayer.NextLayerType( /*@ ub @*/ ) == layers.LayerTypeBFD {
			// @ ghost sl.SplitRange_Bytes(p.rawPkt, o.start, o.end, HalfPerm)
			// @ sl.SplitRange_Bytes(ub, start, end, HalfPerm)
			// @ ghost if mustCombineRanges { ghost defer sl.CombineRange_Bytes(p.rawPkt, o.start, o.end, writePerm) }
			// @ ghost defer sl.CombineRange_Bytes(ub, start, end, writePerm)
			// @ unfold acc(p.scionLayer.Mem(p.rawPkt), R10)
			ohp, ok := p.scionLayer.Path.(*onehop.Path)
			// @ fold acc(p.scionLayer.Mem(p.rawPkt), R10)
			if !ok {
				// @ establishMemMalformedPath()
				// @ defer fold p.sInit()
				// @ defer fold p.d.validResult(processResult{}, false)
				// @ ghost defer ResetDecodingLayers(&p.scionLayer, &p.hbhLayer, &p.e2eLayer, ubScionLayer, ubHbhLayer, ubE2eLayer, true, hasHbhLayer, hasE2eLayer)
				return processResult{}, malformedPath /*@, false, io.IO_val_Unit{} @*/
			}
			// @ defer fold p.sInit()
			// @ defer fold p.d.validResult(processResult{}, false)
			// @ ghost defer ResetDecodingLayers(&p.scionLayer, &p.hbhLayer, &p.e2eLayer, ubScionLayer, ubHbhLayer, ubE2eLayer, true, hasHbhLayer, hasE2eLayer)
			return processResult{}, p.processInterBFD(ohp, pld) /*@, false, io.IO_val_Unit{} @*/
		}
		// @ sl.CombineRange_Bytes(ub, start, end, HalfPerm)
		// @ ghost if lastLayerIdx >= 0 && !offsets[lastLayerIdx].isNil {
		// @ 	o := offsets[lastLayerIdx]
		// @ 	sl.CombineRange_Bytes(p.rawPkt, o.start, o.end, HalfPerm)
		// @ }
		// @ assert sl.Bytes(p.rawPkt, 0, len(p.rawPkt))
		// @ unfold acc(p.d.Mem(), _)
		// @ assert reveal p.scionLayer.EqPathType(p.rawPkt)
		// @ assert !(reveal slayers.IsSupportedPkt(p.rawPkt))
		v1, v2 /*@, aliasesPkt, newAbsPkt @*/ := p.processOHP()
		// @ ResetDecodingLayers(&p.scionLayer, &p.hbhLayer, &p.e2eLayer, ubScionLayer, ubHbhLayer, ubE2eLayer, true, hasHbhLayer, hasE2eLayer)
		// @ fold p.sInit()
		return v1, v2 /*@, aliasesPkt, newAbsPkt @*/
	case scion.PathType:
		// @ sl.CombineRange_Bytes(ub, start, end, HalfPerm)
		// @ ghost if lastLayerIdx >= 0 && !offsets[lastLayerIdx].isNil {
		// @ 	o := offsets[lastLayerIdx]
		// @ 	sl.CombineRange_Bytes(p.rawPkt, o.start, o.end, HalfPerm)
		// @ }
		// @ assert sl.Bytes(p.rawPkt, 0, len(p.rawPkt))
		v1, v2 /*@ , addrAliasesPkt, newAbsPkt @*/ := p.processSCION( /*@ p.rawPkt, ub == nil, llStart, llEnd, ioLock, ioSharedArg, dp @*/ )
		// @ ResetDecodingLayers(&p.scionLayer, &p.hbhLayer, &p.e2eLayer, ubScionLayer, ubHbhLayer, ubE2eLayer, v2 == nil, hasHbhLayer, hasE2eLayer)
		// @ fold p.sInit()
		return v1, v2 /*@, addrAliasesPkt, newAbsPkt @*/
	case epic.PathType:
		// @ TODO()
		v1, v2 := p.processEPIC()
		// @ fold p.sInit()
		return v1, v2 /*@, false, io.IO_val_Unit{} @*/
	default:
		// @ ghost if mustCombineRanges { ghost defer sl.CombineRange_Bytes(p.rawPkt, o.start, o.end, HalfPerm) }
		// @ ResetDecodingLayers(&p.scionLayer, &p.hbhLayer, &p.e2eLayer, ubScionLayer, ubHbhLayer, ubE2eLayer, true, hasHbhLayer, hasE2eLayer)
		// @ sl.CombineRange_Bytes(ub, start, end, HalfPerm)
		// @ fold p.d.validResult(processResult{}, false)
		// @ fold p.sInit()
		// @ establishMemUnsupportedPathType()
		return processResult{}, serrors.WithCtx(unsupportedPathType, "type", pathType) /*@, false, io.IO_val_Unit{} @*/
	}
}

// @ requires  acc(&p.d, R20)
// @ requires  acc(&p.ingressID, R20)
// @ requires  acc(p.d.Mem(), _)
// @ requires  p.bfdLayer.NonInitMem()
// @ preserves sl.Bytes(data, 0, len(data))
// @ ensures   acc(&p.d, R20)
// @ ensures   acc(&p.ingressID, R20)
// @ ensures   p.bfdLayer.NonInitMem()
// @ ensures   err != nil ==> err.ErrorMem()
// @ decreases 0 if sync.IgnoreBlockingForTermination()
func (p *scionPacketProcessor) processInterBFD(oh *onehop.Path, data []byte) (err error) {
	// @ unfold acc(p.d.Mem(), _)
	// @ ghost if p.d.bfdSessions != nil { unfold acc(accBfdSession(p.d.bfdSessions), _) }
	if len(p.d.bfdSessions) == 0 {
		// @ establishMemNoBFDSessionConfigured()
		return noBFDSessionConfigured
	}

	bfd := &p.bfdLayer
	// @ gopacket.AssertInvariantNilDecodeFeedback()
	if err := bfd.DecodeFromBytes(data, gopacket.NilDecodeFeedback); err != nil {
		return err
	}

	if v, ok := p.d.bfdSessions[p.ingressID]; ok {
		// @ assert v in range(p.d.bfdSessions)
		v.ReceiveMessage(bfd /*@ , data @*/)
		return nil
	}

	// @ bfd.DowngradePerm(data)
	// @ establishMemNoBFDSessionFound()
	return noBFDSessionFound
}

// @ requires  acc(&p.d, R20)
// @ requires  acc(&p.srcAddr, R20) && acc(p.srcAddr.Mem(), _)
// @ requires  p.bfdLayer.NonInitMem()
// @ requires  acc(p.d.Mem(), _)
// @ requires  sl.Bytes(data, 0, len(data))
// @ ensures   acc(&p.d, R20)
// @ ensures   acc(&p.srcAddr, R20)
// @ ensures   p.bfdLayer.NonInitMem()
// @ ensures   sl.Bytes(data, 0, len(data))
// @ ensures   res != nil ==> res.ErrorMem()
// @ decreases 0 if sync.IgnoreBlockingForTermination()
func (p *scionPacketProcessor) processIntraBFD(data []byte) (res error) {
	// @ unfold acc(p.d.Mem(), _)
	// @ ghost if p.d.bfdSessions != nil { unfold acc(accBfdSession(p.d.bfdSessions), _) }
	if len(p.d.bfdSessions) == 0 {
		// @ establishMemNoBFDSessionConfigured()
		return noBFDSessionConfigured
	}

	bfd := &p.bfdLayer
	// @ gopacket.AssertInvariantNilDecodeFeedback()
	if err := bfd.DecodeFromBytes(data, gopacket.NilDecodeFeedback); err != nil {
		return err
	}

	ifID := uint16(0)
	// @ ghost if p.d.internalNextHops != nil { unfold acc(accAddr(p.d.internalNextHops), _) }

	// (VerifiedSCION) establish ability to use range loop (requires a fixed permission)
	// (VerifiedSCION) TODO: Rewrite this to use regular loop instead to avoid complications with permissions.
	// @ ghost m := p.d.internalNextHops
	// @ assert m != nil ==> acc(m, _)
	// @ inhale m != nil ==> acc(m, R19)

	// @ invariant acc(&p.d, R20/2)
	// @ invariant acc(&p.d.internalNextHops, _)
	// @ invariant m === p.d.internalNextHops
	// @ invariant m != nil ==> acc(m, R20)
	// @ invariant m != nil ==> forall a *net.UDPAddr :: { a in range(m) } a in range(m) ==> acc(a.Mem(), _)
	// @ invariant acc(&p.srcAddr, R20) && acc(p.srcAddr.Mem(), _)
	// @ decreases len(p.d.internalNextHops) - len(keys)
	for k, v := range p.d.internalNextHops /*@ with keys @*/ {
		// @ assert acc(&p.d.internalNextHops, _)
		// @ assert forall a *net.UDPAddr :: { a in range(m) } a in range(m) ==> acc(a.Mem(), _)
		// @ assert acc(v.Mem(), _)
		// @ unfold acc(v.Mem(), _)
		// @ unfold acc(p.srcAddr.Mem(), _)
		if bytes.Equal(v.IP, p.srcAddr.IP) && v.Port == p.srcAddr.Port {
			ifID = k
			break
		}
	}
	// (VerifiedSCION) clean-up code to deal with range loop
	// @ exhale m != nil ==> acc(m, R20)
	// @ inhale m != nil ==> acc(m, _)

	// @ assert acc(&p.d.bfdSessions, _)
	// @ ghost if p.d.bfdSessions != nil { unfold acc(accBfdSession(p.d.bfdSessions), _) }
	if v, ok := p.d.bfdSessions[ifID]; ok {
		// @ assert v in range(p.d.bfdSessions)
		v.ReceiveMessage(bfd /*@ , data @*/)
		return nil
	}

	// @ bfd.DowngradePerm(data)
	// @ establishMemNoBFDSessionFound()
	return noBFDSessionFound
}

// @ requires  0 <= startLL && startLL <= endLL && endLL <= len(ub)
// @ requires  acc(&p.d, R5) && acc(p.d.Mem(), _) && p.d.WellConfigured()
// @ requires  p.d.getValSvc() != nil
// The ghost param ub here allows us to introduce a bound variable to p.rawPkt,
// which slightly simplifies the spec
// @ requires  acc(&p.rawPkt, R1) && ub === p.rawPkt
// @ requires  acc(&p.path)
// @ requires  p.scionLayer.Mem(ub)
// @ requires  sl.Bytes(ub, 0, len(ub))
// @ requires  acc(&p.segmentChange) && !p.segmentChange
// @ preserves acc(&p.srcAddr, R10) && acc(p.srcAddr.Mem(), _)
// @ preserves acc(&p.lastLayer, R10)
// @ preserves p.lastLayer != nil
// @ preserves (p.lastLayer !== &p.scionLayer && llIsNil) ==>
// @ 	acc(p.lastLayer.Mem(nil), R10)
// @ preserves (p.lastLayer !== &p.scionLayer && !llIsNil) ==>
// @ 	acc(p.lastLayer.Mem(ub[startLL:endLL]), R10)
// @ requires  acc(&p.ingressID, R20)
// @ preserves acc(&p.infoField)
// @ preserves acc(&p.hopField)
// @ preserves acc(&p.mac, R10) && p.mac != nil && p.mac.Mem()
// @ preserves acc(&p.macBuffers.scionInput, R10)
// @ preserves sl.Bytes(p.macBuffers.scionInput, 0, len(p.macBuffers.scionInput))
// @ preserves acc(&p.cachedMac)
// @ ensures   acc(&p.segmentChange)
// @ ensures   acc(&p.ingressID, R20)
// @ ensures   acc(&p.d, R5)
// @ ensures   acc(&p.path)
// @ ensures   acc(&p.rawPkt, R1)
// @ ensures   reserr == nil ==> p.scionLayer.Mem(ub)
// @ ensures   reserr != nil ==> p.scionLayer.NonInitMem()
// @ ensures   acc(sl.Bytes(ub, 0, len(ub)), 1 - R15)
// @ ensures   p.d.validResult(respr, addrAliasesPkt)
// @ ensures   addrAliasesPkt ==> (
// @ 	respr.OutAddr != nil &&
// @ 	(acc(respr.OutAddr.Mem(), R15) --* acc(sl.Bytes(ub, 0, len(ub)), R15)))
// @ ensures   !addrAliasesPkt ==> acc(sl.Bytes(ub, 0, len(ub)), R15)
// @ ensures   respr.OutPkt !== ub && respr.OutPkt != nil ==>
// @ 	sl.Bytes(respr.OutPkt, 0, len(respr.OutPkt))
// @ ensures   reserr != nil ==> reserr.ErrorMem()
// contracts for IO-spec
// @ requires  p.d.DpAgreesWithSpec(dp)
// @ requires  dp.Valid()
// @ requires  (typeOf(p.scionLayer.GetPath(ub)) == *scion.Raw) ==>
// @ 	p.scionLayer.EqAbsHeader(ub) && p.scionLayer.ValidScionInitSpec(ub)
// @ requires  p.scionLayer.EqPathType(ub)
// @ requires  acc(ioLock.LockP(), _)
// @ requires  ioLock.LockInv() == SharedInv!< dp, ioSharedArg !>
// @ requires  let absPkt := absIO_val(p.rawPkt, p.ingressID) in
// @ 	absPkt.isIO_val_Pkt2 ==> ElemWitness(ioSharedArg.IBufY, path.ifsToIO_ifs(p.ingressID), absPkt.IO_val_Pkt2_2)
// @ ensures   reserr == nil && newAbsPkt.isIO_val_Pkt2 ==>
// @ 	ElemWitness(ioSharedArg.OBufY, newAbsPkt.IO_val_Pkt2_1, newAbsPkt.IO_val_Pkt2_2)
// @ ensures   respr.OutPkt != nil ==>
// @ 	newAbsPkt == absIO_val(respr.OutPkt, respr.EgressID)
// @ ensures   reserr != nil && respr.OutPkt != nil ==>
// @ 	newAbsPkt.isIO_val_Unsupported
// @ ensures  (respr.OutPkt == nil) == (newAbsPkt == io.IO_val_Unit{})
// @ decreases 0 if sync.IgnoreBlockingForTermination()
func (p *scionPacketProcessor) processSCION( /*@ ghost ub []byte, ghost llIsNil bool, ghost startLL int, ghost endLL int, ghost ioLock gpointer[gsync.GhostMutex], ghost ioSharedArg SharedArg, ghost dp io.DataPlaneSpec @*/ ) (respr processResult, reserr error /*@ , ghost addrAliasesPkt bool, ghost newAbsPkt io.IO_val @*/) {

	var ok bool
	// @ unfold acc(p.scionLayer.Mem(ub), R20)
	p.path, ok = p.scionLayer.Path.(*scion.Raw)
	// @ fold acc(p.scionLayer.Mem(ub), R20)
	if !ok {
		// TODO(lukedirtwalker) parameter problem invalid path?
		// @ p.scionLayer.DowngradePerm(ub)
		// @ establishMemMalformedPath()
		// @ fold p.d.validResult(processResult{}, false)
		return processResult{}, malformedPath /*@ , false, io.IO_val_Unit{} @*/
	}
	return p.process( /*@ ub, llIsNil, startLL, endLL , ioLock, ioSharedArg, dp @*/ )
}

// @ trusted
// @ requires false
func (p *scionPacketProcessor) processEPIC() (processResult, error) {

	epicPath, ok := p.scionLayer.Path.(*epic.Path)
	if !ok {
		return processResult{}, malformedPath
	}

	p.path = epicPath.ScionPath
	if p.path == nil {
		return processResult{}, malformedPath
	}

	isPenultimate := p.path.IsPenultimateHop()
	isLast := p.path.IsLastHop()

	result, err := p.process()
	if err != nil {
		return result, err
	}

	if isPenultimate || isLast {
		firstInfo, err := p.path.GetInfoField(0)
		if err != nil {
			return processResult{}, err
		}

		timestamp := time.Unix(int64(firstInfo.Timestamp), 0)
		err = libepic.VerifyTimestamp(timestamp, epicPath.PktID.Timestamp, time.Now())
		if err != nil {
			// TODO(mawyss): Send back SCMP packet
			return processResult{}, err
		}

		HVF := epicPath.PHVF
		if isLast {
			HVF = epicPath.LHVF
		}
		err = libepic.VerifyHVF(p.cachedMac, epicPath.PktID,
			&p.scionLayer, firstInfo.Timestamp, HVF, p.macBuffers.epicInput)
		if err != nil {
			// TODO(mawyss): Send back SCMP packet
			return processResult{}, err
		}
	}

	return result, nil
}

// scionPacketProcessor processes packets. It contains pre-allocated per-packet
// mutable state and context information which should be reused.
type scionPacketProcessor struct {
	// d is a reference to the dataplane instance that initiated this processor.
	d *DataPlane
	// ingressID is the interface ID this packet came in, determined from the
	// socket.
	ingressID uint16
	// rawPkt is the raw packet, it is updated during processing to contain the
	// message to send out.
	rawPkt []byte
	// srcAddr is the source address of the packet
	srcAddr *net.UDPAddr
	// buffer is the buffer that can be used to serialize gopacket layers.
	buffer gopacket.SerializeBuffer
	// mac is the hasher for the MAC computation.
	mac hash.Hash

	// scionLayer is the SCION gopacket layer.
	scionLayer slayers.SCION
	hbhLayer   slayers.HopByHopExtnSkipper
	e2eLayer   slayers.EndToEndExtnSkipper
	// last is the last parsed layer, i.e. either &scionLayer, &hbhLayer or &e2eLayer
	lastLayer gopacket.DecodingLayer

	// path is the raw SCION path. Will be set during processing.
	path *scion.Raw
	// hopField is the current hopField field, is updated during processing.
	hopField path.HopField
	// infoField is the current infoField field, is updated during processing.
	infoField path.InfoField
	// segmentChange indicates if the path segment was changed during processing.
	segmentChange bool

	// cachedMac contains the full 16 bytes of the MAC. Will be set during processing.
	// For a hop performing an Xover, it is the MAC corresponding to the down segment.
	cachedMac []byte
	// macBuffers avoid allocating memory during processing.
	macBuffers macBuffersT

	// bfdLayer is reusable buffer for parsing BFD messages
	bfdLayer layers.BFD
}

// macBuffersT are preallocated buffers for the in- and outputs of MAC functions.
// (VerifiedSCION) This type used to be called macBuffers but this lead to an exception in
// Gobra because there is a field with name and type macBuffers. Because of that, we renamed it.
type macBuffersT struct {
	scionInput []byte
	epicInput  []byte
}

// @ trusted
// @ requires false
// @ ensures  reserr != nil && respr.OutPkt != nil ==>
// @ 	absIO_val(respr.OutPkt, respr.EgressID).isIO_val_Unsupported
func (p *scionPacketProcessor) packSCMP(
	typ slayers.SCMPType,
	code slayers.SCMPCode,
	scmpP gopacket.SerializableLayer,
	cause error,
) (respr processResult, reserr error) {

	// check invoking packet was an SCMP error:
	if p.lastLayer.NextLayerType() == slayers.LayerTypeSCMP {
		var scmpLayer slayers.SCMP
		err := scmpLayer.DecodeFromBytes(p.lastLayer.LayerPayload(), gopacket.NilDecodeFeedback)
		if err != nil {
			return processResult{}, serrors.WrapStr("decoding SCMP layer", err)
		}
		if !scmpLayer.TypeCode.InfoMsg() {
			return processResult{}, serrors.WrapStr("SCMP error for SCMP error pkt -> DROP", cause)
		}
	}

	rawSCMP, err := p.prepareSCMP(typ, code, scmpP, cause /*@ , nil @*/) // (VerifiedSCION) replace nil by sth else
	return processResult{OutPkt: rawSCMP}, err
}

// @ requires  acc(&p.d, R50) && acc(p.d.Mem(), _)
// @ requires  acc(p.scionLayer.Mem(ub), R5)
// @ requires  acc(&p.path, R20)
// @ requires  p.path === p.scionLayer.GetPath(ub)
// @ requires  acc(&p.hopField) && acc(&p.infoField)
// @ requires  acc(sl.Bytes(ub, 0, len(ub)), R1)
// @ ensures   acc(sl.Bytes(ub, 0, len(ub)), R1)
// @ ensures   acc(&p.d, R50)
// @ ensures   acc(p.scionLayer.Mem(ub), R6)
// @ ensures   acc(&p.path, R20)
// @ ensures   p.path === p.scionLayer.GetPath(ub)
// @ ensures   acc(&p.hopField) && acc(&p.infoField)
// @ ensures   respr === processResult{}
// @ ensures   reserr == nil ==> (
// @ 	let ubPath := p.scionLayer.UBPath(ub) in
// @ 	unfolding acc(p.scionLayer.Mem(ub), R10) in
// @ 	p.path.GetCurrHF(ubPath) < p.path.GetNumHops(ubPath))
// @ ensures   acc(p.scionLayer.Mem(ub), R6)
// @ ensures   p.d.validResult(respr, false)
// @ ensures   reserr == nil ==> (
// @ 	let ubPath := p.scionLayer.UBPath(ub) in
// @ 	unfolding acc(p.scionLayer.Mem(ub), R10) in
// @ 	p.path.GetCurrINF(ubPath) < p.path.GetNumINF(ubPath))
// @ ensures   reserr != nil ==> reserr.ErrorMem()
// contracts for IO-spec
// @ requires  p.scionLayer.EqAbsHeader(ub) && p.scionLayer.ValidScionInitSpec(ub)
// @ ensures   reserr == nil ==> slayers.ValidPktMetaHdr(ub) && p.scionLayer.EqAbsHeader(ub)
// @ ensures   reserr == nil ==> len(absPkt(ub).CurrSeg.Future) > 0
// @ ensures   reserr == nil ==> p.EqAbsHopField(absPkt(ub))
// @ ensures   reserr == nil ==> p.EqAbsInfoField(absPkt(ub))
// @ ensures   respr.OutPkt == nil
// @ decreases
func (p *scionPacketProcessor) parsePath( /*@ ghost ub []byte @*/ ) (respr processResult, reserr error) {
	var err error
	// @ unfold acc(p.scionLayer.Mem(ub), R6)
	// @ defer fold acc(p.scionLayer.Mem(ub), R6)
	// @ ghost startP := p.scionLayer.PathStartIdx(ub)
	// @ ghost endP := p.scionLayer.PathEndIdx(ub)
	// @ ghost ubPath := ub[startP:endP]
	// @ sl.SplitRange_Bytes(ub, startP, endP, R2)
	// @ ghost defer sl.CombineRange_Bytes(ub, startP, endP, R2)
	// (VerifiedSCION) Due to an incompleteness (https://github.com/viperproject/gobra/issues/770),
	// we introduce a temporary variable to be able to call `path.AbsMacArrayCongruence()`.
	var tmpHopField path.HopField
	tmpHopField, err = p.path.GetCurrentHopField( /*@ ubPath @*/ )
	p.hopField = tmpHopField
	// @ path.AbsMacArrayCongruence(p.hopField.Mac, tmpHopField.Mac)
	// @ assert p.hopField.ToIO_HF() == tmpHopField.ToIO_HF()
	// @ assert err == nil ==> reveal p.path.CorrectlyDecodedHf(ubPath, tmpHopField)
	// @ assert err == nil ==> reveal p.path.CorrectlyDecodedHf(ubPath, p.hopField)
	// @ fold p.d.validResult(processResult{}, false)
	if err != nil {
		// TODO(lukedirtwalker) parameter problem invalid path?
		return processResult{}, err
	}
	p.infoField, err = p.path.GetCurrentInfoField( /*@ ubPath @*/ )
	if err != nil {
		// TODO(lukedirtwalker) parameter problem invalid path?
		return processResult{}, err
	}
	// (VerifiedSCION) This assumption will be dropped after clarifying
	// https://github.com/scionproto/scion/issues/4531
	// @ TemporaryAssumeForIO(p.path.GetBase(ubPath).CurrInfMatchesCurrHF())
	// @ p.EstablishEqAbsHeader(ub, startP, endP)
	// @ p.path.EstablishValidPktMetaHdr(ubPath)
	// @ p.SubSliceAbsPktToAbsPkt(ub, startP, endP)
	// @ absPktFutureLemma(ub)
	// @ p.path.DecodingLemma(ubPath, p.infoField, p.hopField)
	// @ assert reveal p.path.EqAbsInfoField(p.path.absPkt(ubPath),
	// @ 	p.infoField.ToAbsInfoField())
	// @ assert reveal p.path.EqAbsHopField(p.path.absPkt(ubPath),
	// @ 	p.hopField.ToIO_HF())
	// @ assert reveal p.EqAbsHopField(absPkt(ub))
	// @ assert reveal p.EqAbsInfoField(absPkt(ub))
	return processResult{}, nil
}

// @ preserves acc(&p.infoField, R20)
// @ preserves acc(&p.hopField, R20)
// @ preserves acc(&p.d, R50) && acc(p.d.Mem(), _)
// @ ensures   p.d.validResult(respr, false)
// @ ensures   respr.OutPkt != nil ==>
// @ 	reserr != nil && sl.Bytes(respr.OutPkt, 0, len(respr.OutPkt))
// @ ensures   reserr != nil ==> reserr.ErrorMem()
// contracts for IO-spec
// @ ensures   reserr != nil && respr.OutPkt != nil ==>
// @ 	absIO_val(respr.OutPkt, respr.EgressID).isIO_val_Unsupported
// @ decreases
func (p *scionPacketProcessor) validateHopExpiry() (respr processResult, reserr error) {
	expiration := util.SecsToTime(p.infoField.Timestamp).
		Add(path.ExpTimeToDuration(p.hopField.ExpTime))
	expired := expiration.Before(time.Now())
	if !expired {
		// @ fold p.d.validResult(respr, false)
		return processResult{}, nil
	}
	// @ ToDoAfterScionFix("https://github.com/scionproto/scion/issues/4482") // depends on packSCMP
	// (VerifiedSCION): adapt; note that packSCMP always returns an empty addr and conn and
	// when the err is nil, it returns the bytes of p.buffer. This should be a magic wand
	// that is consumed after sending the reply. For now, we are making this simplifying
	// assumption, but in the future, we should elaborate the proof for this to not be
	// necessary. To do this, we need to return a flag everywhere that says whether the
	// pkt overlaps with p.buffer and, if so, a wand from AbsSlice of its underlying slice
	// to p.buffer.Mem(). This is very similar to what we did with the address.
	// The flag would be added to processPkt, processSCION, process. Only when processing
	// SCION could this flag be true. In all other cases, it will be false. The processResult
	// that is returned never overlaps with the rawPkt
	return p.packSCMP(
		slayers.SCMPTypeParameterProblem,
		slayers.SCMPCodePathExpired,
		&slayers.SCMPParameterProblem{Pointer: p.currentHopPointer( /*@ nil @*/ )},
		serrors.New("expired hop", "cons_dir", p.infoField.ConsDir, "if_id", p.ingressID,
			"curr_inf", p.path.PathMeta.CurrINF, "curr_hf", p.path.PathMeta.CurrHF),
	)
}

// @ requires  acc(&p.ingressID, R21)
// @ requires  acc(&p.hopField, R20)
// @ requires  acc(&p.infoField, R20)
// @ preserves acc(&p.d, R50) && acc(p.d.Mem(), _)
// @ ensures   acc(&p.infoField, R20)
// @ ensures   acc(&p.hopField, R20)
// @ ensures   acc(&p.ingressID, R21)
// @ ensures   p.d.validResult(respr, false)
// @ ensures   respr.OutPkt != nil ==>
// @ 	reserr != nil && sl.Bytes(respr.OutPkt, 0, len(respr.OutPkt))
// @ ensures   reserr != nil ==> reserr.ErrorMem()
// @ ensures   reserr == nil && p.infoField.ConsDir ==> (
// @ 	p.ingressID == 0 || p.hopField.ConsIngress == p.ingressID)
// @ ensures   reserr == nil && !p.infoField.ConsDir ==> (
// @ 	p.ingressID == 0 || p.hopField.ConsEgress == p.ingressID)
// contracts for IO-spec
// @ requires  len(oldPkt.CurrSeg.Future) > 0
// @ requires  p.EqAbsHopField(oldPkt)
// @ requires  p.EqAbsInfoField(oldPkt)
// @ ensures   reserr == nil ==>
// @ 	AbsValidateIngressIDConstraint(oldPkt, path.ifsToIO_ifs(p.ingressID))
// @ ensures   reserr != nil && respr.OutPkt != nil ==>
// @ 	absIO_val(respr.OutPkt, respr.EgressID).isIO_val_Unsupported
// @ decreases
func (p *scionPacketProcessor) validateIngressID( /*@ ghost oldPkt io.IO_pkt2 @*/ ) (respr processResult, reserr error) {
	pktIngressID := p.hopField.ConsIngress
	errCode := slayers.SCMPCodeUnknownHopFieldIngress
	if !p.infoField.ConsDir {
		pktIngressID = p.hopField.ConsEgress
		errCode = slayers.SCMPCodeUnknownHopFieldEgress
	}
	if p.ingressID != 0 && p.ingressID != pktIngressID {
		// @ ToDoAfterScionFix("https://github.com/scionproto/scion/issues/4482")
		return p.packSCMP(
			slayers.SCMPTypeParameterProblem,
			errCode,
			&slayers.SCMPParameterProblem{Pointer: p.currentHopPointer( /*@ nil @*/ )},
			serrors.New("ingress interface invalid",
				"pkt_ingress", pktIngressID, "router_ingress", p.ingressID),
		)
	}
	// @ reveal p.EqAbsHopField(oldPkt)
	// @ reveal p.EqAbsInfoField(oldPkt)
	// @ assert reveal AbsValidateIngressIDConstraint(oldPkt, path.ifsToIO_ifs(p.ingressID))
	// @ fold p.d.validResult(respr, false)
	return processResult{}, nil
}

// @ requires  acc(&p.d, R20) && acc(p.d.Mem(), _)
// @ requires  acc(p.scionLayer.Mem(ubScionL), R19)
// @ requires  acc(&p.path, R20)
// @ requires  p.path === p.scionLayer.GetPath(ubScionL)
// @ preserves acc(&p.ingressID, R21)
// @ ensures   acc(p.scionLayer.Mem(ubScionL), R19)
// @ ensures   acc(&p.path, R20)
// @ ensures   acc(&p.d, R20) && acc(p.d.Mem(), _)
// @ ensures   p.d.validResult(respr, false)
// @ ensures   respr.OutPkt != nil ==>
// @ 	reserr != nil && sl.Bytes(respr.OutPkt, 0, len(respr.OutPkt))
// @ ensures   reserr != nil ==> reserr.ErrorMem()
// contracts for IO-spec
// @ requires  acc(sl.Bytes(ubScionL, 0, len(ubScionL)), R20)
// @ requires  slayers.ValidPktMetaHdr(ubScionL) && p.scionLayer.EqAbsHeader(ubScionL)
// @ ensures   acc(sl.Bytes(ubScionL, 0, len(ubScionL)), R20)
// @ ensures   reserr == nil ==> slayers.ValidPktMetaHdr(ubScionL)
// @ ensures   reserr == nil ==> p.DstIsLocalIngressID(ubScionL)
// @ ensures   reserr == nil ==> p.LastHopLen(ubScionL)
// @ ensures   reserr != nil && respr.OutPkt != nil ==>
// @ 	absIO_val(respr.OutPkt, respr.EgressID).isIO_val_Unsupported
// @ decreases
func (p *scionPacketProcessor) validateSrcDstIA( /*@ ghost ubScionL []byte @*/ ) (respr processResult, reserr error) {
	// @ unfold acc(p.scionLayer.Mem(ubScionL), R20)
	// @ defer fold acc(p.scionLayer.Mem(ubScionL), R20)
	// @ ghost startP := p.scionLayer.PathStartIdx(ubScionL)
	// @ ghost endP := p.scionLayer.PathEndIdx(ubScionL)
	// @ ghost ubPath := ubScionL[startP:endP]
	// @ sl.SplitRange_Bytes(ubScionL, startP, endP, R50)
	// @ p.AbsPktToSubSliceAbsPkt(ubScionL, startP, endP)
	// @ p.scionLayer.ValidHeaderOffsetToSubSliceLemma(ubScionL, startP)
	// @ ghost defer sl.CombineRange_Bytes(ubScionL, startP, endP, R50)
	// @ unfold acc(p.scionLayer.HeaderMem(ubScionL[slayers.CmnHdrLen:]), R20)
	// @ defer fold acc(p.scionLayer.HeaderMem(ubScionL[slayers.CmnHdrLen:]), R20)
	// @ p.d.getLocalIA()
	srcIsLocal := (p.scionLayer.SrcIA == p.d.localIA)
	dstIsLocal := (p.scionLayer.DstIA == p.d.localIA)
	if p.ingressID == 0 {
		// Outbound
		// Only check SrcIA if first hop, for transit this already checked by ingress router.
		// Note: SCMP error messages triggered by the sibling router may use paths that
		// don't start with the first hop.
		if p.path.IsFirstHop( /*@ ubPath @*/ ) && !srcIsLocal {
			// @ ToDoAfterScionFix("https://github.com/scionproto/scion/issues/4482") // depends on packSCMP
			return p.invalidSrcIA()
		}
		if dstIsLocal {
			// @ ToDoAfterScionFix("https://github.com/scionproto/scion/issues/4482") // depends on packSCMP
			return p.invalidDstIA()
		}
	} else {
		// Inbound
		if srcIsLocal {
			// @ ToDoAfterScionFix("https://github.com/scionproto/scion/issues/4482") // depends on packSCMP
			return p.invalidSrcIA()
		}
		if p.path.IsLastHop( /*@ ubPath @*/ ) != dstIsLocal {
			// @ ToDoAfterScionFix("https://github.com/scionproto/scion/issues/4482") // depends on packSCMP
			return p.invalidDstIA()
		}
		// @ ghost if(p.path.IsLastHopSpec(ubPath)) {
		// @ 	p.path.LastHopLemma(ubPath)
		// @ 	p.scionLayer.ValidHeaderOffsetFromSubSliceLemma(ubScionL, startP)
		// @ 	p.SubSliceAbsPktToAbsPkt(ubScionL, startP, endP)
		// @ }
	}
	// @ fold p.d.validResult(processResult{}, false)

	// @ assert  (unfolding acc(p.scionLayer.Mem(ubScionL), R55) in
	// @ 	(unfolding acc(p.scionLayer.HeaderMem(ubScionL[slayers.CmnHdrLen:]), R55) in
	// @ 	p.scionLayer.DstIA) == (unfolding acc(p.d.Mem(), _) in p.d.localIA)) ==> p.ingressID != 0
	// @ assert  (unfolding acc(p.scionLayer.Mem(ubScionL), R55) in
	// @ 	(unfolding acc(p.scionLayer.HeaderMem(ubScionL[slayers.CmnHdrLen:]), R55) in
	// @ 	p.scionLayer.DstIA) == (unfolding acc(p.d.Mem(), _) in p.d.localIA)) ==> p.path.IsLastHopSpec(ubPath)
	// @ assert reveal p.DstIsLocalIngressID(ubScionL)
	// @ assert reveal p.LastHopLen(ubScionL)
	return processResult{}, nil
}

// invalidSrcIA is a helper to return an SCMP error for an invalid SrcIA.
// @ trusted
// @ requires false
func (p *scionPacketProcessor) invalidSrcIA() (processResult, error) {
	return p.packSCMP(
		slayers.SCMPTypeParameterProblem,
		slayers.SCMPCodeInvalidSourceAddress,
		&slayers.SCMPParameterProblem{Pointer: uint16(slayers.CmnHdrLen + addr.IABytes)},
		invalidSrcIA,
	)
}

// invalidDstIA is a helper to return an SCMP error for an invalid DstIA.
// @ trusted
// @ requires false
func (p *scionPacketProcessor) invalidDstIA() (processResult, error) {
	return p.packSCMP(
		slayers.SCMPTypeParameterProblem,
		slayers.SCMPCodeInvalidDestinationAddress,
		&slayers.SCMPParameterProblem{Pointer: uint16(slayers.CmnHdrLen)},
		invalidDstIA,
	)
}

// validateTransitUnderlaySrc checks that the source address of transit packets
// matches the expected sibling router.
// Provided that underlying network infrastructure prevents address spoofing,
// this check prevents malicious end hosts in the local AS from bypassing the
// SrcIA checks by disguising packets as transit traffic.
// @ requires  acc(&p.path, R15)
// @ requires  acc(p.scionLayer.Mem(ub), R4)
// @ requires  p.path === p.scionLayer.GetPath(ub)
// @ requires  acc(&p.ingressID, R21)
// @ requires  acc(&p.infoField, R4) && acc(&p.hopField, R4)
// @ requires  let ubPath := p.scionLayer.UBPath(ub) in
// @ 	unfolding acc(p.scionLayer.Mem(ub), R10) in
// @ 	p.path.GetCurrHF(ubPath) <= p.path.GetNumHops(ubPath)
// @ requires  let ubPath := p.scionLayer.UBPath(ub) in
// @ 	unfolding acc(p.scionLayer.Mem(ub), R10) in
// @ 	p.path.GetCurrINF(ubPath) <= p.path.GetNumINF(ubPath)
// @ requires  acc(&p.d, R20) && acc(p.d.Mem(), _)
// @ requires  acc(&p.srcAddr, R20) && acc(p.srcAddr.Mem(), _)
// @ preserves acc(sl.Bytes(ub, 0, len(ub)), R4)
// @ ensures   acc(&p.path, R15)
// @ ensures   acc(p.scionLayer.Mem(ub), R4)
// @ ensures   acc(&p.ingressID, R21)
// @ ensures   acc(&p.infoField, R4) && acc(&p.hopField, R4)
// @ ensures   acc(&p.d, R20)
// @ ensures   acc(&p.srcAddr, R20)
// @ ensures   p.d.validResult(respr, false)
// @ ensures   respr.OutPkt == nil
// @ ensures   reserr != nil ==> reserr.ErrorMem()
// @ decreases
func (p *scionPacketProcessor) validateTransitUnderlaySrc( /*@ ghost ub []byte @*/ ) (respr processResult, reserr error) {
	// @ ghost startP := p.scionLayer.PathStartIdx(ub)
	// @ ghost endP := p.scionLayer.PathEndIdx(ub)
	// @ unfold acc(p.scionLayer.Mem(ub), R4)
	// @ defer fold acc(p.scionLayer.Mem(ub), R4)
	// @ ghost ubPath := ub[startP:endP]
	// @ sl.SplitRange_Bytes(ub, startP, endP, R5)
	// @ ghost defer sl.CombineRange_Bytes(ub, startP, endP, R5)
	// (VerifiedSCION) Gobra cannot prove this property yet, even though it follows
	// from the type system
	// @ assume 0 <= p.path.GetCurrHF(ubPath) // TODO: drop assumptions like this
	if p.path.IsFirstHop( /*@ ubPath @*/ ) || p.ingressID != 0 {
		// not a transit packet, nothing to check
		// @ fold p.d.validResult(processResult{}, false)
		return processResult{}, nil
	}
	pktIngressID := p.ingressInterface( /*@ ubPath @*/ )
	// @ p.d.getInternalNextHops()
	// @ ghost if p.d.internalNextHops != nil { unfold acc(accAddr(p.d.internalNextHops), _) }
	expectedSrc, ok := p.d.internalNextHops[pktIngressID]
	// @ ghost if ok {
	// @ 	assert expectedSrc in range(p.d.internalNextHops)
	// @    unfold acc(expectedSrc.Mem(), _)
	// @ }
	// @ unfold acc(p.srcAddr.Mem(), _)
	if !ok || !expectedSrc.IP.Equal(p.srcAddr.IP) {
		// Drop
		// @ establishInvalidSrcAddrForTransit()
		// @ fold p.d.validResult(processResult{}, false)
		return processResult{}, invalidSrcAddrForTransit
	}
	// @ fold p.d.validResult(processResult{}, false)
	return processResult{}, nil
}

// @ requires  acc(&p.d, R20) && acc(p.d.Mem(), _)
// @ requires  acc(&p.segmentChange, R20)
// @ requires  acc(&p.ingressID, R21)
// @ requires  acc(&p.infoField, R20)
// @ requires  acc(&p.hopField, R20)
// @ ensures   acc(&p.infoField, R20)
// @ ensures   acc(&p.hopField, R20)
// @ ensures   acc(&p.ingressID, R21)
// @ ensures   acc(&p.segmentChange, R20)
// @ ensures   acc(&p.d, R20) && acc(p.d.Mem(), _)
// @ ensures   p.d.validResult(respr, false)
// @ ensures   reserr == nil ==> respr === processResult{}
// @ ensures   reserr != nil ==> sl.Bytes(respr.OutPkt, 0, len(respr.OutPkt))
// @ ensures   reserr != nil ==> reserr.ErrorMem()
// contracts for IO-spec
// @ requires  dp.Valid()
// @ requires  p.d.WellConfigured()
// @ requires  p.d.DpAgreesWithSpec(dp)
// @ requires  len(oldPkt.CurrSeg.Future) > 0
// @ requires  p.EqAbsHopField(oldPkt)
// @ requires  p.EqAbsInfoField(oldPkt)
// @ requires  p.segmentChange ==> oldPkt.RightSeg != none[io.IO_seg2] && len(get(oldPkt.RightSeg).Past) > 0
// @ requires  !p.segmentChange ==> AbsValidateIngressIDConstraint(oldPkt, path.ifsToIO_ifs(p.ingressID))
// @ requires  p.segmentChange ==> AbsValidateIngressIDConstraintXover(oldPkt, path.ifsToIO_ifs(p.ingressID))
// @ ensures   reserr == nil ==> p.NoBouncingPkt(oldPkt)
// @ ensures   reserr == nil && !p.segmentChange ==>
// @ 	AbsValidateEgressIDConstraint(oldPkt, (p.ingressID != 0), dp)
// @ ensures   reserr == nil && p.segmentChange ==>
// @ 	oldPkt.RightSeg != none[io.IO_seg2] && len(get(oldPkt.RightSeg).Past) > 0
// @ ensures   reserr == nil && p.segmentChange ==>
// @ 	p.ingressID != 0 && AbsValidateEgressIDConstraintXover(oldPkt, dp)
// @ ensures   reserr != nil && respr.OutPkt != nil ==>
// @ 	absIO_val(respr.OutPkt, respr.EgressID).isIO_val_Unsupported
// @ decreases
func (p *scionPacketProcessor) validateEgressID( /*@ ghost oldPkt io.IO_pkt2, ghost dp io.DataPlaneSpec @*/ ) (respr processResult, reserr error) {
	pktEgressID := p.egressInterface( /*@ oldPkt @*/ )
	// @ reveal AbsEgressInterfaceConstraint(oldPkt, path.ifsToIO_ifs(pktEgressID))
	// @ p.d.getInternalNextHops()
	// @ if p.d.internalNextHops != nil { unfold acc(accAddr(p.d.internalNextHops), _) }
	_, ih := p.d.internalNextHops[pktEgressID]
	// @ p.d.getExternalMem()
	// @ if p.d.external != nil { unfold acc(accBatchConn(p.d.external), _) }
	_, eh := p.d.external[pktEgressID]
	// egress interface must be a known interface
	// packet coming from internal interface, must go to an external interface
	// packet coming from external interface can go to either internal or external interface
	if !ih && !eh || (p.ingressID == 0) && !eh {
		errCode := slayers.SCMPCodeUnknownHopFieldEgress
		if !p.infoField.ConsDir {
			errCode = slayers.SCMPCodeUnknownHopFieldIngress
		}
		// @ ToDoAfterScionFix("https://github.com/scionproto/scion/issues/4482") // depends on packSCMP
		return p.packSCMP(
			slayers.SCMPTypeParameterProblem,
			errCode,
			&slayers.SCMPParameterProblem{Pointer: p.currentHopPointer( /*@ nil @*/ )},
			cannotRoute,
		)
	}
	// @ p.d.getDomExternalLemma()
	// @ p.EstablishNoBouncingPkt(oldPkt, pktEgressID)
	// @ p.d.getLinkTypesMem()
	ingress, egress := p.d.linkTypes[p.ingressID], p.d.linkTypes[pktEgressID]
	// @ p.d.LinkTypesLemma(dp)
	if !p.segmentChange {
		// Check that the interface pair is valid within a single segment.
		// No check required if the packet is received from an internal interface.
		// @ assert reveal AbsValidateIngressIDConstraint(oldPkt, path.ifsToIO_ifs(p.ingressID))
		switch {
		case p.ingressID == 0:
			// @ assert reveal AbsValidateEgressIDConstraint(oldPkt, (p.ingressID != 0), dp)
			// @ fold p.d.validResult(respr, false)
			return processResult{}, nil
		case ingress == topology.Core && egress == topology.Core:
			// @ assert reveal AbsValidateEgressIDConstraint(oldPkt, (p.ingressID != 0), dp)
			// @ fold p.d.validResult(respr, false)
			return processResult{}, nil
		case ingress == topology.Child && egress == topology.Parent:
			// @ assert reveal AbsValidateEgressIDConstraint(oldPkt, (p.ingressID != 0), dp)
			// @ fold p.d.validResult(respr, false)
			return processResult{}, nil
		case ingress == topology.Parent && egress == topology.Child:
			// @ assert reveal AbsValidateEgressIDConstraint(oldPkt, (p.ingressID != 0), dp)
			// @ fold p.d.validResult(respr, false)
			return processResult{}, nil
		default: // malicious
			// @ ToDoAfterScionFix("https://github.com/scionproto/scion/issues/4482") // depends on packSCMP
			return p.packSCMP(
				slayers.SCMPTypeParameterProblem,
				slayers.SCMPCodeInvalidPath, // XXX(matzf) new code InvalidHop?
				&slayers.SCMPParameterProblem{Pointer: p.currentHopPointer( /*@ nil @*/ )},
				serrors.WithCtx(cannotRoute, "ingress_id", p.ingressID, "ingress_type", ingress,
					"egress_id", pktEgressID, "egress_type", egress))
		}
	}
	// @ assert reveal AbsValidateIngressIDConstraintXover(oldPkt, path.ifsToIO_ifs(p.ingressID))
	// Check that the interface pair is valid on a segment switch.
	// Having a segment change received from the internal interface is never valid.
	switch {
	case ingress == topology.Core && egress == topology.Child:
		// @ assert reveal AbsValidateEgressIDConstraintXover(oldPkt, dp)
		// @ fold p.d.validResult(respr, false)
		return processResult{}, nil
	case ingress == topology.Child && egress == topology.Core:
		// @ assert reveal AbsValidateEgressIDConstraintXover(oldPkt, dp)
		// @ fold p.d.validResult(respr, false)
		return processResult{}, nil
	case ingress == topology.Child && egress == topology.Child:
		// @ assert reveal AbsValidateEgressIDConstraintXover(oldPkt, dp)
		// @ fold p.d.validResult(respr, false)
		return processResult{}, nil
	default:
		// @ ToDoAfterScionFix("https://github.com/scionproto/scion/issues/4482") // depends on packSCMP
		return p.packSCMP(
			slayers.SCMPTypeParameterProblem,
			slayers.SCMPCodeInvalidSegmentChange,
			&slayers.SCMPParameterProblem{Pointer: p.currentInfoPointer( /*@ nil @*/ )},
			serrors.WithCtx(cannotRoute, "ingress_id", p.ingressID, "ingress_type", ingress,
				"egress_id", pktEgressID, "egress_type", egress))
	}
}

// @ requires  acc(&p.infoField)
// @ requires  acc(&p.path, R20)
// @ requires  acc(p.scionLayer.Mem(ub), R19)
// @ requires  p.path === p.scionLayer.GetPath(ub)
// @ requires  acc(&p.hopField,  R20)
// @ requires  sl.Bytes(ub, 0, len(ub))
// @ requires  acc(&p.ingressID, R21)
// preconditions for IO:
// @ requires  slayers.ValidPktMetaHdr(ub) && p.scionLayer.EqAbsHeader(ub)
// @ requires  len(absPkt(ub).CurrSeg.Future) > 0
// @ requires  acc(&p.d, R55) && acc(p.d.Mem(), _) && acc(&p.ingressID, R55)
// @ requires  p.LastHopLen(ub)
// @ requires  p.EqAbsHopField(absPkt(ub))
// @ requires  p.EqAbsInfoField(absPkt(ub))
// @ ensures   acc(&p.ingressID, R21)
// @ ensures   acc(&p.hopField,  R20)
// @ ensures   sl.Bytes(ub, 0, len(ub))
// @ ensures   acc(&p.infoField)
// @ ensures   acc(&p.path, R20)
// @ ensures   acc(p.scionLayer.Mem(ub), R19)
// @ ensures   err != nil ==> err.ErrorMem()
// posconditions for IO:
// @ ensures   acc(&p.d, R55) && acc(p.d.Mem(), _) && acc(&p.ingressID, R55)
// @ ensures   err == nil ==> slayers.ValidPktMetaHdr(ub) && p.scionLayer.EqAbsHeader(ub)
// @ ensures   err == nil ==> len(absPkt(ub).CurrSeg.Future) > 0
// @ ensures   err == nil ==>
// @ 	absPkt(ub) == AbsUpdateNonConsDirIngressSegID(old(absPkt(ub)), path.ifsToIO_ifs(p.ingressID))
// @ ensures   err == nil ==> p.LastHopLen(ub)
// @ ensures   err == nil ==> p.EqAbsHopField(absPkt(ub))
// @ ensures   err == nil ==> p.EqAbsInfoField(absPkt(ub))
// @ decreases
func (p *scionPacketProcessor) updateNonConsDirIngressSegID( /*@ ghost ub []byte @*/ ) (err error) {
	// @ ghost ubPath := p.scionLayer.UBPath(ub)
	// @ ghost start := p.scionLayer.PathStartIdx(ub)
	// @ ghost end   := p.scionLayer.PathEndIdx(ub)
	// @ assert ub[start:end] === ubPath

	// @ unfold acc(p.scionLayer.Mem(ub), R20)
	// @ defer fold acc(p.scionLayer.Mem(ub), R20)
	// against construction dir the ingress router updates the SegID, ifID == 0
	// means this comes from this AS itself, so nothing has to be done.
	// TODO(lukedirtwalker): For packets destined to peer links this shouldn't
	// be updated.
	// @ reveal p.EqAbsInfoField(absPkt(ub))
	// @ reveal p.EqAbsHopField(absPkt(ub))
	if !p.infoField.ConsDir && p.ingressID != 0 {
		p.infoField.UpdateSegID(p.hopField.Mac /*@, p.hopField.ToIO_HF() @*/)
		// @ reveal p.LastHopLen(ub)
		// @ assert path.AbsUInfoFromUint16(p.infoField.SegID) ==
		// @ 	old(io.upd_uinfo(path.AbsUInfoFromUint16(p.infoField.SegID), p.hopField.ToIO_HF()))
		// (VerifiedSCION) the following property is guaranteed by the type system, but Gobra cannot infer it yet
		// @ assume 0 <= p.path.GetCurrINF(ubPath)
		// @ sl.SplitRange_Bytes(ub, start, end, HalfPerm)
		// @ p.AbsPktToSubSliceAbsPkt(ub, start, end)
		// @ p.scionLayer.ValidHeaderOffsetToSubSliceLemma(ub, start)
		// @ sl.SplitRange_Bytes(ub, start, end, HalfPerm)
		if err := p.path.SetInfoField(p.infoField, int( /*@ unfolding acc(p.path.Mem(ubPath), R45) in (unfolding acc(p.path.Base.Mem(), R50) in @*/ p.path.PathMeta.CurrINF) /*@ ) , ubPath, @*/); err != nil {
			// @ ghost sl.CombineRange_Bytes(ub, start, end, writePerm)
			return serrors.WrapStr("update info field", err)
		}
		// @ ghost sl.CombineRange_Bytes(ub, start, end, HalfPerm)
		// @ p.scionLayer.ValidHeaderOffsetFromSubSliceLemma(ub, start)
		// @ p.SubSliceAbsPktToAbsPkt(ub, start, end)
		// @ ghost sl.CombineRange_Bytes(ub, start, end, HalfPerm)
		// @ absPktFutureLemma(ub)
		// @ assert absPkt(ub).CurrSeg.UInfo ==
		// @ 	old(io.upd_uinfo(path.AbsUInfoFromUint16(p.infoField.SegID), p.hopField.ToIO_HF()))
		// @ assert reveal p.EqAbsInfoField(absPkt(ub))
		// @ assert reveal p.EqAbsHopField(absPkt(ub))
		// @ assert reveal p.LastHopLen(ub)
	}
	// @ assert absPkt(ub) == reveal AbsUpdateNonConsDirIngressSegID(old(absPkt(ub)), path.ifsToIO_ifs(p.ingressID))
	return nil
}

// @ requires acc(p.scionLayer.Mem(ubScionL), R20)
// @ requires acc(&p.path, R20)
// @ requires p.path == p.scionLayer.GetPath(ubScionL)
// @ ensures  acc(p.scionLayer.Mem(ubScionL), R20)
// @ ensures  acc(&p.path, R20)
// @ decreases
func (p *scionPacketProcessor) currentInfoPointer( /*@ ghost ubScionL []byte @*/ ) uint16 {
	// @ ghost ubPath := p.scionLayer.UBPath(ubScionL)
	// @ unfold acc(p.scionLayer.Mem(ubScionL), R21)
	// @ defer  fold acc(p.scionLayer.Mem(ubScionL), R21)
	// @ unfold acc(p.scionLayer.Path.Mem(ubPath), R21)
	// @ defer  fold acc(p.scionLayer.Path.Mem(ubPath), R21)
	// @ unfold acc(p.scionLayer.Path.(*scion.Raw).Base.Mem(), R21)
	// @ defer  fold acc(p.scionLayer.Path.(*scion.Raw).Base.Mem(), R21)
	return uint16(slayers.CmnHdrLen + p.scionLayer.AddrHdrLen( /*@ ubScionL, false @*/ ) +
		scion.MetaLen + path.InfoLen*int(p.path.PathMeta.CurrINF))
}

// (VerifiedSCION) This could probably be made pure, but it is likely not beneficial, nor needed
// to expose the body of this function at the moment.
// @ requires acc(p.scionLayer.Mem(ubScionL), R20)
// @ requires acc(&p.path, R20)
// @ requires p.path == p.scionLayer.GetPath(ubScionL)
// @ ensures  acc(p.scionLayer.Mem(ubScionL), R20)
// @ ensures  acc(&p.path, R20)
// @ decreases
func (p *scionPacketProcessor) currentHopPointer( /*@ ghost ubScionL []byte @*/ ) uint16 {
	// @ ghost ubPath := p.scionLayer.UBPath(ubScionL)
	// @ unfold acc(p.scionLayer.Mem(ubScionL), R20/2)
	// @ defer  fold acc(p.scionLayer.Mem(ubScionL), R20/2)
	// @ unfold acc(p.scionLayer.Path.Mem(ubPath), R20/2)
	// @ defer  fold acc(p.scionLayer.Path.Mem(ubPath), R20/2)
	// @ unfold acc(p.scionLayer.Path.(*scion.Raw).Base.Mem(), R20/2)
	// @ defer  fold acc(p.scionLayer.Path.(*scion.Raw).Base.Mem(), R20/2)
	return uint16(slayers.CmnHdrLen + p.scionLayer.AddrHdrLen( /*@ ubScionL, false @*/ ) +
		scion.MetaLen + path.InfoLen*p.path.NumINF + path.HopLen*int(p.path.PathMeta.CurrHF))
}

// @ requires  acc(&p.infoField, R20)
// @ requires  acc(&p.hopField, R20)
// @ preserves acc(&p.mac, R20) && p.mac != nil && p.mac.Mem()
// @ preserves acc(&p.macBuffers.scionInput, R20)
// @ preserves sl.Bytes(p.macBuffers.scionInput, 0, len(p.macBuffers.scionInput))
// @ preserves acc(&p.cachedMac)
// @ preserves acc(&p.d, R50) && acc(p.d.Mem(), _)
// @ ensures   acc(&p.infoField, R20)
// @ ensures   acc(&p.hopField,  R20)
// @ ensures   p.d.validResult(respr, false)
// @ ensures   respr.OutPkt != nil ==>
// @ 	reserr != nil && sl.Bytes(respr.OutPkt, 0, len(respr.OutPkt))
// @ ensures   len(p.cachedMac) == path.MACBufferSize
// @ ensures   sl.Bytes(p.cachedMac, 0, len(p.cachedMac))
// @ ensures   reserr != nil ==> reserr.ErrorMem()
// contracts for IO-spec
// @ requires  len(oldPkt.CurrSeg.Future) > 0
// @ requires  p.EqAbsHopField(oldPkt)
// @ requires  p.EqAbsInfoField(oldPkt)
// @ ensures   reserr == nil ==> AbsVerifyCurrentMACConstraint(oldPkt, dp)
// @ ensures   reserr != nil && respr.OutPkt != nil ==>
// @ 	absIO_val(respr.OutPkt, respr.EgressID).isIO_val_Unsupported
// @ decreases
func (p *scionPacketProcessor) verifyCurrentMAC( /*@ ghost oldPkt io.IO_pkt2, ghost dp io.DataPlaneSpec @*/ ) (respr processResult, reserr error) {
	fullMac := path.FullMAC(p.mac, p.infoField, p.hopField, p.macBuffers.scionInput)
	// @ fold acc(sl.Bytes(p.hopField.Mac[:path.MacLen], 0, path.MacLen), R21)
	// @ defer unfold acc(sl.Bytes(p.hopField.Mac[:path.MacLen], 0, path.MacLen), R21)
	// @ sl.SplitRange_Bytes(fullMac, 0, path.MacLen, R21)
	// @ ghost defer sl.CombineRange_Bytes(fullMac, 0, path.MacLen, R21)
	if subtle.ConstantTimeCompare(p.hopField.Mac[:path.MacLen], fullMac[:path.MacLen]) == 0 {
		// @ ToDoAfterScionFix("https://github.com/scionproto/scion/issues/4482")
		return p.packSCMP(
			slayers.SCMPTypeParameterProblem,
			slayers.SCMPCodeInvalidHopFieldMAC,
			&slayers.SCMPParameterProblem{Pointer: p.currentHopPointer( /*@ nil @*/ )},
			serrors.New("MAC verification failed", "expected", fmt.Sprintf(
				"%x", fullMac[:path.MacLen]),
				"actual", fmt.Sprintf("%x", p.hopField.Mac[:path.MacLen]),
				"cons_dir", p.infoField.ConsDir,
				"if_id", p.ingressID, "curr_inf", p.path.PathMeta.CurrINF,
				"curr_hf", p.path.PathMeta.CurrHF, "seg_id", p.infoField.SegID),
		)
	}
	// Add the full MAC to the SCION packet processor,
	// such that EPIC does not need to recalculate it.
	p.cachedMac = fullMac
	// @ reveal p.EqAbsInfoField(oldPkt)
	// @ reveal p.EqAbsHopField(oldPkt)
	// (VerifiedSCION) Assumptions for Cryptography:
	// @ absInf := p.infoField.ToAbsInfoField()
	// @ absHF := p.hopField.ToIO_HF()
	// @ AssumeForIO(dp.hf_valid(absInf.ConsDir, absInf.AInfo, absInf.UInfo, absHF))
	// @ reveal AbsVerifyCurrentMACConstraint(oldPkt, dp)
	// @ fold p.d.validResult(processResult{}, false)
	return processResult{}, nil
}

// @ requires  acc(&p.d, R15)
// @ requires  acc(p.d.Mem(), _)
// @ requires  p.d.getValSvc() != nil
// @ requires  acc(sl.Bytes(ubScionL, 0, len(ubScionL)), R15)
// @ preserves acc(p.scionLayer.Mem(ubScionL), R10)
// @ ensures   acc(&p.d, R15)
// @ ensures   p.d.validResult(respr, addrAliasesUb)
// @ ensures   !addrAliasesUb ==> acc(sl.Bytes(ubScionL, 0, len(ubScionL)), R15)
// @ ensures   !addrAliasesUb && resaddr != nil ==> acc(resaddr.Mem(), _)
// @ ensures   addrAliasesUb ==> resaddr != nil
// @ ensures   addrAliasesUb ==> acc(resaddr.Mem(), R15)
// @ ensures   addrAliasesUb ==> (acc(resaddr.Mem(), R15) --* acc(sl.Bytes(ubScionL, 0, len(ubScionL)), R15))
// @ ensures   respr.OutPkt != nil ==>
// @ 	reserr != nil && sl.Bytes(respr.OutPkt, 0, len(respr.OutPkt))
// @ ensures   reserr != nil ==> !addrAliasesUb
// @ ensures   reserr != nil ==> reserr.ErrorMem()
// contracts for IO-spec
// @ ensures   reserr != nil && respr.OutPkt != nil ==>
// @ 	absIO_val(respr.OutPkt, respr.EgressID).isIO_val_Unsupported
// @ decreases 0 if sync.IgnoreBlockingForTermination()
func (p *scionPacketProcessor) resolveInbound( /*@ ghost ubScionL []byte @*/ ) (resaddr *net.UDPAddr, respr processResult, reserr error /*@ , ghost addrAliasesUb bool @*/) {
	// (VerifiedSCION) the parameter used to be p.scionLayer,
	// instead of &p.scionLayer.
	a, err /*@ , addrAliases @*/ := p.d.resolveLocalDst(&p.scionLayer /*@, ubScionL @*/)
	// @ establishNoSVCBackend()
	switch {
	case errors.Is(err, noSVCBackend):
		// @ ghost if addrAliases {
		// @ 	apply acc(a.Mem(), R15) --* acc(sl.Bytes(ubScionL, 0, len(ubScionL)), R15)
		// @ }
		// @ ToDoAfterScionFix("https://github.com/scionproto/scion/issues/4482")
		r, err := p.packSCMP(
			slayers.SCMPTypeDestinationUnreachable,
			slayers.SCMPCodeNoRoute,
			&slayers.SCMPDestinationUnreachable{}, err)
		return nil, r, err /*@ , false @*/
	default:
		// @ fold p.d.validResult(respr, addrAliases)
		return a, processResult{}, nil /*@ , addrAliases @*/
	}
}

// @ requires  acc(&p.path, R20)
// @ requires  p.scionLayer.Mem(ub)
// @ requires  p.path === p.scionLayer.GetPath(ub)
// @ requires  sl.Bytes(ub, 0, len(ub))
// @ requires  acc(&p.infoField)
// @ requires  acc(&p.hopField, R20)
// @ ensures   acc(&p.infoField)
// @ ensures   acc(&p.hopField, R20)
// @ ensures   sl.Bytes(ub, 0, len(ub))
// @ ensures   acc(&p.path, R20)
// @ ensures   reserr == nil ==> p.scionLayer.Mem(ub)
// @ ensures   reserr != nil ==> p.scionLayer.NonInitMem()
// @ ensures   reserr != nil ==> reserr.ErrorMem()
// contracts for IO-spec
// @ requires  slayers.ValidPktMetaHdr(ub) && p.scionLayer.EqAbsHeader(ub)
// @ requires  len(absPkt(ub).CurrSeg.Future) > 0
// @ requires  p.EqAbsHopField(absPkt(ub))
// @ requires  p.EqAbsInfoField(absPkt(ub))
// @ ensures   reserr == nil ==> slayers.ValidPktMetaHdr(ub) && p.scionLayer.EqAbsHeader(ub)
// @ ensures   reserr == nil ==> len(absPkt(ub).CurrSeg.Future) >= 0
// @ ensures   reserr == nil ==> absPkt(ub) == AbsProcessEgress(old(absPkt(ub)))
// @ decreases
func (p *scionPacketProcessor) processEgress( /*@ ghost ub []byte @*/ ) (reserr error) {
	// @ ghost ubPath := p.scionLayer.UBPath(ub)
	// @ ghost startP := p.scionLayer.PathStartIdx(ub)
	// @ ghost endP   := p.scionLayer.PathEndIdx(ub)
	// @ assert ub[startP:endP] === ubPath

	// @ unfold acc(p.scionLayer.Mem(ub), 1-R55)
	// @ sl.SplitRange_Bytes(ub, startP, endP, HalfPerm)
	// @ p.AbsPktToSubSliceAbsPkt(ub, startP, endP)
	// @ p.scionLayer.ValidHeaderOffsetToSubSliceLemma(ub, startP)
	// @ reveal p.EqAbsInfoField(absPkt(ub))
	// @ reveal p.EqAbsHopField(absPkt(ub))
	// @ sl.SplitRange_Bytes(ub, startP, endP, HalfPerm)
	// @ reveal p.scionLayer.ValidHeaderOffset(ub, startP)
	// @ unfold acc(p.scionLayer.Mem(ub), R55)
	// we are the egress router and if we go in construction direction we
	// need to update the SegID.
	if p.infoField.ConsDir {
		p.infoField.UpdateSegID(p.hopField.Mac /*@, p.hopField.ToIO_HF() @*/)
		// @ assert path.AbsUInfoFromUint16(p.infoField.SegID) ==
		// @ 	old(io.upd_uinfo(path.AbsUInfoFromUint16(p.infoField.SegID), p.hopField.ToIO_HF()))
		// @ assume 0 <= p.path.GetCurrINF(ubPath)
		if err := p.path.SetInfoField(p.infoField, int( /*@ unfolding acc(p.path.Mem(ubPath), R45) in (unfolding acc(p.path.Base.Mem(), R50) in @*/ p.path.PathMeta.CurrINF /*@ ) @*/) /*@ , ubPath @*/); err != nil {
			// TODO parameter problem invalid path
			// @ ghost sl.CombineRange_Bytes(ub, startP, endP, writePerm)
			// @ p.path.DowngradePerm(ubPath)
			// @ p.scionLayer.PathPoolMemExchange(p.scionLayer.PathType, p.scionLayer.Path)
			// @ unfold p.scionLayer.HeaderMem(ub[slayers.CmnHdrLen:])
			// @ fold p.scionLayer.NonInitMem()
			return serrors.WrapStr("update info field", err)
		}
	}
	// (VerifiedSCION) This assumption will be dropped after clarifying
	// https://github.com/scionproto/scion/issues/4524.
	//@ TemporaryAssumeForIO(!p.path.GetBase(ubPath).IsXoverSpec())
	if err := p.path.IncPath( /*@ ubPath @*/ ); err != nil {
		// @ ghost sl.CombineRange_Bytes(ub, startP, endP, writePerm)
		// @ p.scionLayer.PathPoolMemExchange(p.scionLayer.PathType, p.scionLayer.Path)
		// @ unfold p.scionLayer.HeaderMem(ub[slayers.CmnHdrLen:])
		// @ fold p.scionLayer.NonInitMem()
		// TODO parameter problem invalid path
		return serrors.WrapStr("incrementing path", err)
	}
	// @ fold acc(p.scionLayer.Mem(ub), R55)
	// @ assert reveal p.scionLayer.ValidHeaderOffset(ub, startP)
	// @ ghost sl.CombineRange_Bytes(ub, startP, endP, HalfPerm)
	// @ p.scionLayer.ValidHeaderOffsetFromSubSliceLemma(ub, startP)
	// @ p.SubSliceAbsPktToAbsPkt(ub, startP, endP)
	// @ ghost sl.CombineRange_Bytes(ub, startP, endP, HalfPerm)
	// @ absPktFutureLemma(ub)
	// @ assert absPkt(ub) == reveal AbsProcessEgress(old(absPkt(ub)))
	// @ fold acc(p.scionLayer.Mem(ub), 1-R55)
	return nil
}

// @ requires  acc(&p.path, R20)
// @ requires  p.scionLayer.Mem(ub)
// @ requires  p.path == p.scionLayer.GetPath(ub)
// @ requires  sl.Bytes(ub, 0, len(ub))
// @ preserves acc(&p.segmentChange)
// @ preserves acc(&p.hopField)
// @ preserves acc(&p.infoField)
// @ ensures   sl.Bytes(ub, 0, len(ub))
// @ ensures   acc(&p.path, R20)
// @ ensures   reserr == nil ==> p.scionLayer.Mem(ub)
// @ ensures   reserr == nil ==> p.scionLayer.UBPath(ub) === old(p.scionLayer.UBPath(ub))
// @ ensures   reserr == nil ==> p.scionLayer.GetPath(ub) == old(p.scionLayer.GetPath(ub))
// @ ensures   reserr != nil ==> p.scionLayer.NonInitMem()
// @ ensures   p.segmentChange
// @ ensures   respr === processResult{}
// @ ensures   reserr != nil ==> reserr.ErrorMem()
// contract for IO-spec
// @ requires  slayers.ValidPktMetaHdr(ub) && p.scionLayer.EqAbsHeader(ub)
// @ requires  p.GetIsXoverSpec(ub)
// @ ensures   reserr == nil ==> len(old(absPkt(ub)).CurrSeg.Future) == 1
// @ ensures   reserr == nil ==> old(absPkt(ub)).LeftSeg != none[io.IO_seg2]
// @ ensures   reserr == nil ==> len(get(old(absPkt(ub)).LeftSeg).Future) > 0
// @ ensures   reserr == nil ==> len(get(old(absPkt(ub)).LeftSeg).History) == 0
// @ ensures   reserr == nil ==> slayers.ValidPktMetaHdr(ub) && p.scionLayer.EqAbsHeader(ub)
// @ ensures   reserr == nil ==> len(absPkt(ub).CurrSeg.Future) > 0
// @ ensures   reserr == nil ==> p.EqAbsHopField(absPkt(ub))
// @ ensures   reserr == nil ==> p.EqAbsInfoField(absPkt(ub))
// @ ensures   reserr == nil ==> absPkt(ub) == AbsDoXover(old(absPkt(ub)))
// @ decreases
func (p *scionPacketProcessor) doXover( /*@ ghost ub []byte @*/ ) (respr processResult, reserr error) {
	p.segmentChange = true
	// @ ghost  startP := p.scionLayer.PathStartIdx(ub)
	// @ ghost  endP   := p.scionLayer.PathEndIdx(ub)
	// @ ghost  ubPath := ub[startP:endP]

	// @ unfold acc(p.scionLayer.Mem(ub), 1-R55)
	// @ sl.SplitRange_Bytes(ub, startP, endP, HalfPerm)
	// @ p.AbsPktToSubSliceAbsPkt(ub, startP, endP)
	// @ p.scionLayer.ValidHeaderOffsetToSubSliceLemma(ub, startP)
	// @ p.path.XoverLemma(ubPath)
	// @ reveal p.EqAbsInfoField(absPkt(ub))
	// @ reveal p.EqAbsHopField(absPkt(ub))
	// @ sl.SplitRange_Bytes(ub, startP, endP, HalfPerm)
	// @ reveal p.scionLayer.ValidHeaderOffset(ub, startP)
	// @ unfold acc(p.scionLayer.Mem(ub), R55)
	if err := p.path.IncPath( /*@ ubPath @*/ ); err != nil {
		// TODO parameter problem invalid path
		// (VerifiedSCION) we currently expose a lot of internal information from slayers here. Can we avoid it?
		// @ ghost sl.CombineRange_Bytes(ub, startP, endP, writePerm)
		// @ unfold p.scionLayer.HeaderMem(ub[slayers.CmnHdrLen:])
		// @ p.scionLayer.PathPoolMemExchange(p.scionLayer.PathType, p.scionLayer.Path)
		// @ fold p.scionLayer.NonInitMem()
		return processResult{}, serrors.WrapStr("incrementing path", err)
	}
	// @ fold acc(p.scionLayer.Mem(ub), R55)
	// @ assert reveal p.scionLayer.ValidHeaderOffset(ub, startP)
	// @ ghost sl.CombineRange_Bytes(ub, startP, endP, HalfPerm)
	// @ p.scionLayer.ValidHeaderOffsetFromSubSliceLemma(ub, startP)
	// @ p.SubSliceAbsPktToAbsPkt(ub, startP, endP)
	// @ assert len(get(old(absPkt(ub)).LeftSeg).Future) > 0
	// @ assert len(get(old(absPkt(ub)).LeftSeg).History) == 0
	// @ assert slayers.ValidPktMetaHdr(ub) && p.scionLayer.EqAbsHeader(ub)
	// @ assert absPkt(ub) == reveal AbsDoXover(old(absPkt(ub)))
	var err error
	if p.hopField, err = p.path.GetCurrentHopField( /*@ ubPath @*/ ); err != nil {
		// @ ghost sl.CombineRange_Bytes(ub, startP, endP, writePerm)
		// @ fold acc(p.scionLayer.Mem(ub), 1-R55)
		// @ p.scionLayer.DowngradePerm(ub)
		// TODO parameter problem invalid path
		return processResult{}, err
	}
	if p.infoField, err = p.path.GetCurrentInfoField( /*@ ubPath @*/ ); err != nil {
		// @ ghost sl.CombineRange_Bytes(ub, startP, endP, writePerm)
		// @ fold acc(p.scionLayer.Mem(ub), 1-R55)
		// @ p.scionLayer.DowngradePerm(ub)
		// TODO parameter problem invalid path
		return processResult{}, err
	}
	// @ ghost sl.CombineRange_Bytes(ub, startP, endP, HalfPerm)
	// @ TemporaryAssumeForIO(p.EqAbsHopField(absPkt(ub)))
	// @ TemporaryAssumeForIO(p.EqAbsInfoField(absPkt(ub)))
	// @ fold acc(p.scionLayer.Mem(ub), 1-R55)
	return processResult{}, nil
}

// @ requires  acc(&p.path, R20)
// @ requires  acc(p.path.Mem(ubPath), R5)
// @ requires  acc(&p.infoField, R5) && acc(&p.hopField, R5)
// @ requires  p.path.GetCurrINF(ubPath) <= p.path.GetNumINF(ubPath)
// @ requires  p.path.GetCurrHF(ubPath) <= p.path.GetNumHops(ubPath)
// @ preserves acc(sl.Bytes(ubPath, 0, len(ubPath)), R5)
// @ ensures   acc(&p.path, R20)
// @ ensures   acc(p.path.Mem(ubPath), R5)
// @ ensures   acc(&p.infoField, R5) && acc(&p.hopField, R5)
// @ decreases
func (p *scionPacketProcessor) ingressInterface( /*@ ghost ubPath []byte @*/ ) uint16 {
	info := p.infoField
	hop := p.hopField
	if p.path.IsFirstHopAfterXover( /*@ ubPath @*/ ) {
		var err error
		info, err = p.path.GetInfoField(int( /*@ unfolding acc(p.path.Mem(ubPath), R45) in (unfolding acc(p.path.Base.Mem(), R50) in @*/ p.path.PathMeta.CurrINF /*@ ) @*/) - 1 /*@ , ubPath @*/)
		if err != nil { // cannot be out of range
			panic(err)
		}
		hop, err = p.path.GetHopField(int( /*@ unfolding acc(p.path.Mem(ubPath), R45) in (unfolding acc(p.path.Base.Mem(), R50) in @*/ p.path.PathMeta.CurrHF /*@ ) @*/) - 1 /*@ , ubPath @*/)
		if err != nil { // cannot be out of range
			panic(err)
		}
	}
	if info.ConsDir {
		return hop.ConsIngress
	}
	return hop.ConsEgress
}

// @ requires acc(&p.infoField, R21)
// @ requires acc(&p.hopField, R21)
// @ ensures  acc(&p.infoField, R21)
// @ ensures  acc(&p.hopField, R21)
// contracts for IO-spec
// @ requires len(oldPkt.CurrSeg.Future) > 0
// @ requires p.EqAbsInfoField(oldPkt)
// @ requires p.EqAbsHopField(oldPkt)
// @ ensures  p.EqAbsInfoField(oldPkt)
// @ ensures  p.EqAbsHopField(oldPkt)
// @ ensures  AbsEgressInterfaceConstraint(oldPkt, path.ifsToIO_ifs(egress))
// @ decreases
func (p *scionPacketProcessor) egressInterface( /*@ ghost oldPkt io.IO_pkt2 @*/ ) (egress uint16) {
	// @ reveal p.EqAbsInfoField(oldPkt)
	// @ reveal p.EqAbsHopField(oldPkt)
	if p.infoField.ConsDir {
		// @ assert reveal AbsEgressInterfaceConstraint(oldPkt, path.ifsToIO_ifs(p.hopField.ConsEgress))
		return p.hopField.ConsEgress
	}
	// @ assert reveal AbsEgressInterfaceConstraint(oldPkt, path.ifsToIO_ifs(p.hopField.ConsIngress))
	return p.hopField.ConsIngress
}

// @ requires  acc(&p.d, R20) && acc(p.d.Mem(), _)
// @ requires  acc(&p.infoField, R20)
// @ requires  acc(&p.hopField, R20)
// @ preserves acc(&p.ingressID, R21)
// @ ensures   acc(&p.infoField, R20)
// @ ensures   acc(&p.hopField, R20)
// @ ensures   acc(&p.d, R20)
// @ ensures   p.d.validResult(respr, false)
// @ ensures   respr.OutPkt != nil ==>
// @ 	reserr != nil && sl.Bytes(respr.OutPkt, 0, len(respr.OutPkt))
// @ ensures   reserr != nil ==> reserr.ErrorMem()
// contracts for IO-spec
// @ requires  len(oldPkt.CurrSeg.Future) > 0
// @ requires  p.EqAbsInfoField(oldPkt)
// @ requires  p.EqAbsHopField(oldPkt)
// @ ensures   reserr != nil && respr.OutPkt != nil ==>
// @ 	absIO_val(respr.OutPkt, respr.EgressID).isIO_val_Unsupported
// @ decreases 0 if sync.IgnoreBlockingForTermination()
func (p *scionPacketProcessor) validateEgressUp( /*@ ghost oldPkt io.IO_pkt2 @*/ ) (respr processResult, reserr error) {
	egressID := p.egressInterface( /*@ oldPkt @ */ )
	// @ p.d.getBfdSessionsMem()
	// @ ghost if p.d.bfdSessions != nil { unfold acc(accBfdSession(p.d.bfdSessions), _) }
	if v, ok := p.d.bfdSessions[egressID]; ok {
		if !v.IsUp() {
			typ := slayers.SCMPTypeExternalInterfaceDown
			// @ p.d.getLocalIA()
			var scmpP gopacket.SerializableLayer = &slayers.SCMPExternalInterfaceDown{
				IA:   p.d.localIA,
				IfID: uint64(egressID),
			}
			// @ p.d.getExternalMem()
			// @ if p.d.external != nil { unfold acc(accBatchConn(p.d.external), _) }
			if _, external := p.d.external[egressID]; !external {
				typ = slayers.SCMPTypeInternalConnectivityDown
				scmpP = &slayers.SCMPInternalConnectivityDown{
					IA:      p.d.localIA,
					Ingress: uint64(p.ingressID),
					Egress:  uint64(egressID),
				}
			}
			// @ ToDoAfterScionFix("https://github.com/scionproto/scion/issues/4482") // depends on packSCMP
			return p.packSCMP(typ, 0, scmpP, serrors.New("bfd session down"))
		}
	}
	// @ fold p.d.validResult(processResult{}, false)
	return processResult{}, nil
}

// @ requires  0 <= startLL && startLL <= endLL && endLL <= len(ub)
// @ requires  acc(&p.path, R20)
// @ requires  acc(p.scionLayer.Mem(ub), R10)
// @ requires  p.path === p.scionLayer.GetPath(ub)
// @ requires  acc(&p.d, R20) && acc(p.d.Mem(), _)
// @ requires  sl.Bytes(ub, 0, len(ub))
// @ requires  acc(&p.ingressID, R21)
// @ requires  acc(&p.hopField)
// @ preserves acc(&p.lastLayer, R19)
// @ preserves p.lastLayer != nil
// @ preserves (&p.scionLayer !== p.lastLayer && llIsNil) ==>
// @ 	acc(p.lastLayer.Mem(nil), R15)
// @ preserves (&p.scionLayer !== p.lastLayer && !llIsNil) ==>
// @ 	acc(p.lastLayer.Mem(ub[startLL:endLL]), R15)
// @ preserves acc(&p.infoField, R20)
// @ ensures   acc(&p.hopField)
// @ ensures   acc(&p.ingressID, R21)
// @ ensures   sl.Bytes(ub, 0, len(ub))
// @ ensures   acc(&p.path, R20)
// @ ensures   acc(p.scionLayer.Mem(ub), R10)
// @ ensures   acc(&p.d, R20) && acc(p.d.Mem(), _)
// @ ensures   p.d.validResult(respr, false)
// @ ensures   respr.OutPkt != nil ==>
// @ 	reserr != nil && sl.Bytes(respr.OutPkt, 0, len(respr.OutPkt))
// @ ensures   reserr != nil ==> reserr.ErrorMem()
// constracts for IO-spec
// @ requires  slayers.ValidPktMetaHdr(ub) && p.scionLayer.EqAbsHeader(ub)
// @ requires  p.DstIsLocalIngressID(ub)
// @ requires  p.LastHopLen(ub)
// @ requires  len(absPkt(ub).CurrSeg.Future) > 0
// @ requires  p.EqAbsHopField(absPkt(ub))
// @ ensures   reserr == nil ==> p.DstIsLocalIngressID(ub)
// @ ensures   reserr == nil ==> slayers.ValidPktMetaHdr(ub) && p.scionLayer.EqAbsHeader(ub)
// @ ensures   reserr == nil ==> p.LastHopLen(ub)
// @ ensures   reserr == nil ==> len(absPkt(ub).CurrSeg.Future) > 0
// @ ensures   reserr == nil ==> p.EqAbsHopField(absPkt(ub))
// @ ensures   reserr == nil ==> absPkt(ub) == old(absPkt(ub))
// @ ensures   reserr != nil && respr.OutPkt != nil ==>
// @ 	absIO_val(respr.OutPkt, respr.EgressID).isIO_val_Unsupported
// @ decreases
func (p *scionPacketProcessor) handleIngressRouterAlert( /*@ ghost ub []byte, ghost llIsNil bool, ghost startLL int, ghost endLL int @*/ ) (respr processResult, reserr error) {
	// @ ghost ubPath := p.scionLayer.UBPath(ub)
	// @ ghost startP := p.scionLayer.PathStartIdx(ub)
	// @ ghost endP   := p.scionLayer.PathEndIdx(ub)
	// @ assert ub[startP:endP] === ubPath
	if p.ingressID == 0 {
		// @ fold p.d.validResult(processResult{}, false)
		return processResult{}, nil
	}
	alert := p.ingressRouterAlertFlag()
	if !*alert {
		// @ fold p.d.validResult(processResult{}, false)
		return processResult{}, nil
	}
	*alert = false
	// @ unfold acc(p.scionLayer.Mem(ub), R20)
	// @ defer fold acc(p.scionLayer.Mem(ub), R20)
	// (VerifiedSCION) the following is guaranteed by the type system, but Gobra cannot prove it yet
	// @ assume 0 <= p.path.GetCurrHF(ubPath)
	// @ reveal p.LastHopLen(ub)
	// @ sl.SplitRange_Bytes(ub, startP, endP, HalfPerm)
	// @ p.AbsPktToSubSliceAbsPkt(ub, startP, endP)
	// @ p.scionLayer.ValidHeaderOffsetToSubSliceLemma(ub, startP)
	// @ sl.SplitRange_Bytes(ub, startP, endP, HalfPerm)
	if err := p.path.SetHopField(p.hopField, int( /*@ unfolding acc(p.path.Mem(ubPath), R50) in (unfolding acc(p.path.Base.Mem(), R55) in @*/ p.path.PathMeta.CurrHF /*@ ) @*/) /*@ , ubPath @*/); err != nil {
		// @ sl.CombineRange_Bytes(ub, startP, endP, writePerm)
		// @ fold p.d.validResult(processResult{}, false)
		return processResult{}, serrors.WrapStr("update hop field", err)
	}
	// @ sl.CombineRange_Bytes(ub, startP, endP, HalfPerm)
	// @ assert p.DstIsLocalIngressID(ub)
	// @ TemporaryAssumeForIO(scion.validPktMetaHdr(ubPath) && p.path.GetBase(ubPath).EqAbsHeader(ubPath)) // postcondition of SetHopfield
	// @ p.scionLayer.ValidHeaderOffsetFromSubSliceLemma(ub, startP)
	// @ p.SubSliceAbsPktToAbsPkt(ub, startP, endP)
	// @ absPktFutureLemma(ub)
	// @ TemporaryAssumeForIO(p.EqAbsHopField(absPkt(ub))) // postcondition of SetHopfield
	// @ TemporaryAssumeForIO(absPkt(ub) == old(absPkt(ub)))
	// @ sl.CombineRange_Bytes(ub, startP, endP, HalfPerm)
	// @ assert slayers.ValidPktMetaHdr(ub)
	// @ assert reveal p.LastHopLen(ub)
	// @ assert p.scionLayer.EqAbsHeader(ub)

	// @ ghost var ubLL []byte
	// @ ghost if &p.scionLayer === p.lastLayer {
	// @ 	ubLL = ub
	// @ } else if llIsNil {
	// @ 	ubLL = nil
	// @ 	sl.NilAcc_Bytes()
	// @ } else {
	// @ 	ubLL = ub[startLL:endLL]
	// @ 	sl.SplitRange_Bytes(ub, startLL, endLL, R1)
	// @ 	ghost defer sl.CombineRange_Bytes(ub, startLL, endLL, R1)
	// @ }
	return p.handleSCMPTraceRouteRequest(p.ingressID /*@, ubLL @*/)
}

// @ preserves acc(&p.infoField, R20)
// @ ensures   res == &p.hopField.EgressRouterAlert || res == &p.hopField.IngressRouterAlert
// @ decreases
func (p *scionPacketProcessor) ingressRouterAlertFlag() (res *bool) {
	if !p.infoField.ConsDir {
		return &p.hopField.EgressRouterAlert
	}
	return &p.hopField.IngressRouterAlert
}

// @ requires  0 <= startLL && startLL <= endLL && endLL <= len(ub)
// @ requires  acc(&p.path, R20)
// @ requires  acc(p.scionLayer.Mem(ub), R13)
// @ requires  p.path === p.scionLayer.GetPath(ub)
// @ requires  acc(&p.d, R20) && acc(p.d.Mem(), _)
// @ requires sl.Bytes(ub, 0, len(ub))
// @ requires acc(&p.infoField, R20)
// @ requires acc(&p.hopField)
// @ preserves acc(&p.lastLayer, R19)
// @ preserves p.lastLayer != nil
// @ preserves (&p.scionLayer !== p.lastLayer && llIsNil) ==>
// @ 	acc(p.lastLayer.Mem(nil), R15)
// @ preserves (&p.scionLayer !== p.lastLayer && !llIsNil) ==>
// @ 	acc(p.lastLayer.Mem(ub[startLL:endLL]), R15)
// @ preserves acc(&p.ingressID, R21)
// @ ensures acc(&p.infoField, R20)
// @ ensures acc(&p.hopField)
// @ ensures sl.Bytes(ub, 0, len(ub))
// @ ensures   acc(&p.path, R20)
// @ ensures   acc(p.scionLayer.Mem(ub), R13)
// @ ensures   acc(&p.d, R20)
// @ ensures   p.d.validResult(respr, false)
// @ ensures   respr.OutPkt != nil ==>
// @ 	reserr != nil && sl.Bytes(respr.OutPkt, 0, len(respr.OutPkt))
// @ ensures   reserr != nil ==> reserr.ErrorMem()
// constracts for IO-spec
// @ requires slayers.ValidPktMetaHdr(ub) && p.scionLayer.EqAbsHeader(ub)
// @ requires len(absPkt(ub).CurrSeg.Future) > 0
// @ requires p.EqAbsHopField(absPkt(ub))
// @ requires p.EqAbsInfoField(absPkt(ub))
// @ ensures reserr == nil ==> slayers.ValidPktMetaHdr(ub) && p.scionLayer.EqAbsHeader(ub)
// @ ensures reserr == nil ==> len(absPkt(ub).CurrSeg.Future) > 0
// @ ensures reserr == nil ==> p.EqAbsHopField(absPkt(ub))
// @ ensures reserr == nil ==> p.EqAbsInfoField(absPkt(ub))
// @ ensures reserr == nil ==> absPkt(ub) == old(absPkt(ub))
// @ ensures   reserr != nil && respr.OutPkt != nil ==>
// @ 	absIO_val(respr.OutPkt, respr.EgressID).isIO_val_Unsupported
// @ decreases
func (p *scionPacketProcessor) handleEgressRouterAlert( /*@ ghost ub []byte, ghost llIsNil bool, ghost startLL int, ghost endLL int @*/ ) (respr processResult, reserr error) {
	// @ ghost ubPath := p.scionLayer.UBPath(ub)
	// @ ghost startP := p.scionLayer.PathStartIdx(ub)
	// @ ghost endP   := p.scionLayer.PathEndIdx(ub)
	// @ assert ub[startP:endP] === ubPath

	alert := p.egressRouterAlertFlag()
	if !*alert {
		// @ fold p.d.validResult(processResult{}, false)
		return processResult{}, nil
	}
	egressID := p.egressInterface( /*@ absPkt(ub) @*/ )
	// @ p.d.getExternalMem()
	// @ if p.d.external != nil { unfold acc(accBatchConn(p.d.external), _) }
	if _, ok := p.d.external[egressID]; !ok {
		// @ fold p.d.validResult(processResult{}, false)
		return processResult{}, nil
	}
	*alert = false
	// @ unfold acc(p.scionLayer.Mem(ub), R20)
	// @ defer fold acc(p.scionLayer.Mem(ub), R20)
	// (VerifiedSCION) the following is guaranteed by the type system,
	// but Gobra cannot prove it yet
	// @ assume 0 <= p.path.GetCurrHF(ubPath)
	// @ sl.SplitRange_Bytes(ub, startP, endP, HalfPerm)
	// @ p.AbsPktToSubSliceAbsPkt(ub, startP, endP)
	// @ p.scionLayer.ValidHeaderOffsetToSubSliceLemma(ub, startP)
	// @ sl.SplitRange_Bytes(ub, startP, endP, HalfPerm)
	if err := p.path.SetHopField(p.hopField, int( /*@ unfolding acc(p.path.Mem(ubPath), R50) in (unfolding acc(p.path.Base.Mem(), R55) in @*/ p.path.PathMeta.CurrHF /*@ ) @*/) /*@ , ubPath @*/); err != nil {
		// @ sl.CombineRange_Bytes(ub, startP, endP, writePerm)
		// @ fold p.d.validResult(processResult{}, false)
		return processResult{}, serrors.WrapStr("update hop field", err)
	}
	// @ sl.CombineRange_Bytes(ub, startP, endP, HalfPerm)
	// @ TemporaryAssumeForIO(scion.validPktMetaHdr(ubPath) && p.path.GetBase(ubPath).EqAbsHeader(ubPath)) // postcondition of SetHopfield
	// @ p.scionLayer.ValidHeaderOffsetFromSubSliceLemma(ub, startP)
	// @ p.SubSliceAbsPktToAbsPkt(ub, startP, endP)
	// @ absPktFutureLemma(ub)
	// @ TemporaryAssumeForIO(p.EqAbsHopField(absPkt(ub))) // postcondition of SetHopfield
	// @ TemporaryAssumeForIO(p.EqAbsInfoField(absPkt(ub)))
	// @ sl.CombineRange_Bytes(ub, startP, endP, HalfPerm)
	// @ TemporaryAssumeForIO(absPkt(ub) == old(absPkt(ub)))

	// @ ghost var ubLL []byte
	// @ ghost if &p.scionLayer === p.lastLayer {
	// @ 	ubLL = ub
	// @ } else if llIsNil {
	// @ 	ubLL = nil
	// @ 	sl.NilAcc_Bytes()
	// @ } else {
	// @ 	ubLL = ub[startLL:endLL]
	// @ 	sl.SplitRange_Bytes(ub, startLL, endLL, R1)
	// @ 	ghost defer sl.CombineRange_Bytes(ub, startLL, endLL, R1)
	// @ }
	return p.handleSCMPTraceRouteRequest(egressID /*@, ubLL@*/)
}

// @ preserves acc(&p.infoField, R21)
// @ ensures   res == &p.hopField.IngressRouterAlert || res == &p.hopField.EgressRouterAlert
// @ decreases
func (p *scionPacketProcessor) egressRouterAlertFlag() (res *bool) {
	if !p.infoField.ConsDir {
		return &p.hopField.IngressRouterAlert
	}
	return &p.hopField.EgressRouterAlert
}

// @ requires  acc(&p.lastLayer, R20)
// @ requires  p.lastLayer != nil && acc(p.lastLayer.Mem(ubLastLayer), R15)
// @ requires  acc(&p.d, R21) && acc(p.d.Mem(), _)
// @ preserves acc(sl.Bytes(ubLastLayer, 0, len(ubLastLayer)), R1)
// @ ensures   acc(&p.lastLayer, R20)
// @ ensures   acc(p.lastLayer.Mem(ubLastLayer), R15)
// @ ensures   acc(&p.d, R21) && acc(p.d.Mem(), _)
// @ ensures   p.d.validResult(respr, false)
// @ ensures   respr.OutPkt != nil ==>
// @ 	reserr != nil && sl.Bytes(respr.OutPkt, 0, len(respr.OutPkt))
// @ ensures   reserr != nil ==> reserr.ErrorMem()
// contracts for IO-spec
// @ ensures   reserr != nil && respr.OutPkt != nil ==>
// @ 	absIO_val(respr.OutPkt, respr.EgressID).isIO_val_Unsupported
// @ decreases
func (p *scionPacketProcessor) handleSCMPTraceRouteRequest(
	interfaceID uint16 /*@ , ghost ubLastLayer []byte @*/) (respr processResult, reserr error) {

	if p.lastLayer.NextLayerType( /*@ ubLastLayer @*/ ) != slayers.LayerTypeSCMP {
		log.Debug("Packet with router alert, but not SCMP")
		// @ fold p.d.validResult(processResult{}, false)
		return processResult{}, nil
	}
	scionPld /*@ , start, end @*/ := p.lastLayer.LayerPayload( /*@ ubLastLayer @*/ )
	// @ assert scionPld === ubLastLayer[start:end] || scionPld == nil
	// @ if scionPld == nil { sl.NilAcc_Bytes() } else {
	// @ 	sl.SplitRange_Bytes(ubLastLayer, start, end, R1)
	// @ 	ghost defer sl.CombineRange_Bytes(ubLastLayer, start, end, R1)
	// @ }
	// @ gopacket.AssertInvariantNilDecodeFeedback()
	var scmpH /*@@@*/ slayers.SCMP
	// @ fold scmpH.NonInitMem()
	if err := scmpH.DecodeFromBytes(scionPld, gopacket.NilDecodeFeedback); err != nil {
		log.Debug("Parsing SCMP header of router alert", "err", err)
		// @ fold p.d.validResult(processResult{}, false)
		return processResult{}, nil
	}
	if /*@ (unfolding acc(scmpH.Mem(scionPld), R55) in @*/ scmpH.TypeCode /*@ ) @*/ != slayers.CreateSCMPTypeCode(slayers.SCMPTypeTracerouteRequest, 0) {
		log.Debug("Packet with router alert, but not traceroute request",
			"type_code", ( /*@ unfolding acc(scmpH.Mem(scionPld), R55) in @*/ scmpH.TypeCode))
		// @ fold p.d.validResult(processResult{}, false)
		return processResult{}, nil
	}
	var scmpP /*@@@*/ slayers.SCMPTraceroute
	// @ fold scmpP.NonInitMem()
	// @ unfold scmpH.Mem(scionPld)
	// @ unfold scmpH.BaseLayer.Mem(scionPld, 4)
	// @ sl.SplitRange_Bytes(scionPld, 4, len(scionPld), R1)
	// @ ghost defer sl.CombineRange_Bytes(scionPld, 4, len(scionPld), R1)
	if err := scmpP.DecodeFromBytes(scmpH.Payload, gopacket.NilDecodeFeedback); err != nil {
		log.Debug("Parsing SCMPTraceroute", "err", err)
		// @ fold p.d.validResult(processResult{}, false)
		return processResult{}, nil
	}
	// @ unfold scmpP.Mem(scmpH.Payload)
	// @ unfold scmpP.BaseLayer.Mem(scmpH.Payload, 4+addr.IABytes+slayers.scmpRawInterfaceLen)
	// @ p.d.getLocalIA()
	scmpP = slayers.SCMPTraceroute{
		Identifier: scmpP.Identifier,
		Sequence:   scmpP.Sequence,
		IA:         p.d.localIA,
		Interface:  uint64(interfaceID),
	}
	// @ ToDoAfterScionFix("https://github.com/scionproto/scion/issues/4482") // depends on packSCMP
	return p.packSCMP(slayers.SCMPTypeTracerouteReply, 0, &scmpP, nil)
}

// @ preserves acc(p.scionLayer.Mem(ubScionL), R20)
// @ preserves acc(&p.d, R50) && acc(p.d.Mem(), _)
// @ ensures   p.d.validResult(respr, false)
// @ ensures   respr.OutPkt != nil ==>
// @ 	reserr != nil && sl.Bytes(respr.OutPkt, 0, len(respr.OutPkt))
// @ ensures   reserr == nil ==>
// @ 	int(p.scionLayer.GetPayloadLen(ubScionL)) == len(p.scionLayer.GetPayload(ubScionL))
// @ ensures   reserr != nil ==> reserr.ErrorMem()
// contracts for IO-spec
// @ ensures   reserr != nil && respr.OutPkt != nil ==>
// @ 	absIO_val(respr.OutPkt, respr.EgressID).isIO_val_Unsupported
// @ decreases
func (p *scionPacketProcessor) validatePktLen( /*@ ghost ubScionL []byte @*/ ) (respr processResult, reserr error) {
	// @ unfold acc(p.scionLayer.Mem(ubScionL), R20)
	// @ defer fold acc(p.scionLayer.Mem(ubScionL), R20)
	if int(p.scionLayer.PayloadLen) == len(p.scionLayer.Payload) {
		// @ fold p.d.validResult(processResult{}, false)
		return processResult{}, nil
	}
	// @ ToDoAfterScionFix("https://github.com/scionproto/scion/issues/4482") // depends on packSCMP
	return p.packSCMP(
		slayers.SCMPTypeParameterProblem,
		slayers.SCMPCodeInvalidPacketSize,
		&slayers.SCMPParameterProblem{Pointer: 0},
		serrors.New("bad packet size",
			"header", p.scionLayer.PayloadLen, "actual", len(p.scionLayer.Payload)),
	)
}

// @ requires  0 <= startLL && startLL <= endLL && endLL <= len(ub)
// @ requires  acc(&p.d, R5) && acc(p.d.Mem(), _) && p.d.WellConfigured()
// @ requires  p.d.getValSvc() != nil
// The ghost param ub here allows us to introduce a bound variable to p.rawPkt,
// which slightly simplifies the spec
// @ requires  acc(&p.rawPkt, R1) && ub === p.rawPkt
// @ requires  acc(&p.path, R10)
// @ requires  p.scionLayer.Mem(ub)
// @ requires  p.path == p.scionLayer.GetPath(ub)
// @ requires  sl.Bytes(ub, 0, len(ub))
// @ requires   acc(&p.ingressID, R20)
// @ requires  acc(&p.segmentChange) && !p.segmentChange
// @ preserves acc(&p.srcAddr, R10) && acc(p.srcAddr.Mem(), _)
// @ preserves acc(&p.lastLayer, R10)
// @ preserves p.lastLayer != nil
// @ preserves (p.lastLayer !== &p.scionLayer && llIsNil) ==>
// @ 	acc(p.lastLayer.Mem(nil), R10)
// @ preserves (p.lastLayer !== &p.scionLayer && !llIsNil) ==>
// @ 	acc(p.lastLayer.Mem(ub[startLL:endLL]), R10)
// @ preserves acc(&p.infoField)
// @ preserves acc(&p.hopField)
// @ preserves acc(&p.mac, R10) && p.mac != nil && p.mac.Mem()
// @ preserves acc(&p.macBuffers.scionInput, R10)
// @ preserves sl.Bytes(p.macBuffers.scionInput, 0, len(p.macBuffers.scionInput))
// @ preserves acc(&p.cachedMac)
// @ ensures   acc(&p.segmentChange)
// @ ensures   acc(&p.ingressID, R20)
// @ ensures   acc(&p.d, R5)
// @ ensures   acc(&p.path, R10)
// @ ensures   acc(&p.rawPkt, R1)
// @ ensures   acc(sl.Bytes(ub, 0, len(ub)), 1 - R15)
// @ ensures   p.d.validResult(respr, addrAliasesPkt)
// @ ensures   addrAliasesPkt ==> (
// @ 	respr.OutAddr != nil &&
// @ 	(acc(respr.OutAddr.Mem(), R15) --* acc(sl.Bytes(ub, 0, len(ub)), R15)))
// @ ensures   !addrAliasesPkt ==> acc(sl.Bytes(ub, 0, len(ub)), R15)
// @ ensures   respr.OutPkt !== ub && respr.OutPkt != nil ==>
// @ 	sl.Bytes(respr.OutPkt, 0, len(respr.OutPkt))
// @ ensures   reserr == nil ==> p.scionLayer.Mem(ub)
// @ ensures   reserr != nil ==> p.scionLayer.NonInitMem()
// @ ensures   reserr != nil ==> reserr.ErrorMem()
// contracts for IO-spec
// @ requires  p.d.DpAgreesWithSpec(dp)
// @ requires  dp.Valid()
// @ requires  p.scionLayer.EqAbsHeader(ub) && p.scionLayer.EqPathType(ub) && p.scionLayer.ValidScionInitSpec(ub)
// @ requires  acc(ioLock.LockP(), _)
// @ requires  ioLock.LockInv() == SharedInv!< dp, ioSharedArg !>
// @ requires  let absPkt := absIO_val(ub, p.ingressID) in
// @ 	absPkt.isIO_val_Pkt2 ==> ElemWitness(ioSharedArg.IBufY, path.ifsToIO_ifs(p.ingressID), absPkt.IO_val_Pkt2_2)
// @ ensures   reserr == nil && newAbsPkt.isIO_val_Pkt2 ==>
// @ 	ElemWitness(ioSharedArg.OBufY, newAbsPkt.IO_val_Pkt2_1, newAbsPkt.IO_val_Pkt2_2)
// @ ensures   respr.OutPkt != nil ==>
// @ 	newAbsPkt == absIO_val(respr.OutPkt, respr.EgressID)
// @ ensures   reserr != nil && respr.OutPkt != nil ==>
// @ 	newAbsPkt.isIO_val_Unsupported
// @ ensures (respr.OutPkt == nil) == (newAbsPkt == io.IO_val_Unit{})
// @ decreases 0 if sync.IgnoreBlockingForTermination()
// @ #backend[stateConsolidationMode(6)]
func (p *scionPacketProcessor) process( /*@ ghost ub []byte, ghost llIsNil bool, ghost startLL int, ghost endLL int, ghost ioLock gpointer[gsync.GhostMutex], ghost ioSharedArg SharedArg, ghost dp io.DataPlaneSpec @*/ ) (respr processResult, reserr error /*@, ghost addrAliasesPkt bool, ghost newAbsPkt io.IO_val @*/) {
	if r, err := p.parsePath( /*@ ub @*/ ); err != nil {
		// @ p.scionLayer.DowngradePerm(ub)
		return r, err /*@, false, absReturnErr(r) @*/
	}
	// @ ghost var oldPkt io.IO_pkt2
	// @ ghost if(slayers.IsSupportedPkt(ub)) {
	// @ 	absIO_valLemma(ub, p.ingressID)
	// @ 	oldPkt = absIO_val(ub, p.ingressID).IO_val_Pkt2_2
	// @ } else {
	// @ 	absPktFutureLemma(ub)
	// @ 	oldPkt = absPkt(ub)
	// @ }
	// @ nextPkt := oldPkt
	if r, err := p.validateHopExpiry(); err != nil {
		// @ p.scionLayer.DowngradePerm(ub)
		return r, err /*@, false, absReturnErr(r) @*/
	}
	if r, err := p.validateIngressID( /*@ nextPkt @*/ ); err != nil {
		// @ p.scionLayer.DowngradePerm(ub)
		return r, err /*@, false, absReturnErr(r) @*/
	}
	// @ assert AbsValidateIngressIDConstraint(nextPkt, path.ifsToIO_ifs(p.ingressID))
	if r, err := p.validatePktLen( /*@ ub @*/ ); err != nil {
		// @ p.scionLayer.DowngradePerm(ub)
		return r, err /*@, false, absReturnErr(r) @*/
	}
	if r, err := p.validateTransitUnderlaySrc( /*@ ub @*/ ); err != nil {
		// @ p.scionLayer.DowngradePerm(ub)
		return r, err /*@, false, absReturnErr(r) @*/
	}
	if r, err := p.validateSrcDstIA( /*@ ub @*/ ); err != nil {
		// @ p.scionLayer.DowngradePerm(ub)
		return r, err /*@, false, absReturnErr(r) @*/
	}
	if err := p.updateNonConsDirIngressSegID( /*@ ub @*/ ); err != nil {
		// @ p.scionLayer.DowngradePerm(ub)
		return processResult{}, err /*@, false, absReturnErr(processResult{}) @*/
	}
	// @ assert absPkt(ub) == AbsUpdateNonConsDirIngressSegID(oldPkt, path.ifsToIO_ifs(p.ingressID))
	// @ nextPkt = absPkt(ub)
	// @ AbsValidateIngressIDLemma(oldPkt, nextPkt, path.ifsToIO_ifs(p.ingressID))
	if r, err := p.verifyCurrentMAC( /*@ nextPkt, dp @*/ ); err != nil {
		// @ p.scionLayer.DowngradePerm(ub)
		return r, err /*@, false, absReturnErr(r) @*/
	}
	// @ assert AbsVerifyCurrentMACConstraint(nextPkt, dp)
	if r, err := p.handleIngressRouterAlert( /*@ ub, llIsNil, startLL, endLL @*/ ); err != nil {
		// @ p.scionLayer.DowngradePerm(ub)
		return r, err /*@, false, absReturnErr(r) @*/
	}
	// @ assert nextPkt == absPkt(ub)
	// Inbound: pkts destined to the local IA.
	// @ p.d.getLocalIA()
	if /*@ unfolding acc(p.scionLayer.Mem(ub), R50) in (unfolding acc(p.scionLayer.HeaderMem(ub[slayers.CmnHdrLen:]), R55) in @*/ p.scionLayer.DstIA /*@ ) @*/ == p.d.localIA {
		// @ assert p.DstIsLocalIngressID(ub)
		// @ assert unfolding acc(p.scionLayer.Mem(ub), R50) in (unfolding acc(p.scionLayer.HeaderMem(ub[slayers.CmnHdrLen:]), R55) in p.scionLayer.DstIA) == p.d.localIA
		// @ p.LocalDstLemma(ub)
		// @ assert p.ingressID != 0
		// @ assert len(nextPkt.CurrSeg.Future) == 1
		a, r, err /*@, aliasesUb @*/ := p.resolveInbound( /*@ ub @*/ )
		if err != nil {
			// @ p.scionLayer.DowngradePerm(ub)
			return r, err /*@, aliasesUb, absReturnErr(r) @*/
		}
		// @ p.d.getInternal()
		// @ unfold p.d.validResult(r, aliasesUb)
		// @ fold p.d.validResult(processResult{OutConn: p.d.internal, OutAddr: a, OutPkt: p.rawPkt}, aliasesUb)
		// @ assert ub === p.rawPkt
		// @ TemporaryAssumeForIO(old(slayers.IsSupportedPkt(ub)) == slayers.IsSupportedPkt(ub))
		// @ ghost if(slayers.IsSupportedPkt(ub)) {
		// @ 	InternalEnterEvent(oldPkt, path.ifsToIO_ifs(p.ingressID), nextPkt, none[io.IO_ifs], ioLock, ioSharedArg, dp)
		// @ }
		// @ newAbsPkt = reveal absIO_val(p.rawPkt, 0)
		return processResult{OutConn: p.d.internal, OutAddr: a, OutPkt: p.rawPkt}, nil /*@, aliasesUb, newAbsPkt @*/
	}
	// Outbound: pkts leaving the local IA.
	// BRTransit: pkts leaving from the same BR different interface.
	// @ unfold acc(p.scionLayer.Mem(ub), R3)
	// @ ghost ubPath := p.scionLayer.UBPath(ub)
	if p.path.IsXover( /*@ ubPath @*/ ) {
		// @ assert p.GetIsXoverSpec(ub)
		// @ fold acc(p.scionLayer.Mem(ub), R3)
		if r, err := p.doXover( /*@ ub @*/ ); err != nil {
			// @ fold p.d.validResult(processResult{}, false)
			return r, err /*@, false, absReturnErr(r) @*/
		}
		// @ assert absPkt(ub) == AbsDoXover(nextPkt)
		// @ AbsValidateIngressIDXoverLemma(nextPkt, AbsDoXover(nextPkt), path.ifsToIO_ifs(p.ingressID))
		// @ nextPkt = absPkt(ub)
		if r, err := p.validateHopExpiry(); err != nil {
			// @ p.scionLayer.DowngradePerm(ub)
			return r, serrors.WithCtx(err, "info", "after xover") /*@, false, absReturnErr(r) @*/
		}
		// verify the new block
		if r, err := p.verifyCurrentMAC( /*@ nextPkt, dp @*/ ); err != nil {
			// @ p.scionLayer.DowngradePerm(ub)
			return r, serrors.WithCtx(err, "info", "after xover") /*@, false, absReturnErr(r) @*/
		}
		// @ assert AbsVerifyCurrentMACConstraint(nextPkt, dp)
		// @ unfold acc(p.scionLayer.Mem(ub), R3)
	}
	// @ fold acc(p.scionLayer.Mem(ub), R3)
	// @ assert p.segmentChange ==> nextPkt.RightSeg != none[io.IO_seg2]
	if r, err := p.validateEgressID( /*@ nextPkt, dp @*/ ); err != nil {
		// @ p.scionLayer.DowngradePerm(ub)
		return r, err /*@, false, absReturnErr(r) @*/
	}
	// @ assert !p.segmentChange ==> AbsValidateEgressIDConstraint(nextPkt, (p.ingressID != 0), dp)
	// @ assert p.segmentChange ==> p.ingressID != 0 && AbsValidateEgressIDConstraintXover(nextPkt, dp)
	// handle egress router alert before we check if it's up because we want to
	// send the reply anyway, so that trace route can pinpoint the exact link
	// that failed.
	if r, err := p.handleEgressRouterAlert( /*@ ub, llIsNil, startLL, endLL @*/ ); err != nil {
		// @ p.scionLayer.DowngradePerm(ub)
		return r, err /*@, false, absReturnErr(r) @*/
	}
	// @ assert nextPkt == absPkt(ub)
	if r, err := p.validateEgressUp( /*@ nextPkt @*/ ); err != nil {
		// @ p.scionLayer.DowngradePerm(ub)
		return r, err /*@, false, absReturnErr(r) @*/
	}
	// @ assert nextPkt == absPkt(ub)
	egressID := p.egressInterface( /*@ nextPkt @*/ )
	// @ assert AbsEgressInterfaceConstraint(nextPkt, path.ifsToIO_ifs(egressID))
	// @ p.d.getExternalMem()
	// @ if p.d.external != nil { unfold acc(accBatchConn(p.d.external), _) }
	if c, ok := p.d.external[egressID]; ok {
		// @ p.d.getDomExternalLemma()
		// @ p.d.EgressIDNotZeroLemma(egressID, dp)
		if err := p.processEgress( /*@ ub @*/ ); err != nil {
			// @ fold p.d.validResult(processResult{}, false)
			return processResult{}, err /*@, false, absReturnErr(processResult{}) @*/
		}
		// @ p.d.InDomainExternalInForwardingMetrics(egressID)
		// @ assert absPkt(ub) == AbsProcessEgress(nextPkt)
		// @ nextPkt = absPkt(ub)
		// @ TemporaryAssumeForIO(old(slayers.IsSupportedPkt(ub)) == slayers.IsSupportedPkt(ub))
		// @ ghost if(slayers.IsSupportedPkt(ub)) {
		// @ 	ghost if(!p.segmentChange) {
		// 			enter/exit event
		// @ 		ExternalEnterOrExitEvent(oldPkt, path.ifsToIO_ifs(p.ingressID), nextPkt, path.ifsToIO_ifs(egressID), ioLock, ioSharedArg, dp)
		// @ 	} else {
		// 			xover event
		// @ 		XoverEvent(oldPkt, path.ifsToIO_ifs(p.ingressID), nextPkt, path.ifsToIO_ifs(egressID), ioLock, ioSharedArg, dp)
		// @ 	}
		// @ }
		// @ newAbsPkt = reveal absIO_val(p.rawPkt, egressID)
		// @ fold p.d.validResult(processResult{EgressID: egressID, OutConn: c, OutPkt: p.rawPkt}, false)
		return processResult{EgressID: egressID, OutConn: c, OutPkt: p.rawPkt}, nil /*@, false, newAbsPkt @*/
	}
	// @ p.d.getDomExternalLemma()
	// @ p.IngressIDNotZeroLemma(nextPkt, egressID)
	// ASTransit: pkts leaving from another AS BR.
	// @ p.d.getInternalNextHops()
	// @ ghost if p.d.internalNextHops != nil { unfold acc(accAddr(p.d.internalNextHops), _) }
	if a, ok := p.d.internalNextHops[egressID]; ok {
		// @ p.d.getInternal()
		// @ TemporaryAssumeForIO(old(slayers.IsSupportedPkt(ub)) == slayers.IsSupportedPkt(ub))
		// @ ghost if(slayers.IsSupportedPkt(ub)) {
		// @ 	if(!p.segmentChange) {
		// @ 		InternalEnterEvent(oldPkt, path.ifsToIO_ifs(p.ingressID), nextPkt, none[io.IO_ifs], ioLock, ioSharedArg, dp)
		// @ 	} else {
		// @ 		XoverEvent(oldPkt, path.ifsToIO_ifs(p.ingressID), nextPkt, none[io.IO_ifs], ioLock, ioSharedArg, dp)
		// @ 	}
		// @ }
		// @ newAbsPkt = reveal absIO_val(p.rawPkt, 0)
		// @ fold p.d.validResult(processResult{OutConn: p.d.internal, OutAddr: a, OutPkt: p.rawPkt}, false)
		return processResult{OutConn: p.d.internal, OutAddr: a, OutPkt: p.rawPkt}, nil /*@, false, newAbsPkt @*/
	}
	errCode := slayers.SCMPCodeUnknownHopFieldEgress
	if !p.infoField.ConsDir {
		errCode = slayers.SCMPCodeUnknownHopFieldIngress
	}
	// @ p.scionLayer.DowngradePerm(ub)
	// @ ToDoAfterScionFix("https://github.com/scionproto/scion/issues/4482") // depends on packSCMP
	tmp, err := p.packSCMP(
		slayers.SCMPTypeParameterProblem,
		errCode,
		&slayers.SCMPParameterProblem{Pointer: p.currentHopPointer( /*@ nil @*/ )},
		cannotRoute,
	)
	return tmp, err /*@, false, absReturnErr(tmp) @*/
}

// @ requires  acc(&p.rawPkt, R15)
// @ requires  p.scionLayer.Mem(p.rawPkt)
// @ requires  acc(&p.ingressID,  R15)
// @ requires  acc(&p.d, R15) && acc(p.d.Mem(), _) && p.d.WellConfigured()
// @ requires  p.d.getValSvc() != nil
// @ requires  sl.Bytes(p.rawPkt, 0, len(p.rawPkt))
// @ preserves acc(&p.mac, R10)
// @ preserves p.mac != nil && p.mac.Mem()
// @ preserves acc(&p.macBuffers.scionInput, R10)
// @ preserves sl.Bytes(p.macBuffers.scionInput, 0, len(p.macBuffers.scionInput))
// @ preserves acc(&p.buffer, R10) && p.buffer != nil && p.buffer.Mem()
// @ ensures   acc(&p.rawPkt, R15)
// @ ensures   p.scionLayer.Mem(p.rawPkt)
// @ ensures   acc(&p.ingressID,  R15)
// @ ensures   acc(&p.d,          R15)
// @ ensures   p.d.validResult(respr, addrAliasesPkt)
// @ ensures   acc(sl.Bytes(p.rawPkt, 0, len(p.rawPkt)), 1 - R15)
// @ ensures   addrAliasesPkt ==> (
// @ 	respr.OutAddr != nil &&
// @ 	let rawPkt := p.rawPkt in
// @ 	(acc(respr.OutAddr.Mem(), R15) --* acc(sl.Bytes(rawPkt, 0, len(rawPkt)), R15)))
// @ ensures  !addrAliasesPkt ==> acc(sl.Bytes(p.rawPkt, 0, len(p.rawPkt)), R15)
// @ ensures  respr.OutPkt !== p.rawPkt && respr.OutPkt != nil ==>
// @ 	sl.Bytes(respr.OutPkt, 0, len(respr.OutPkt))
// @ ensures  reserr != nil ==> reserr.ErrorMem()
// contracts for IO-spec
// @ requires p.scionLayer.EqPathType(p.rawPkt)
// @ requires !slayers.IsSupportedPkt(p.rawPkt)
// @ ensures  (respr.OutPkt == nil) == (newAbsPkt == io.IO_val_Unit{})
// @ ensures  respr.OutPkt != nil ==>
// @ 	newAbsPkt == absIO_val(respr.OutPkt, respr.EgressID) &&
// @ 	newAbsPkt.isIO_val_Unsupported
// @ decreases 0 if sync.IgnoreBlockingForTermination()
func (p *scionPacketProcessor) processOHP() (respr processResult, reserr error /*@ , ghost addrAliasesPkt bool, ghost newAbsPkt io.IO_val @*/) {
	// @ ghost ubScionL := p.rawPkt
	// @ p.scionLayer.ExtractAcc(ubScionL)
	s := p.scionLayer
	// @ ghost  ubPath := p.scionLayer.UBPath(ubScionL)
	// @ unfold acc(p.scionLayer.Mem(ubScionL), 1-R15)
	// @ apply acc(&p.scionLayer, R16) --* acc(p.scionLayer.Mem(ubScionL), R15)
	// @ unfold acc(p.scionLayer.Mem(ubScionL), R15)
	// @ assert s.Path === p.scionLayer.Path
	// @ assert s.Path.Mem(ubPath)
	ohp, ok := s.Path.(*onehop.Path)
	if !ok {
		// TODO parameter problem -> invalid path
		// @ establishMemMalformedPath()
		// @ fold p.scionLayer.Mem(ubScionL)
		// @ fold p.d.validResult(processResult{}, false)
		return processResult{}, malformedPath /*@ , false, absReturnErr(processResult{}) @*/
	}
	if /*@ unfolding acc(s.Path.Mem(ubPath), R50) in @*/ !ohp.Info.ConsDir {
		// TODO parameter problem -> invalid path
		// @ establishMemMalformedPath()
		// @ defer fold p.scionLayer.Mem(ubScionL)
		// @ fold p.d.validResult(processResult{}, false)
		return processResult{}, serrors.WrapStr(
			"OneHop path in reverse construction direction is not allowed",
			malformedPath, "srcIA", s.SrcIA, "dstIA", s.DstIA) /*@ , false, absReturnErr(processResult{}) @*/
	}

	// OHP leaving our IA
	if p.ingressID == 0 {
		// @ p.d.getLocalIA()
		if !p.d.localIA.Equal(s.SrcIA) {
			// @ establishCannotRoute()
			// TODO parameter problem -> invalid path
			// @ defer fold p.scionLayer.Mem(ubScionL)
			// @ fold p.d.validResult(processResult{}, false)
			return processResult{}, serrors.WrapStr("bad source IA", cannotRoute,
				"type", "ohp", "egress", ( /*@ unfolding acc(ohp.Mem(ubPath), R50) in (unfolding acc(ohp.FirstHop.Mem(), R55) in @*/ ohp.FirstHop.ConsEgress /*@ ) @*/),
				"localIA", p.d.localIA, "srcIA", s.SrcIA) /*@ , false, absReturnErr(processResult{}) @*/
		}
		// @ p.d.getNeighborIAs()
		neighborIA, ok := p.d.neighborIAs[ /*@ unfolding acc(ohp.Mem(ubPath), R50) in (unfolding acc(ohp.FirstHop.Mem(), R55) in @*/ ohp.FirstHop.ConsEgress /*@ ) @*/]
		if !ok {
			// @ establishCannotRoute()
			// TODO parameter problem invalid interface
			// @ defer fold p.scionLayer.Mem(ubScionL)
			// @ fold p.d.validResult(processResult{}, false)
			return processResult{}, serrors.WithCtx(cannotRoute,
				"type", "ohp", "egress", ( /*@ unfolding acc(ohp.Mem(ubPath), R50) in (unfolding acc(ohp.FirstHop.Mem(), R55) in @*/ ohp.FirstHop.ConsEgress /*@ ) @*/)) /*@ , false, absReturnErr(processResult{}) @*/
		}
		if !neighborIA.Equal(s.DstIA) {
			// @ establishCannotRoute()
			// @ defer fold p.scionLayer.Mem(ubScionL)
			// @ fold p.d.validResult(processResult{}, false)
			return processResult{}, serrors.WrapStr("bad destination IA", cannotRoute,
				"type", "ohp", "egress", ( /*@ unfolding acc(ohp.Mem(ubPath), R50) in (unfolding acc(ohp.FirstHop.Mem(), R55) in @*/ ohp.FirstHop.ConsEgress /*@ ) @*/),
				"neighborIA", neighborIA, "dstIA", s.DstIA) /*@ , false, absReturnErr(processResult{}) @*/
		}
		// @ unfold s.Path.Mem(ubPath)
		// @ unfold ohp.FirstHop.Mem()
		// @ preserves acc(&ohp.Info, R15) && acc(&ohp.FirstHop, R15)
		// @ preserves acc(&p.macBuffers.scionInput, R15)
		// @ preserves acc(&p.mac, R15) && p.mac != nil && p.mac.Mem()
		// @ preserves sl.Bytes(p.macBuffers.scionInput, 0, len(p.macBuffers.scionInput))
		// @ decreases
		// @ outline (
		mac /*@@@*/ := path.MAC(p.mac, ohp.Info, ohp.FirstHop, p.macBuffers.scionInput)
		// (VerifiedSCION) introduced separate copy to avoid exposing quantified permissions outside the scope of this outline block.
		macCopy := mac
		// @ fold acc(sl.Bytes(ohp.FirstHop.Mac[:], 0, len(ohp.FirstHop.Mac[:])), R20)
		// @ fold acc(sl.Bytes(mac[:], 0, len(mac)), R20)
		compRes := subtle.ConstantTimeCompare(ohp.FirstHop.Mac[:], mac[:]) == 0
		// @ unfold acc(sl.Bytes(ohp.FirstHop.Mac[:], 0, len(ohp.FirstHop.Mac[:])), R20)
		// @ )
		if compRes {
			// @ defer fold p.scionLayer.Mem(ubScionL)
			// @ defer fold s.Path.Mem(ubPath)
			// @ defer fold ohp.FirstHop.Mem()
			// TODO parameter problem -> invalid MAC
			// @ fold p.d.validResult(processResult{}, false)
			return processResult{}, serrors.New("MAC", "expected", fmt.Sprintf("%x", macCopy),
				"actual", fmt.Sprintf("%x", ohp.FirstHop.Mac), "type", "ohp") /*@ , false, absReturnErr(processResult{}) @*/
		}
		ohp.Info.UpdateSegID(ohp.FirstHop.Mac /*@, ohp.FirstHop.ToIO_HF() @*/)
		// @ fold ohp.FirstHop.Mem()
		// @ fold s.Path.Mem(ubPath)
		// @ fold p.scionLayer.Mem(ubScionL)

		// (VerifiedSCION) the second parameter was changed from 's' to 'p.scionLayer' due to the
		// changes made to 'updateSCIONLayer'.
		if err := updateSCIONLayer(p.rawPkt, &p.scionLayer /* s */, p.buffer); err != nil {
			// @ fold p.d.validResult(processResult{}, false)
			return processResult{}, err /*@ , false, absReturnErr(processResult{}) @*/
		}
		// @ unfold p.scionLayer.Mem(ubScionL)
		// @ defer fold p.scionLayer.Mem(ubScionL)
		// @ unfold s.Path.Mem(ubPath)
		// @ defer fold s.Path.Mem(ubPath)
		// @ unfold ohp.FirstHop.Mem()
		// @ defer fold ohp.FirstHop.Mem()
		// OHP should always be directed to the correct BR.
		// @ p.d.getExternalMem()
		// @ ghost if p.d.external != nil { unfold acc(accBatchConn(p.d.external), _) }
		if c, ok := p.d.external[ohp.FirstHop.ConsEgress]; ok {
			// @ p.d.getDomExternalLemma()
			// @ assert ohp.FirstHop.ConsEgress in p.d.getDomExternal()
			// @ p.d.InDomainExternalInForwardingMetrics(ohp.FirstHop.ConsEgress)
			// @ fold p.d.validResult(processResult{EgressID: ohp.FirstHop.ConsEgress, OutConn: c, OutPkt: p.rawPkt}, false)
			// @ assert !(slayers.IsSupportedPkt(p.rawPkt))
			return processResult{EgressID: ohp.FirstHop.ConsEgress, OutConn: c, OutPkt: p.rawPkt},
				nil /*@ , false, reveal absIO_val(respr.OutPkt, respr.EgressID) @*/
		}
		// TODO parameter problem invalid interface
		// @ establishCannotRoute()
		// @ fold p.d.validResult(processResult{}, false)
		return processResult{}, serrors.WithCtx(cannotRoute, "type", "ohp",
			"egress", ohp.FirstHop.ConsEgress, "consDir", ohp.Info.ConsDir) /*@ , false, absReturnErr(processResult{}) @*/
	}
	// OHP entering our IA
	// @ p.d.getLocalIA()
	if !p.d.localIA.Equal(s.DstIA) {
		// @ establishCannotRoute()
		// @ defer fold p.scionLayer.Mem(ubScionL)
		// @ fold p.d.validResult(processResult{}, false)
		return processResult{}, serrors.WrapStr("bad destination IA", cannotRoute,
			"type", "ohp", "ingress", p.ingressID,
			"localIA", p.d.localIA, "dstIA", s.DstIA) /*@ , false, absReturnErr(processResult{}) @*/
	}
	// @ p.d.getNeighborIAs()
	neighborIA := p.d.neighborIAs[p.ingressID]
	if !neighborIA.Equal(s.SrcIA) {
		// @ establishCannotRoute()
		// @ defer fold p.scionLayer.Mem(ubScionL)
		// @ fold p.d.validResult(processResult{}, false)
		return processResult{}, serrors.WrapStr("bad source IA", cannotRoute,
			"type", "ohp", "ingress", p.ingressID,
			"neighborIA", neighborIA, "srcIA", s.SrcIA) /*@ , false, absReturnErr(processResult{}) @*/
	}

	// @ unfold s.Path.Mem(ubPath)
	// @ unfold ohp.SecondHop.Mem()
	ohp.SecondHop = path.HopField{
		ConsIngress: p.ingressID,
		ExpTime:/*@ unfolding acc(ohp.FirstHop.Mem(), R55) in @*/ ohp.FirstHop.ExpTime,
	}
	// (VerifiedSCION) the following property follows from the type system, but
	// Gobra cannot prove it yet.
	// @ assume 0 <= p.ingressID
	// XXX(roosd): Here we leak the buffer into the SCION packet header.
	// This is okay because we do not operate on the buffer or the packet
	// for the rest of processing.
	ohp.SecondHop.Mac = path.MAC(p.mac, ohp.Info, ohp.SecondHop, p.macBuffers.scionInput)
	// @ fold ohp.SecondHop.Mem()
	// @ fold s.Path.Mem(ubPath)

	// (VerifiedSCION) the second parameter was changed from 's' to 'p.scionLayer' due to the
	// changes made to 'updateSCIONLayer'.
	// @ fold p.scionLayer.Mem(ubScionL)
	if err := updateSCIONLayer(p.rawPkt, &p.scionLayer /* s */, p.buffer); err != nil {
		// @ fold p.d.validResult(processResult{}, false)
		return processResult{}, err /*@ , false, absReturnErr(processResult{}) @*/
	}
	// (VerifiedSCION) the parameter was changed from 's' to '&p.scionLayer' due to the
	// changes made to 'resolveLocalDst'.
	a, err /*@ , addrAliases @*/ := p.d.resolveLocalDst(&p.scionLayer /* s */ /*@ , ubScionL @*/)
	if err != nil {
		// @ ghost if addrAliases {
		// @ 	apply acc(a.Mem(), R15) --* acc(sl.Bytes(ubScionL, 0, len(ubScionL)), R15)
		// @ }
		// @ fold p.d.validResult(processResult{}, false)
		return processResult{}, err /*@ , false, absReturnErr(processResult{}) @*/
	}
	// @ p.d.getInternal()
	// @ assert p.d.internal != nil ==> acc(p.d.internal.Mem(), _)
	// @ fold p.d.validResult(processResult{OutConn: p.d.internal, OutAddr: a, OutPkt: p.rawPkt}, addrAliases)
<<<<<<< HEAD
	// @ assert !(slayers.IsSupportedPkt(p.rawPkt))
	return processResult{OutConn: p.d.internal, OutAddr: a, OutPkt: p.rawPkt}, nil /*@ , addrAliases, reveal absIO_val(dp, respr.OutPkt, 0) @*/
=======
	// @ TemporaryAssumeForIO(!slayers.IsSupportedPkt(p.rawPkt))
	return processResult{OutConn: p.d.internal, OutAddr: a, OutPkt: p.rawPkt}, nil /*@ , addrAliases, reveal absIO_val(respr.OutPkt, 0) @*/
>>>>>>> def1aad6
}

// @ requires  acc(d.Mem(), _)
// @ requires  d.getValSvc() != nil
// @ requires  acc(sl.Bytes(ub, 0, len(ub)), R15)
// @ preserves acc(s.Mem(ub), R14)
// @ ensures   !addrAliasesUb ==> acc(sl.Bytes(ub, 0, len(ub)), R15)
// @ ensures   !addrAliasesUb && resaddr != nil ==> acc(resaddr.Mem(), _)
// @ ensures   addrAliasesUb ==> resaddr != nil
// @ ensures   addrAliasesUb ==> acc(resaddr.Mem(), R15)
// @ ensures   addrAliasesUb ==> (acc(resaddr.Mem(), R15) --* acc(sl.Bytes(ub, 0, len(ub)), R15))
// @ ensures   reserr != nil ==> reserr.ErrorMem()
// (VerifiedSCION) the type of 's' was changed from slayers.SCION to *slayers.SCION. This makes
// specs a lot easier and, makes the implementation faster as well by avoiding passing large data-structures
// by value. We should consider porting merging this in upstream SCION.
// @ decreases 0 if sync.IgnoreBlockingForTermination()
func (d *DataPlane) resolveLocalDst(s *slayers.SCION /*@, ghost ub []byte @*/) (resaddr *net.UDPAddr, reserr error /*@ , ghost addrAliasesUb bool @*/) {
	// @ ghost start, end := s.ExtractAcc(ub)
	// @ assert s.RawDstAddr === ub[start:end]
	// @ sl.SplitRange_Bytes(ub, start, end, R15)
	// @ assert acc(sl.Bytes(s.RawDstAddr, 0, len(s.RawDstAddr)), R15)
	dst, err := s.DstAddr()
	// @ apply acc(s, R16) --* acc(s.Mem(ub), R15)
	if err != nil {
		// @ sl.CombineRange_Bytes(ub, start, end, R15)
		// TODO parameter problem.
		return nil, err /*@ , false @*/
	}
	switch v := dst.(type) {
	case addr.HostSVC:
		// For map lookup use the Base address, i.e. strip the multi cast
		// information, because we only register base addresses in the map.
		// @ d.getSvcMem()
		a, ok := d.svc.Any(v.Base())
		if !ok {
			// @ apply acc(dst.Mem(), R15) --* acc(sl.Bytes(ub[start:end], 0, len(ub[start:end])), R15)
			// @ sl.CombineRange_Bytes(ub, start, end, R15)
			// @ establishNoSVCBackend()
			return nil, noSVCBackend /*@ , false @*/
		}
		// @ apply acc(dst.Mem(), R15) --* acc(sl.Bytes(ub[start:end], 0, len(ub[start:end])), R15)
		// @ sl.CombineRange_Bytes(ub, start, end, R15)
		return a, nil /*@ , false @*/
	case *net.IPAddr:
		tmp := addEndhostPort(v)
		// @ package acc(tmp.Mem(), R15) --* acc(sl.Bytes(ub, 0, len(ub)), R15) {
		// @ 	apply acc(tmp.Mem(), R15) --* acc(v.Mem(), R15)
		// @ 	assert acc(dst.Mem(), R15)
		// @ 	apply acc(dst.Mem(), R15) --* acc(sl.Bytes(ub[start:end], 0, len(ub[start:end])), R15)
		// @ 	sl.CombineRange_Bytes(ub, start, end, R15)
		// @ }
		return tmp, nil /*@ , true @*/
	default:
		panic("unexpected address type returned from DstAddr")
	}
}

// @ requires acc(dst.Mem(), R15)
// @ ensures  res != nil && acc(res.Mem(), R15)
// @ ensures  acc(res.Mem(), R15) --* acc(dst.Mem(), R15)
// @ decreases
func addEndhostPort(dst *net.IPAddr) (res *net.UDPAddr) {
	// @ unfold acc(dst.Mem(), R15)
	tmp := &net.UDPAddr{IP: dst.IP, Port: topology.EndhostPort}
	// @ assert forall i int :: { &tmp.IP[i] } 0 <= i && i < len(tmp.IP) ==> acc(&tmp.IP[i], R15)
	// @ fold acc(sl.Bytes(tmp.IP, 0, len(tmp.IP)), R15)
	// @ fold acc(tmp.Mem(), R15)
	// @ package (acc(tmp.Mem(), R15) --* acc(dst.Mem(), R15)) {
	// @ 	assert acc(dst, R15)
	// @ 	assert acc(tmp, R50)
	// @ 	assert dst.IP === tmp.IP
	// @ 	unfold acc(tmp.Mem(), R15)
	// @ 	unfold acc(sl.Bytes(tmp.IP, 0, len(tmp.IP)), R15)
	// @ 	assert forall i int :: { &tmp.IP[i] } 0 <= i && i < len(tmp.IP) ==> acc(&tmp.IP[i], R15)
	// @ 	assert forall i int :: { &dst.IP[i] } 0 <= i && i < len(dst.IP) ==> acc(&dst.IP[i], R15)
	// @ 	fold acc(dst.Mem(), R15)
	// @ }
	return tmp
}

// TODO(matzf) this function is now only used to update the OneHop-path.
// This should be changed so that the OneHop-path can be updated in-place, like
// the scion.Raw path.
// @ requires  acc(s.Mem(rawPkt), R00)
// @ requires  s.HasOneHopPath(rawPkt)
// @ requires  sl.AbsSlice_Bytes(rawPkt, 0, len(rawPkt))
// @ preserves buffer != nil && buffer.Mem()
<<<<<<< HEAD
// @ ensures   sl.AbsSlice_Bytes(rawPkt, 0, len(rawPkt))
=======
// @ preserves sl.Bytes(rawPkt, 0, len(rawPkt))
>>>>>>> def1aad6
// @ ensures   acc(s.Mem(rawPkt), R00)
// @ ensures   res != nil ==> res.ErrorMem()
// @ decreases
// Contracts for IO-sepc
// @ requires !slayers.IsSupportedPkt(rawPkt)
// @ ensures res == nil ==> !slayers.IsSupportedPkt(rawPkt)
// (VerifiedSCION) the type of 's' was changed from slayers.SCION to *slayers.SCION. This makes
// specs a lot easier and, makes the implementation faster as well by avoiding passing large data-structures
// by value. We should consider porting merging this in upstream SCION.
func updateSCIONLayer(rawPkt []byte, s *slayers.SCION, buffer gopacket.SerializeBuffer) (res error) {
	if err := buffer.Clear(); err != nil {
		return err
	}
	if err := s.SerializeTo(buffer, gopacket.SerializeOptions{} /*@ , rawPkt @*/); err != nil {
		return err
	}
	// TODO(lukedirtwalker): We should add a method to the scion layers
	// which can write into the existing buffer, see also the discussion in
	// https://fsnets.slack.com/archives/C8ADBBG0J/p1592805884250700
	rawContents := buffer.Bytes()
	// @ s.InferSizeOHP(rawPkt)
	// @ assert len(rawContents) <= len(rawPkt)
	// @ unfold sl.Bytes(rawPkt, 0, len(rawPkt))
	// @ unfold acc(sl.Bytes(rawContents, 0, len(rawContents)), R20)
	// (VerifiedSCION) proving that the reslicing operation below is safe
	// was tricky and required enriching (non-modularly) the invariants of *onehop.Path
	// and *slayers.SCION.
	// @ assert forall i int :: { &rawPkt[:len(rawContents)][i] }{ &rawPkt[i] } 0 <= i && i < len(rawContents) ==>
	// @ 	 &rawPkt[i] == &rawPkt[:len(rawContents)][i]
	copy(rawPkt[:len(rawContents)], rawContents /*@ , R20 @*/)
	// @ fold sl.Bytes(rawPkt, 0, len(rawPkt))
	// @ fold acc(sl.Bytes(rawContents, 0, len(rawContents)), R20)
	// @ buffer.RestoreMem(rawContents)
	// @ TemporaryAssumeForIO(!slayers.IsSupportedPkt(rawPkt))
	return nil
}

type bfdSend struct {
	conn             BatchConn
	srcAddr, dstAddr *net.UDPAddr
	scn              *slayers.SCION
	ohp              *onehop.Path
	mac              hash.Hash
	macBuffer        []byte
	buffer           gopacket.SerializeBuffer
}

// newBFDSend creates and initializes a BFD Sender
// @ trusted
// @ requires false
// @ decreases
func newBFDSend(conn BatchConn, srcIA, dstIA addr.IA, srcAddr, dstAddr *net.UDPAddr,
	ifID uint16, mac hash.Hash) (res *bfdSend) {

	scn := &slayers.SCION{
		Version:      0,
		TrafficClass: 0xb8,
		FlowID:       0xdead,
		NextHdr:      slayers.L4BFD,
		SrcIA:        srcIA,
		DstIA:        dstIA,
	}

	if err := scn.SetSrcAddr(&net.IPAddr{IP: srcAddr.IP} /*@ , false @*/); err != nil {
		panic(err) // Must work unless IPAddr is not supported
	}
	if err := scn.SetDstAddr(&net.IPAddr{IP: dstAddr.IP} /*@ , false @*/); err != nil {
		panic(err) // Must work unless IPAddr is not supported
	}

	var ohp *onehop.Path
	if ifID == 0 {
		scn.PathType = empty.PathType
		scn.Path = &empty.Path{}
	} else {
		ohp = &onehop.Path{
			Info: path.InfoField{
				ConsDir: true,
				// Timestamp set in Send
			},
			FirstHop: path.HopField{
				ConsEgress: ifID,
				ExpTime:    hopFieldDefaultExpTime,
			},
		}
		scn.PathType = onehop.PathType
		scn.Path = ohp
	}

	return &bfdSend{
		conn:      conn,
		srcAddr:   srcAddr,
		dstAddr:   dstAddr,
		scn:       scn,
		ohp:       ohp,
		mac:       mac,
		macBuffer: make([]byte, path.MACBufferSize),
		buffer:    gopacket.NewSerializeBuffer(),
	}
}

// @ preserves acc(b.Mem(), R10)
// @ decreases
func (b *bfdSend) String() string {
	// @ unfold acc(b.Mem(), R10)
	// @ ghost defer fold acc(b.Mem(), R10)
	return b.srcAddr.String()
}

// Send sends out a BFD message.
// Due to the internal state of the MAC computation, this is not goroutine
// safe.
// @ trusted
// @ requires Uncallable()
func (b *bfdSend) Send(bfd *layers.BFD) error {
	if b.ohp != nil {
		// Subtract 10 seconds to deal with possible clock drift.
		ohp := b.ohp
		ohp.Info.Timestamp = uint32(time.Now().Unix() - 10)
		ohp.FirstHop.Mac = path.MAC(b.mac, ohp.Info, ohp.FirstHop, b.macBuffer)
	}

	err := gopacket.SerializeLayers(b.buffer, gopacket.SerializeOptions{FixLengths: true},
		b.scn, bfd)
	if err != nil {
		return err
	}
	_, err = b.conn.WriteTo(b.buffer.Bytes(), b.dstAddr)
	return err
}

// @ requires  acc(&p.d, _) && acc(p.d.Mem(), _)
// @ requires  acc(p.scionLayer.Mem(ub), R4)
// @ requires  p.scionLayer.ValidPathMetaData(ub)
// @ requires  sl.Bytes(ub, 0, len(ub))
// @ requires  acc(&p.ingressID,  R15)
// @ ensures   acc(p.scionLayer.Mem(ub), R4)
// @ ensures   sl.Bytes(ub, 0, len(ub))
// @ ensures   acc(&p.ingressID,  R15)
// @ decreases
func (p *scionPacketProcessor) prepareSCMP(
	typ slayers.SCMPType,
	code slayers.SCMPCode,
	scmpP gopacket.SerializableLayer,
	cause error,
	// @ ghost ub []byte,
) ([]byte, error) {

	// *copy* and reverse path -- the original path should not be modified as this writes directly
	// back to rawPkt (quote).
	var path *scion.Raw
	// @ ghost startP := p.scionLayer.PathStartIdx(ub)
	// @ ghost endP := p.scionLayer.PathEndIdx(ub)
	// @ slayers.LemmaPathIdxStartEnd(&p.scionLayer, ub, R20)
	// @ ghost ubPath := ub[startP:endP]
	// @ unfold acc(p.scionLayer.Mem(ub), R4)
	pathType := p.scionLayer.Path.Type( /*@ ubPath @*/ )
	// @ establishCannotRoute()
	// @ ghost pathFromEpic := false
	// @ ghost var epicPathUb []byte = nil
	switch pathType {
	case scion.PathType:
		var ok bool
		path, ok = p.scionLayer.Path.(*scion.Raw)
		if !ok {
			// @ fold acc(p.scionLayer.Mem(ub), R4)
			return nil, serrors.WithCtx(cannotRoute, "details", "unsupported path type",
				"path type", pathType)
		}
	case epic.PathType:
		epicPath, ok := p.scionLayer.Path.(*epic.Path)
		if !ok {
			// @ fold acc(p.scionLayer.Mem(ub), R4)
			return nil, serrors.WithCtx(cannotRoute, "details", "unsupported path type",
				"path type", pathType)
		}
		// @ scionBuf := epicPath.GetUnderlyingScionPathBuf(ubPath)
		// @ unfold acc(epicPath.Mem(ubPath), R4)
		// @ assert ubPath[epic.MetadataLen:] === scionBuf
		// @ epicPathUb = ubPath
		// @ ubPath = scionBuf
		// @ startP += epic.MetadataLen
		// @ assert ubPath === ub[startP:endP]
		path = epicPath.ScionPath
		// @ pathFromEpic = true
	default:
		// @ fold acc(p.scionLayer.Mem(ub), R4)
		return nil, serrors.WithCtx(cannotRoute, "details", "unsupported path type",
			"path type", pathType)
	}
	// @ assert pathType == scion.PathType || pathType == epic.PathType
	// @ assert typeOf(p.scionLayer.Path) == type[*scion.Raw] || typeOf(p.scionLayer.Path) == type[*epic.Path]
	// @ assert !pathFromEpic ==> typeOf(p.scionLayer.Path) == type[*scion.Raw]
	// @ assert pathFromEpic ==> typeOf(p.scionLayer.Path) == type[*epic.Path]
	// @ sl.SplitRange_Bytes(ub, startP, endP, writePerm)
	decPath, err := path.ToDecoded( /*@ ubPath @*/ )
	if err != nil {
		// @ sl.CombineRange_Bytes(ub, startP, endP, writePerm)
		// @ ghost if pathFromEpic {
		// @ 	epicPath := p.scionLayer.Path.(*epic.Path)
		// @ 	assert acc(path.Mem(ubPath), R4)
		// @ 	fold acc(epicPath.Mem(epicPathUb), R4)
		// @ } else {
		// @ 	rawPath := p.scionLayer.Path.(*scion.Raw)
		// @ 	assert acc(path.Mem(ubPath), R4)
		// @ 	assert acc(rawPath.Mem(ubPath), R4)
		// @ }
		// @ fold acc(p.scionLayer.Mem(ub), R4)
		return nil, serrors.Wrap(cannotRoute, err, "details", "decoding raw path")
	}
	// @ ghost rawPath := path.RawBufferMem(ubPath)
	revPathTmp, err := decPath.Reverse( /*@ rawPath @*/ )
	if err != nil {
		// @ sl.CombineRange_Bytes(ub, startP, endP, writePerm)
		// @ ghost if pathFromEpic {
		// @ 	epicPath := p.scionLayer.Path.(*epic.Path)
		// @ 	assert acc(path.Mem(ubPath), R4)
		// @ 	fold acc(epicPath.Mem(epicPathUb), R4)
		// @ } else {
		// @ 	rawPath := p.scionLayer.Path.(*scion.Raw)
		// @ 	assert acc(path.Mem(ubPath), R4)
		// @ 	assert acc(rawPath.Mem(ubPath), R4)
		// @ }
		// @ fold acc(p.scionLayer.Mem(ub), R4)
		return nil, serrors.Wrap(cannotRoute, err, "details", "reversing path for SCMP")
	}
	// @ assert revPathTmp.Mem(rawPath)
	revPath := revPathTmp.(*scion.Decoded)
	// @ assert revPath.Mem(rawPath)

	// Revert potential path segment switches that were done during processing.
	if revPath.IsXover( /*@ rawPath @*/ ) {
		if err := revPath.IncPath( /*@ rawPath @*/ ); err != nil {
			// @ sl.CombineRange_Bytes(ub, startP, endP, writePerm)
			// @ ghost if pathFromEpic {
			// @ 	epicPath := p.scionLayer.Path.(*epic.Path)
			// @ 	assert acc(path.Mem(ubPath), R4)
			// @ 	fold acc(epicPath.Mem(epicPathUb), R4)
			// @ } else {
			// @ 	rawPath := p.scionLayer.Path.(*scion.Raw)
			// @ 	assert acc(path.Mem(ubPath), R4)
			// @ 	assert acc(rawPath.Mem(ubPath), R4)
			// @ }
			// @ fold acc(p.scionLayer.Mem(ub), R4)
			return nil, serrors.Wrap(cannotRoute, err, "details", "reverting cross over for SCMP")
		}
	}
	// If the packet is sent to an external router, we need to increment the
	// path to prepare it for the next hop.
	// @ p.d.getExternalMem()
	// @ if p.d.external != nil { unfold acc(accBatchConn(p.d.external), _) }
	_, external := p.d.external[p.ingressID]
	if external {
		// @ requires revPath.Mem(rawPath)
		// @ requires revPath.GetBase(rawPath).StronglyValid()
		// @ ensures  revPath.Mem(rawPath)
		// @ decreases
		// @ outline(
		// @ unfold revPath.Mem(rawPath)
		// @ unfold revPath.Base.Mem()
		infoField := &revPath.InfoFields[revPath.PathMeta.CurrINF]
		if infoField.ConsDir {
			hopField := /*@ unfolding acc(revPath.HopFields[revPath.PathMeta.CurrHF].Mem(), _) in @*/
				revPath.HopFields[revPath.PathMeta.CurrHF]
			infoField.UpdateSegID(hopField.Mac /*@, hopField.ToIO_HF() @*/)
		}
		// @ fold revPath.Base.Mem()
		// @ fold revPath.Mem(rawPath)
		// @ )
		if err := revPath.IncPath( /*@ rawPath @*/ ); err != nil {
			// @ sl.CombineRange_Bytes(ub, startP, endP, writePerm)
			// @ ghost if pathFromEpic {
			// @ 	epicPath := p.scionLayer.Path.(*epic.Path)
			// @ 	assert acc(path.Mem(ubPath), R4)
			// @ 	fold acc(epicPath.Mem(epicPathUb), R4)
			// @ } else {
			// @ 	rawPath := p.scionLayer.Path.(*scion.Raw)
			// @ 	assert acc(path.Mem(ubPath), R4)
			// @ 	assert acc(rawPath.Mem(ubPath), R4)
			// @ }
			// @ fold acc(p.scionLayer.Mem(ub), R4)
			return nil, serrors.Wrap(cannotRoute, err, "details", "incrementing path for SCMP")
		}
	}
	// @ TODO()

	// create new SCION header for reply.
	var scionL /*@@@*/ slayers.SCION
	// (VerifiedSCION) TODO: adapt *SCION.Mem(...)
	scionL.FlowID = p.scionLayer.FlowID
	scionL.TrafficClass = p.scionLayer.TrafficClass
	scionL.PathType = revPath.Type( /*@ nil @*/ )
	scionL.Path = revPath
	scionL.DstIA = p.scionLayer.SrcIA
	scionL.SrcIA = p.d.localIA
	srcA, err := p.scionLayer.SrcAddr()
	if err != nil {
		return nil, serrors.Wrap(cannotRoute, err, "details", "extracting src addr")
	}
	if err := scionL.SetDstAddr(srcA /*@ , false @*/); err != nil {
		return nil, serrors.Wrap(cannotRoute, err, "details", "setting dest addr")
	}
	if err := scionL.SetSrcAddr(&net.IPAddr{IP: p.d.internalIP} /*@ , false @*/); err != nil {
		return nil, serrors.Wrap(cannotRoute, err, "details", "setting src addr")
	}
	scionL.NextHdr = slayers.L4SCMP

	typeCode := slayers.CreateSCMPTypeCode(typ, code)
	scmpH /*@@@*/ := slayers.SCMP{TypeCode: typeCode}
	scmpH.SetNetworkLayerForChecksum(&scionL)

	if err := p.buffer.Clear(); err != nil {
		return nil, err
	}

	sopts := gopacket.SerializeOptions{
		ComputeChecksums: true,
		FixLengths:       true,
	}
	scmpLayers := []gopacket.SerializableLayer{&scionL, &scmpH, scmpP}
	if cause != nil {
		// add quote for errors.
		hdrLen := slayers.CmnHdrLen + scionL.AddrHdrLen( /*@ nil, false @*/ ) + scionL.Path.Len( /*@ nil @*/ )
		switch scmpH.TypeCode.Type() {
		case slayers.SCMPTypeExternalInterfaceDown:
			hdrLen += 20
		case slayers.SCMPTypeInternalConnectivityDown:
			hdrLen += 28
		default:
			hdrLen += 8
		}
		quote := p.rawPkt
		maxQuoteLen := slayers.MaxSCMPPacketLen - hdrLen
		if len(quote) > maxQuoteLen {
			quote = quote[:maxQuoteLen]
		}
		scmpLayers = append( /*@ noPerm, @*/ scmpLayers, gopacket.Payload(quote))
	}
	// XXX(matzf) could we use iovec gather to avoid copying quote?
	err = gopacket.SerializeLayers(p.buffer, sopts /*@ , nil @*/, scmpLayers...)
	if err != nil {
		return nil, serrors.Wrap(cannotRoute, err, "details", "serializing SCMP message")
	}
	return p.buffer.Bytes(), scmpError{TypeCode: typeCode, Cause: cause}
}

// decodeLayers implements roughly the functionality of
// gopacket.DecodingLayerParser, but customized to our use case with a "base"
// layer and additional, optional layers in the given order.
// Returns the last decoded layer.
// @ requires  base != nil && base.NonInitMem()
// @ requires  forall i int :: { &opts[i] } 0 <= i && i < len(opts) ==>
// @ 	(acc(&opts[i], R10) && opts[i] != nil && opts[i].NonInitMem())
// Due to Viper's very strict injectivity constraints:
// @ requires  forall i, j int :: { &opts[i], &opts[j] } 0 <= i && i < j && j < len(opts) ==>
// @ 	opts[i] !== opts[j]
// @ preserves acc(sl.Bytes(data, 0, len(data)), R39)
// @ ensures   forall i int :: { &opts[i] } 0 <= i && i < len(opts) ==>
// @ 	(acc(&opts[i], R10) && opts[i] != nil)
// @ ensures   -1 <= idx && idx < len(opts)
// @ ensures   len(processed) == len(opts)
// @ ensures   len(offsets) == len(opts)
// @ ensures   reterr == nil && 0  <= idx ==> processed[idx]
// @ ensures   reterr == nil && idx == -1  ==> retl === base
// @ ensures   reterr == nil && 0   <= idx ==> retl === opts[idx]
// @ ensures   reterr == nil ==> retl != nil
// @ ensures   reterr == nil ==> base.Mem(data)
// @ ensures   reterr == nil && typeOf(base.GetPath(data)) == *scion.Raw ==>
// @ 	base.EqAbsHeader(data) && base.ValidScionInitSpec(data)
// @ ensures   reterr == nil ==> base.EqPathType(data)
// @ ensures   forall i int :: {&opts[i]}{processed[i]} 0 <= i && i < len(opts) ==>
// @ 	(processed[i] ==> (0 <= offsets[i].start && offsets[i].start <= offsets[i].end && offsets[i].end <= len(data)))
// @ ensures   reterr == nil ==> forall i int :: {&opts[i]}{processed[i]} 0 <= i && i < len(opts) ==>
// @ 	((processed[i] && !offsets[i].isNil) ==> opts[i].Mem(data[offsets[i].start:offsets[i].end]))
// @ ensures   reterr == nil ==> forall i int :: {&opts[i]}{processed[i]} 0 <= i && i < len(opts) ==>
// @ 	((processed[i] && offsets[i].isNil) ==> opts[i].Mem(nil))
// @ ensures   reterr == nil ==> forall i int :: {&opts[i]}{processed[i]} 0 <= i && i < len(opts) ==>
// @ 	(!processed[i] ==> opts[i].NonInitMem())
// @ ensures   reterr != nil ==> base.NonInitMem()
// @ ensures   reterr != nil ==> (forall i int :: { &opts[i] } 0 <= i && i < len(opts) ==> opts[i].NonInitMem())
// @ ensures   reterr != nil ==> reterr.ErrorMem()
// @ decreases
// (VerifiedSCION) originally, `base` was declared with type `gopacket.DecodingLayer`. This is unnecessarily complicated for a private function
// that is only called once with a parameter of type `*SCION`, and leads to more annyoing post-conditions.
func decodeLayers(data []byte, base *slayers.SCION,
	opts ...gopacket.DecodingLayer) (retl gopacket.DecodingLayer, reterr error /*@ , ghost processed seq[bool], ghost offsets seq[offsetPair], ghost idx int @*/) {

	// @ processed = seqs.NewSeqBool(len(opts))
	// @ offsets = newOffsetPair(len(opts))
	// @ idx = -1
	// @ gopacket.AssertInvariantNilDecodeFeedback()
	if err := base.DecodeFromBytes(data, gopacket.NilDecodeFeedback); err != nil {
		return nil, err /*@ , processed, offsets, idx @*/
	}
	var last gopacket.DecodingLayer = base
	optsSlice := ([](gopacket.DecodingLayer))(opts)

	// @ ghost oldData := data
	// @ ghost oldStart := 0
	// @ ghost oldEnd := len(data)

	// @ invariant acc(sl.Bytes(oldData, 0, len(oldData)), R39)
	// @ invariant base.Mem(oldData)
	// @ invariant typeOf(base.GetPath(oldData)) == *scion.Raw ==>
	// @ 	base.EqAbsHeader(oldData) && base.ValidScionInitSpec(oldData)
	// @ invariant base.EqPathType(oldData)
	// @ invariant 0 < len(opts) ==> 0 <= i0 && i0 <= len(opts)
	// @ invariant forall i int :: {&opts[i]} 0 <= i && i < len(opts) ==> acc(&opts[i], R10)
	// @ invariant forall i, j int :: {&opts[i], &opts[j]} 0 <= i && i < j && j < len(opts) ==> opts[i] !== opts[j]
	// @ invariant forall i int :: {&opts[i]} 0 <= i && i < len(opts) ==> opts[i] != nil
	// @ invariant len(processed) == len(opts)
	// @ invariant len(offsets) == len(opts)
	// @ invariant -1 <= idx && idx < len(opts)
	// @ invariant idx == -1 ==> (last === base && oldStart == 0 && oldEnd == len(oldData))
	// @ invariant 0 <= idx ==> (processed[idx] && last === opts[idx])
	// @ invariant forall i int :: {&opts[i]}{processed[i]} 0 <= i && i < len(opts) ==>
	// @ 	(processed[i] ==> (0 <= offsets[i].start && offsets[i].start <= offsets[i].end && offsets[i].end <= len(data)))
	// @ invariant forall i int :: {&opts[i]}{processed[i]} 0 <= i && i < len(opts) ==>
	// @ 	((processed[i] && !offsets[i].isNil) ==> opts[i].Mem(oldData[offsets[i].start:offsets[i].end]))
	// @ invariant forall i int :: {&opts[i]}{processed[i]} 0 <= i && i < len(opts) ==>
	// @ 	((processed[i] && offsets[i].isNil) ==> opts[i].Mem(nil))
	// @ invariant forall i int :: {&opts[i]}{processed[i]} 0 < len(opts) && i0 <= i && i < len(opts) ==>
	// @ 	!processed[i]
	// @ invariant forall i int :: {&opts[i]}{processed[i]} 0 <= i && i < len(opts) ==>
	// @ 	(!processed[i] ==> opts[i].NonInitMem())
	// @ invariant gopacket.NilDecodeFeedback.Mem()
	// @ invariant 0 <= oldStart && oldStart <= oldEnd && oldEnd <= len(oldData)
	// @ decreases len(opts) - i0
	for _, opt := range optsSlice /*@ with i0 @*/ {
		layerClassTmp := opt.CanDecode()
		// @ fold layerClassTmp.Mem()
		// @ ghost var pos offsetPair
		// @ ghost var ub []byte
		// @ ghost if idx == -1 {
		// @ 	pos = offsetPair{0, len(oldData), false}
		// @ 	ub = oldData
		// @ } else {
		// @ 	pos = offsets[idx]
		// @ 	if pos.isNil { ub = nil } else { ub  = oldData[pos.start:pos.end] }
		// @ }
		if layerClassTmp.Contains(last.NextLayerType( /*@ ub @*/ )) {
			data /*@ , start, end @*/ := last.LayerPayload( /*@ ub @*/ )
			// @ assert data == nil || data === oldData[pos.start:pos.end][start:end]
			// @ oldEnd   = pos.start + end
			// @ oldStart = pos.start + start
			// @ ghost if data == nil {
			// @ 	sl.NilAcc_Bytes()
			// @ } else {
			// @ 	sl.SplitRange_Bytes(oldData, oldStart, oldEnd, R40)
			// @ }
			if err := opt.DecodeFromBytes(data, gopacket.NilDecodeFeedback); err != nil {
				// @ ghost if data != nil { sl.CombineRange_Bytes(oldData, oldStart, oldEnd, R40) }
				// @ base.DowngradePerm(oldData)

				// ghost clean-up:
				// @ ghost
				// @ invariant -1 <= c && c < i0
				// @ invariant len(processed) == len(opts)
				// @ invariant len(offsets) == len(opts)
				// @ invariant forall i int :: {&opts[i]} 0 <= i && i < len(opts) ==> acc(&opts[i], R10)
				// @ invariant forall i, j int :: {&opts[i], &opts[j]} 0 <= i && i < j && j < len(opts) ==> opts[i] !== opts[j]
				// @ invariant forall i int :: {&opts[i]} 0 <= i && i < len(opts) ==> opts[i] != nil
				// @ invariant forall i int :: {&opts[i]}{processed[i]} 0 <= i && i < len(opts) ==>
				// @ 	(processed[i] ==> (0 <= offsets[i].start && offsets[i].start <= offsets[i].end && offsets[i].end <= len(oldData)))
				// @ invariant forall i int :: {&opts[i]}{processed[i]} 0 <= i && i < len(opts) ==>
				// @ 	((processed[i] && !offsets[i].isNil) ==> opts[i].Mem(oldData[offsets[i].start:offsets[i].end]))
				// @ invariant forall i int :: {&opts[i]}{processed[i]} 0 <= i && i < len(opts) ==>
				// @ 	((processed[i] && offsets[i].isNil) ==> opts[i].Mem(nil))
				// @ invariant forall i int :: {&opts[i]}{processed[i]} 0 <= i && i < len(opts) ==>
				// @ 	(!processed[i] ==> opts[i].NonInitMem())
				// @ invariant forall i int :: {&opts[i]}{processed[i]} 0 < len(opts) && c < i && i < len(opts) ==>
				// @ 	!processed[i]
				// @ decreases c
				// @ for c := i0-1; 0 <= c; c=c-1 {
				// @ 	if processed[c] {
				// @ 		off := offsets[c]
				// @ 		if off.isNil {
				// @ 			opts[c].DowngradePerm(nil)
				// @ 		} else {
				// @ 			opts[c].DowngradePerm(oldData[off.start:off.end])
				// @ 		}
				// @ 	}
				// @ 	processed[c] = false
				// @ }
				return nil, err /*@, processed, offsets, idx @*/
			}
			// @ processed[i0] = true
			// @ ghost offsets[i0] = offsetPair{oldStart, oldEnd, data == nil}
			// @ idx = i0
			// @ ghost if data != nil { sl.CombineRange_Bytes(oldData, oldStart, oldEnd, R40) }
			last = opt
		}
	}
	return last, nil /*@ , processed, offsets, idx @*/
}

// @ preserves acc(layer.Mem(ubuf), R20)
// @ decreases
func nextHdr(layer gopacket.DecodingLayer /*@ , ghost ubuf []byte @*/) slayers.L4ProtocolType {
	switch v := layer.(type) {
	case *slayers.SCION:
		return /*@ unfolding acc(v.Mem(ubuf), R20) in @*/ v.NextHdr
	case *slayers.EndToEndExtnSkipper:
		return /*@ unfolding acc(v.Mem(ubuf), R20) in (unfolding acc(v.extnBase.Mem(ubuf), R20) in @*/ v.NextHdr /*@ ) @*/
	case *slayers.HopByHopExtnSkipper:
		return /*@ unfolding acc(v.Mem(ubuf), R20) in (unfolding acc(v.extnBase.Mem(ubuf), R20) in @*/ v.NextHdr /*@ ) @*/
	default:
		return slayers.L4None
	}
}

// forwardingMetrics contains the subset of Metrics relevant for forwarding,
// instantiated with some interface-specific labels.
type forwardingMetrics struct {
	InputBytesTotal     prometheus.Counter
	OutputBytesTotal    prometheus.Counter
	InputPacketsTotal   prometheus.Counter
	OutputPacketsTotal  prometheus.Counter
	DroppedPacketsTotal prometheus.Counter
}

// @ requires  acc(labels, _)
// @ preserves acc(metrics.Mem(), _)
// @ ensures   acc(forwardingMetricsNonInjectiveMem(res), _)
// @ decreases
func initForwardingMetrics(metrics *Metrics, labels prometheus.Labels) (res forwardingMetrics) {
	// @ unfold acc(metrics.Mem(), _)
	c := forwardingMetrics{
		InputBytesTotal:     metrics.InputBytesTotal.With(labels),
		InputPacketsTotal:   metrics.InputPacketsTotal.With(labels),
		OutputBytesTotal:    metrics.OutputBytesTotal.With(labels),
		OutputPacketsTotal:  metrics.OutputPacketsTotal.With(labels),
		DroppedPacketsTotal: metrics.DroppedPacketsTotal.With(labels),
	}
	c.InputBytesTotal.Add(float64(0))
	c.InputPacketsTotal.Add(float64(0))
	c.OutputBytesTotal.Add(float64(0))
	c.OutputPacketsTotal.Add(float64(0))
	c.DroppedPacketsTotal.Add(float64(0))
	// @ fold acc(forwardingMetricsNonInjectiveMem(c), _)
	return c
}

// @ preserves neighbors != nil ==> acc(neighbors, R20)
// @ ensures   acc(res)
// @ decreases
func interfaceToMetricLabels(id uint16, localIA addr.IA,
	neighbors map[uint16]addr.IA) (res prometheus.Labels) {
	// (VerifiedSCION) Gobra cannot prove this, even though it is obvious from the
	// type of id.
	// @ assume 0 <= id

	if id == 0 {
		return prometheus.Labels{
			"isd_as":          localIA.String(),
			"interface":       "internal",
			"neighbor_isd_as": localIA.String(),
		}
	}
	return prometheus.Labels{
		"isd_as":          localIA.String(),
		"interface":       strconv.FormatUint(uint64(id), 10),
		"neighbor_isd_as": neighbors[id].String(),
	}
}

// @ ensures acc(res)
// @ decreases
func serviceMetricLabels(localIA addr.IA, svc addr.HostSVC) (res prometheus.Labels) {
	return prometheus.Labels{
		"isd_as":  localIA.String(),
		"service": svc.BaseString(),
	}
}<|MERGE_RESOLUTION|>--- conflicted
+++ resolved
@@ -3529,7 +3529,6 @@
 			// @ assert ohp.FirstHop.ConsEgress in p.d.getDomExternal()
 			// @ p.d.InDomainExternalInForwardingMetrics(ohp.FirstHop.ConsEgress)
 			// @ fold p.d.validResult(processResult{EgressID: ohp.FirstHop.ConsEgress, OutConn: c, OutPkt: p.rawPkt}, false)
-			// @ assert !(slayers.IsSupportedPkt(p.rawPkt))
 			return processResult{EgressID: ohp.FirstHop.ConsEgress, OutConn: c, OutPkt: p.rawPkt},
 				nil /*@ , false, reveal absIO_val(respr.OutPkt, respr.EgressID) @*/
 		}
@@ -3596,13 +3595,7 @@
 	// @ p.d.getInternal()
 	// @ assert p.d.internal != nil ==> acc(p.d.internal.Mem(), _)
 	// @ fold p.d.validResult(processResult{OutConn: p.d.internal, OutAddr: a, OutPkt: p.rawPkt}, addrAliases)
-<<<<<<< HEAD
-	// @ assert !(slayers.IsSupportedPkt(p.rawPkt))
-	return processResult{OutConn: p.d.internal, OutAddr: a, OutPkt: p.rawPkt}, nil /*@ , addrAliases, reveal absIO_val(dp, respr.OutPkt, 0) @*/
-=======
-	// @ TemporaryAssumeForIO(!slayers.IsSupportedPkt(p.rawPkt))
 	return processResult{OutConn: p.d.internal, OutAddr: a, OutPkt: p.rawPkt}, nil /*@ , addrAliases, reveal absIO_val(respr.OutPkt, 0) @*/
->>>>>>> def1aad6
 }
 
 // @ requires  acc(d.Mem(), _)
@@ -3690,11 +3683,7 @@
 // @ requires  s.HasOneHopPath(rawPkt)
 // @ requires  sl.AbsSlice_Bytes(rawPkt, 0, len(rawPkt))
 // @ preserves buffer != nil && buffer.Mem()
-<<<<<<< HEAD
 // @ ensures   sl.AbsSlice_Bytes(rawPkt, 0, len(rawPkt))
-=======
-// @ preserves sl.Bytes(rawPkt, 0, len(rawPkt))
->>>>>>> def1aad6
 // @ ensures   acc(s.Mem(rawPkt), R00)
 // @ ensures   res != nil ==> res.ErrorMem()
 // @ decreases
