--- conflicted
+++ resolved
@@ -1933,17 +1933,10 @@
 // @ ensures   acc(p.scionLayer.Mem(ub), R6)
 // @ ensures   p.d.validResult(respr, false)
 // @ ensures   reserr != nil ==> reserr.ErrorMem()
-<<<<<<< HEAD
-// contracts for IO-spec
-// @ requires  p.scionLayer.EqAbsHeader(ub) && p.scionLayer.ValidScionInitSpec(ub)
-// @ ensures   reserr == nil ==> slayers.ValidPktMetaHdr(ub) && p.scionLayer.EqAbsHeader(ub)
-// @ ensures   reserr == nil ==> scion.NotFullyTraversedPkt(absPkt(ub))
-=======
 // Postconditions for IO:
 // @ ensures   reserr == nil ==>
 // @ 	slayers.ValidPktMetaHdr(ub) && p.scionLayer.EqAbsHeader(ub)
 // @ ensures   reserr == nil ==> len(absPkt(ub).CurrSeg.Future) > 0
->>>>>>> 01387ec4
 // @ ensures   reserr == nil ==> p.EqAbsHopField(absPkt(ub))
 // @ ensures   reserr == nil ==> p.EqAbsInfoField(absPkt(ub))
 // @ ensures   old(slayers.IsSupportedPkt(ub)) == slayers.IsSupportedPkt(ub)
@@ -2610,30 +2603,6 @@
 	}
 }
 
-<<<<<<< HEAD
-// @ requires  acc(&p.path, R20)
-// @ requires  p.scionLayer.Mem(ub)
-// @ requires  p.path === p.scionLayer.GetPath(ub)
-// @ requires  sl.Bytes(ub, 0, len(ub))
-// @ requires  acc(&p.infoField)
-// @ requires  acc(&p.hopField, R20)
-// @ ensures   acc(&p.infoField)
-// @ ensures   acc(&p.hopField, R20)
-// @ ensures   sl.Bytes(ub, 0, len(ub))
-// @ ensures   acc(&p.path, R20)
-// @ ensures   reserr == nil ==> p.scionLayer.Mem(ub)
-// @ ensures   reserr != nil ==> p.scionLayer.NonInitMem()
-// @ ensures   reserr != nil ==> reserr.ErrorMem()
-// contracts for IO-spec
-// @ requires  slayers.ValidPktMetaHdr(ub) && p.scionLayer.EqAbsHeader(ub)
-// @ requires  scion.NotFullyTraversedPkt(absPkt(ub))
-// @ requires  p.EqAbsHopField(absPkt(ub))
-// @ requires  p.EqAbsInfoField(absPkt(ub))
-// @ ensures   reserr == nil ==> slayers.ValidPktMetaHdr(ub) && p.scionLayer.EqAbsHeader(ub)
-// @ ensures   reserr == nil ==> len(absPkt(ub).CurrSeg.Future) >= 0
-// @ ensures   reserr == nil ==> absPkt(ub) == AbsProcessEgress(old(absPkt(ub)))
-// @ ensures   reserr == nil ==> old(slayers.IsSupportedPkt(ub)) == slayers.IsSupportedPkt(ub)
-=======
 // @ requires acc(&p.path, R20)
 // @ requires p.scionLayer.Mem(ub)
 // @ requires p.path === p.scionLayer.GetPath(ub)
@@ -2658,7 +2627,6 @@
 // @ ensures  reserr == nil ==> len(absPkt(ub).CurrSeg.Future) >= 0
 // @ ensures  reserr == nil ==> absPkt(ub) == AbsProcessEgress(old(absPkt(ub)))
 // @ ensures  reserr == nil ==> old(slayers.IsSupportedPkt(ub)) == slayers.IsSupportedPkt(ub)
->>>>>>> 01387ec4
 // @ decreases
 func (p *scionPacketProcessor) processEgress( /*@ ghost ub []byte @*/ ) (reserr error) {
 	// @ ghost ubPath := p.scionLayer.UBPath(ub)
@@ -2722,37 +2690,6 @@
 	return nil
 }
 
-<<<<<<< HEAD
-// @ requires  acc(&p.path, R20)
-// @ requires  p.scionLayer.Mem(ub)
-// @ requires  p.path == p.scionLayer.GetPath(ub)
-// @ requires  sl.Bytes(ub, 0, len(ub))
-// @ preserves acc(&p.segmentChange)
-// @ preserves acc(&p.hopField)
-// @ preserves acc(&p.infoField)
-// @ ensures   sl.Bytes(ub, 0, len(ub))
-// @ ensures   acc(&p.path, R20)
-// @ ensures   reserr == nil ==> p.scionLayer.Mem(ub)
-// @ ensures   reserr == nil ==> p.scionLayer.UBPath(ub) === old(p.scionLayer.UBPath(ub))
-// @ ensures   reserr == nil ==> p.scionLayer.GetPath(ub) == old(p.scionLayer.GetPath(ub))
-// @ ensures   reserr != nil ==> p.scionLayer.NonInitMem()
-// @ ensures   p.segmentChange
-// @ ensures   respr === processResult{}
-// @ ensures   reserr != nil ==> reserr.ErrorMem()
-// contract for IO-spec
-// @ requires  slayers.ValidPktMetaHdr(ub) && p.scionLayer.EqAbsHeader(ub)
-// @ requires  p.GetIsXoverSpec(ub)
-// @ ensures   reserr == nil ==> len(old(absPkt(ub)).CurrSeg.Future) == 1
-// @ ensures   reserr == nil ==> old(absPkt(ub)).LeftSeg != none[io.IO_seg2]
-// @ ensures   reserr == nil ==> len(get(old(absPkt(ub)).LeftSeg).Future) > 0
-// @ ensures   reserr == nil ==> len(get(old(absPkt(ub)).LeftSeg).History) == 0
-// @ ensures   reserr == nil ==> slayers.ValidPktMetaHdr(ub) && p.scionLayer.EqAbsHeader(ub)
-// @ ensures   reserr == nil ==> scion.NotFullyTraversedPkt(absPkt(ub))
-// @ ensures   reserr == nil ==> p.EqAbsHopField(absPkt(ub))
-// @ ensures   reserr == nil ==> p.EqAbsInfoField(absPkt(ub))
-// @ ensures   reserr == nil ==> absPkt(ub) == AbsDoXover(old(absPkt(ub)))
-// @ ensures   reserr == nil ==> old(slayers.IsSupportedPkt(ub)) == slayers.IsSupportedPkt(ub)
-=======
 // @ requires acc(&p.path, R20)
 // @ requires p.scionLayer.Mem(ub)
 // @ requires p.path == p.scionLayer.GetPath(ub)
@@ -2795,7 +2732,6 @@
 // @ 	p.path === p.scionLayer.GetPath(ub) &&
 // @ 	p.path.GetBase(ubPath) == currBase.IncPathSpec() &&
 // @ 	currBase.IncPathSpec().Valid())
->>>>>>> 01387ec4
 // @ decreases
 func (p *scionPacketProcessor) doXover( /*@ ghost ub []byte, ghost currBase scion.Base @*/ ) (respr processResult, reserr error) {
 	p.segmentChange = true
