--- conflicted
+++ resolved
@@ -2919,7 +2919,6 @@
 	//  AssumeForIO(dp.hf_valid(absInf.ConsDir, absInf.AInfo, absInf.UInfo, absHF))
 
 	// @ absHF := p.hopField.ToIO_HF()
-<<<<<<< HEAD
 	// @ absInf := p.infoField.ToAbsInfoField()
 
 	// NOTE: After the `if`-statement, we should be able to get:
@@ -2948,13 +2947,10 @@
 	// @ assert path.AbsMac(path.FromSliceToMacArray(fullMac)) == io.nextMsgtermSpec(dp.Asid(), absHF.InIF2, absHF.EgIF2, absInf.AInfo, absInf.UInfo)
 
 	// NOTE: ==>
-	// @ assert absHF.HVF == io.nextMsgtermSpec(dp.Asid(), absHF.InIF2, absHF.EgIF2, absInf.AInfo, absInf.UInfo)
-	// @ assert io.hf_valid_impl(dp.Asid(), absInf.AInfo, absInf.UInfo, absHF)
-	// @ assert dp.hf_valid(absInf.ConsDir, absInf.AInfo, absInf.UInfo, absHF)
-
-=======
-	// @ AssumeForIO(dp.hf_valid(absInf.ConsDir, absInf.AInfo.V, absInf.UInfo, absHF))
->>>>>>> 74d17fd5
+	// @ assert absHF.HVF == io.nextMsgtermSpec(dp.Asid(), absHF.InIF2, absHF.EgIF2, absInf.AInfo.V, absInf.UInfo)
+	// @ assert io.hf_valid_impl(dp.Asid(), absInf.AInfo.V, absInf.UInfo, absHF)
+	// @ assert dp.hf_valid(absInf.ConsDir, absInf.AInfo.V, absInf.UInfo, absHF)
+
 	// @ reveal AbsVerifyCurrentMACConstraint(oldPkt, dp)
 	// @ fold p.d.validResult(processResult{}, false)
 	return processResult{}, nil
