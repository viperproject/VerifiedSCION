// Copyright 2020 Anapaya Systems
// Copyright 2023 ETH Zurich
// Copyright 2024 SCION Association
//
// Licensed under the Apache License, Version 2.0 (the "License");
// you may not use this file except in compliance with the License.
// You may obtain a copy of the License at
//
//   http://www.apache.org/licenses/LICENSE-2.0
//
// Unless required by applicable law or agreed to in writing, software
// distributed under the License is distributed on an "AS IS" BASIS,
// WITHOUT WARRANTIES OR CONDITIONS OF ANY KIND, either express or implied.
// See the License for the specific language governing permissions and
// limitations under the License.

// +gobra

// (VerifiedSCION) the following init-postconditions causes severe slowdowns
// @ initEnsures alreadySet                    != nil && alreadySet.ErrorMem()
// @ initEnsures cannotRoute                   != nil && cannotRoute.ErrorMem()
// @ initEnsures emptyValue                    != nil && emptyValue.ErrorMem()
// @ initEnsures malformedPath                 != nil && malformedPath.ErrorMem()
// @ initEnsures modifyExisting                != nil && modifyExisting.ErrorMem()
// @ initEnsures noSVCBackend                  != nil && noSVCBackend.ErrorMem()
// @ initEnsures unsupportedPathType           != nil && unsupportedPathType.ErrorMem()
// @ initEnsures unsupportedPathTypeNextHeader != nil && unsupportedPathTypeNextHeader.ErrorMem()
// @ initEnsures noBFDSessionFound             != nil && noBFDSessionFound.ErrorMem()
// @ initEnsures noBFDSessionConfigured        != nil && noBFDSessionConfigured.ErrorMem()
// @ initEnsures errBFDDisabled                != nil && errBFDDisabled.ErrorMem()
package router

import (
	"context"
	"crypto/rand"
	"crypto/subtle"
	"encoding/binary"
	"errors"
	"fmt"
	"hash"
	"math/big"
	"net"
	"net/netip"
	"sync"
	"sync/atomic"
	"time"
	"unsafe"

	"github.com/gopacket/gopacket"
	"github.com/gopacket/gopacket/layers"
	"github.com/prometheus/client_golang/prometheus"

	"github.com/scionproto/scion/pkg/addr"
	"github.com/scionproto/scion/pkg/drkey"
	libepic "github.com/scionproto/scion/pkg/experimental/epic"
	"github.com/scionproto/scion/pkg/log"
	"github.com/scionproto/scion/pkg/private/processmetrics"
	"github.com/scionproto/scion/pkg/private/serrors"
	"github.com/scionproto/scion/pkg/private/util"
	"github.com/scionproto/scion/pkg/scrypto"

	"github.com/scionproto/scion/pkg/slayers"
	"github.com/scionproto/scion/pkg/slayers/path"
	"github.com/scionproto/scion/pkg/slayers/path/empty"
	"github.com/scionproto/scion/pkg/slayers/path/epic"
	"github.com/scionproto/scion/pkg/slayers/path/onehop"
	"github.com/scionproto/scion/pkg/slayers/path/scion"
	"github.com/scionproto/scion/pkg/spao"
	"github.com/scionproto/scion/private/drkey/drkeyutil"
	"github.com/scionproto/scion/private/topology"
	underlayconn "github.com/scionproto/scion/private/underlay/conn"
	"github.com/scionproto/scion/router/bfd"
	"github.com/scionproto/scion/router/control"
	// @ . "github.com/scionproto/scion/verification/utils/definitions"
	// @ fl "github.com/scionproto/scion/verification/utils/floats"
	// @ gsync "github.com/scionproto/scion/verification/utils/ghost_sync"
	// @ sl "github.com/scionproto/scion/verification/utils/slices"
	// @ "github.com/scionproto/scion/verification/utils/seqs"
	// @ socketspec "golang.org/x/net/internal/socket/"
	// @ io "verification/io"
)

const (
	// TODO(karampok). Investigate whether that value should be higher.  In
	// theory, PayloadLen in SCION header is 16 bits long, supporting a maximum
	// payload size of 64KB. At the moment we are limited by Ethernet size
	// usually ~1500B, but 9000B to support jumbo frames.
	bufSize = 9000

	// hopFieldDefaultExpTime is the default validity of the hop field
	// and 63 is equivalent to 6h.
	hopFieldDefaultExpTime = 63

	// e2eAuthHdrLen is the length in bytes of added information when a SCMP packet
	// needs to be authenticated: 16B (e2e.option.Len()) + 16B (CMAC_tag.Len()).
	e2eAuthHdrLen = 32

	// Needed to compute required padding
	ptrSize = unsafe.Sizeof(&struct{ int }{})
	is32bit = 1 - (ptrSize-4)/4
)

// (VerifiedSCION) acc(Mem(), _) is enough to call every method, given that
// the concrete implementations of this type use internal sync mechanisms to
// obtain write access to the underlying data.
type bfdSession interface {
	// @ pred Mem()

	// (VerifiedSCION) a logger is obtained from ctx through the method Value.
	// @ requires acc(ctx.Mem(), _)
	// @ requires acc(Mem(), _)
	// @ ensures  err != nil ==> err.ErrorMem()
	Run(ctx context.Context) (err error)
	// @ requires  acc(Mem(), _)
	// @ requires  msg.Mem(ub)
	// (VerifiedSCION) an implementation must copy the fields it needs from msg
	// @ preserves sl.Bytes(ub, 0, len(ub))
	// @ ensures   msg.NonInitMem()
	// @ decreases 0 if sync.IgnoreBlockingForTermination()
	ReceiveMessage(msg *layers.BFD /*@ , ghost ub []byte @*/)
	// @ requires acc(Mem(), _)
	// @ decreases 0 if sync.IgnoreBlockingForTermination()
	IsUp() bool
}

// BatchConn is a connection that supports batch reads and writes.
// (VerifiedSCION) the spec of this interface matches that of the methods
// with the same name in private/underlay/conn/Conn.
type BatchConn interface {
	ReadBatch(underlayconn.Messages) (int, error)
	WriteBatch(msgs underlayconn.Messages, flags int) (int, error)
	Close() error
}

type disposition int

const (
	pDiscard disposition = iota // Zero value, default.
	pForward
	pSlowPath
	pDone
)

// packet aggregates buffers and ancillary metadata related to one packet.
// That is everything we need to pass-around while processing a packet. The motivation is to save on
// copy (pass everything via one reference) AND garbage collection (reuse everything).
// The buffer is allocated in a separate location (but still reused) to keep the packet structures
// tightly packed (might not matter, though).
// Golang gives precious little guarantees about alignment and padding. We do it ourselves in such
// a way that Go has no sane reason to add any padding. Everything is 8 byte aligned (on 64 bit
// arch) until Slowpath request which is 6 bytes long. The rest is in decreasing order of size and
// size-aligned. We want to fit neatly into cache lines, so we need to fit in 64 bytes. The padding
// required to occupy exactly 64 bytes depends on the architecture.
type packet struct {
	// The useful part of the raw packet at a point in time (i.e. a slice of the full buffer).
	// It can be any portion of the full buffer; not necessarily the start.
	rawPacket []byte
	// The entire packet buffer. We don't need it as a slice; we know its size.
	buffer *[bufSize]byte
	// The source address. Will be set by the receiver from smsg.Addr. We could update it in-place,
	// but the IP address bytes in it are allocated by readbatch, so if we copy into a recyclable
	// location, it's the original we throw away. No gain (may be a tiny bit?).
	srcAddr *net.UDPAddr
	// The address to where we are forwarding the packet.
	// Will be set by the processing routine; it is updated in-place.
	dstAddr *net.UDPAddr
	// Additional metadata in case the packet is put on the slow path. Updated in-place.
	slowPathRequest slowPathRequest
	// The ingress on which this packet arrived. This is set by the receiver.
	ingress uint16
	// The egress on which this packet must leave. This is set by the processing routine.
	egress uint16
	// The type of traffic. This is used for metrics at the forwarding stage, but is most
	// economically determined at the processing stage. So store it here. It's 2 bytes long.
	trafficType trafficType
	// Pad to 64 bytes. For 64bit arch, add 12 bytes. For 32bit arch, add 32 bytes.
	_ [4 + is32bit*24]byte
}

// Keep this 6 bytes long. See comment for packet.
type slowPathRequest struct {
	pointer  uint16
	typ      slowPathType
	scmpType slayers.SCMPType
	code     slayers.SCMPCode
	_        uint8
}

// Make sure that the packet structure has the size we expect.
const _ uintptr = 64 - unsafe.Sizeof(packet{}) // assert 64 >= sizeof(packet)
const _ uintptr = unsafe.Sizeof(packet{}) - 64 // assert sizeof(packet) >= 64

// initPacket configures the given blank packet (and returns it, for convenience).
func (p *packet) init(buffer *[bufSize]byte) *packet {
	p.buffer = buffer
	p.rawPacket = p.buffer[:]
	p.dstAddr = &net.UDPAddr{IP: make(net.IP, net.IPv6len)}
	return p
}

// reset() makes the packet ready to receive a new underlay message.
// A cleared dstAddr is represented with a zero-length IP so we keep reusing the IP storage bytes.
func (p *packet) reset() {
	p.dstAddr.IP = p.dstAddr.IP[0:0] // We're keeping the object, just blank it.
	*p = packet{
		buffer:    p.buffer,    // keep the buffer
		rawPacket: p.buffer[:], // restore the full packet capacity
		dstAddr:   p.dstAddr,   // keep the dstAddr and so the IP slice and bytes
	}
	// Everything else is reset to zero value.
}

// DataPlane contains a SCION Border Router's forwarding logic. It reads packets
// from multiple sockets, performs routing, and sends them to their destinations
// (after updating the path, if that is needed).
type DataPlane struct {
	interfaces          map[uint16]BatchConn
	external            map[uint16]BatchConn
	linkTypes           map[uint16]topology.LinkType
	neighborIAs         map[uint16]addr.IA
	peerInterfaces      map[uint16]uint16
	internalIP          netip.Addr
	internalNextHops    map[uint16]netip.AddrPort
	svc                 *services
	macFactory          func() hash.Hash
	bfdSessions         map[uint16]bfdSession
	localIA             addr.IA
	mtx                 sync.Mutex
	running             atomic.Bool
	Metrics             *Metrics
	forwardingMetrics   map[uint16]interfaceMetrics
	dispatchedPortStart uint16
	dispatchedPortEnd   uint16

	ExperimentalSCMPAuthentication bool

	// The forwarding queues. Each is consumed by a forwarder process and fed by
	// one bfd sender and the packet processors.
	fwQs map[uint16]chan *packet

	// The pool that stores all the packet buffers as described in the design document. See
	// https://github.com/scionproto/scion/blob/master/doc/dev/design/BorderRouter.rst
	// To avoid garbage collection, most the meta-data that is produced during the processing of a
	// packet is kept in a data structure (packet struct) that is pooled and recycled along with
	// corresponding packet buffer. The packet struct refers permanently to the packet buffer. The
	// packet structure is fetched from the pool passed-around through the various channels and
	// returned to the pool. To reduce the cost of copying, the packet structure is passed by
	// reference.
	packetPool chan *packet
}

var (
	alreadySet                    = errors.New("already set")
	invalidSrcIA                  = errors.New("invalid source ISD-AS")
	invalidDstIA                  = errors.New("invalid destination ISD-AS")
	invalidSrcAddrForTransit      = errors.New("invalid source address for transit pkt")
	invalidDstAddr                = errors.New("invalid destination address")
	cannotRoute                   = errors.New("cannot route, dropping pkt")
	emptyValue                    = errors.New("empty value")
	malformedPath                 = errors.New("malformed path content")
	modifyExisting                = errors.New("modifying a running dataplane is not allowed")
	noSVCBackend                  = errors.New("cannot find internal IP for the SVC")
	unsupportedPathType           = errors.New("unsupported path type")
	unsupportedPathTypeNextHeader = errors.New("unsupported combination")
	unsupportedV4MappedV6Address  = errors.New("unsupported v4mapped IP v6 address")
	unsupportedUnspecifiedAddress = errors.New("unsupported unspecified address")
	noBFDSessionFound             = errors.New("no BFD session was found")
	noBFDSessionConfigured        = errors.New("no BFD sessions have been configured")
	errPeeringEmptySeg0           = errors.New("zero-length segment[0] in peering path")
	errPeeringEmptySeg1           = errors.New("zero-length segment[1] in peering path")
	errPeeringNonemptySeg2        = errors.New("non-zero-length segment[2] in peering path")
	errShortPacket                = errors.New("Packet is too short")
	errBFDSessionDown             = errors.New("bfd session down")
	expiredHop                    = errors.New("expired hop")
	ingressInterfaceInvalid       = errors.New("ingress interface invalid")
	macVerificationFailed         = errors.New("MAC verification failed")
	badPacketSize                 = errors.New("bad packet size")

	// zeroBuffer will be used to reset the Authenticator option in the
	// scionPacketProcessor.OptAuth
	zeroBuffer = make([]byte, 16)
)

type drkeyProvider interface {
	GetASHostKey(validTime time.Time, dstIA addr.IA, dstAddr addr.Host) (drkey.ASHostKey, error)
	GetKeyWithinAcceptanceWindow(
		validTime time.Time,
		timestamp uint64,
		dstIA addr.IA,
		dstAddr addr.Host,
	) (drkey.ASHostKey, error)
}

// setRunning() Configures the running state of the data plane to true. setRunning() is called once
// the dataplane is finished initializing and is ready to process packets.
func (d *DataPlane) setRunning() {
	d.running.Store(true)
}

// setStopping() Configures the running state of the data plane to false. This should not be called
// during the dataplane initialization. Calling this before initialization starts has no effect.
func (d *DataPlane) setStopping() {
	d.running.Store(false)
}

// IsRunning() Indicates the running state of the data plane. If true, the dataplane is initialized
// and ready to process or already processing packets. In this case some configuration changes are
// not permitted. If false, the data plane is not ready to process packets yet, or is shutting
// down.
func (d *DataPlane) IsRunning() bool {
	return d.running.Load()
}

// Shutdown() causes the dataplane to stop accepting packets and then terminate. Note that
// in that case the router is committed to shutting down. There is no mechanism to restart it.
func (d *DataPlane) Shutdown() {
	d.mtx.Lock() // make sure we're nor racing with initialization.
	defer d.mtx.Unlock()
	d.setStopping()
}

// SetIA sets the local IA for the dataplane.
// @ requires  acc(d.Mem(), OutMutexPerm)
// @ requires  !d.IsRunning()
// @ requires  d.LocalIA().IsZero()
// @ requires  !ia.IsZero()
// @ preserves d.mtx.LockP()
// @ preserves d.mtx.LockInv() == MutexInvariant!<d!>
// @ ensures   acc(d.Mem(), OutMutexPerm)
// @ ensures   !d.IsRunning()
// @ ensures   e == nil
// @ decreases 0 if sync.IgnoreBlockingForTermination()
func (d *DataPlane) SetIA(ia addr.IA) (e error) {
	d.mtx.Lock()
	defer d.mtx.Unlock()
	if d.IsRunning() {
		return modifyExisting
	}
	if ia.IsZero() {
		// @ Unreachable()
		return emptyValue
	}
	if !d.localIA.IsZero() {
		// @ Unreachable()
		return alreadySet
	}
	d.localIA = ia
	return nil
}

// SetKey sets the key used for MAC verification. The key provided here should
// already be derived as in scrypto.HFMacFactory.
// @ requires  acc(d.Mem(), OutMutexPerm)
// @ requires  !d.IsRunning()
// @ requires  !d.KeyIsSet()
// @ requires  len(key) > 0
// @ requires  sl.Bytes(key, 0, len(key))
// @ preserves d.mtx.LockP()
// @ preserves d.mtx.LockInv() == MutexInvariant!<d!>
// @ ensures   acc(d.Mem(), OutMutexPerm)
// @ ensures   !d.IsRunning()
// @ ensures   res == nil ==> d.KeyIsSet()
// @ decreases 0 if sync.IgnoreBlockingForTermination()
func (d *DataPlane) SetKey(key []byte) (res error) {
	// @ share key
	d.mtx.Lock()
	defer d.mtx.Unlock()
	if d.IsRunning() {
		return modifyExisting
	}
	if len(key) == 0 {
		// @ Unreachable()
		return emptyValue
	}
	if d.macFactory != nil {
		// @ Unreachable()
		return alreadySet
	}
	// First check for MAC creation errors.
	if _, err := scrypto.InitMac(key); err != nil {
		return err
	}
	// @ d.key = &key
	verScionTemp :=
		// @ requires acc(&key, _) && acc(sl.Bytes(key, 0, len(key)), _)
		// @ requires scrypto.ValidKeyForHash(key)
		// @ ensures  acc(&key, _) && acc(sl.Bytes(key, 0, len(key)), _)
		// @ ensures  h != nil && h.Mem()
		// @ decreases
		func /*@ f @*/ () (h hash.Hash) {
			mac, _ := scrypto.InitMac(key)
			return mac
		}
	// @ proof verScionTemp implements MacFactorySpec{d.key} {
	// @   return verScionTemp() as f
	// @ }
	d.macFactory = verScionTemp
	return nil
}

func (d *DataPlane) SetPortRange(start, end uint16) {
	d.dispatchedPortStart = start
	d.dispatchedPortEnd = end
}

// AddInternalInterface sets the interface the data-plane will use to
// send/receive traffic in the local AS. This can only be called once; future
// calls will return an error. This can only be called on a not yet running
// dataplane.
func (d *DataPlane) AddInternalInterface(conn BatchConn, ip netip.Addr) error {
	d.mtx.Lock()
	defer d.mtx.Unlock()
	if d.IsRunning() {
		return modifyExisting
	}
	if conn == nil {
		// @ Unreachable()
		return emptyValue
	}
	if d.interfaces == nil {
		d.interfaces = make(map[uint16]BatchConn)
	} else if d.interfaces[0] != nil {
		return alreadySet
	}
	d.interfaces[0] = conn
	d.internalIP = ip
	// @ fold d.Mem()
	// @ fold MutexInvariant!<d!>()
	return nil
}

// AddExternalInterface adds the inter AS connection for the given interface ID.
// If a connection for the given ID is already set this method will return an
// error. This can only be called on a not yet running dataplane.
func (d *DataPlane) AddExternalInterface(ifID uint16, conn BatchConn,
	src, dst control.LinkEnd, cfg control.BFD) error {

	d.mtx.Lock()
	defer d.mtx.Unlock()

	if d.IsRunning() {
		return modifyExisting
	}
	if conn == nil || !src.Addr.IsValid() || !dst.Addr.IsValid() {
		return emptyValue
	}
	err := d.addExternalInterfaceBFD(ifID, src, dst, cfg)
	if err != nil {
		return serrors.Wrap("adding external BFD", err, "if_id", ifID)
	}
	// @ ghost if d.external != nil { fold acc(accBatchConn(d.external), 1/2) }
	if d.external == nil {
		d.external = make(map[uint16]BatchConn)
		// @ fold accBatchConn(d.external)
	}
	if d.interfaces == nil {
		d.interfaces = make(map[uint16]BatchConn)
	}
	if _, exists := d.external[ifID]; exists {
		return serrors.JoinNoStack(alreadySet, nil, "ifID", ifID)
	}
	d.interfaces[ifID] = conn
	d.external[ifID] = conn
	// @ fold accBatchConn(d.external)
	// @ fold d.Mem()
	// @ fold MutexInvariant!<d!>()
	return nil
}

// AddNeighborIA adds the neighboring IA for a given interface ID. If an IA for
// the given ID is already set, this method will return an error. This can only
// be called on a not yet running dataplane.
func (d *DataPlane) AddNeighborIA(ifID uint16, remote addr.IA) error {
	d.mtx.Lock()
	defer d.mtx.Unlock()
	if d.IsRunning() {
		return modifyExisting
	}
	if remote.IsZero() {
		// @ Unreachable()
		return emptyValue
	}
	if _, exists := d.neighborIAs[ifID]; exists {
		return serrors.JoinNoStack(alreadySet, nil, "ifID", ifID)
	}
	if d.neighborIAs == nil {
		d.neighborIAs = make(map[uint16]addr.IA)
	}
	d.neighborIAs[ifID] = remote
	// @ fold d.Mem()
	// @ fold MutexInvariant!<d!>()
	return nil
}

// AddLinkType adds the link type for a given interface ID. If a link type for
// the given ID is already set, this method will return an error. This can only
// be called on a not yet running dataplane.
// @ preserves acc(d.Mem(), OutMutexPerm)
// @ preserves !d.IsRunning()
// (VerifiedSCION) unlike all other setter methods, this does not lock d.mtx.
// This was reported in https://github.com/scionproto/scion/issues/4282.
// @ preserves MutexInvariant!<d!>()
// @ decreases 0 if sync.IgnoreBlockingForTermination()
func (d *DataPlane) AddLinkType(ifID uint16, linkTo topology.LinkType) error {
	d.mtx.Lock()
	defer d.mtx.Unlock()
	if d.IsRunning() {
		return modifyExisting
	}
	if _, exists := d.linkTypes[ifID]; exists {
		return serrors.JoinNoStack(alreadySet, nil, "ifID", ifID)
	}
	// @ fold acc(d.Mem(), OutMutexPerm)
	// @ unfold MutexInvariant!<d!>()
	// @ d.isRunningEq()
	// @ unfold d.Mem()
	// @ defer fold MutexInvariant!<d!>()
	// @ defer fold d.Mem()
	if d.linkTypes == nil {
		d.linkTypes = make(map[uint16]topology.LinkType)
	}
	d.linkTypes[ifID] = linkTo
	return nil
}

// AddRemotePeer adds the remote peering interface ID for local
// interface ID.  If the link type for the given ID is already set to
// a different type, this method will return an error. This can only
// be called on a not yet running dataplane.
func (d *DataPlane) AddRemotePeer(local, remote uint16) error {
	if t, ok := d.linkTypes[local]; ok && t != topology.Peer {
		return serrors.JoinNoStack(unsupportedPathType, nil, "type", t)
	}
	if _, exists := d.peerInterfaces[local]; exists {
		return serrors.JoinNoStack(alreadySet, nil, "local_interface", local)
	}
	if d.peerInterfaces == nil {
		d.peerInterfaces = make(map[uint16]uint16)
	}
	d.peerInterfaces[local] = remote
	return nil
}

// AddExternalInterfaceBFD adds the inter AS connection BFD session.
func (d *DataPlane) addExternalInterfaceBFD(ifID uint16,
	src, dst control.LinkEnd, cfg control.BFD) error {

	if *cfg.Disable {
		return nil
	}
	var m bfd.Metrics
	if d.Metrics != nil {
		labels := prometheus.Labels{
			"interface":       fmt.Sprint(ifID),
			"isd_as":          d.localIA.String(),
			"neighbor_isd_as": dst.IA.String(),
		}
		m = bfd.Metrics{
			Up:              d.Metrics.InterfaceUp.With(labels),
			StateChanges:    d.Metrics.BFDInterfaceStateChanges.With(labels),
			PacketsSent:     d.Metrics.BFDPacketsSent.With(labels),
			PacketsReceived: d.Metrics.BFDPacketsReceived.With(labels),
		}
	}
	s, err := newBFDSend(d, src.IA, dst.IA, src.Addr, dst.Addr, ifID, d.macFactory())
	if err != nil {
		return err
	}
	return d.addBFDController(ifID, s, cfg, m)
}

// getInterfaceState checks if there is a bfd session for the input interfaceID and
// returns InterfaceUp if the relevant bfdsession state is up, or if there is no BFD
// session. Otherwise, it returns InterfaceDown.
func (d *DataPlane) getInterfaceState(ifID uint16) control.InterfaceState {
	bfdSessions := d.bfdSessions
	if bfdSession, ok := bfdSessions[ifID]; ok && !bfdSession.IsUp() {
		return control.InterfaceDown
	}
	return control.InterfaceUp
}

func (d *DataPlane) addBFDController(ifID uint16, s bfd.Sender, cfg control.BFD,
	metrics bfd.Metrics) error {

	if d.bfdSessions == nil {
		d.bfdSessions = make(map[uint16]bfdSession)
	}

	// Generate random discriminator. It can't be zero.
	discInt, err := rand.Int(rand.Reader, big.NewInt(0xfffffffe))
	if err != nil {
		return err
	}
	disc := layers.BFDDiscriminator(uint32(discInt.Uint64()) + 1)
	d.bfdSessions[ifID] = &bfd.Session{
		Sender:                s,
		DetectMult:            layers.BFDDetectMultiplier(cfg.DetectMult),
		DesiredMinTxInterval:  cfg.DesiredMinTxInterval,
		RequiredMinRxInterval: cfg.RequiredMinRxInterval,
		LocalDiscriminator:    disc,
		ReceiveQueueSize:      10,
		Metrics:               metrics,
	}
	return nil
}

// AddSvc adds the address for the given service. This can be called multiple
// times for the same service, with the address added to the list of addresses
// that provide the service.
func (d *DataPlane) AddSvc(svc addr.SVC, a netip.AddrPort) error {
	d.mtx.Lock()
	// @ unfold MutexInvariant!<d!>()
	// @ d.isRunningEq()
	defer d.mtx.Unlock()
	if !a.IsValid() {
		return emptyValue
	}
	// @ preserves d.Mem()
	// @ ensures   unfolding d.Mem() in d.svc != nil
	// @ decreases
	// @ outline(
	// @ unfold d.Mem()
	if d.svc == nil {
		d.svc = newServices()
	}
	// @ fold d.Mem()
	// @ )
	// @ unfold acc(d.Mem(), R15)
	// @ assert acc(d.svc.Mem(), _)
	d.svc.AddSvc(svc, a)
	if d.Metrics != nil {
		labels := serviceLabels(d.localIA, svc)
		d.Metrics.ServiceInstanceChanges.With(labels).Add(1)
		d.Metrics.ServiceInstanceCount.With(labels).Add(1)
	}
	// @ fold acc(d.Mem(), R15)
	// @ fold MutexInvariant!<d!>()
	return nil
}

// DelSvc deletes the address for the given service.
func (d *DataPlane) DelSvc(svc addr.SVC, a netip.AddrPort) error {
	d.mtx.Lock()
	defer d.mtx.Unlock()
	if !a.IsValid() {
		return emptyValue
	}
	// @ unfold acc(d.Mem(), R40)
	// @ ghost defer fold acc(d.Mem(), R40)
	if d.svc == nil {
		return nil
	}
	d.svc.DelSvc(svc, a)
	if d.Metrics != nil {
		labels := serviceLabels(d.localIA, svc)
		d.Metrics.ServiceInstanceChanges.With(labels).Add(1)
		d.Metrics.ServiceInstanceCount.With(labels).Add(-1)
	}
	return nil
}

// AddNextHop sets the next hop address for the given interface ID. If the
// interface ID already has an address associated this operation fails. This can
// only be called on a not yet running dataplane.
func (d *DataPlane) AddNextHop(ifID uint16, src, dst netip.AddrPort, cfg control.BFD,
	sibling string) error {

	d.mtx.Lock()
	defer d.mtx.Unlock()

	if d.IsRunning() {
		return modifyExisting
	}
	if !dst.IsValid() || !src.IsValid() {
		return emptyValue
	}
	err := d.addNextHopBFD(ifID, src, dst, cfg, sibling)
	if err != nil {
		return serrors.Wrap("adding next hop BFD", err, "if_id", ifID)
	}
	if d.internalNextHops == nil {
		d.internalNextHops = make(map[uint16]netip.AddrPort)
	}
	if _, exists := d.internalNextHops[ifID]; exists {
		return serrors.JoinNoStack(alreadySet, nil, "ifID", ifID)
	}
	d.internalNextHops[ifID] = dst
	return nil
}

// AddNextHopBFD adds the BFD session for the next hop address.
// If the remote ifID belongs to an existing address, the existing
// BFD session will be re-used.
func (d *DataPlane) addNextHopBFD(ifID uint16, src, dst netip.AddrPort, cfg control.BFD,
	sibling string) error {

	if *cfg.Disable {
		return nil
	}
	for k, v := range d.internalNextHops {
		if v.String() == dst.String() {
			if c, ok := d.bfdSessions[k]; ok {
				d.bfdSessions[ifID] = c
				return nil
			}
		}
	}
	var m bfd.Metrics
	if d.Metrics != nil {
		labels := prometheus.Labels{"isd_as": d.localIA.String(), "sibling": sibling}
		m = bfd.Metrics{
			Up:              d.Metrics.SiblingReachable.With(labels),
			StateChanges:    d.Metrics.SiblingBFDStateChanges.With(labels),
			PacketsSent:     d.Metrics.SiblingBFDPacketsSent.With(labels),
			PacketsReceived: d.Metrics.SiblingBFDPacketsReceived.With(labels),
		}
	}

	s, err := newBFDSend(d, d.localIA, d.localIA, src, dst, 0, d.macFactory())
	if err != nil {
		return err
	}
	return d.addBFDController(ifID, s, cfg, m)
}

func max(a int, b int) int {
	if a > b {
		return a
	}
	return b
}

type RunConfig struct {
	NumProcessors         int
	NumSlowPathProcessors int
	BatchSize             int
}

func (d *DataPlane) Run(ctx context.Context, cfg *RunConfig) error {
	d.mtx.Lock()
	d.initMetrics()

	processorQueueSize := max(
		len(d.interfaces)*cfg.BatchSize/cfg.NumProcessors,
		cfg.BatchSize)

	d.initPacketPool(cfg, processorQueueSize)
	procQs, fwQs, slowQs := initQueues(cfg, d.interfaces, processorQueueSize)
	d.fwQs = fwQs // Shared with BFD senders

	d.setRunning()
	for ifID, conn := range d.interfaces {
		go func(ifID uint16, conn BatchConn) {
			defer log.HandlePanic()
			d.runReceiver(ifID, conn, cfg, procQs)
		}(ifID, conn)
		go func(ifID uint16, conn BatchConn) {
			defer log.HandlePanic()
			d.runForwarder(ifID, conn, cfg, fwQs[ifID])
		}(ifID, conn)
	}
	for i := 0; i < cfg.NumProcessors; i++ {
		go func(i int) {
			defer log.HandlePanic()
			d.runProcessor(i, procQs[i], fwQs, slowQs[i%cfg.NumSlowPathProcessors])
		}(i)
	}
	for i := 0; i < cfg.NumSlowPathProcessors; i++ {
		go func(i int) {
			defer log.HandlePanic()
			d.runSlowPathProcessor(i, slowQs[i], fwQs)
		}(i)
	}

	for k, v := range d.bfdSessions {
		go func(ifID uint16, c bfdSession) {
			defer log.HandlePanic()
			if err := c.Run(ctx); err != nil && err != bfd.AlreadyRunning {
				log.Error("BFD session failed to start", "ifID", ifID, "err", err)
			}
		}(k, v)
	}

	d.mtx.Unlock()
	<-ctx.Done()
	return nil
}

// initializePacketPool calculates the size of the packet pool based on the
// current dataplane settings and allocates all the buffers
func (d *DataPlane) initPacketPool(cfg *RunConfig, processorQueueSize int) {
	poolSize := len(d.interfaces)*cfg.BatchSize +
		(cfg.NumProcessors+cfg.NumSlowPathProcessors)*(processorQueueSize+1) +
		len(d.interfaces)*(2*cfg.BatchSize)

	log.Debug("Initialize packet pool of size", "poolSize", poolSize)
	d.packetPool = make(chan *packet, poolSize)
	pktBuffers := make([][bufSize]byte, poolSize)
	pktStructs := make([]packet, poolSize)
	for i := 0; i < poolSize; i++ {
		d.packetPool <- pktStructs[i].init(&pktBuffers[i])
	}
	// @ ghost if d.external != nil { fold acc(accBatchConn(d.external), R15) }
	// @ ghost if d.internalNextHops != nil { fold acc(accAddr(d.internalNextHops), R15) }
	// @ fold accForwardingMetrics(d.forwardingMetrics)
	// @ unfold acc(hideLocalIA(&d.localIA), R15)
	// @ assert d.dpSpecWellConfiguredLocalIA(dp)
	// @ assert d.dpSpecWellConfiguredNeighborIAs(dp)
	// @ assert d.dpSpecWellConfiguredLinkTypes(dp)
	// @ fold d.Mem()
	// @ reveal d.getDomExternal()
	// @ reveal d.WellConfigured()
	// @ assert reveal d.DpAgreesWithSpec(dp)
}

// initializes the processing routines and forwarders queues
func initQueues(cfg *RunConfig, interfaces map[uint16]BatchConn,
	processorQueueSize int) ([]chan *packet, map[uint16]chan *packet, []chan *packet) {

	procQs := make([]chan *packet, cfg.NumProcessors)
	for i := 0; i < cfg.NumProcessors; i++ {
		procQs[i] = make(chan *packet, processorQueueSize)
	}
	slowQs := make([]chan *packet, cfg.NumSlowPathProcessors)
	for i := 0; i < cfg.NumSlowPathProcessors; i++ {
		slowQs[i] = make(chan *packet, processorQueueSize)
	}
	fwQs := make(map[uint16]chan *packet)
	for ifID := range interfaces {
		fwQs[ifID] = make(chan *packet, cfg.BatchSize)
	}
	return procQs, fwQs, slowQs
}

func (d *DataPlane) runReceiver(ifID uint16, conn BatchConn, cfg *RunConfig,
	procQs []chan *packet) {

	log.Debug("Run receiver for", "interface", ifID)

	// Each receiver (therefore each input interface) has a unique random seed for the procID hash
	// function.
	hashSeed := fnv1aOffset32
	randomBytes := make([]byte, 4)
	if _, err := rand.Read(randomBytes); err != nil {
		panic("Error while generating random value")
	}
	for _, c := range randomBytes {
		hashSeed = hashFNV1a(hashSeed, c)
	}

	// A collection of socket messages, as the readBatch API expects them. We keep using the same
	// collection, call after call; only replacing the buffer.
	msgs := underlayconn.NewReadMessages(cfg.BatchSize)

	// An array of corresponding packet references. Each corresponds to one msg.
	// The packet owns the buffer that we set in the matching msg, plus the metadata that we'll add.
	packets := make([]*packet, cfg.BatchSize)

	numReusable := 0                     // unused buffers from previous loop
	metrics := d.forwardingMetrics[ifID] // If receiver exists, fw metrics exist too.

	enqueueForProcessing := func(size int, srcAddr *net.UDPAddr, pkt *packet) {
		sc := classOfSize(size)
		metrics[sc].InputPacketsTotal.Inc()
		metrics[sc].InputBytesTotal.Add(float64(size))

		procID, err := computeProcID(pkt.rawPacket, cfg.NumProcessors, hashSeed)
		if err != nil {
			log.Debug("Error while computing procID", "err", err)
			d.returnPacketToPool(pkt)
			metrics[sc].DroppedPacketsInvalid.Inc()
			return
		}

		pkt.rawPacket = pkt.rawPacket[:size] // Update size; readBatch does not.
		pkt.ingress = ifID
		pkt.srcAddr = srcAddr
		select {
		case procQs[procID] <- pkt:
		default:
			d.returnPacketToPool(pkt)
			metrics[sc].DroppedPacketsBusyProcessor.Inc()
		}
	}

	for d.IsRunning() {
		// collect packets.

		// Give a new buffer to the msgs elements that have been used in the previous loop.
		for i := 0; i < cfg.BatchSize-numReusable; i++ {
			p := d.getPacketFromPool()
			p.reset()
			packets[i] = p
			msgs[i].Buffers[0] = p.rawPacket
		}

		// Fill the packets
		numPkts, err := conn.ReadBatch(msgs)
		numReusable = len(msgs) - numPkts
		if err != nil {
			log.Debug("Error while reading batch", "interfaceID", ifID, "err", err)
			continue
		}
		for i, msg := range msgs[:numPkts] {
			enqueueForProcessing(msg.N, msg.Addr.(*net.UDPAddr), packets[i])
		}
	}
}

func computeProcID(data []byte, numProcRoutines int, hashSeed uint32) (uint32, error) {
	if len(data) < slayers.CmnHdrLen {
		return 0, errShortPacket
	}
	dstHostAddrLen := slayers.AddrType(data[9] >> 4 & 0xf).Length()
	srcHostAddrLen := slayers.AddrType(data[9] & 0xf).Length()
	addrHdrLen := 2*addr.IABytes + srcHostAddrLen + dstHostAddrLen
	if len(data) < slayers.CmnHdrLen+addrHdrLen {
		return 0, errShortPacket
	}

	s := hashSeed

	// inject the flowID
	s = hashFNV1a(s, data[1]&0xF) // The left 4 bits aren't part of the flowID.
	for _, c := range data[2:4] {
		s = hashFNV1a(s, c)
	}

	// Inject the src/dst addresses
	for _, c := range data[slayers.CmnHdrLen : slayers.CmnHdrLen+addrHdrLen] {
		s = hashFNV1a(s, c)
	}

	return s % uint32(numProcRoutines), nil
}

func (d *DataPlane) getPacketFromPool() *packet {
	return <-d.packetPool
}

func (d *DataPlane) returnPacketToPool(pkt *packet) {
	d.packetPool <- pkt
}

func (d *DataPlane) runProcessor(id int, q <-chan *packet,
	fwQs map[uint16]chan *packet, slowQ chan<- *packet) {

	log.Debug("Initialize processor with", "id", id)
	processor := newPacketProcessor(d)
	for d.IsRunning() {
		p, ok := <-q
		if !ok {
			continue
		}
		disp := processor.processPkt(p)

		sc := classOfSize(len(p.rawPacket))
		metrics := d.forwardingMetrics[p.ingress][sc]
		metrics.ProcessedPackets.Inc()

		switch disp {
		case pForward:
			// Normal processing proceeds.
		case pSlowPath:
			// Not an error, processing continues on the slow path.
			select {
			case slowQ <- p:
			default:
				metrics.DroppedPacketsBusySlowPath.Inc()
				d.returnPacketToPool(p)
			}
			continue
		case pDone: // Packets that don't need more processing (e.g. BFD)
			d.returnPacketToPool(p)
			continue
		case pDiscard: // Everything else
			metrics.DroppedPacketsInvalid.Inc()
			d.returnPacketToPool(p)
			continue
		default: // Newly added dispositions need to be handled.
			log.Debug("Unknown packet disposition", "disp", disp)
			d.returnPacketToPool(p)
			continue
		}
		fwCh, ok := fwQs[p.egress]
		if !ok {
			log.Debug("Error determining forwarder. Egress is invalid", "egress", p.egress)
			metrics.DroppedPacketsInvalid.Inc()
			d.returnPacketToPool(p)
			continue
		}

		select {
		case fwCh <- p:
		default:
			d.returnPacketToPool(p)
			metrics.DroppedPacketsBusyForwarder.Inc()
		}
	}
}

func (d *DataPlane) runSlowPathProcessor(id int, q <-chan *packet,
	fwQs map[uint16]chan *packet) {

	log.Debug("Initialize slow-path processor with", "id", id)
	processor := newSlowPathProcessor(d)
	for d.IsRunning() {
		p, ok := <-q
		if !ok {
			continue
		}
		err := processor.processPacket(p)
		sc := classOfSize(len(p.rawPacket))
		metrics := d.forwardingMetrics[p.ingress][sc]
		if err != nil {
			log.Debug("Error processing packet", "err", err)
			metrics.DroppedPacketsInvalid.Inc()
			d.returnPacketToPool(p)
			continue
		}
		fwCh, ok := fwQs[p.egress]
		if !ok {
			log.Debug("Error determining forwarder. Egress is invalid", "egress", p.egress)
			d.returnPacketToPool(p)
			continue
		}
		select {
		case fwCh <- p:
		default:
			d.returnPacketToPool(p)
		}
	}
}

func newSlowPathProcessor(d *DataPlane) *slowPathPacketProcessor {
	p := &slowPathPacketProcessor{
		d:              d,
		macInputBuffer: make([]byte, spao.MACBufferSize),
		drkeyProvider: &drkeyutil.FakeProvider{
			EpochDuration:    drkeyutil.LoadEpochDuration(),
			AcceptanceWindow: drkeyutil.LoadAcceptanceWindow(),
		},
		optAuth:      slayers.PacketAuthOption{EndToEndOption: new(slayers.EndToEndOption)},
		validAuthBuf: make([]byte, 16),
	}
	p.scionLayer.RecyclePaths()
	return p
}

type slowPathPacketProcessor struct {
	d   *DataPlane
	pkt *packet

	scionLayer slayers.SCION
	hbhLayer   slayers.HopByHopExtnSkipper
	e2eLayer   slayers.EndToEndExtnSkipper
	lastLayer  gopacket.DecodingLayer
	path       *scion.Raw

	// macInputBuffer avoid allocating memory during processing.
	macInputBuffer []byte

	// optAuth is a reusable Packet Authenticator Option
	optAuth slayers.PacketAuthOption
	// validAuthBuf is a reusable buffer for the authentication tag
	// to be used in the hasValidAuth() method.
	validAuthBuf []byte

	// DRKey key derivation for SCMP authentication
	drkeyProvider drkeyProvider
}

func (p *slowPathPacketProcessor) reset() {
	p.path = nil
	p.hbhLayer = slayers.HopByHopExtnSkipper{}
	p.e2eLayer = slayers.EndToEndExtnSkipper{}
}

func (p *slowPathPacketProcessor) processPacket(pkt *packet) error {
	var err error
	p.reset()
	p.pkt = pkt

	p.lastLayer, err = decodeLayers(pkt.rawPacket, &p.scionLayer, &p.hbhLayer, &p.e2eLayer)
	if err != nil {
		return err
	}
	pathType := p.scionLayer.PathType
	switch pathType {
	case scion.PathType:
		var ok bool
		p.path, ok = p.scionLayer.Path.(*scion.Raw)
		if !ok {
			return malformedPath
		}
	case epic.PathType:
		epicPath, ok := p.scionLayer.Path.(*epic.Path)
		if !ok {
			return malformedPath
		}
		p.path = epicPath.ScionPath
		if p.path == nil {
			return malformedPath
		}
	default:
		//unsupported path type
		return serrors.New("Path type not supported for slow-path", "type", pathType)
	}

	s := pkt.slowPathRequest
	switch s.typ {
	case slowPathSCMP: //SCMP
		var layer gopacket.SerializableLayer
		switch s.scmpType {
		case slayers.SCMPTypeParameterProblem:
			layer = &slayers.SCMPParameterProblem{Pointer: s.pointer}
		case slayers.SCMPTypeDestinationUnreachable:
			layer = &slayers.SCMPDestinationUnreachable{}
		case slayers.SCMPTypeExternalInterfaceDown:
			layer = &slayers.SCMPExternalInterfaceDown{IA: p.d.localIA,
				IfID: uint64(p.pkt.egress)}
		case slayers.SCMPTypeInternalConnectivityDown:
			layer = &slayers.SCMPInternalConnectivityDown{IA: p.d.localIA,
				Ingress: uint64(p.pkt.ingress), Egress: uint64(p.pkt.egress)}
		}
		return p.packSCMP(s.scmpType, s.code, layer, true)

	case slowPathRouterAlertIngress: //Traceroute
		return p.handleSCMPTraceRouteRequest(p.pkt.ingress)
	case slowPathRouterAlertEgress: //Traceroute
		return p.handleSCMPTraceRouteRequest(p.pkt.egress)
	default:
		panic("Unsupported slow-path type")
	}
}

func updateOutputMetrics(metrics interfaceMetrics, packets []*packet) {
	// We need to collect stats by traffic type and size class.
	// Try to reduce the metrics lookup penalty by using some
	// simpler staging data structure.
	writtenPkts := [ttMax][maxSizeClass]int{}
	writtenBytes := [ttMax][maxSizeClass]int{}
	for _, p := range packets {
		s := len(p.rawPacket)
		sc := classOfSize(s)
		tt := p.trafficType
		writtenPkts[tt][sc]++
		writtenBytes[tt][sc] += s
	}
	for t := ttOther; t < ttMax; t++ {
		for sc := minSizeClass; sc < maxSizeClass; sc++ {
			if writtenPkts[t][sc] > 0 {
				metrics[sc].Output[t].OutputPacketsTotal.Add(float64(writtenPkts[t][sc]))
				metrics[sc].Output[t].OutputBytesTotal.Add(float64(writtenBytes[t][sc]))
			}
		}
	}
}

func (d *DataPlane) runForwarder(ifID uint16, conn BatchConn, cfg *RunConfig, c <-chan *packet) {

	log.Debug("Initialize forwarder for", "interface", ifID)

	// We use this somewhat like a ring buffer.
	pkts := make([]*packet, cfg.BatchSize)

	// We use this as a temporary buffer, but allocate it just once
	// to save on garbage handling.
	msgs := make(underlayconn.Messages, cfg.BatchSize)
	for i := range msgs {
		msgs[i].Buffers = make([][]byte, 1)
	}

	metrics := d.forwardingMetrics[ifID]

	toWrite := 0
	for d.IsRunning() {
		toWrite += readUpTo(c, cfg.BatchSize-toWrite, toWrite == 0, pkts[toWrite:])

		// Turn the packets into underlay messages that WriteBatch can send.
		for i, p := range pkts[:toWrite] {
			msgs[i].Buffers[0] = p.rawPacket
			msgs[i].Addr = nil
			if len(p.dstAddr.IP) != 0 {
				msgs[i].Addr = p.dstAddr
			}
		}
		written, _ := conn.WriteBatch(msgs[:toWrite], 0)
		if written < 0 {
			// WriteBatch returns -1 on error, we just consider this as
			// 0 packets written
			written = 0
		}

		updateOutputMetrics(metrics, pkts[:written])

		for _, p := range pkts[:written] {
			d.returnPacketToPool(p)
		}

		if written != toWrite {
			// Only one is dropped at this time. We'll retry the rest.
			sc := classOfSize(len(pkts[written].rawPacket))
			metrics[sc].DroppedPacketsInvalid.Inc()
			d.returnPacketToPool(pkts[written])
			toWrite -= (written + 1)
			// Shift the leftovers to the head of the buffers.
			for i := 0; i < toWrite; i++ {
				pkts[i] = pkts[i+written+1]
			}

		} else {
			toWrite = 0
		}
	}
}

func readUpTo(c <-chan *packet, n int, needsBlocking bool, pkts []*packet) int {
	i := 0
	if needsBlocking {
		p, ok := <-c
		if !ok {
			return i
		}
		pkts[i] = p
		i++
	}

	for ; i < n; i++ {
		select {
		case p, ok := <-c:
			if !ok {
				return i
			}
			pkts[i] = p
		default:
			return i
		}

	}
	return i
}

func newPacketProcessor(d *DataPlane) *scionPacketProcessor {
	p := &scionPacketProcessor{
		d:              d,
		mac:            d.macFactory(),
		macInputBuffer: make([]byte, max(path.MACBufferSize, libepic.MACBufferSize)),
	}
	// @ fold sl.Bytes(p.macBuffers.scionInput, 0, len(p.macBuffers.scionInput))
	// @ fold slayers.PathPoolMem(p.scionLayer.pathPool, p.scionLayer.pathPoolRaw)
	p.scionLayer.RecyclePaths()
	// @ fold p.scionLayer.NonInitMem()
	// @ fold p.hbhLayer.NonInitMem()
	// @ fold p.e2eLayer.NonInitMem()
	// @ fold p.bfdLayer.NonInitMem()
	// @ fold p.sInit()
	return p
}

func (p *scionPacketProcessor) reset() error {
	p.pkt = nil
	//p.scionLayer // cannot easily be reset
	p.path = nil
	p.hopField = path.HopField{}
	p.infoField = path.InfoField{}
	p.effectiveXover = false
	p.peering = false
	p.mac.Reset()
	p.cachedMac = nil
	// Reset hbh layer
	p.hbhLayer = slayers.HopByHopExtnSkipper{}
	// Reset e2e layer
	p.e2eLayer = slayers.EndToEndExtnSkipper{}
	return nil
}

// Convenience function to log an error and return the pDiscard disposition.
// We do almost nothing with errors, so, we shouldn't invest in creating them.
func errorDiscard(ctx ...any) disposition {
	log.Debug("Discarding packet", ctx...)
	return pDiscard
}

func (p *scionPacketProcessor) processPkt(pkt *packet) disposition {
	if err := p.reset(); err != nil {
		return errorDiscard("error", err)
	}
	p.pkt = pkt

	// parse SCION header and skip extensions;
	var err error
	p.lastLayer, err = decodeLayers(pkt.rawPacket, &p.scionLayer, &p.hbhLayer, &p.e2eLayer)
	if err != nil {
		return errorDiscard("error", err)
	}

	pld := p.lastLayer.LayerPayload()

	pathType := p.scionLayer.PathType
	switch pathType {
	case empty.PathType:
		if p.lastLayer.NextLayerType() == layers.LayerTypeBFD {
			return p.processIntraBFD(pld)
		}
		return errorDiscard("error", unsupportedPathTypeNextHeader)

	case onehop.PathType:
		if p.lastLayer.NextLayerType() == layers.LayerTypeBFD {
			ohp, ok := p.scionLayer.Path.(*onehop.Path)
			if !ok {
				return errorDiscard("error", malformedPath)
			}
			return p.processInterBFD(ohp, pld)
		}
		return p.processOHP()
	case scion.PathType:
		return p.processSCION()
	case epic.PathType:
		return p.processEPIC()
	default:
		return errorDiscard("error", unsupportedPathType)
	}
}

func (p *scionPacketProcessor) processInterBFD(oh *onehop.Path, data []byte) disposition {
	if len(p.d.bfdSessions) == 0 {
		return errorDiscard("error", noBFDSessionConfigured)
	}

	bfd := &p.bfdLayer
	// @ gopacket.AssertInvariantNilDecodeFeedback()
	if err := bfd.DecodeFromBytes(data, gopacket.NilDecodeFeedback); err != nil {
		return errorDiscard("error", err)
	}

	if v, ok := p.d.bfdSessions[p.pkt.ingress]; ok {
		v.ReceiveMessage(bfd)
		return pDiscard // All's fine. That packet's journey ends here.
	}

	return errorDiscard("error", noBFDSessionFound)
}

func (p *scionPacketProcessor) processIntraBFD(data []byte) disposition {
	if len(p.d.bfdSessions) == 0 {
		return errorDiscard("error", noBFDSessionConfigured)
	}

	bfd := &p.bfdLayer
	// @ gopacket.AssertInvariantNilDecodeFeedback()
	if err := bfd.DecodeFromBytes(data, gopacket.NilDecodeFeedback); err != nil {
		return errorDiscard("error", err)
	}

	ifID := uint16(0)
	src := p.pkt.srcAddr.AddrPort() // POSSIBLY EXPENSIVE CONVERSION
	for k, v := range p.d.internalNextHops {
		if src == v {
			ifID = k
			break
		}
	}
	// (VerifiedSCION) clean-up code to deal with range loop
	// @ exhale m != nil ==> acc(m, R20)
	// @ inhale m != nil ==> acc(m, _)

	// @ assert acc(&p.d.bfdSessions, _)
	// @ ghost if p.d.bfdSessions != nil { unfold acc(accBfdSession(p.d.bfdSessions), _) }
	if v, ok := p.d.bfdSessions[ifID]; ok {
		v.ReceiveMessage(bfd)
		return pDiscard // All's fine. That packet's journey ends here.
	}

	return errorDiscard("error", noBFDSessionFound)
}

func (p *scionPacketProcessor) processSCION() disposition {

	var ok bool
	// @ unfold acc(p.scionLayer.Mem(ub), R20)
	p.path, ok = p.scionLayer.Path.(*scion.Raw)
	// @ fold acc(p.scionLayer.Mem(ub), R20)
	if !ok {
		// TODO(lukedirtwalker) parameter problem invalid path?
		return errorDiscard("error", malformedPath)
	}
	return p.process( /*@ ub, llIsNil, startLL, endLL , ioLock, ioSharedArg, dp @*/ )
}

func (p *scionPacketProcessor) processEPIC() disposition {

	epicPath, ok := p.scionLayer.Path.(*epic.Path)
	if !ok {
		return errorDiscard("error", malformedPath)
	}

	p.path = epicPath.ScionPath
	if p.path == nil {
		return errorDiscard("error", malformedPath)
	}

	isPenultimate := p.path.IsPenultimateHop()
	isLast := p.path.IsLastHop()

	disp := p.process()
	if disp != pForward {
		return disp
	}

	if isPenultimate || isLast {
		firstInfo, err := p.path.GetInfoField(0)
		if err != nil {
			return errorDiscard("error", err)
		}

		timestamp := time.Unix(int64(firstInfo.Timestamp), 0)
		err = libepic.VerifyTimestamp(timestamp, epicPath.PktID.Timestamp, time.Now())
		if err != nil {
			// TODO(mawyss): Send back SCMP packet
			return errorDiscard("error", err)
		}

		HVF := epicPath.PHVF
		if isLast {
			HVF = epicPath.LHVF
		}
		err = libepic.VerifyHVF(p.cachedMac, epicPath.PktID,
			&p.scionLayer, firstInfo.Timestamp, HVF, p.macInputBuffer[:libepic.MACBufferSize])
		if err != nil {
			// TODO(mawyss): Send back SCMP packet
			return errorDiscard("error", err)
		}
	}

	// LGTM
	return pForward
}

// scionPacketProcessor processes packets. It contains pre-allocated per-packet
// mutable state and context information which should be reused.
type scionPacketProcessor struct {
	// d is a reference to the dataplane instance that initiated this processor.
	d *DataPlane
	// pkt is the packet currently being processed by this processor.
	pkt *packet
	// mac is the hasher for the MAC computation.
	mac hash.Hash

	// scionLayer is the SCION gopacket layer.
	scionLayer slayers.SCION
	hbhLayer   slayers.HopByHopExtnSkipper
	e2eLayer   slayers.EndToEndExtnSkipper
	// last is the last parsed layer, i.e. either &scionLayer, &hbhLayer or &e2eLayer
	lastLayer gopacket.DecodingLayer

	// path is the raw SCION path. Will be set during processing.
	path *scion.Raw
	// hopField is the current hopField field, is updated during processing.
	hopField path.HopField
	// infoField is the current infoField field, is updated during processing.
	infoField path.InfoField
	// effectiveXover indicates if a cross-over segment change was done during processing.
	effectiveXover bool

	// peering indicates that the hop field being processed is a peering hop field.
	peering bool

	// cachedMac contains the full 16 bytes of the MAC. Will be set during processing.
	// For a hop performing an Xover, it is the MAC corresponding to the down segment.
	cachedMac []byte
	// macInputBuffer avoid allocating memory during processing.
	macInputBuffer []byte

	// bfdLayer is reusable buffer for parsing BFD messages
	bfdLayer layers.BFD
}

type slowPathType uint8

const (
	slowPathSCMP slowPathType = iota
	slowPathRouterAlertIngress
	slowPathRouterAlertEgress
)

func (p *slowPathPacketProcessor) packSCMP(
	typ slayers.SCMPType,
	code slayers.SCMPCode,
	scmpP gopacket.SerializableLayer,
	isError bool,
) error {

	// check invoking packet was an SCMP error:
	if p.lastLayer.NextLayerType( /*@ ubLL @*/ ) == slayers.LayerTypeSCMP {
		// @ llIsScmp = true
		var scmpLayer /*@@@*/ slayers.SCMP
		// @ fold scmpLayer.NonInitMem()
		pld /*@ , start, end @*/ := p.lastLayer.LayerPayload( /*@ ubLL @*/ )
		// @ sl.SplitRange_Bytes(ub, startLL, endLL, writePerm)
		// @ maybeStartPld = start
		// @ maybeEndPld = end
		// @ if pld == nil {
		// @ 	scmpPldIsNil = true
		// @ 	fold sl.Bytes(nil, 0, 0)
		// @ } else {
		// @ 	sl.SplitRange_Bytes(ubLL, start, end, writePerm)
		// @ }
		// @ gopacket.AssertInvariantNilDecodeFeedback()
		err := scmpLayer.DecodeFromBytes(pld, gopacket.NilDecodeFeedback)
		if err != nil {
			return serrors.Wrap("decoding SCMP layer", err)
		}
		if !scmpLayer.TypeCode.InfoMsg() {
			return serrors.New("SCMP error for SCMP error pkt -> DROP")
		}
	}

	if err := p.prepareSCMP(typ, code, scmpP, isError); err != nil {
		return err
	}

	// We're about to send a packet that has little to do with the one we received.
	// The original traffic type, if one had been set, no-longer applies.
	p.pkt.trafficType = ttOther
	p.pkt.egress = p.pkt.ingress
	updateNetAddrFromNetAddr(p.pkt.dstAddr, p.pkt.srcAddr)
	return nil
}

func (p *scionPacketProcessor) parsePath() disposition {
	var err error
	// @ unfold acc(p.scionLayer.Mem(ub), R6)
	// @ defer fold acc(p.scionLayer.Mem(ub), R6)
	// @ ghost startP := p.scionLayer.PathStartIdx(ub)
	// @ ghost endP := p.scionLayer.PathEndIdx(ub)
	// @ ghost ubPath := ub[startP:endP]
	// @ sl.SplitRange_Bytes(ub, startP, endP, R2)
	// @ ghost defer sl.CombineRange_Bytes(ub, startP, endP, R2)
	// (VerifiedSCION) Due to an incompleteness (https://github.com/viperproject/gobra/issues/770),
	// we introduce a temporary variable to be able to call `path.AbsMacArrayCongruence()`.
	var tmpHopField path.HopField
	tmpHopField, err = p.path.GetCurrentHopField( /*@ ubPath @*/ )
	p.hopField = tmpHopField
	// @ path.AbsMacArrayCongruence(p.hopField.Mac, tmpHopField.Mac)
	// @ assert p.hopField.ToIO_HF() == tmpHopField.ToIO_HF()
	// @ assert err == nil ==> reveal p.path.CorrectlyDecodedHf(ubPath, tmpHopField)
	// @ assert err == nil ==> reveal p.path.CorrectlyDecodedHf(ubPath, p.hopField)
	// @ fold p.d.validResult(processResult{}, false)
	if err != nil {
		// TODO(lukedirtwalker) parameter problem invalid path?
		return errorDiscard("error", err)
	}
	p.infoField, err = p.path.GetCurrentInfoField( /*@ ubPath @*/ )
	if err != nil {
		// TODO(lukedirtwalker) parameter problem invalid path?
		return errorDiscard("error", err)
	}
	// Segments without the Peering flag must consist of at least two HFs:
	// https://github.com/scionproto/scion/issues/4524
	hasSingletonSegment := p.path.PathMeta.SegLen[0] == 1 ||
		p.path.PathMeta.SegLen[1] == 1 ||
		p.path.PathMeta.SegLen[2] == 1
	if !p.infoField.Peer && hasSingletonSegment {
		return errorDiscard("error", malformedPath)
	}
	if !p.path.CurrINFMatchesCurrHF() {
		return errorDiscard("error", malformedPath)
	}
	return pForward
}

func determinePeer(pathMeta scion.MetaHdr, inf path.InfoField) (bool, error) {
	if !inf.Peer {
		return false, nil
	}

	if pathMeta.SegLen[0] == 0 {
		return false, errPeeringEmptySeg0
	}
	if pathMeta.SegLen[1] == 0 {
		return false, errPeeringEmptySeg1

	}
	if pathMeta.SegLen[2] != 0 {
		return false, errPeeringNonemptySeg2
	}

	// The peer hop fields are the last hop field on the first path
	// segment (at SegLen[0] - 1) and the first hop field of the second
	// path segment (at SegLen[0]). The below check applies only
	// because we already know this is a well-formed peering path.
	currHF := pathMeta.CurrHF
	segLen := pathMeta.SegLen[0]
	return currHF == segLen-1 || currHF == segLen, nil
}

func (p *scionPacketProcessor) determinePeer() disposition {
	peer, err := determinePeer(p.path.PathMeta, p.infoField)
	p.peering = peer
	if err != nil {
		return errorDiscard("error", err)
	}
	return pForward
}

func (p *scionPacketProcessor) validateHopExpiry() disposition {
	expiration := util.SecsToTime(p.infoField.Timestamp).
		Add(path.ExpTimeToDuration(p.hopField.ExpTime))
	expired := expiration.Before(time.Now())
	if !expired {
		return pForward
	}
	log.Debug("SCMP response", "cause", expiredHop,
		"cons_dir", p.infoField.ConsDir, "if_id", p.pkt.ingress,
		"curr_inf", p.path.PathMeta.CurrINF, "curr_hf", p.path.PathMeta.CurrHF)
	p.pkt.slowPathRequest = slowPathRequest{
		scmpType: slayers.SCMPTypeParameterProblem,
		code:     slayers.SCMPCodePathExpired,
		pointer:  p.currentHopPointer(),
	}
	return pSlowPath
}

func (p *scionPacketProcessor) validateIngressID() disposition {
	hdrIngressID := p.hopField.ConsIngress
	errCode := slayers.SCMPCodeUnknownHopFieldIngress
	if !p.infoField.ConsDir {
		hdrIngressID = p.hopField.ConsEgress
		errCode = slayers.SCMPCodeUnknownHopFieldEgress
	}
	if p.pkt.ingress != 0 && p.pkt.ingress != hdrIngressID {
		log.Debug("SCMP response", "cause", ingressInterfaceInvalid,
			"pkt_ingress", hdrIngressID, "router_ingress", p.pkt.ingress)
		p.pkt.slowPathRequest = slowPathRequest{
			scmpType: slayers.SCMPTypeParameterProblem,
			code:     errCode,
			pointer:  p.currentHopPointer(),
		}
		return pSlowPath
	}
	return pForward
}

func (p *scionPacketProcessor) validateSrcDstIA() disposition {
	srcIsLocal := (p.scionLayer.SrcIA == p.d.localIA)
	dstIsLocal := (p.scionLayer.DstIA == p.d.localIA)
	if p.pkt.ingress == 0 {
		// Outbound
		// Only check SrcIA if first hop, for transit this already checked by ingress router.
		// Note: SCMP error messages triggered by the sibling router may use paths that
		// don't start with the first hop.
		if p.path.IsFirstHop() && !srcIsLocal {
			return p.respInvalidSrcIA()
		}
		if dstIsLocal {
			return p.respInvalidDstIA()
		}
	} else {
		// Inbound
		if srcIsLocal {
			return p.respInvalidSrcIA()
		}
		if p.path.IsLastHop() != dstIsLocal {
			return p.respInvalidDstIA()
		}
		// @ ghost if(p.path.IsLastHopSpec(ubPath)) {
		// @ 	p.path.LastHopLemma(ubPath)
		// @ 	p.scionLayer.ValidHeaderOffsetFromSubSliceLemma(ubScionL, startP)
		// @ 	p.SubSliceAbsPktToAbsPkt(ubScionL, startP, endP)
		// @ }
	}
	return pForward
}

// invalidSrcIA is a helper to return an SCMP error for an invalid SrcIA.
func (p *scionPacketProcessor) respInvalidSrcIA() disposition {
	log.Debug("SCMP response", "cause", invalidSrcIA)
	p.pkt.slowPathRequest = slowPathRequest{
		scmpType: slayers.SCMPTypeParameterProblem,
		code:     slayers.SCMPCodeInvalidSourceAddress,
		pointer:  uint16(slayers.CmnHdrLen + addr.IABytes),
	}
	return pSlowPath
}

// invalidDstIA is a helper to return an SCMP error for an invalid DstIA.
func (p *scionPacketProcessor) respInvalidDstIA() disposition {
	log.Debug("SCMP response", "cause", invalidDstIA)
	p.pkt.slowPathRequest = slowPathRequest{
		scmpType: slayers.SCMPTypeParameterProblem,
		code:     slayers.SCMPCodeInvalidDestinationAddress,
		pointer:  uint16(slayers.CmnHdrLen),
	}
	return pSlowPath
}

// validateTransitUnderlaySrc checks that the source address of transit packets
// matches the expected sibling router.
// Provided that underlying network infrastructure prevents address spoofing,
// this check prevents malicious end hosts in the local AS from bypassing the
// SrcIA checks by disguising packets as transit traffic.
func (p *scionPacketProcessor) validateTransitUnderlaySrc() disposition {
	if p.path.IsFirstHop() || p.pkt.ingress != 0 {
		// not a transit packet, nothing to check
		return pForward
	}
	pktIngressID := p.ingressInterface()
	expectedSrc, okE := p.d.internalNextHops[pktIngressID]
	if !okE {
		// Drop
		return errorDiscard("error", invalidSrcAddrForTransit)
	}
	src, okS := netip.AddrFromSlice(p.pkt.srcAddr.IP)
	if !(okS && expectedSrc.Addr() == src) {
		// Drop
		return errorDiscard("error", invalidSrcAddrForTransit)
	}
	return pForward
}

// Validates the egress interface referenced by the current hop.
func (p *scionPacketProcessor) validateEgressID() disposition {
	egressID := p.pkt.egress
	_, ih := p.d.internalNextHops[egressID]
	_, eh := p.d.external[egressID]
	// egress interface must be a known interface
	// packet coming from internal interface, must go to an external interface
	// packet coming from external interface can go to either internal or external interface
	if !ih && !eh || (p.pkt.ingress == 0) && !eh {
		errCode := slayers.SCMPCodeUnknownHopFieldEgress
		if !p.infoField.ConsDir {
			errCode = slayers.SCMPCodeUnknownHopFieldIngress
		}
		log.Debug("SCMP response", "cause", cannotRoute)
		p.pkt.slowPathRequest = slowPathRequest{
			scmpType: slayers.SCMPTypeParameterProblem,
			code:     errCode,
			pointer:  p.currentHopPointer(),
		}
		return pSlowPath
	}

	ingressLT, egressLT := p.d.linkTypes[p.pkt.ingress], p.d.linkTypes[egressID]
	if !p.effectiveXover {
		// Check that the interface pair is valid within a single segment.
		// No check required if the packet is received from an internal interface.
		// This case applies to peering hops as a peering hop isn't an effective
		// cross-over (eventhough it is a segment change).
		switch {
		case p.pkt.ingress == 0:
			return pForward
		case ingressLT == topology.Core && egressLT == topology.Core:
			return pForward
		case ingressLT == topology.Child && egressLT == topology.Parent:
			return pForward
		case ingressLT == topology.Parent && egressLT == topology.Child:
			return pForward
		case ingressLT == topology.Child && egressLT == topology.Peer:
			return pForward
		case ingressLT == topology.Peer && egressLT == topology.Child:
			return pForward
		default: // malicious
			log.Debug("SCMP response", "cause", cannotRoute,
				"ingress_id", p.pkt.ingress, "ingress_type", ingressLT,
				"egress_id", egressID, "egress_type", egressLT)
			p.pkt.slowPathRequest = slowPathRequest{
				scmpType: slayers.SCMPTypeParameterProblem,
				code:     slayers.SCMPCodeInvalidPath, // XXX(matzf) new code InvalidHop?,
				pointer:  p.currentHopPointer(),
			}
			return pSlowPath
		}
	}

	// Check that the interface pair is valid on a segment switch.
	// Having a segment change received from the internal interface is never valid.
	// We should never see a peering link traversal either. If that happens
	// treat it as a routing error (not sure if that can happen without an internal
	// error, though).
	switch {
	case ingressLT == topology.Core && egressLT == topology.Child:
		return pForward
	case ingressLT == topology.Child && egressLT == topology.Core:
		return pForward
	case ingressLT == topology.Child && egressLT == topology.Child:
		return pForward
	default:
		log.Debug("SCMP response", "cause", cannotRoute,
			"ingress_id", p.pkt.ingress, "ingress_type", ingressLT,
			"egress_id", egressID, "egress_type", egressLT)
		p.pkt.slowPathRequest = slowPathRequest{
			scmpType: slayers.SCMPTypeParameterProblem,
			code:     slayers.SCMPCodeInvalidSegmentChange,
			pointer:  p.currentInfoPointer(),
		}
		return pSlowPath
	}
}

func (p *scionPacketProcessor) updateNonConsDirIngressSegID() disposition {
	// against construction dir the ingress router updates the SegID, ifID == 0
	// means this comes from this AS itself, so nothing has to be done.
	// For packets destined to peer links this shouldn't be updated.
	if !p.infoField.ConsDir && p.pkt.ingress != 0 && !p.peering {
		p.infoField.UpdateSegID(p.hopField.Mac)
		if err := p.path.SetInfoField(p.infoField, int(p.path.PathMeta.CurrINF)); err != nil {
			return errorDiscard("error", err)
		}
		// @ ghost sl.CombineRange_Bytes(ub, start, end, HalfPerm)
		// @ slayers.IsSupportedPktSubslice(ub, slayers.CmnHdrLen)
		// @ sl.Unslice_Bytes(ub, 0, slayers.CmnHdrLen, R54)
		// @ sl.CombineAtIndex_Bytes(ub, 0, start, slayers.CmnHdrLen, R54)
		// @ p.scionLayer.ValidHeaderOffsetFromSubSliceLemma(ub, start)
		// @ p.SubSliceAbsPktToAbsPkt(ub, start, end)
		// @ ghost sl.CombineRange_Bytes(ub, start, end, HalfPerm)
		// @ absPktFutureLemma(ub)
		// @ assert absPkt(ub).CurrSeg.UInfo ==
		// @ 	old(io.upd_uinfo(path.AbsUInfoFromUint16(p.infoField.SegID), p.hopField.ToIO_HF()))
		// @ assert reveal p.EqAbsInfoField(absPkt(ub))
		// @ assert reveal p.EqAbsHopField(absPkt(ub))
		// @ assert reveal p.LastHopLen(ub)
	}
	return pForward
}

// @ requires acc(p.scionLayer.Mem(ubScionL), R20)
// @ requires acc(&p.path, R50)
// @ requires p.path == p.scionLayer.GetPath(ubScionL)
// @ ensures  acc(p.scionLayer.Mem(ubScionL), R20)
// @ ensures  acc(&p.path, R50)
// @ decreases
func (p *scionPacketProcessor) currentInfoPointer( /*@ ghost ubScionL []byte @*/ ) uint16 {
	// @ ghost ubPath := p.scionLayer.UBPath(ubScionL)
	// @ unfold acc(p.scionLayer.Mem(ubScionL), R21)
	// @ defer  fold acc(p.scionLayer.Mem(ubScionL), R21)
	// @ unfold acc(p.scionLayer.Path.Mem(ubPath), R21)
	// @ defer  fold acc(p.scionLayer.Path.Mem(ubPath), R21)
	// @ unfold acc(p.scionLayer.Path.(*scion.Raw).Base.Mem(), R21)
	// @ defer  fold acc(p.scionLayer.Path.(*scion.Raw).Base.Mem(), R21)
	return uint16(slayers.CmnHdrLen + p.scionLayer.AddrHdrLen( /*@ ubScionL, false @*/ ) +
		scion.MetaLen + path.InfoLen*int(p.path.PathMeta.CurrINF))
}

// @ requires acc(p.scionLayer.Mem(ubScionL), R20)
// @ requires acc(&p.path, R50)
// @ requires p.path == p.scionLayer.GetPath(ubScionL)
// @ ensures  acc(p.scionLayer.Mem(ubScionL), R20)
// @ ensures  acc(&p.path, R50)
// @ decreases
func (p *scionPacketProcessor) currentHopPointer( /*@ ghost ubScionL []byte @*/ ) uint16 {
	// @ ghost ubPath := p.scionLayer.UBPath(ubScionL)
	// @ unfold acc(p.scionLayer.Mem(ubScionL), R20/2)
	// @ defer  fold acc(p.scionLayer.Mem(ubScionL), R20/2)
	// @ unfold acc(p.scionLayer.Path.Mem(ubPath), R20/2)
	// @ defer  fold acc(p.scionLayer.Path.Mem(ubPath), R20/2)
	// @ unfold acc(p.scionLayer.Path.(*scion.Raw).Base.Mem(), R20/2)
	// @ defer  fold acc(p.scionLayer.Path.(*scion.Raw).Base.Mem(), R20/2)
	return uint16(slayers.CmnHdrLen + p.scionLayer.AddrHdrLen( /*@ ubScionL, false @*/ ) +
		scion.MetaLen + path.InfoLen*p.path.NumINF + path.HopLen*int(p.path.PathMeta.CurrHF))
}

func (p *scionPacketProcessor) verifyCurrentMAC() disposition {
	fullMac := path.FullMAC(p.mac, p.infoField, p.hopField, p.macInputBuffer[:path.MACBufferSize])
	if subtle.ConstantTimeCompare(p.hopField.Mac[:path.MacLen], fullMac[:path.MacLen]) == 0 {
		log.Debug("SCMP response", "cause", macVerificationFailed,
			"expected", fullMac[:path.MacLen],
			"actual", p.hopField.Mac[:path.MacLen],
			"cons_dir", p.infoField.ConsDir,
			"if_id", p.pkt.ingress, "curr_inf", p.path.PathMeta.CurrINF,
			"curr_hf", p.path.PathMeta.CurrHF, "seg_id", p.infoField.SegID)
		p.pkt.slowPathRequest = slowPathRequest{
			scmpType: slayers.SCMPTypeParameterProblem,
			code:     slayers.SCMPCodeInvalidHopFieldMAC,
			pointer:  p.currentHopPointer(),
		}
		return pSlowPath
	}
	// Add the full MAC to the SCION packet processor,
	// such that EPIC does not need to recalculate it.
	p.cachedMac = fullMac

	return pForward
}

func (p *scionPacketProcessor) resolveInbound() disposition {
	err := p.d.resolveLocalDst(p.pkt.dstAddr, p.scionLayer, p.lastLayer)

	switch err {
	case nil:
		return pForward
	case noSVCBackend:
		log.Debug("SCMP response", "cause", err)
		p.pkt.slowPathRequest = slowPathRequest{
			scmpType: slayers.SCMPTypeDestinationUnreachable,
			code:     slayers.SCMPCodeNoRoute,
		}
		return pSlowPath
	case invalidDstAddr, unsupportedV4MappedV6Address, unsupportedUnspecifiedAddress:
		log.Debug("SCMP response", "cause", err)
		p.pkt.slowPathRequest = slowPathRequest{
			scmpType: slayers.SCMPTypeParameterProblem,
			code:     slayers.SCMPCodeInvalidDestinationAddress,
		}
		return pSlowPath
	default:
		return errorDiscard("error", err)
	}
}

func (p *scionPacketProcessor) processEgress() disposition {
	// We are the egress router and if we go in construction direction we
	// need to update the SegID (unless we are effecting a peering hop).
	// When we're at a peering hop, the SegID for this hop and for the next
	// are one and the same, both hops chain to the same parent. So do not
	// update SegID.
	if p.infoField.ConsDir && !p.peering {
		p.infoField.UpdateSegID(p.hopField.Mac)
		if err := p.path.SetInfoField(p.infoField, int(p.path.PathMeta.CurrINF)); err != nil {
			// TODO parameter problem invalid path
			return errorDiscard("error", err)
		}
	}
	if err := p.path.IncPath( /*@ ubPath @*/ ); err != nil {
		// @ sl.Unslice_Bytes(ub, 0, slayers.CmnHdrLen, R54)
		// @ sl.CombineAtIndex_Bytes(ub, 0, startP, slayers.CmnHdrLen, R54)
		// @ ghost sl.CombineRange_Bytes(ub, startP, endP, writePerm)
		// @ p.scionLayer.PathPoolMemExchange(p.scionLayer.PathType, p.scionLayer.Path)
		// @ unfold p.scionLayer.HeaderMem(ub[slayers.CmnHdrLen:])
		// @ fold p.scionLayer.NonInitMem()
		// TODO parameter problem invalid path
		return errorDiscard("error", err)
	}
	return pForward
}

<<<<<<< HEAD
func (p *scionPacketProcessor) doXover() disposition {
	p.effectiveXover = true
	if err := p.path.IncPath(); err != nil {
=======
// @ requires acc(&p.path, R20)
// @ requires p.scionLayer.Mem(ub)
// @ requires p.path == p.scionLayer.GetPath(ub)
// @ requires sl.Bytes(ub, 0, len(ub))
// @ requires acc(&p.segmentChange)
// @ requires acc(&p.hopField)
// @ requires acc(&p.infoField)
// Preconditions for IO:
// @ requires slayers.ValidPktMetaHdr(ub) && p.scionLayer.EqAbsHeader(ub)
// @ requires p.GetIsXoverSpec(ub)
// @ requires let ubPath := p.scionLayer.UBPath(ub) in
// @ 	(unfolding acc(p.scionLayer.Mem(ub), _) in p.path.GetBase(ubPath)) == currBase
// @ requires currBase.Valid()
// @ ensures  acc(&p.segmentChange)
// @ ensures  acc(&p.hopField)
// @ ensures  acc(&p.infoField)
// @ ensures  sl.Bytes(ub, 0, len(ub))
// @ ensures  acc(&p.path, R20)
// @ ensures  reserr == nil ==> p.scionLayer.Mem(ub)
// @ ensures  reserr == nil ==> p.scionLayer.UBPath(ub) === old(p.scionLayer.UBPath(ub))
// @ ensures  reserr == nil ==> p.scionLayer.GetPath(ub) == old(p.scionLayer.GetPath(ub))
// @ ensures  reserr != nil ==> p.scionLayer.NonInitMem()
// @ ensures  p.segmentChange
// @ ensures  respr === processResult{}
// @ ensures  reserr != nil ==> reserr.ErrorMem()
// Postconditions for IO:
// @ ensures  reserr == nil ==> len(old(absPkt(ub)).CurrSeg.Future) == 1
// @ ensures  reserr == nil ==> old(absPkt(ub)).LeftSeg != none[io.IO_seg2]
// @ ensures  reserr == nil ==> len(get(old(absPkt(ub)).LeftSeg).Future) > 0
// @ ensures  reserr == nil ==> len(get(old(absPkt(ub)).LeftSeg).History) == 0
// @ ensures  reserr == nil ==> slayers.ValidPktMetaHdr(ub) && p.scionLayer.EqAbsHeader(ub)
// @ ensures  reserr == nil ==> absPkt(ub).PathNotFullyTraversed()
// @ ensures  reserr == nil ==> p.EqAbsHopField(absPkt(ub))
// @ ensures  reserr == nil ==> p.EqAbsInfoField(absPkt(ub))
// @ ensures  reserr == nil ==> absPkt(ub) == AbsDoXover(old(absPkt(ub)))
// @ ensures  reserr == nil ==>
// @ 	old(slayers.IsSupportedPkt(ub)) == slayers.IsSupportedPkt(ub)
// @ ensures  reserr == nil ==>
// @ 	let ubPath := p.scionLayer.UBPath(ub)   in
// @ 	(unfolding acc(p.scionLayer.Mem(ub), _) in
// @ 	p.path === p.scionLayer.GetPath(ub) &&
// @ 	p.path.GetBase(ubPath) == currBase.IncPathSpec())
// @ ensures  reserr == nil ==> currBase.IncPathSpec().Valid()
// @ ensures  reserr == nil ==>
// @ 	p.scionLayer.ValidPathMetaData(ub) == old(p.scionLayer.ValidPathMetaData(ub))
// @ decreases
func (p *scionPacketProcessor) doXover( /*@ ghost ub []byte, ghost currBase scion.Base @*/ ) (respr processResult, reserr error) {
	p.segmentChange = true
	// @ ghost  startP := p.scionLayer.PathStartIdx(ub)
	// @ ghost  endP   := p.scionLayer.PathEndIdx(ub)
	// @ ghost  ubPath := ub[startP:endP]

	// @ unfold acc(p.scionLayer.Mem(ub), 1-R55)
	// @ sl.SplitRange_Bytes(ub, startP, endP, HalfPerm)
	// @ sl.SplitByIndex_Bytes(ub, 0, startP, slayers.CmnHdrLen, R54)
	// @ sl.Reslice_Bytes(ub, 0, slayers.CmnHdrLen, R54)
	// @ slayers.IsSupportedPktSubslice(ub, slayers.CmnHdrLen)
	// @ assert p.path == p.scionLayer.GetPath(ub)
	// @ p.AbsPktToSubSliceAbsPkt(ub, startP, endP)
	// @ assert p.path == p.scionLayer.GetPath(ub)
	// @ p.scionLayer.ValidHeaderOffsetToSubSliceLemma(ub, startP)
	// @ ghost preAbsPkt := p.path.absPkt(ubPath)
	// @ p.path.XoverLemma(ubPath)
	// @ reveal p.EqAbsInfoField(absPkt(ub))
	// @ reveal p.EqAbsHopField(absPkt(ub))
	// @ sl.SplitRange_Bytes(ub, startP, endP, HalfPerm)
	// @ reveal p.scionLayer.ValidHeaderOffset(ub, startP)
	// @ unfold acc(p.scionLayer.Mem(ub), R55)
	// @ assert p.path.GetBase(ubPath) == currBase
	// @ ghost nextBase := currBase.IncPathSpec()
	if err := p.path.IncPath( /*@ ubPath @*/ ); err != nil {
>>>>>>> a6638e16
		// TODO parameter problem invalid path
		return errorDiscard("error", err)
	}
	// @ assert p.path.GetBase(ubPath) == nextBase
	// @ assert p.path.absPkt(ubPath) == scion.AbsXover(preAbsPkt)
	// @ fold acc(p.scionLayer.Mem(ub), R55)
	// @ assert reveal p.scionLayer.ValidHeaderOffset(ub, startP)
	// @ ghost sl.CombineRange_Bytes(ub, startP, endP, HalfPerm)
	// @ slayers.IsSupportedPktSubslice(ub, slayers.CmnHdrLen)
	// @ sl.Unslice_Bytes(ub, 0, slayers.CmnHdrLen, R54)
	// @ sl.CombineAtIndex_Bytes(ub, 0, startP, slayers.CmnHdrLen, R54)
	// @ assert p.path == p.scionLayer.GetPath(ub)
	// @ p.scionLayer.ValidHeaderOffsetFromSubSliceLemma(ub, startP)
	// @ assert p.scionLayer.ValidHeaderOffset(ub, len(ub))
	// @ assert p.path == p.scionLayer.GetPath(ub)
	// @ p.SubSliceAbsPktToAbsPkt(ub, startP, endP)
	// @ assert p.scionLayer.ValidHeaderOffset(ub, len(ub))
	// @ assert p.path == p.scionLayer.GetPath(ub)
	// @ assert p.path.GetBase(ubPath) == nextBase
	// @ assert len(get(old(absPkt(ub)).LeftSeg).Future) > 0
	// @ assert len(get(old(absPkt(ub)).LeftSeg).History) == 0
	// @ assert slayers.ValidPktMetaHdr(ub) && p.scionLayer.EqAbsHeader(ub)
	// @ assert absPkt(ub) == reveal AbsDoXover(old(absPkt(ub)))
	// @ assert p.path == p.scionLayer.GetPath(ub)
	// @ assert p.path.GetBase(ubPath) == nextBase
	var err error
	// (VerifiedSCION) Due to an incompleteness (https://github.com/viperproject/gobra/issues/770),
	// we introduce a temporary variable to be able to call `path.AbsMacArrayCongruence()`.
	var tmpHopField path.HopField
	if tmpHopField, err = p.path.GetCurrentHopField( /*@ ubPath @*/ ); err != nil {
		// @ ghost sl.CombineRange_Bytes(ub, startP, endP, HalfPerm)
		// @ fold acc(p.scionLayer.Mem(ub), 1-R55)
		// @ p.scionLayer.DowngradePerm(ub)
		// TODO parameter problem invalid path
		return errorDiscard("error", err)
	}
	// @ assert p.path.GetBase(ubPath) == nextBase
	p.hopField = tmpHopField
	// @ path.AbsMacArrayCongruence(p.hopField.Mac, tmpHopField.Mac)
	// @ assert p.hopField.ToIO_HF() == tmpHopField.ToIO_HF()
	// @ assert reveal p.path.CorrectlyDecodedHf(ubPath, tmpHopField)
	// @ assert reveal p.path.CorrectlyDecodedHf(ubPath, p.hopField)
	if p.infoField, err = p.path.GetCurrentInfoField( /*@ ubPath @*/ ); err != nil {
		// @ ghost sl.CombineRange_Bytes(ub, startP, endP, HalfPerm)
		// @ fold acc(p.scionLayer.Mem(ub), 1-R55)
		// @ p.scionLayer.DowngradePerm(ub)
		// TODO parameter problem invalid path
		return errorDiscard("error", err)
	}
<<<<<<< HEAD
	return pForward
=======
	// @ assert p.path.GetBase(ubPath) == nextBase
	// @ p.SubSliceAbsPktToAbsPkt(ub, startP, endP)
	// @ ghost sl.CombineRange_Bytes(ub, startP, endP, HalfPerm/2)
	// @ absPktFutureLemma(ub)
	// @ p.path.DecodingLemma(ubPath, p.infoField, p.hopField)
	// @ assert reveal p.path.EqAbsInfoField(p.path.absPkt(ubPath), p.infoField.ToAbsInfoField())
	// @ assert reveal p.path.EqAbsHopField(p.path.absPkt(ubPath), p.hopField.ToIO_HF())
	// @ assert reveal p.EqAbsHopField(absPkt(ub))
	// @ assert reveal p.EqAbsInfoField(absPkt(ub))
	// @ ghost sl.CombineRange_Bytes(ub, startP, endP, HalfPerm/2)
	// @ fold acc(p.scionLayer.Mem(ub), 1-R55)
	// @ assert currBase.IncPathSpec().Valid()
	return processResult{}, nil
>>>>>>> a6638e16
}

// @ requires  acc(&p.path, R20)
// @ requires  acc(p.path.Mem(ubPath), R5)
// @ requires  acc(&p.infoField, R5) && acc(&p.hopField, R5)
// @ requires  p.path.GetCurrINF(ubPath) <= p.path.GetNumINF(ubPath)
// @ requires  p.path.GetCurrHF(ubPath) <= p.path.GetNumHops(ubPath)
// @ preserves acc(sl.Bytes(ubPath, 0, len(ubPath)), R5)
// @ ensures   acc(&p.path, R20)
// @ ensures   acc(p.path.Mem(ubPath), R5)
// @ ensures   acc(&p.infoField, R5) && acc(&p.hopField, R5)
// @ decreases
func (p *scionPacketProcessor) ingressInterface( /*@ ghost ubPath []byte @*/ ) uint16 {
	info := p.infoField
	hop := p.hopField
	if !p.peering && p.path.IsFirstHopAfterXover() {
		var err error
		info, err = p.path.GetInfoField(int( /*@ unfolding acc(p.path.Mem(ubPath), R45) in (unfolding acc(p.path.Base.Mem(), R50) in @*/ p.path.PathMeta.CurrINF /*@ ) @*/) - 1 /*@ , ubPath @*/)
		if err != nil { // cannot be out of range
			panic(err)
		}
		hop, err = p.path.GetHopField(int( /*@ unfolding acc(p.path.Mem(ubPath), R45) in (unfolding acc(p.path.Base.Mem(), R50) in @*/ p.path.PathMeta.CurrHF /*@ ) @*/) - 1 /*@ , ubPath @*/)
		if err != nil { // cannot be out of range
			panic(err)
		}
	}
	if info.ConsDir {
		return hop.ConsIngress
	}
	return hop.ConsEgress
}

// @ requires acc(&p.infoField, R21)
// @ requires acc(&p.hopField, R21)
// pres for IO:
// @ requires oldPkt.PathNotFullyTraversed()
// @ requires p.EqAbsInfoField(oldPkt)
// @ requires p.EqAbsHopField(oldPkt)
// @ ensures  acc(&p.infoField, R21)
// @ ensures  acc(&p.hopField, R21)
// posts for IO:
// @ ensures  p.EqAbsInfoField(oldPkt)
// @ ensures  p.EqAbsHopField(oldPkt)
// @ ensures  AbsEgressInterfaceConstraint(oldPkt, path.ifsToIO_ifs(egress))
// @ decreases
func (p *scionPacketProcessor) egressInterface( /*@ ghost oldPkt io.IO_pkt2 @*/ ) (egress uint16) {
	// @ reveal p.EqAbsInfoField(oldPkt)
	// @ reveal p.EqAbsHopField(oldPkt)
	if p.infoField.ConsDir {
		// @ assert reveal AbsEgressInterfaceConstraint(oldPkt, path.ifsToIO_ifs(p.hopField.ConsEgress))
		return p.hopField.ConsEgress
	}
	// @ assert reveal AbsEgressInterfaceConstraint(oldPkt, path.ifsToIO_ifs(p.hopField.ConsIngress))
	return p.hopField.ConsIngress
}

func (p *scionPacketProcessor) validateEgressUp() disposition {
	egressID := p.pkt.egress
	if v, ok := p.d.bfdSessions[egressID]; ok {
		if !v.IsUp() {
			log.Debug("SCMP response", "cause", errBFDSessionDown)
			if _, external := p.d.external[p.pkt.egress]; !external {
				p.pkt.slowPathRequest = slowPathRequest{
					scmpType: slayers.SCMPTypeInternalConnectivityDown,
					code:     0,
				}
			} else {
				p.pkt.slowPathRequest = slowPathRequest{
					scmpType: slayers.SCMPTypeExternalInterfaceDown,
					code:     0,
				}
			}
			return pSlowPath
		}
	}
	return pForward
}

func (p *scionPacketProcessor) handleIngressRouterAlert() disposition {
	if p.pkt.ingress == 0 {
		return pForward
	}
	alert := p.ingressRouterAlertFlag()
	if !*alert {
		return pForward
	}
	*alert = false
	if err := p.path.SetHopField(p.hopField, int(p.path.PathMeta.CurrHF)); err != nil {
		return errorDiscard("error", err)
	}
	p.pkt.slowPathRequest = slowPathRequest{
		typ: slowPathRouterAlertIngress,
	}
	return pSlowPath
}

// @ preserves acc(&p.infoField, R20)
// @ ensures   res == &p.hopField.EgressRouterAlert || res == &p.hopField.IngressRouterAlert
// @ decreases
func (p *scionPacketProcessor) ingressRouterAlertFlag() (res *bool) {
	if !p.infoField.ConsDir {
		return &p.hopField.EgressRouterAlert
	}
	return &p.hopField.IngressRouterAlert
}

func (p *scionPacketProcessor) handleEgressRouterAlert() disposition {
	alert := p.egressRouterAlertFlag()
	if !*alert {
		return pForward
	}
	if _, ok := p.d.external[p.pkt.egress]; !ok {
		// the egress router is not this one.
		return pForward
	}
	*alert = false
	if err := p.path.SetHopField(p.hopField, int(p.path.PathMeta.CurrHF)); err != nil {
		return errorDiscard("error", err)
	}
	p.pkt.slowPathRequest = slowPathRequest{
		typ: slowPathRouterAlertEgress,
	}
	return pSlowPath
}

// @ preserves acc(&p.infoField, R21)
// @ ensures   res == &p.hopField.IngressRouterAlert || res == &p.hopField.EgressRouterAlert
// @ decreases
func (p *scionPacketProcessor) egressRouterAlertFlag() (res *bool) {
	if !p.infoField.ConsDir {
		return &p.hopField.IngressRouterAlert
	}
	return &p.hopField.EgressRouterAlert
}

func (p *slowPathPacketProcessor) handleSCMPTraceRouteRequest(ifID uint16) error {

	if p.lastLayer.NextLayerType() != slayers.LayerTypeSCMP {
		log.Debug("Packet with router alert, but not SCMP")
		return nil
	}
	scionPld /*@ , start, end @*/ := p.lastLayer.LayerPayload( /*@ ubLL @*/ )
	// @ sl.SplitRange_Bytes(ubScionL, startLL, endLL, R1)
	// @ maybeStartPld = start
	// @ maybeEndPld = end
	// @ if scionPld == nil {
	// @ 	scionPldIsNil = true
	// @ 	sl.NilAcc_Bytes()
	// @ } else {
	// @ 	sl.SplitRange_Bytes(ubLL, start, end, R1)
	// @ }
	// @ gopacket.AssertInvariantNilDecodeFeedback()
	var scmpH /*@@@*/ slayers.SCMP
	// @ fold scmpH.NonInitMem()
	if err := scmpH.DecodeFromBytes(scionPld, gopacket.NilDecodeFeedback); err != nil {
		log.Debug("Parsing SCMP header of router alert", "err", err)
		return nil
	}
	if /*@ (unfolding acc(scmpH.Mem(scionPld), R55) in @*/ scmpH.TypeCode /*@ ) @*/ != slayers.CreateSCMPTypeCode(slayers.SCMPTypeTracerouteRequest, 0) {
		log.Debug("Packet with router alert, but not traceroute request",
			"type_code", scmpH.TypeCode)
		return nil
	}
	var scmpP /*@@@*/ slayers.SCMPTraceroute
	// @ fold scmpP.NonInitMem()
	// @ unfold scmpH.Mem(scionPld)
	// @ unfold scmpH.BaseLayer.Mem(scionPld, 4)
	// @ sl.SplitRange_Bytes(scionPld, 4, len(scionPld), R1)
	if err := scmpP.DecodeFromBytes(scmpH.Payload, gopacket.NilDecodeFeedback); err != nil {
		log.Debug("Parsing SCMPTraceroute", "err", err)
		return nil
	}
	// @ unfold scmpP.Mem(scmpH.Payload)
	// @ unfold scmpP.BaseLayer.Mem(scmpH.Payload, 4+addr.IABytes+slayers.scmpRawInterfaceLen)
	// @ p.d.getLocalIA()
	scmpP = slayers.SCMPTraceroute{
		Identifier: scmpP.Identifier,
		Sequence:   scmpP.Sequence,
		IA:         p.d.localIA,
		Interface:  uint64(ifID),
	}
	return p.packSCMP(slayers.SCMPTypeTracerouteReply, 0, &scmpP, false)
}

func (p *scionPacketProcessor) validatePktLen() disposition {
	if int(p.scionLayer.PayloadLen) == len(p.scionLayer.Payload) {
		return pForward
	}
	log.Debug("SCMP response", "cause", badPacketSize, "header", p.scionLayer.PayloadLen,
		"actual", len(p.scionLayer.Payload))
	p.pkt.slowPathRequest = slowPathRequest{
		scmpType: slayers.SCMPTypeParameterProblem,
		code:     slayers.SCMPCodeInvalidPacketSize,
		pointer:  0,
	}
	return pSlowPath
}

func (p *scionPacketProcessor) validateSrcHost() disposition {
	// We pay for this check only on the first hop.
	if p.scionLayer.SrcIA != p.d.localIA {
		return pForward
	}
	src, err := p.scionLayer.SrcAddr()
	if err == nil && src.IP().Is4In6() {
		err = unsupportedV4MappedV6Address
	}
	if err == nil {
		return pForward
	}

	log.Debug("SCMP response", "cause", err)
	p.pkt.slowPathRequest = slowPathRequest{
		scmpType: slayers.SCMPTypeParameterProblem,
		code:     slayers.SCMPCodeInvalidSourceAddress,
	}
	return pSlowPath
}

func (p *scionPacketProcessor) process() disposition {
	if disp := p.parsePath(); disp != pForward {
		return disp
	}
	if disp := p.determinePeer(); disp != pForward {
		return disp
	}
	if disp := p.validateHopExpiry(); disp != pForward {
		return disp
	}
	if disp := p.validateIngressID(); disp != pForward {
		return disp
	}
	if disp := p.validatePktLen(); disp != pForward {
		return disp
	}
	if disp := p.validateTransitUnderlaySrc(); disp != pForward {
		return disp
	}
	if disp := p.validateSrcDstIA(); disp != pForward {
		return disp
	}
	if disp := p.validateSrcHost(); disp != pForward {
		return disp
	}
	if disp := p.updateNonConsDirIngressSegID(); disp != pForward {
		return disp
	}
	if disp := p.verifyCurrentMAC(); disp != pForward {
		return disp
	}
	if disp := p.handleIngressRouterAlert(); disp != pForward {
		return disp
	}
	// Inbound: pkt destined to the local IA.
	if p.scionLayer.DstIA == p.d.localIA {
		disp := p.resolveInbound()
		if disp != pForward {
			return disp
		}
		p.pkt.trafficType = ttIn
		return pForward
	}

	// Outbound: pkt leaving the local IA. This Could be:
	// * Pure outbound: from this AS, in via internal, out via external.
	// * ASTransit in: from another AS, in via external, out via internal to other BR.
	// * ASTransit out: from another AS, in via internal from other BR, out via external.
	// * BRTransit: from another AS, in via external, out via external.
	if p.path.IsXover() && !p.peering {
		// An effective cross-over is a change of segment other than at
		// a peering hop.
		if disp := p.doXover(); disp != pForward {
			return disp
		}
		// doXover() has changed the current segment and hop field.
		// We need to validate the new hop field.
		if disp := p.validateHopExpiry(); disp != pForward {
			return disp
		}
		// verify the new block
		if disp := p.verifyCurrentMAC(); disp != pForward {
			return disp
		}
		// @ assert AbsVerifyCurrentMACConstraint(nextPkt, dp)
		// @ unfold acc(p.scionLayer.Mem(ub), R3)
	}

	// Assign egress interface to the packet early. ICMP responses, if we make any, will need this.
	// Even if the egress interface is not valid, it can be useful in SCMP reporting.
	egressID := p.egressInterface()
	p.pkt.egress = egressID

	if disp := p.validateEgressID(); disp != pForward {
		return disp
	}

	// handle egress router alert before we check if it's up because we want to
	// send the reply anyway, so that trace route can pinpoint the exact link
	// that failed.
	if disp := p.handleEgressRouterAlert(); disp != pForward {
		return disp
	}
	if disp := p.validateEgressUp(); disp != pForward {
		return disp
	}
	if _, ok := p.d.external[egressID]; ok {
		// Not ASTransit in
		if disp := p.processEgress(); disp != pForward {
			return disp
		}
		// Finish deciding the trafficType...
		var tt trafficType
		if p.scionLayer.SrcIA == p.d.localIA {
			// Pure outbound
			tt = ttOut
		} else if p.pkt.ingress == 0 {
			// ASTransit out
			tt = ttOutTransit
		} else {
			// Therefore it is BRTransit
			tt = ttBrTransit
		}
		p.pkt.trafficType = tt
		return pForward
	}

	// ASTransit in: pkt leaving this AS through another BR.
	if a, ok := p.d.internalNextHops[egressID]; ok {
		p.pkt.trafficType = ttInTransit
		updateNetAddrFromAddrPort(p.pkt.dstAddr, a)
		// The packet must go to the other router via the internal interface.
		p.pkt.egress = 0
		return pForward
	}

	errCode := slayers.SCMPCodeUnknownHopFieldEgress
	if !p.infoField.ConsDir {
		errCode = slayers.SCMPCodeUnknownHopFieldIngress
	}
	log.Debug("SCMP response", "cause", cannotRoute)
	p.pkt.slowPathRequest = slowPathRequest{
		scmpType: slayers.SCMPTypeParameterProblem,
		code:     errCode,
		pointer:  p.currentHopPointer(),
	}
	return pSlowPath
}

func (p *scionPacketProcessor) processOHP() disposition {
	s := p.scionLayer
	ohp, ok := s.Path.(*onehop.Path)
	if !ok {
		// TODO parameter problem -> invalid path
		return errorDiscard("error", malformedPath)
	}
	if !ohp.Info.ConsDir {
		// TODO parameter problem -> invalid path
		return errorDiscard("error", malformedPath)
	}

	// OHP leaving our IA
	if p.pkt.ingress == 0 {
		if !p.d.localIA.Equal(s.SrcIA) {
			// TODO parameter problem -> invalid path
			return errorDiscard("error", cannotRoute)
		}
		neighborIA, ok := p.d.neighborIAs[ohp.FirstHop.ConsEgress]
		if !ok {
			// TODO parameter problem invalid interface
			return errorDiscard("error", cannotRoute)
		}
		if !neighborIA.Equal(s.DstIA) {
			return errorDiscard("error", cannotRoute)
		}
		mac := path.MAC(p.mac, ohp.Info, ohp.FirstHop, p.macInputBuffer[:path.MACBufferSize])
		if subtle.ConstantTimeCompare(ohp.FirstHop.Mac[:], mac[:]) == 0 {
			// TODO parameter problem -> invalid MAC
			return errorDiscard("error", macVerificationFailed)
		}
		ohp.Info.UpdateSegID(ohp.FirstHop.Mac)

		if err := updateSCIONLayer(p.pkt.rawPacket, s); err != nil {
			return errorDiscard("error", err)
		}
		p.pkt.egress = ohp.FirstHop.ConsEgress
		return pForward
	}

	// OHP entering our IA
	if !p.d.localIA.Equal(s.DstIA) {
		return errorDiscard("error", cannotRoute)
	}
	neighborIA := p.d.neighborIAs[p.pkt.ingress]
	if !neighborIA.Equal(s.SrcIA) {
		return errorDiscard("error", cannotRoute)
	}

	ohp.SecondHop = path.HopField{
		ConsIngress: p.pkt.ingress,
		ExpTime:     ohp.FirstHop.ExpTime,
	}
	// XXX(roosd): Here we leak the buffer into the SCION packet header.
	// This is okay because we do not operate on the buffer or the packet
	// for the rest of processing.
	ohp.SecondHop.Mac = path.MAC(p.mac, ohp.Info, ohp.SecondHop,
		p.macInputBuffer[:path.MACBufferSize])

	if err := updateSCIONLayer(p.pkt.rawPacket, s); err != nil {
		return errorDiscard("error", err)
	}
	err := p.d.resolveLocalDst(p.pkt.dstAddr, s, p.lastLayer)
	if err != nil {
		return errorDiscard("error", err)
	}

	return pForward
}

func (d *DataPlane) resolveLocalDst(
	resolvedDst *net.UDPAddr,
	s slayers.SCION,
	lastLayer gopacket.DecodingLayer,
) error {

	dst, err := s.DstAddr()
	// @ apply acc(s, R16) --* acc(s.Mem(ub), R15)
	if err != nil {
		return invalidDstAddr
	}
	switch dst.Type() {
	case addr.HostTypeSVC:
		// For map lookup use the Base address, i.e. strip the multi cast
		// information, because we only register base addresses in the map.
		a, ok := d.svc.Any(dst.SVC().Base())
		if !ok {
			return noSVCBackend
		}
		// if SVC address is outside the configured port range we send to the fix
		// port.
		if a.Port() < d.dispatchedPortStart || a.Port() > d.dispatchedPortEnd {
			updateNetAddrFromAddrAndPort(resolvedDst, a.Addr(), topology.EndhostPort)
		} else {
			updateNetAddrFromAddrPort(resolvedDst, a)
		}
		return nil
	case addr.HostTypeIP:
		// Parse UPD port and rewrite underlay IP/UDP port
		// TODO(jiceatscion): IP() is returned by value. The cost of copies adds up.
		dstIP := dst.IP()
		if dstIP.Is4In6() {
			return unsupportedV4MappedV6Address
		}
		// Zero IP addresses (per IsUnspecified()) are not supported. Zero valued netip.Addr objects
		// (per IsInvalid()) cannot happen here as dstIP is initialized from packet header data.
		if dstIP.IsUnspecified() {
			return unsupportedUnspecifiedAddress
		}
		return d.addEndhostPort(resolvedDst, lastLayer, dstIP)
	default:
		panic("unexpected address type returned from DstAddr")
	}
}

func (d *DataPlane) addEndhostPort(
	resolvedDst *net.UDPAddr,
	lastLayer gopacket.DecodingLayer,
	dst netip.Addr,
) error {

	// Parse UPD port and rewrite underlay IP/UDP port
	l4Type := nextHdr(lastLayer)
	port := uint16(topology.EndhostPort)

	switch l4Type {
	case slayers.L4UDP:
		if len(lastLayer.LayerPayload()) < 8 {
			// TODO(JordiSubira): Treat this as a parameter problem
			return serrors.New("SCION/UDP header len too small", "length",
				len(lastLayer.LayerPayload()))
		}
		port = binary.BigEndian.Uint16(lastLayer.LayerPayload()[2:])
		if port < d.dispatchedPortStart || port > d.dispatchedPortEnd {
			port = topology.EndhostPort
		}
	case slayers.L4SCMP:
		var scmpLayer slayers.SCMP
		err := scmpLayer.DecodeFromBytes(lastLayer.LayerPayload(), gopacket.NilDecodeFeedback)
		if err != nil {
			// TODO(JordiSubira): Treat this as a parameter problem.
			return serrors.Wrap("decoding SCMP layer for extracting endhost dst port", err)
		}
		port, err = getDstPortSCMP(&scmpLayer)
		if err != nil {
			// TODO(JordiSubira): Treat this as a parameter problem.
			return serrors.Wrap("getting dst port from SCMP message", err)
		}
		// if the SCMP dst port is outside the range, we send it to the EndhostPort
		if port < d.dispatchedPortStart || port > d.dispatchedPortEnd {
			port = topology.EndhostPort
		}
	default:
		log.Debug("msg", "protocol", l4Type)
	}
	updateNetAddrFromAddrAndPort(resolvedDst, dst, port)
	return nil
}

func getDstPortSCMP(scmp *slayers.SCMP) (uint16, error) {
	// XXX(JordiSubira): This implementation is far too slow for the dataplane.
	// We should reimplement this with fewer helpers and memory allocations, since
	// our sole goal is to parse the L4 port or identifier in the offending packets.
	if scmp.TypeCode.Type() == slayers.SCMPTypeEchoRequest ||
		scmp.TypeCode.Type() == slayers.SCMPTypeTracerouteRequest {
		return topology.EndhostPort, nil
	}
	if scmp.TypeCode.Type() == slayers.SCMPTypeEchoReply {
		var scmpEcho slayers.SCMPEcho
		err := scmpEcho.DecodeFromBytes(scmp.Payload, gopacket.NilDecodeFeedback)
		if err != nil {
			return 0, err
		}
		return scmpEcho.Identifier, nil
	}
<<<<<<< HEAD
	if scmp.TypeCode.Type() == slayers.SCMPTypeTracerouteReply {
		var scmpTraceroute slayers.SCMPTraceroute
		err := scmpTraceroute.DecodeFromBytes(scmp.Payload, gopacket.NilDecodeFeedback)
		if err != nil {
			return 0, err
		}
		return scmpTraceroute.Identifier, nil
	}

	// Drop unknown SCMP error messages.
	if scmp.NextLayerType() == gopacket.LayerTypePayload {
		return 0, serrors.New("unsupported SCMP error message",
			"type", scmp.TypeCode.Type())
	}
	l, err := decodeSCMP(scmp)
	if err != nil {
		return 0, err
	}
	if len(l) != 2 {
		return 0, serrors.New("SCMP error message without payload")
	}
	gpkt := gopacket.NewPacket(*l[1].(*gopacket.Payload), slayers.LayerTypeSCION,
		gopacket.DecodeOptions{
			NoCopy: true,
		},
	)

	// If the offending packet was UDP/SCION, use the source port to deliver.
	if udp := gpkt.Layer(slayers.LayerTypeSCIONUDP); udp != nil {
		port := udp.(*slayers.UDP).SrcPort
		// XXX(roosd): We assume that the zero value means the UDP header is
		// truncated. This flags packets of misbehaving senders as truncated, if
		// they set the source port to 0. But there is no harm, since those
		// packets are destined to be dropped anyway.
		if port == 0 {
			return 0, serrors.New("SCMP error with truncated UDP header")
		}
		return port, nil
	}

	// If the offending packet was SCMP/SCION, and it is an echo or traceroute,
	// use the Identifier to deliver. In all other cases, the message is dropped.
	if scmp := gpkt.Layer(slayers.LayerTypeSCMP); scmp != nil {

		tc := scmp.(*slayers.SCMP).TypeCode
		// SCMP Error messages in response to an SCMP error message are not allowed.
		if !tc.InfoMsg() {
			return 0, serrors.New("SCMP error message in response to SCMP error message",
				"type", tc.Type())
		}
		// We only support echo and traceroute requests.
		t := tc.Type()
		if t != slayers.SCMPTypeEchoRequest && t != slayers.SCMPTypeTracerouteRequest {
			return 0, serrors.New("unsupported SCMP info message", "type", t)
		}

		var port uint16
		// Extract the port from the echo or traceroute ID field.
		if echo := gpkt.Layer(slayers.LayerTypeSCMPEcho); echo != nil {
			port = echo.(*slayers.SCMPEcho).Identifier
		} else if tr := gpkt.Layer(slayers.LayerTypeSCMPTraceroute); tr != nil {
			port = tr.(*slayers.SCMPTraceroute).Identifier
		} else {
			return 0, serrors.New("SCMP error with truncated payload")
		}
		return port, nil
	}
	return 0, serrors.New("unknown SCION SCMP content")
}

// decodeSCMP decodes the SCMP payload. WARNING: Decoding is done with NoCopy set.
func decodeSCMP(scmp *slayers.SCMP) ([]gopacket.SerializableLayer, error) {
	gpkt := gopacket.NewPacket(scmp.Payload, scmp.NextLayerType(),
		gopacket.DecodeOptions{NoCopy: true})
	layers := gpkt.Layers()
	if len(layers) == 0 || len(layers) > 2 {
		return nil, serrors.New("invalid number of SCMP layers", "count", len(layers))
	}
	ret := make([]gopacket.SerializableLayer, len(layers))
	for i, l := range layers {
		s, ok := l.(gopacket.SerializableLayer)
		if !ok {
			return nil, serrors.New("invalid SCMP layer, not serializable", "index", i)
		}
		ret[i] = s
	}
	return ret, nil
}

// updateSCIONLayer rewrites the SCION header at the start of the given raw packet buffer; replacing
// it with the serialization of the given new SCION header. This works only if the new header is of
// the same size as the old one. This function has no knowledge of the actual size of the headers;
// it only ensures that the new one ends exactly where the old one did. It is possible to use this
// function to replace a header with a smaller one; but the rawPacket's slice must be fixed
// afterwards (and the preceding headers, if any).
func updateSCIONLayer(rawPkt []byte, s slayers.SCION) error {
	payloadOffset := len(rawPkt) - len(s.LayerPayload())

	// Prepends must go just before payload. (and any Append will wreck it)
	serBuf := newSerializeProxyStart(rawPkt, payloadOffset)
	return s.SerializeTo(&serBuf, gopacket.SerializeOptions{})
=======
	// @ reveal slayers.IsSupportedRawPkt(buffer.View())
	// TODO(lukedirtwalker): We should add a method to the scion layers
	// which can write into the existing buffer, see also the discussion in
	// https://fsnets.slack.com/archives/C8ADBBG0J/p1592805884250700
	rawContents := buffer.Bytes()
	// @ assert !(reveal slayers.IsSupportedPkt(rawContents))
	// @ s.ValidSizeOhpUb(rawPkt)
	// @ assert len(rawContents) <= len(rawPkt)
	// @ unfold sl.Bytes(rawPkt, 0, len(rawPkt))
	// @ unfold acc(sl.Bytes(rawContents, 0, len(rawContents)), R20)
	// (VerifiedSCION) proving that the reslicing operation below is safe
	// was tricky and required enriching (non-modularly) the invariants of *onehop.Path
	// and *slayers.SCION.
	// @ assert forall i int :: { &rawPkt[:len(rawContents)][i] }{ &rawPkt[i] } 0 <= i && i < len(rawContents) ==>
	// @ 	 &rawPkt[i] == &rawPkt[:len(rawContents)][i]
	copy(rawPkt[:len(rawContents)], rawContents /*@ , R20 @*/)
	// @ fold sl.Bytes(rawPkt, 0, len(rawPkt))
	// @ fold acc(sl.Bytes(rawContents, 0, len(rawContents)), R20)
	// @ assert !(reveal slayers.IsSupportedPkt(rawPkt))
	return nil
>>>>>>> a6638e16
}

type bfdSend struct {
	dataPlane        *DataPlane
	ifID             uint16
	srcAddr, dstAddr netip.AddrPort
	scn              *slayers.SCION
	ohp              *onehop.Path
	mac              hash.Hash
	macBuffer        []byte
}

// newBFDSend creates and initializes a BFD Sender
func newBFDSend(d *DataPlane, srcIA, dstIA addr.IA, srcAddr, dstAddr netip.AddrPort,
	ifID uint16, mac hash.Hash) (*bfdSend, error) {

	scn := &slayers.SCION{
		Version:      0,
		TrafficClass: 0xb8,
		FlowID:       0xdead,
		NextHdr:      slayers.L4BFD,
		SrcIA:        srcIA,
		DstIA:        dstIA,
	}

	if !srcAddr.IsValid() {
		return nil, serrors.New("invalid source IP", "ip", srcAddr)
	}
	if !dstAddr.IsValid() {
		return nil, serrors.New("invalid source IP", "ip", srcAddr)
	}

	srcAddrIP := srcAddr.Addr()
	dstAddrIP := dstAddr.Addr()
	if err := scn.SetSrcAddr(addr.HostIP(srcAddrIP)); err != nil {
		panic(err) // Must work
	}
	if err := scn.SetDstAddr(addr.HostIP(dstAddrIP)); err != nil {
		panic(err) // Must work
	}

	var ohp *onehop.Path
	if ifID == 0 {
		scn.PathType = empty.PathType
		scn.Path = &empty.Path{}
	} else {
		ohp = &onehop.Path{
			Info: path.InfoField{
				ConsDir: true,
				// Timestamp set in Send
			},
			FirstHop: path.HopField{
				ConsEgress: ifID,
				ExpTime:    hopFieldDefaultExpTime,
			},
		}
		scn.PathType = onehop.PathType
		scn.Path = ohp
	}

	// bfdSend includes a reference to the dataplane. In general this must not be used until the
	// dataplane is running. This is ensured by the fact that bfdSend objects are owned by bfd
	// sessions, which are started by dataplane.Run() itself.

	return &bfdSend{
		dataPlane: d,
		ifID:      ifID,
		srcAddr:   srcAddr,
		dstAddr:   dstAddr,
		scn:       scn,
		ohp:       ohp,
		mac:       mac,
		macBuffer: make([]byte, path.MACBufferSize),
	}, nil
}

// @ preserves acc(b.Mem(), R10)
// @ decreases
func (b *bfdSend) String() string {
	// @ unfold acc(b.Mem(), R10)
	// @ ghost defer fold acc(b.Mem(), R10)
	return b.srcAddr.String()
}

// Send sends out a BFD message.
// Due to the internal state of the MAC computation, this is not goroutine
// safe.
// @ trusted
// @ requires false
func (b *bfdSend) Send(bfd *layers.BFD) error {
	if b.ohp != nil {
		// Subtract 10 seconds to deal with possible clock drift.
		ohp := b.ohp
		ohp.Info.Timestamp = uint32(time.Now().Unix() - 10)
		ohp.FirstHop.Mac = path.MAC(b.mac, ohp.Info, ohp.FirstHop, b.macBuffer)
	}

	p := b.dataPlane.getPacketFromPool()
	p.reset()

	serBuf := newSerializeProxy(p.rawPacket) // set for prepend-only by default. Perfect here.

	// serialized bytes lend directly into p.rawPacket (alignedd at the end).
	err := gopacket.SerializeLayers(&serBuf, gopacket.SerializeOptions{FixLengths: true},
		b.scn, bfd)
	if err != nil {
		return err
	}

	// The useful part of the buffer is given by Bytes. We don't copy the bytes; just the slice's
	// metadata.
	p.rawPacket = serBuf.Bytes()

	// BfdControllers and fwQs are initialized from the same set of ifIDs. So not finding
	// the forwarding queue is an serious internal error. Let that panic.
	fwChan := b.dataPlane.fwQs[b.ifID]

	if b.ifID == 0 {
		// Using the internal interface: must specify the destination address
		updateNetAddrFromAddrPort(p.dstAddr, b.dstAddr)
	}
	// No need to specify pkt.egress. It isn't used downstream from here.
	select {
	case fwChan <- p:
	default:
		// We do not care if some BFD packets get bounced under high load. If it becomes a problem,
		// the solution is do use BFD's demand-mode. To be considered in a future refactoring.
		b.dataPlane.returnPacketToPool(p)
	}
	return err
}

func (p *slowPathPacketProcessor) prepareSCMP(
	typ slayers.SCMPType,
	code slayers.SCMPCode,
	scmpP gopacket.SerializableLayer,
	isError bool,
) error {

	// *copy* and reverse path -- the original path should not be modified as this writes directly
	// back to rawPkt (quote).
	var path *scion.Raw
	// @ ghost startP := p.scionLayer.PathStartIdx(ub)
	// @ ghost endP := p.scionLayer.PathEndIdx(ub)
	// @ slayers.LemmaPathIdxStartEnd(&p.scionLayer, ub, R20)
	// @ ghost ubPath := ub[startP:endP]
	// @ unfold acc(p.scionLayer.Mem(ub), R4)
	pathType := p.scionLayer.Path.Type( /*@ ubPath @*/ )
	// @ establishCannotRoute()
	// @ ghost pathFromEpic := false
	// @ ghost var epicPathUb []byte = nil
	switch pathType {
	case scion.PathType:
		var ok bool
		path, ok = p.scionLayer.Path.(*scion.Raw)
		if !ok {
			return serrors.JoinNoStack(cannotRoute, nil, "details", "unsupported path type",
				"path type", pathType)

		}
	case epic.PathType:
		epicPath, ok := p.scionLayer.Path.(*epic.Path)
		if !ok {
			return serrors.JoinNoStack(cannotRoute, nil, "details", "unsupported path type",
				"path type", pathType)

		}
		// @ scionBuf := epicPath.GetUnderlyingScionPathBuf(ubPath)
		// @ unfold acc(epicPath.Mem(ubPath), R4)
		// @ assert ubPath[epic.MetadataLen:] === scionBuf
		// @ epicPathUb = ubPath
		// @ ubPath = scionBuf
		// @ startP += epic.MetadataLen
		// @ assert ubPath === ub[startP:endP]
		path = epicPath.ScionPath
		// @ pathFromEpic = true
	default:
		return serrors.JoinNoStack(cannotRoute, nil, "details", "unsupported path type",
			"path type", pathType)

	}
	// @ assert pathType == scion.PathType || pathType == epic.PathType
	// @ assert typeOf(p.scionLayer.Path) == type[*scion.Raw] || typeOf(p.scionLayer.Path) == type[*epic.Path]
	// @ assert !pathFromEpic ==> typeOf(p.scionLayer.Path) == type[*scion.Raw]
	// @ assert pathFromEpic ==> typeOf(p.scionLayer.Path) == type[*epic.Path]
	// @ sl.SplitRange_Bytes(ub, startP, endP, writePerm)
	decPath, err := path.ToDecoded( /*@ ubPath @*/ )
	if err != nil {
		return serrors.JoinNoStack(cannotRoute, err, "details", "decoding raw path")
	}
	// @ ghost rawPath := path.RawBufferMem(ubPath)
	revPathTmp, err := decPath.Reverse( /*@ rawPath @*/ )
	if err != nil {
		return serrors.JoinNoStack(cannotRoute, err, "details", "reversing path for SCMP")
	}
	// @ assert revPathTmp.Mem(rawPath)
	revPath := revPathTmp.(*scion.Decoded)
	// @ assert revPath.Mem(rawPath)

	peering, err := determinePeer(revPath.PathMeta, revPath.InfoFields[revPath.PathMeta.CurrINF])
	if err != nil {
		return serrors.JoinNoStack(cannotRoute, err, "details", "peering cannot be determined")
	}

	// Revert potential path segment switches that were done during processing.
	if revPath.IsXover() && !peering {
		// An effective cross-over is a change of segment other than at
		// a peering hop.
		if err := revPath.IncPath(); err != nil {
			return serrors.JoinNoStack(cannotRoute, err,
				"details", "reverting cross over for SCMP")
		}
	}
	// If the packet is sent to an external router, we need to increment the
	// path to prepare it for the next hop.
	_, external := p.d.external[p.pkt.ingress]
	if external {
		// @ requires revPath.Mem(rawPath)
		// @ requires revPath.GetBase(rawPath).Valid()
		// @ ensures  revPath.Mem(rawPath)
		// @ decreases
		// @ outline(
		// @ unfold revPath.Mem(rawPath)
		// @ unfold revPath.Base.Mem()
		infoField := &revPath.InfoFields[revPath.PathMeta.CurrINF]
		if infoField.ConsDir && !peering {
			hopField := revPath.HopFields[revPath.PathMeta.CurrHF]
			infoField.UpdateSegID(hopField.Mac)
		}
		if err := revPath.IncPath(); err != nil {
			return serrors.JoinNoStack(cannotRoute, err,
				"details", "incrementing path for SCMP")
		}
	}
	// @ TODO()

	// create new SCION header for reply.
	var scionL /*@@@*/ slayers.SCION
	// (VerifiedSCION) TODO: adapt *SCION.Mem(...)
	scionL.FlowID = p.scionLayer.FlowID
	scionL.TrafficClass = p.scionLayer.TrafficClass
	scionL.PathType = revPath.Type( /*@ nil @*/ )
	scionL.Path = revPath
	scionL.DstIA = p.scionLayer.SrcIA
	scionL.SrcIA = p.d.localIA
	scionL.DstAddrType = p.scionLayer.SrcAddrType
	scionL.RawDstAddr = p.scionLayer.RawSrcAddr
	scionL.NextHdr = slayers.L4SCMP

	if err := scionL.SetSrcAddr(addr.HostIP(p.d.internalIP)); err != nil {
		return serrors.JoinNoStack(cannotRoute, err, "details", "setting src addr")
	}
	typeCode := slayers.CreateSCMPTypeCode(typ, code)
	scmpH /*@@@*/ := slayers.SCMP{TypeCode: typeCode}
	scmpH.SetNetworkLayerForChecksum(&scionL)

	needsAuth := false
	if p.d.ExperimentalSCMPAuthentication {
		// Error messages must be authenticated.
		// Traceroute are OPTIONALLY authenticated ONLY IF the request
		// was authenticated.
		// TODO(JordiSubira): Reuse the key computed in p.hasValidAuth
		// if SCMPTypeTracerouteReply to create the response.
		needsAuth = isError ||
			(scmpH.TypeCode.Type() == slayers.SCMPTypeTracerouteReply &&
				p.hasValidAuth(time.Now()))
	}

	var quote []byte
	if isError {
		// add quote for errors.
		hdrLen := slayers.CmnHdrLen + scionL.AddrHdrLen() + scionL.Path.Len()
		if needsAuth {
			hdrLen += e2eAuthHdrLen
		}
		switch scmpH.TypeCode.Type() {
		case slayers.SCMPTypeExternalInterfaceDown:
			hdrLen += 20
		case slayers.SCMPTypeInternalConnectivityDown:
			hdrLen += 28
		default:
			hdrLen += 8
		}
		quote = p.pkt.rawPacket
		maxQuoteLen := slayers.MaxSCMPPacketLen - hdrLen
		if len(quote) > maxQuoteLen {
			quote = quote[:maxQuoteLen]
		}
	}

	serBuf := newSerializeProxy(p.pkt.rawPacket) // Prepend-only by default. It's all we need.
	sopts := gopacket.SerializeOptions{
		ComputeChecksums: true,
		FixLengths:       true,
	}
	// First write the SCMP message only without the SCION header(s) to get a buffer that we
	// can (re-)use as input in the MAC computation. Note that we move the quoted part of the packet
	// to the end of the buffer (go supports overlaps properly).
	// TODO(jiceatscion): in the future we may be able to leave room at the head of the
	// buffer on ingest, so we won't need to move the quote at all.
	err = gopacket.SerializeLayers(&serBuf, sopts, &scmpH, scmpP, gopacket.Payload(quote))
	if err != nil {
		return serrors.JoinNoStack(cannotRoute, err, "details", "serializing SCMP message")
	}

	if needsAuth {
		var e2e slayers.EndToEndExtn
		scionL.NextHdr = slayers.End2EndClass

		now := time.Now()
		dstA, err := scionL.DstAddr()
		if err != nil {
			return serrors.JoinNoStack(cannotRoute, err,
				"details", "parsing destination address")
		}
		key, err := p.drkeyProvider.GetASHostKey(now, scionL.DstIA, dstA)
		if err != nil {
			return serrors.JoinNoStack(cannotRoute, err, "details", "retrieving DRKey")
		}
		if err := p.resetSPAOMetadata(key, now); err != nil {
			return serrors.JoinNoStack(cannotRoute, err, "details", "resetting SPAO header")
		}

		e2e.Options = []*slayers.EndToEndOption{p.optAuth.EndToEndOption}
		e2e.NextHdr = slayers.L4SCMP
		_, err = spao.ComputeAuthCMAC(
			spao.MACInput{
				Key:        key.Key[:],
				Header:     p.optAuth,
				ScionLayer: &scionL,
				PldType:    slayers.L4SCMP,
				Pld:        serBuf.Bytes(),
			},
			p.macInputBuffer,
			p.optAuth.Authenticator(),
		)
		if err != nil {
			return serrors.JoinNoStack(cannotRoute, err, "details", "computing CMAC")
		}
		if err := e2e.SerializeTo(&serBuf, sopts); err != nil {
			return serrors.JoinNoStack(cannotRoute, err,
				"details", "serializing SCION E2E headers")
		}
	} else {
		scionL.NextHdr = slayers.L4SCMP
	}
	if err := scionL.SerializeTo(&serBuf, sopts); err != nil {
		return serrors.JoinNoStack(cannotRoute, err, "details", "serializing SCION header")
	}
	p.pkt.rawPacket = serBuf.Bytes()

	log.Debug("scmp", "typecode", scmpH.TypeCode)
	return nil
}

func (p *slowPathPacketProcessor) resetSPAOMetadata(key drkey.ASHostKey, now time.Time) error {
	// For creating SCMP responses we use sender side.
	dir := slayers.PacketAuthSenderSide
	drkeyType := slayers.PacketAuthASHost

	spi, err := slayers.MakePacketAuthSPIDRKey(uint16(drkey.SCMP), drkeyType, dir)
	if err != nil {
		return err
	}

	timestamp, err := spao.RelativeTimestamp(key.Epoch, now)
	if err != nil {
		return err
	}

	return p.optAuth.Reset(slayers.PacketAuthOptionParams{
		SPI:         spi,
		Algorithm:   slayers.PacketAuthCMAC,
		TimestampSN: timestamp,
		Auth:        zeroBuffer,
	})
}

func (p *slowPathPacketProcessor) hasValidAuth(t time.Time) bool {
	// Check if e2eLayer was parsed for this packet
	if !p.lastLayer.CanDecode().Contains(slayers.LayerTypeEndToEndExtn) {
		return false
	}
	// Parse incoming authField
	e2eLayer := &slayers.EndToEndExtn{}
	if err := e2eLayer.DecodeFromBytes(
		p.e2eLayer.Contents,
		gopacket.NilDecodeFeedback,
	); err != nil {
		return false
	}
	e2eOption, err := e2eLayer.FindOption(slayers.OptTypeAuthenticator)
	if err != nil {
		return false
	}
	authOption, err := slayers.ParsePacketAuthOption(e2eOption)
	if err != nil {
		return false
	}
	// Computing authField
	// the sender should have used the receiver side key, i.e., K_{localIA-remoteIA:remoteHost}
	// where remoteIA == p.scionLayer.SrcIA and remoteHost == srcAddr
	// (for the incoming packet).
	srcAddr, err := p.scionLayer.SrcAddr()
	if err != nil {
		return false
	}
	key, err := p.drkeyProvider.GetKeyWithinAcceptanceWindow(
		t,
		authOption.TimestampSN(),
		p.scionLayer.SrcIA,
		srcAddr,
	)
	if err != nil {
		log.Debug("Selecting key to authenticate the incoming packet", "err", err)
		return false
	}

	_, err = spao.ComputeAuthCMAC(
		spao.MACInput{
			Key:        key.Key[:],
			Header:     authOption,
			ScionLayer: &p.scionLayer,
			PldType:    slayers.L4SCMP,
			Pld:        p.lastLayer.LayerPayload(),
		},
		p.macInputBuffer,
		p.validAuthBuf,
	)
	if err != nil {
		return false
	}
	// compare incoming authField with computed authentication tag
	return subtle.ConstantTimeCompare(authOption.Authenticator(), p.validAuthBuf) != 0
}

// decodeLayers implements roughly the functionality of
// gopacket.DecodingLayerParser, but customized to our use case with a "base"
// layer and additional, optional layers in the given order.
// Returns the last decoded layer.
// @ requires  base != nil && base.NonInitMem()
// @ requires  forall i int :: { &opts[i] } 0 <= i && i < len(opts) ==>
// @ 	(acc(&opts[i], R10) && opts[i] != nil && opts[i].NonInitMem())
// Due to Viper's very strict injectivity constraints:
// @ requires  forall i, j int :: { &opts[i], &opts[j] } 0 <= i && i < j && j < len(opts) ==>
// @ 	opts[i] !== opts[j]
// @ preserves acc(sl.Bytes(data, 0, len(data)), R39)
// @ ensures   forall i int :: { &opts[i] } 0 <= i && i < len(opts) ==>
// @ 	(acc(&opts[i], R10) && opts[i] != nil)
// @ ensures   -1 <= idx && idx < len(opts)
// @ ensures   len(processed) == len(opts)
// @ ensures   len(offsets) == len(opts)
// @ ensures   reterr == nil && 0 <= idx ==> processed[idx]
// @ ensures   reterr == nil && idx == -1  ==> retl === base
// @ ensures   reterr == nil && 0 <= idx ==> retl === opts[idx]
// @ ensures   reterr == nil ==> retl != nil
// @ ensures   reterr == nil ==> base.Mem(data)
// @ ensures   reterr == nil && typeOf(base.GetPath(data)) == *scion.Raw ==>
// @ 	base.EqAbsHeader(data) && base.ValidScionInitSpec(data)
// @ ensures   reterr == nil ==> base.EqPathType(data)
// @ ensures   forall i int :: {&opts[i]}{processed[i]} 0 <= i && i < len(opts) ==>
// @ 	(processed[i] ==> (0 <= offsets[i].start && offsets[i].start <= offsets[i].end && offsets[i].end <= len(data)))
// @ ensures   reterr == nil ==> forall i int :: {&opts[i]}{processed[i]} 0 <= i && i < len(opts) ==>
// @ 	((processed[i] && !offsets[i].isNil) ==> opts[i].Mem(data[offsets[i].start:offsets[i].end]))
// @ ensures   reterr == nil ==> forall i int :: {&opts[i]}{processed[i]} 0 <= i && i < len(opts) ==>
// @ 	((processed[i] && offsets[i].isNil) ==> opts[i].Mem(nil))
// @ ensures   reterr == nil ==> forall i int :: {&opts[i]}{processed[i]} 0 <= i && i < len(opts) ==>
// @ 	(!processed[i] ==> opts[i].NonInitMem())
// @ ensures   reterr != nil ==> base.NonInitMem()
// @ ensures   reterr != nil ==> (forall i int :: { &opts[i] } 0 <= i && i < len(opts) ==> opts[i].NonInitMem())
// @ ensures   reterr != nil ==> reterr.ErrorMem()
// @ decreases
// (VerifiedSCION) originally, `base` was declared with type `gopacket.DecodingLayer`. This is unnecessarily complicated for a private function
// that is only called once with a parameter of type `*SCION`, and leads to more annyoing post-conditions.
func decodeLayers(data []byte, base *slayers.SCION, opts ...gopacket.DecodingLayer) (
	retl gopacket.DecodingLayer,
	reterr error,
	// @ ghost processed seq[bool],
	// @ ghost offsets seq[offsetPair],
	// @ ghost idx int,
) {
	// @ processed = seqs.NewSeqBool(len(opts))
	// @ offsets = newOffsetPair(len(opts))
	// @ idx = -1
	// @ gopacket.AssertInvariantNilDecodeFeedback()
	if err := base.DecodeFromBytes(data, gopacket.NilDecodeFeedback); err != nil {
		return nil, err /*@ , processed, offsets, idx @*/
	}
	var last gopacket.DecodingLayer = base
	optsSlice := ([](gopacket.DecodingLayer))(opts)

	// @ ghost oldData := data
	// @ ghost oldStart := 0
	// @ ghost oldEnd := len(data)

	// @ invariant acc(sl.Bytes(oldData, 0, len(oldData)), R39)
	// @ invariant base.Mem(oldData)
	// @ invariant typeOf(base.GetPath(oldData)) == *scion.Raw ==>
	// @ 	base.EqAbsHeader(oldData) && base.ValidScionInitSpec(oldData)
	// @ invariant base.EqPathType(oldData)
	// @ invariant 0 < len(opts) ==> 0 <= i0 && i0 <= len(opts)
	// @ invariant forall i int :: {&opts[i]} 0 <= i && i < len(opts) ==> acc(&opts[i], R10)
	// @ invariant forall i, j int :: {&opts[i], &opts[j]} 0 <= i && i < j && j < len(opts) ==> opts[i] !== opts[j]
	// @ invariant forall i int :: {&opts[i]} 0 <= i && i < len(opts) ==> opts[i] != nil
	// @ invariant len(processed) == len(opts)
	// @ invariant len(offsets) == len(opts)
	// @ invariant -1 <= idx && idx < len(opts)
	// @ invariant idx == -1 ==> (last === base && oldStart == 0 && oldEnd == len(oldData))
	// @ invariant 0 <= idx ==> (processed[idx] && last === opts[idx])
	// @ invariant forall i int :: {&opts[i]}{processed[i]} 0 <= i && i < len(opts) ==>
	// @ 	(processed[i] ==> (0 <= offsets[i].start && offsets[i].start <= offsets[i].end && offsets[i].end <= len(data)))
	// @ invariant forall i int :: {&opts[i]}{processed[i]} 0 <= i && i < len(opts) ==>
	// @ 	((processed[i] && !offsets[i].isNil) ==> opts[i].Mem(oldData[offsets[i].start:offsets[i].end]))
	// @ invariant forall i int :: {&opts[i]}{processed[i]} 0 <= i && i < len(opts) ==>
	// @ 	((processed[i] && offsets[i].isNil) ==> opts[i].Mem(nil))
	// @ invariant forall i int :: {&opts[i]}{processed[i]} 0 < len(opts) && i0 <= i && i < len(opts) ==>
	// @ 	!processed[i]
	// @ invariant forall i int :: {&opts[i]}{processed[i]} 0 <= i && i < len(opts) ==>
	// @ 	(!processed[i] ==> opts[i].NonInitMem())
	// @ invariant gopacket.NilDecodeFeedback.Mem()
	// @ invariant 0 <= oldStart && oldStart <= oldEnd && oldEnd <= len(oldData)
	// @ decreases len(opts) - i0
	for _, opt := range optsSlice /*@ with i0 @*/ {
		layerClassTmp := opt.CanDecode()
		// @ fold layerClassTmp.Mem()
		// @ ghost var pos offsetPair
		// @ ghost var ub []byte
		// @ ghost if idx == -1 {
		// @ 	pos = offsetPair{0, len(oldData), false}
		// @ 	ub = oldData
		// @ } else {
		// @ 	pos = offsets[idx]
		// @ 	if pos.isNil { ub = nil } else { ub  = oldData[pos.start:pos.end] }
		// @ }
		if layerClassTmp.Contains(last.NextLayerType( /*@ ub @*/ )) {
			data /*@ , start, end @*/ := last.LayerPayload( /*@ ub @*/ )
			// @ assert data == nil || data === oldData[pos.start:pos.end][start:end]
			// @ oldEnd   = pos.start + end
			// @ oldStart = pos.start + start
			// @ ghost if data == nil {
			// @ 	sl.NilAcc_Bytes()
			// @ } else {
			// @ 	sl.SplitRange_Bytes(oldData, oldStart, oldEnd, R40)
			// @ }
			if err := opt.DecodeFromBytes(data, gopacket.NilDecodeFeedback); err != nil {
				// @ ghost if data != nil { sl.CombineRange_Bytes(oldData, oldStart, oldEnd, R40) }
				// @ base.DowngradePerm(oldData)

				// ghost clean-up:
				// @ ghost
				// @ invariant -1 <= c && c < i0
				// @ invariant len(processed) == len(opts)
				// @ invariant len(offsets) == len(opts)
				// @ invariant forall i int :: {&opts[i]} 0 <= i && i < len(opts) ==> acc(&opts[i], R10)
				// @ invariant forall i, j int :: {&opts[i], &opts[j]} 0 <= i && i < j && j < len(opts) ==> opts[i] !== opts[j]
				// @ invariant forall i int :: {&opts[i]} 0 <= i && i < len(opts) ==> opts[i] != nil
				// @ invariant forall i int :: {&opts[i]}{processed[i]} 0 <= i && i < len(opts) ==>
				// @ 	(processed[i] ==> (0 <= offsets[i].start && offsets[i].start <= offsets[i].end && offsets[i].end <= len(oldData)))
				// @ invariant forall i int :: {&opts[i]}{processed[i]} 0 <= i && i < len(opts) ==>
				// @ 	((processed[i] && !offsets[i].isNil) ==> opts[i].Mem(oldData[offsets[i].start:offsets[i].end]))
				// @ invariant forall i int :: {&opts[i]}{processed[i]} 0 <= i && i < len(opts) ==>
				// @ 	((processed[i] && offsets[i].isNil) ==> opts[i].Mem(nil))
				// @ invariant forall i int :: {&opts[i]}{processed[i]} 0 <= i && i < len(opts) ==>
				// @ 	(!processed[i] ==> opts[i].NonInitMem())
				// @ invariant forall i int :: {&opts[i]}{processed[i]} 0 < len(opts) && c < i && i < len(opts) ==>
				// @ 	!processed[i]
				// @ decreases c
				// @ for c := i0-1; 0 <= c; c=c-1 {
				// @ 	if processed[c] {
				// @ 		off := offsets[c]
				// @ 		if off.isNil {
				// @ 			opts[c].DowngradePerm(nil)
				// @ 		} else {
				// @ 			opts[c].DowngradePerm(oldData[off.start:off.end])
				// @ 		}
				// @ 	}
				// @ 	processed[c] = false
				// @ }
				return nil, err /*@, processed, offsets, idx @*/
			}
			// @ processed[i0] = true
			// @ ghost offsets[i0] = offsetPair{oldStart, oldEnd, data == nil}
			// @ idx = i0
			// @ ghost if data != nil { sl.CombineRange_Bytes(oldData, oldStart, oldEnd, R40) }
			last = opt
		}
	}
	return last, nil /*@ , processed, offsets, idx @*/
}

// @ preserves acc(layer.Mem(ubuf), R20)
// @ decreases
func nextHdr(layer gopacket.DecodingLayer /*@ , ghost ubuf []byte @*/) slayers.L4ProtocolType {
	switch v := layer.(type) {
	case *slayers.SCION:
		return /*@ unfolding acc(v.Mem(ubuf), R20) in @*/ v.NextHdr
	case *slayers.EndToEndExtnSkipper:
		return /*@ unfolding acc(v.Mem(ubuf), R20) in (unfolding acc(v.extnBase.Mem(ubuf), R20) in @*/ v.NextHdr /*@ ) @*/
	case *slayers.HopByHopExtnSkipper:
		return /*@ unfolding acc(v.Mem(ubuf), R20) in (unfolding acc(v.extnBase.Mem(ubuf), R20) in @*/ v.NextHdr /*@ ) @*/
	default:
		return slayers.L4None
	}
}

// initMetrics initializes the metrics related to packet forwarding. The counters are already
// instantiated for all the relevant interfaces so this will not have to be repeated during packet
// forwarding.
func (d *DataPlane) initMetrics() {
	d.forwardingMetrics = make(map[uint16]interfaceMetrics)
	d.forwardingMetrics[0] = newInterfaceMetrics(d.Metrics, 0, d.localIA, d.neighborIAs)
	for ifID := range d.external {
		if _, notOwned := d.internalNextHops[ifID]; notOwned {
			continue
		}
		d.forwardingMetrics[ifID] = newInterfaceMetrics(d.Metrics, ifID, d.localIA, d.neighborIAs)
	}

	// Start our custom /proc/pid/stat collector to export iowait time and (in the future) other
	// process-wide metrics that prometheus does not.
	err := processmetrics.Init()

	// we can live without these metrics. Just log the error.
	if err != nil {
		log.Error("Could not initialize processmetrics", "err", err)
	}
}

// updateNetAddrFromAddrPort() updates a net.UDPAddr address to be the same as the
// given netip.AddrPort. newDst.Addr() returns the IP by value. The compiler may or
// may not inline the call and optimize out the copy. It is doubtful that manually inlining
// increases the chances that the copy get elided. TODO(jiceatscion): experiment.
func updateNetAddrFromAddrPort(netAddr *net.UDPAddr, newDst netip.AddrPort) {
	updateNetAddrFromAddrAndPort(netAddr, newDst.Addr(), newDst.Port())
}

// updateNetAddrFromAddrAndPort() updates a net.UDPAddr address to be the same IP and port as
// the given netip.Addr and unigned port.
//
// We handle dstAddr so we don't make the GC work. The issue is the IP address slice
// that's in dstAddr. The packet, along with its address and IP slice, gets copied from a channel
// into a local variable. Then after we modify it, all gets copied to the some other channel and
// eventually it gets copied back to the pool. If we replace the destAddr.IP at any point,
// the old backing array behind the destAddr.IP slice ends-up on the garbage pile. To prevent that,
// we update the IP address in-place (we make the length 0 to represent the 0 address).
func updateNetAddrFromAddrAndPort(netAddr *net.UDPAddr, addr netip.Addr, port uint16) {
	netAddr.Port = int(port)
	netAddr.Zone = addr.Zone()
	if addr.Is4() {
		outIpBytes := addr.As4()     // Must store explicitly in order to copy
		netAddr.IP = netAddr.IP[0:4] // Update slice
		copy(netAddr.IP, outIpBytes[:])
	} else if addr.Is6() {
		outIpBytes := addr.As16()
		netAddr.IP = netAddr.IP[0:16]
		copy(netAddr.IP, outIpBytes[:])
	} else {
		// That's a zero address. We translate in to something resembling a nil IP.
		// Nothing gets discarded as we keep the slice (and its reference to the backing array).
		// To that end, we cannot make it nil. We have to make its length zero.
		netAddr.IP = netAddr.IP[0:0]
	}
}

// updateNetAddrFromNetAddr() copies fromNetAddr into netAddr while re-using the IP slice
// embedded in netAddr. This is to avoid giving work to the GC. Nil IPs get
// converted into empty slices. The backing array isn't discarded.
func updateNetAddrFromNetAddr(netAddr *net.UDPAddr, fromNetAddr *net.UDPAddr) {
	netAddr.Port = fromNetAddr.Port
	netAddr.Zone = fromNetAddr.Zone
	netAddr.IP = netAddr.IP[0:len(fromNetAddr.IP)]
	copy(netAddr.IP, fromNetAddr.IP)
}<|MERGE_RESOLUTION|>--- conflicted
+++ resolved
@@ -1935,83 +1935,9 @@
 	return pForward
 }
 
-<<<<<<< HEAD
 func (p *scionPacketProcessor) doXover() disposition {
 	p.effectiveXover = true
 	if err := p.path.IncPath(); err != nil {
-=======
-// @ requires acc(&p.path, R20)
-// @ requires p.scionLayer.Mem(ub)
-// @ requires p.path == p.scionLayer.GetPath(ub)
-// @ requires sl.Bytes(ub, 0, len(ub))
-// @ requires acc(&p.segmentChange)
-// @ requires acc(&p.hopField)
-// @ requires acc(&p.infoField)
-// Preconditions for IO:
-// @ requires slayers.ValidPktMetaHdr(ub) && p.scionLayer.EqAbsHeader(ub)
-// @ requires p.GetIsXoverSpec(ub)
-// @ requires let ubPath := p.scionLayer.UBPath(ub) in
-// @ 	(unfolding acc(p.scionLayer.Mem(ub), _) in p.path.GetBase(ubPath)) == currBase
-// @ requires currBase.Valid()
-// @ ensures  acc(&p.segmentChange)
-// @ ensures  acc(&p.hopField)
-// @ ensures  acc(&p.infoField)
-// @ ensures  sl.Bytes(ub, 0, len(ub))
-// @ ensures  acc(&p.path, R20)
-// @ ensures  reserr == nil ==> p.scionLayer.Mem(ub)
-// @ ensures  reserr == nil ==> p.scionLayer.UBPath(ub) === old(p.scionLayer.UBPath(ub))
-// @ ensures  reserr == nil ==> p.scionLayer.GetPath(ub) == old(p.scionLayer.GetPath(ub))
-// @ ensures  reserr != nil ==> p.scionLayer.NonInitMem()
-// @ ensures  p.segmentChange
-// @ ensures  respr === processResult{}
-// @ ensures  reserr != nil ==> reserr.ErrorMem()
-// Postconditions for IO:
-// @ ensures  reserr == nil ==> len(old(absPkt(ub)).CurrSeg.Future) == 1
-// @ ensures  reserr == nil ==> old(absPkt(ub)).LeftSeg != none[io.IO_seg2]
-// @ ensures  reserr == nil ==> len(get(old(absPkt(ub)).LeftSeg).Future) > 0
-// @ ensures  reserr == nil ==> len(get(old(absPkt(ub)).LeftSeg).History) == 0
-// @ ensures  reserr == nil ==> slayers.ValidPktMetaHdr(ub) && p.scionLayer.EqAbsHeader(ub)
-// @ ensures  reserr == nil ==> absPkt(ub).PathNotFullyTraversed()
-// @ ensures  reserr == nil ==> p.EqAbsHopField(absPkt(ub))
-// @ ensures  reserr == nil ==> p.EqAbsInfoField(absPkt(ub))
-// @ ensures  reserr == nil ==> absPkt(ub) == AbsDoXover(old(absPkt(ub)))
-// @ ensures  reserr == nil ==>
-// @ 	old(slayers.IsSupportedPkt(ub)) == slayers.IsSupportedPkt(ub)
-// @ ensures  reserr == nil ==>
-// @ 	let ubPath := p.scionLayer.UBPath(ub)   in
-// @ 	(unfolding acc(p.scionLayer.Mem(ub), _) in
-// @ 	p.path === p.scionLayer.GetPath(ub) &&
-// @ 	p.path.GetBase(ubPath) == currBase.IncPathSpec())
-// @ ensures  reserr == nil ==> currBase.IncPathSpec().Valid()
-// @ ensures  reserr == nil ==>
-// @ 	p.scionLayer.ValidPathMetaData(ub) == old(p.scionLayer.ValidPathMetaData(ub))
-// @ decreases
-func (p *scionPacketProcessor) doXover( /*@ ghost ub []byte, ghost currBase scion.Base @*/ ) (respr processResult, reserr error) {
-	p.segmentChange = true
-	// @ ghost  startP := p.scionLayer.PathStartIdx(ub)
-	// @ ghost  endP   := p.scionLayer.PathEndIdx(ub)
-	// @ ghost  ubPath := ub[startP:endP]
-
-	// @ unfold acc(p.scionLayer.Mem(ub), 1-R55)
-	// @ sl.SplitRange_Bytes(ub, startP, endP, HalfPerm)
-	// @ sl.SplitByIndex_Bytes(ub, 0, startP, slayers.CmnHdrLen, R54)
-	// @ sl.Reslice_Bytes(ub, 0, slayers.CmnHdrLen, R54)
-	// @ slayers.IsSupportedPktSubslice(ub, slayers.CmnHdrLen)
-	// @ assert p.path == p.scionLayer.GetPath(ub)
-	// @ p.AbsPktToSubSliceAbsPkt(ub, startP, endP)
-	// @ assert p.path == p.scionLayer.GetPath(ub)
-	// @ p.scionLayer.ValidHeaderOffsetToSubSliceLemma(ub, startP)
-	// @ ghost preAbsPkt := p.path.absPkt(ubPath)
-	// @ p.path.XoverLemma(ubPath)
-	// @ reveal p.EqAbsInfoField(absPkt(ub))
-	// @ reveal p.EqAbsHopField(absPkt(ub))
-	// @ sl.SplitRange_Bytes(ub, startP, endP, HalfPerm)
-	// @ reveal p.scionLayer.ValidHeaderOffset(ub, startP)
-	// @ unfold acc(p.scionLayer.Mem(ub), R55)
-	// @ assert p.path.GetBase(ubPath) == currBase
-	// @ ghost nextBase := currBase.IncPathSpec()
-	if err := p.path.IncPath( /*@ ubPath @*/ ); err != nil {
->>>>>>> a6638e16
 		// TODO parameter problem invalid path
 		return errorDiscard("error", err)
 	}
@@ -2061,23 +1987,7 @@
 		// TODO parameter problem invalid path
 		return errorDiscard("error", err)
 	}
-<<<<<<< HEAD
 	return pForward
-=======
-	// @ assert p.path.GetBase(ubPath) == nextBase
-	// @ p.SubSliceAbsPktToAbsPkt(ub, startP, endP)
-	// @ ghost sl.CombineRange_Bytes(ub, startP, endP, HalfPerm/2)
-	// @ absPktFutureLemma(ub)
-	// @ p.path.DecodingLemma(ubPath, p.infoField, p.hopField)
-	// @ assert reveal p.path.EqAbsInfoField(p.path.absPkt(ubPath), p.infoField.ToAbsInfoField())
-	// @ assert reveal p.path.EqAbsHopField(p.path.absPkt(ubPath), p.hopField.ToIO_HF())
-	// @ assert reveal p.EqAbsHopField(absPkt(ub))
-	// @ assert reveal p.EqAbsInfoField(absPkt(ub))
-	// @ ghost sl.CombineRange_Bytes(ub, startP, endP, HalfPerm/2)
-	// @ fold acc(p.scionLayer.Mem(ub), 1-R55)
-	// @ assert currBase.IncPathSpec().Valid()
-	return processResult{}, nil
->>>>>>> a6638e16
 }
 
 // @ requires  acc(&p.path, R20)
@@ -2601,7 +2511,6 @@
 		}
 		return scmpEcho.Identifier, nil
 	}
-<<<<<<< HEAD
 	if scmp.TypeCode.Type() == slayers.SCMPTypeTracerouteReply {
 		var scmpTraceroute slayers.SCMPTraceroute
 		err := scmpTraceroute.DecodeFromBytes(scmp.Payload, gopacket.NilDecodeFeedback)
@@ -2703,28 +2612,6 @@
 	// Prepends must go just before payload. (and any Append will wreck it)
 	serBuf := newSerializeProxyStart(rawPkt, payloadOffset)
 	return s.SerializeTo(&serBuf, gopacket.SerializeOptions{})
-=======
-	// @ reveal slayers.IsSupportedRawPkt(buffer.View())
-	// TODO(lukedirtwalker): We should add a method to the scion layers
-	// which can write into the existing buffer, see also the discussion in
-	// https://fsnets.slack.com/archives/C8ADBBG0J/p1592805884250700
-	rawContents := buffer.Bytes()
-	// @ assert !(reveal slayers.IsSupportedPkt(rawContents))
-	// @ s.ValidSizeOhpUb(rawPkt)
-	// @ assert len(rawContents) <= len(rawPkt)
-	// @ unfold sl.Bytes(rawPkt, 0, len(rawPkt))
-	// @ unfold acc(sl.Bytes(rawContents, 0, len(rawContents)), R20)
-	// (VerifiedSCION) proving that the reslicing operation below is safe
-	// was tricky and required enriching (non-modularly) the invariants of *onehop.Path
-	// and *slayers.SCION.
-	// @ assert forall i int :: { &rawPkt[:len(rawContents)][i] }{ &rawPkt[i] } 0 <= i && i < len(rawContents) ==>
-	// @ 	 &rawPkt[i] == &rawPkt[:len(rawContents)][i]
-	copy(rawPkt[:len(rawContents)], rawContents /*@ , R20 @*/)
-	// @ fold sl.Bytes(rawPkt, 0, len(rawPkt))
-	// @ fold acc(sl.Bytes(rawContents, 0, len(rawContents)), R20)
-	// @ assert !(reveal slayers.IsSupportedPkt(rawPkt))
-	return nil
->>>>>>> a6638e16
 }
 
 type bfdSend struct {
