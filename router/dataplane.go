--- conflicted
+++ resolved
@@ -3123,11 +3123,7 @@
 		// @ assert p.GetIsXoverSpec(ub)
 		// @ fold acc(p.scionLayer.Mem(ub), R3)
 		if r, err := p.doXover( /*@ ub, dp @*/ ); err != nil {
-<<<<<<< HEAD
-			// @ p.scionLayer.DowngradePerm(ub)
-=======
 			// @ fold p.d.validResult(processResult{}, false)
->>>>>>> 1349d7ab
 			return r, err /*@, false, io.IO_val_Unit{} @*/
 		}
 		// @ assert absPkt(dp, ub) == AbsDoXover(nextPkt)
