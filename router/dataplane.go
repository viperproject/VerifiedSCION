// Copyright 2020 Anapaya Systems
//
// Licensed under the Apache License, Version 2.0 (the "License");
// you may not use this file except in compliance with the License.
// You may obtain a copy of the License at
//
//   http://www.apache.org/licenses/LICENSE-2.0
//
// Unless required by applicable law or agreed to in writing, software
// distributed under the License is distributed on an "AS IS" BASIS,
// WITHOUT WARRANTIES OR CONDITIONS OF ANY KIND, either express or implied.
// See the License for the specific language governing permissions and
// limitations under the License.

// +gobra

// (VerifiedSCION) the following init-postconditions causes severe slowdowns
// @ initEnsures alreadySet                    != nil && alreadySet.ErrorMem()
// @ initEnsures cannotRoute                   != nil && cannotRoute.ErrorMem()
// @ initEnsures emptyValue                    != nil && emptyValue.ErrorMem()
// @ initEnsures malformedPath                 != nil && malformedPath.ErrorMem()
// @ initEnsures modifyExisting                != nil && modifyExisting.ErrorMem()
// @ initEnsures noSVCBackend                  != nil && noSVCBackend.ErrorMem()
// @ initEnsures unsupportedPathType           != nil && unsupportedPathType.ErrorMem()
// @ initEnsures unsupportedPathTypeNextHeader != nil && unsupportedPathTypeNextHeader.ErrorMem()
// @ initEnsures noBFDSessionFound             != nil && noBFDSessionFound.ErrorMem()
// @ initEnsures noBFDSessionConfigured        != nil && noBFDSessionConfigured.ErrorMem()
// @ initEnsures errBFDDisabled                != nil && errBFDDisabled.ErrorMem()
package router

import (
	"bytes"
	"context"
	"crypto/rand"
	"crypto/subtle"
	"errors"
	"fmt"
	"hash"
	"math/big"
	"net"
	"strconv"
	"sync"
	"syscall"
	"time"

	"github.com/google/gopacket"
	"github.com/google/gopacket/layers"
	"github.com/prometheus/client_golang/prometheus"

	"github.com/scionproto/scion/pkg/addr"
	libepic "github.com/scionproto/scion/pkg/experimental/epic"
	"github.com/scionproto/scion/pkg/log"
	"github.com/scionproto/scion/pkg/private/serrors"
	"github.com/scionproto/scion/pkg/private/util"
	"github.com/scionproto/scion/pkg/scrypto"

	"github.com/scionproto/scion/pkg/slayers"
	"github.com/scionproto/scion/pkg/slayers/path"
	"github.com/scionproto/scion/pkg/slayers/path/empty"
	"github.com/scionproto/scion/pkg/slayers/path/epic"
	"github.com/scionproto/scion/pkg/slayers/path/onehop"
	"github.com/scionproto/scion/pkg/slayers/path/scion"
	"github.com/scionproto/scion/private/topology"
	"github.com/scionproto/scion/private/underlay/conn"
	underlayconn "github.com/scionproto/scion/private/underlay/conn"
	"github.com/scionproto/scion/router/bfd"
	"github.com/scionproto/scion/router/control"
	// @ . "github.com/scionproto/scion/verification/utils/definitions"
	// @ fl "github.com/scionproto/scion/verification/utils/floats"
	// @ sl "github.com/scionproto/scion/verification/utils/slices"
	// @ "github.com/scionproto/scion/verification/utils/seqs"
	// @ socketspec "golang.org/x/net/internal/socket/"
	// @ io "verification/io"
)

const (
	// Number of packets to read in a single ReadBatch call.
	inputBatchCnt = 64

	// TODO(karampok). Investigate whether that value should be higher.  In
	// theory, PayloadLen in SCION header is 16 bits long, supporting a maximum
	// payload size of 64KB. At the moment we are limited by Ethernet size
	// usually ~1500B, but 9000B to support jumbo frames.
	bufSize = 9000

	// hopFieldDefaultExpTime is the default validity of the hop field
	// and 63 is equivalent to 6h.
	hopFieldDefaultExpTime = 63
)

// (VerifiedSCION) acc(Mem(), _) is enough to call every method, given that
// the concrete implementations of this type use internal sync mechanisms to
// obtain write access to the underlying data.
type bfdSession interface {
	// @ pred Mem()

	// (VerifiedSCION) a logger is obtained from ctx through the method Value.
	// @ requires acc(ctx.Mem(), _)
	// @ requires acc(Mem(), _)
	// @ ensures  err != nil ==> err.ErrorMem()
	Run(ctx context.Context) (err error)
	// @ requires  acc(Mem(), _)
	// @ requires  msg.Mem(ub)
	// (VerifiedSCION) an implementation must copy the fields it needs from msg
	// @ preserves sl.AbsSlice_Bytes(ub, 0, len(ub))
	// @ ensures   msg.NonInitMem()
	ReceiveMessage(msg *layers.BFD /*@ , ghost ub []byte @*/)
	// @ requires acc(Mem(), _)
	IsUp() bool
}

// BatchConn is a connection that supports batch reads and writes.
// (VerifiedSCION) the spec of this interface matches that of the methods
// with the same name in private/underlay/conn/Conn.
type BatchConn interface {
	// @ pred Mem()

	// @ requires  acc(Mem(), _)
	// @ requires  forall i int :: { &msgs[i] } 0 <= i && i < len(msgs) ==>
	// @ 	msgs[i].Mem()
	// @ ensures   forall i int :: { &msgs[i] } 0 <= i && i < len(msgs) ==>
	// @ 	(msgs[i].Mem() && msgs[i].HasActiveAddr())
	// @ ensures   err == nil ==> 0 <= n && n <= len(msgs)
	// @ ensures   err == nil ==>
	// @ 	forall i int :: { &msgs[i] } 0 <= i && i < n ==> (
	// @ 		typeOf(msgs[i].GetAddr()) == type[*net.UDPAddr] &&
	// @ 		!msgs[i].HasWildcardPermAddr())
	// @ ensures   err == nil ==>
	// @ 	forall i int :: { &msgs[i] } 0 <= i && i < n ==> msgs[i].GetN() <= len(msgs[i].GetFstBuffer())
	// @ ensures   err != nil ==> err.ErrorMem()
	// contracts for IO-spec
	// @ requires Prophecy(prophecyM)
	// @ requires io.token(place) && MultiReadBio(place, prophecyM)
	// @ preserves dp.Valid()
	// @ ensures  err != nil ==> prophecyM == 0
	// @ ensures  err == nil ==> prophecyM == n
	// @ ensures  io.token(old(MultiReadBioNext(place, prophecyM)))
	// @ ensures  old(MultiReadBioCorrectIfs(place, prophecyM, ifsToIO_ifs(ingressID)))
	// @ ensures  err == nil ==>
<<<<<<< HEAD
	// @	forall i int :: { absIO_val(dp, msgs[i].Buffers[0], ingressID) } 0 <= i && i < n ==>
	// @	unfolding acc(msgs[i].Mem(), _) in absIO_val(dp, msgs[i].Buffers[0], ingressID) ==
=======
	// @	forall i int :: { &msgs[i] } 0 <= i && i < n ==>
	// @	unfolding acc(msgs[i].Mem(), R56) in absIO_val(dp, msgs[i].Buffers[0], ingressID) ==
>>>>>>> c9c16c71
	// @    old(MultiReadBioIO_val(place, n)[i])
	// TODO (Markus): uint16 or option[io.IO_ifs] for ingress
	ReadBatch(msgs underlayconn.Messages /*@, ghost ingressID uint16, ghost prophecyM int, ghost place io.Place, ghost dp io.DataPlaneSpec @*/) (n int, err error)
	// @ requires  acc(addr.Mem(), _)
	// @ requires  acc(Mem(), _)
	// @ preserves acc(sl.AbsSlice_Bytes(b, 0, len(b)), R10)
	// @ ensures   err == nil ==> 0 <= n && n <= len(b)
	// @ ensures   err != nil ==> err.ErrorMem()
	WriteTo(b []byte, addr *net.UDPAddr) (n int, err error)
	// @ requires  acc(Mem(), _)
	// (VerifiedSCION) opted for less reusable spec for WriteBatch for
	// performance reasons.
	// @ requires  len(msgs) == 1
	// @ requires  acc(msgs[0].Mem(), R50) && msgs[0].HasActiveAddr()
	// @ ensures   acc(msgs[0].Mem(), R50) && msgs[0].HasActiveAddr()
	// @ ensures   err == nil ==> 0 <= n && n <= len(msgs)
	// @ ensures   err != nil ==> err.ErrorMem()
	// contracts for IO-spec
	// @ requires  dp.Valid()
	// @ requires  len(msgs) == 1 ==>
	// @	unfolding acc(msgs[0].Mem(), R50) in
	// @	absIO_val(dp, msgs[0].Buffers[0], egressID) == ioAbsPkts
	// @ requires  io.token(place) && io.CBioIO_bio3s_send(place, ioAbsPkts)
	// @ ensures   dp.Valid()
	// @ ensures   (err == nil && len(msgs) == 1) ==>
	// @	io.token(old(io.dp3s_iospec_bio3s_send_T(place, ioAbsPkts)))
	WriteBatch(msgs underlayconn.Messages, flags int /*@, ghost egressID uint16, ghost place io.Place, ghost ioAbsPkts io.IO_val, ghost dp io.DataPlaneSpec @*/) (n int, err error)
	// @ requires Mem()
	// @ ensures  err != nil ==> err.ErrorMem()
	// @ decreases
	Close() (err error)
}

// DataPlane contains a SCION Border Router's forwarding logic. It reads packets
// from multiple sockets, performs routing, and sends them to their destinations
// (after updating the path, if that is needed).
//
// XXX(lukedirtwalker): this is still in development and not feature complete.
// Currently, only the following features are supported:
//   - initializing connections; MUST be done prior to calling Run
type DataPlane struct {
	// (VerifiedSCION) this is morally ghost
	// It is stored in the dataplane in order to retain
	// knowledge that macFactory will not fail
	// @ key *[]byte
	external          map[uint16]BatchConn
	linkTypes         map[uint16]topology.LinkType
	neighborIAs       map[uint16]addr.IA
	internal          BatchConn
	internalIP        net.IP
	internalNextHops  map[uint16]*net.UDPAddr
	svc               *services
	macFactory        func() hash.Hash
	bfdSessions       map[uint16]bfdSession
	localIA           addr.IA
	mtx               sync.Mutex
	running           bool
	Metrics           *Metrics
	forwardingMetrics map[uint16]forwardingMetrics
}

var (
	alreadySet                    = serrors.New("already set")
	invalidSrcIA                  = serrors.New("invalid source ISD-AS")
	invalidDstIA                  = serrors.New("invalid destination ISD-AS")
	invalidSrcAddrForTransit      = serrors.New("invalid source address for transit pkt")
	cannotRoute                   = serrors.New("cannot route, dropping pkt")
	emptyValue                    = serrors.New("empty value")
	malformedPath                 = serrors.New("malformed path content")
	modifyExisting                = serrors.New("modifying a running dataplane is not allowed")
	noSVCBackend                  = serrors.New("cannot find internal IP for the SVC")
	unsupportedPathType           = serrors.New("unsupported path type")
	unsupportedPathTypeNextHeader = serrors.New("unsupported combination")
	noBFDSessionFound             = serrors.New("no BFD sessions was found")
	noBFDSessionConfigured        = serrors.New("no BFD sessions have been configured")
	errBFDDisabled                = serrors.New("BFD is disabled")
)

type scmpError struct {
	TypeCode slayers.SCMPTypeCode
	Cause    error
}

// Gobra cannot currently prove termination of this function,
// because it is not specified how the ErrorMem() of the result
// of serrors.New relates to that of e.
// @ trusted
// @ preserves e.ErrorMem()
// @ ensures   e.IsDuplicableMem() == old(e.IsDuplicableMem())
// @ decreases e.ErrorMem()
func (e scmpError) Error() string {
	// @ unfold e.ErrorMem()
	// @ defer fold e.ErrorMem()
	return serrors.New("scmp", "typecode", e.TypeCode, "cause", e.Cause).Error()
}

// SetIA sets the local IA for the dataplane.
// @ requires  acc(d.Mem(), OutMutexPerm)
// @ requires  !d.IsRunning()
// @ requires  d.LocalIA().IsZero()
// @ requires  !ia.IsZero()
// @ preserves d.mtx.LockP()
// @ preserves d.mtx.LockInv() == MutexInvariant!<d!>;
// @ ensures   acc(d.Mem(), OutMutexPerm)
// @ ensures   !d.IsRunning()
// @ ensures   e == nil
func (d *DataPlane) SetIA(ia addr.IA) (e error) {
	d.mtx.Lock()
	defer d.mtx.Unlock()
	// @ unfold MutexInvariant!<d!>()
	// @ assert !d.IsRunning()
	// @ d.isRunningEq()
	// @ unfold d.Mem()
	// @ defer fold MutexInvariant!<d!>()
	// @ defer fold d.Mem()
	if d.running {
		// @ Unreachable()
		return modifyExisting
	}
	if ia.IsZero() {
		// @ Unreachable()
		return emptyValue
	}
	if !d.localIA.IsZero() {
		// @ Unreachable()
		return alreadySet
	}
	d.localIA = ia
	return nil
}

// SetKey sets the key used for MAC verification. The key provided here should
// already be derived as in scrypto.HFMacFactory.
// @ requires  acc(d.Mem(), OutMutexPerm)
// @ requires  !d.IsRunning()
// @ requires  !d.KeyIsSet()
// @ requires  len(key) > 0
// @ requires  sl.AbsSlice_Bytes(key, 0, len(key))
// @ preserves d.mtx.LockP()
// @ preserves d.mtx.LockInv() == MutexInvariant!<d!>;
// @ ensures   acc(d.Mem(), OutMutexPerm)
// @ ensures   !d.IsRunning()
// @ ensures   res == nil ==> d.KeyIsSet()
func (d *DataPlane) SetKey(key []byte) (res error) {
	// @ share key
	d.mtx.Lock()
	defer d.mtx.Unlock()
	// @ unfold MutexInvariant!<d!>()
	// @ assert !d.IsRunning()
	// @ d.isRunningEq()
	// @ unfold acc(d.Mem(), 1/2)
	// @ d.keyIsSetEq()
	// @ unfold acc(d.Mem(), 1/2)
	// @ defer fold MutexInvariant!<d!>()
	// @ defer fold d.Mem()
	if d.running {
		// @ Unreachable()
		return modifyExisting
	}
	if len(key) == 0 {
		// @ Unreachable()
		return emptyValue
	}
	if d.macFactory != nil {
		// @ Unreachable()
		return alreadySet
	}
	// First check for MAC creation errors.
	if _, err := scrypto.InitMac(key); err != nil {
		return err
	}
	// @ d.key = &key
	verScionTemp :=
		// @ requires acc(&key, _) && acc(sl.AbsSlice_Bytes(key, 0, len(key)), _)
		// @ requires scrypto.ValidKeyForHash(key)
		// @ ensures  acc(&key, _) && acc(sl.AbsSlice_Bytes(key, 0, len(key)), _)
		// @ ensures  h != nil && h.Mem()
		// @ decreases
		func /*@ f @*/ () (h hash.Hash) {
			mac, _ := scrypto.InitMac(key)
			return mac
		}
	// @ proof verScionTemp implements MacFactorySpec{d.key} {
	// @   return verScionTemp() as f
	// @ }
	d.macFactory = verScionTemp
	return nil
}

// AddInternalInterface sets the interface the data-plane will use to
// send/receive traffic in the local AS. This can only be called once; future
// calls will return an error. This can only be called on a not yet running
// dataplane.
// @ requires  acc(d.Mem(), OutMutexPerm)
// @ requires  !d.IsRunning()
// @ requires  !d.InternalConnIsSet()
// @ requires  conn != nil && conn.Mem()
// @ requires  ip.Mem()
// @ preserves d.mtx.LockP()
// @ preserves d.mtx.LockInv() == MutexInvariant!<d!>;
// @ ensures   acc(d.Mem(), OutMutexPerm)
// @ ensures   !d.IsRunning()
func (d *DataPlane) AddInternalInterface(conn BatchConn, ip net.IP) error {
	d.mtx.Lock()
	defer d.mtx.Unlock()
	// @ unfold MutexInvariant!<d!>()
	// @ assert !d.IsRunning()
	// @ d.isRunningEq()
	// @ unfold acc(d.Mem(), 1/2)
	// @ d.internalIsSetEq()
	// @ unfold acc(d.Mem(), 1/2)
	if d.running {
		// @ Unreachable()
		return modifyExisting
	}
	if conn == nil {
		// @ Unreachable()
		return emptyValue
	}
	if d.internal != nil {
		// @ Unreachable()
		return alreadySet
	}
	d.internal = conn
	d.internalIP = ip
	// @ fold d.Mem()
	// @ fold MutexInvariant!<d!>()
	return nil
}

// AddExternalInterface adds the inter AS connection for the given interface ID.
// If a connection for the given ID is already set this method will return an
// error. This can only be called on a not yet running dataplane.
// @ requires  conn != nil && conn.Mem()
// @ preserves acc(d.Mem(), OutMutexPerm)
// @ preserves !d.IsRunning()
// @ preserves d.mtx.LockP()
// @ preserves d.mtx.LockInv() == MutexInvariant!<d!>;
func (d *DataPlane) AddExternalInterface(ifID uint16, conn BatchConn) error {
	d.mtx.Lock()
	defer d.mtx.Unlock()
	// @ unfold MutexInvariant!<d!>()
	// @ assert !d.IsRunning()
	// @ d.isRunningEq()
	// @ unfold d.Mem()
	if d.running {
		// @ Unreachable()
		return modifyExisting
	}
	if conn == nil {
		// @ Unreachable()
		return emptyValue
	}
	// @ ghost if d.external != nil { unfold acc(accBatchConn(d.external), 1/2) }
	if _, existsB := d.external[ifID]; existsB {
		// @ establishAlreadySet()
		// @ ghost if d.external != nil { fold acc(accBatchConn(d.external), 1/2) }
		// @ fold d.Mem()
		// @ fold MutexInvariant!<d!>()
		return serrors.WithCtx(alreadySet, "ifID", ifID)
	}
	// @ ghost if d.external != nil { fold acc(accBatchConn(d.external), 1/2) }
	if d.external == nil {
		d.external = make(map[uint16]BatchConn)
		// @ fold accBatchConn(d.external)
	}
	// @ unfold accBatchConn(d.external)
	d.external[ifID] = conn
	// @ fold accBatchConn(d.external)
	// @ fold d.Mem()
	// @ fold MutexInvariant!<d!>()
	return nil
}

// AddNeighborIA adds the neighboring IA for a given interface ID. If an IA for
// the given ID is already set, this method will return an error. This can only
// be called on a yet running dataplane.
// @ requires  !remote.IsZero()
// @ preserves acc(d.Mem(), OutMutexPerm)
// @ preserves !d.IsRunning()
// @ preserves d.mtx.LockP()
// @ preserves d.mtx.LockInv() == MutexInvariant!<d!>;
func (d *DataPlane) AddNeighborIA(ifID uint16, remote addr.IA) error {
	d.mtx.Lock()
	defer d.mtx.Unlock()
	// @ unfold MutexInvariant!<d!>()
	// @ d.isRunningEq()
	// @ unfold d.Mem()
	if d.running {
		// @ Unreachable()
		return modifyExisting
	}
	if remote.IsZero() {
		// @ Unreachable()
		return emptyValue
	}
	if _, existsB := d.neighborIAs[ifID]; existsB {
		// @ establishAlreadySet()
		// @ fold d.Mem()
		// @ fold MutexInvariant!<d!>()
		return serrors.WithCtx(alreadySet, "ifID", ifID)
	}
	if d.neighborIAs == nil {
		d.neighborIAs = make(map[uint16]addr.IA)
	}
	d.neighborIAs[ifID] = remote
	// @ fold d.Mem()
	// @ fold MutexInvariant!<d!>()
	return nil
}

// AddLinkType adds the link type for a given interface ID. If a link type for
// the given ID is already set, this method will return an error. This can only
// be called on a not yet running dataplane.
// @ preserves acc(d.Mem(), OutMutexPerm)
// @ preserves !d.IsRunning()
// (VerifiedSCION) unlike all other setter methods, this does not lock d.mtx.
// This was reported in https://github.com/scionproto/scion/issues/4282.
// @ preserves MutexInvariant!<d!>()
func (d *DataPlane) AddLinkType(ifID uint16, linkTo topology.LinkType) error {
	// @ unfold acc(d.Mem(), OutMutexPerm)
	if _, existsB := d.linkTypes[ifID]; existsB {
		// @ establishAlreadySet()
		// @ fold acc(d.Mem(), OutMutexPerm)
		return serrors.WithCtx(alreadySet, "ifID", ifID)
	}
	// @ fold acc(d.Mem(), OutMutexPerm)
	// @ unfold MutexInvariant!<d!>()
	// @ d.isRunningEq()
	// @ unfold d.Mem()
	// @ defer fold MutexInvariant!<d!>()
	// @ defer fold d.Mem()
	if d.linkTypes == nil {
		d.linkTypes = make(map[uint16]topology.LinkType)
	}
	d.linkTypes[ifID] = linkTo
	return nil
}

// AddExternalInterfaceBFD adds the inter AS connection BFD session.
// @ trusted
// @ requires false
func (d *DataPlane) AddExternalInterfaceBFD(ifID uint16, conn BatchConn,
	src, dst control.LinkEnd, cfg control.BFD) error {

	d.mtx.Lock()
	defer d.mtx.Unlock()
	if d.running {
		return modifyExisting
	}
	if conn == nil {
		return emptyValue
	}
	var m bfd.Metrics
	if d.Metrics != nil {
		labels := prometheus.Labels{
			"interface":       fmt.Sprint(ifID),
			"isd_as":          d.localIA.String(),
			"neighbor_isd_as": dst.IA.String(),
		}
		m = bfd.Metrics{
			Up:              d.Metrics.InterfaceUp.With(labels),
			StateChanges:    d.Metrics.BFDInterfaceStateChanges.With(labels),
			PacketsSent:     d.Metrics.BFDPacketsSent.With(labels),
			PacketsReceived: d.Metrics.BFDPacketsReceived.With(labels),
		}
	}
	s := newBFDSend(conn, src.IA, dst.IA, src.Addr, dst.Addr, ifID, d.macFactory())
	return d.addBFDController(ifID, s, cfg, m)
}

// getInterfaceState checks if there is a bfd session for the input interfaceID and
// returns InterfaceUp if the relevant bfdsession state is up, or if there is no BFD
// session. Otherwise, it returns InterfaceDown.
// @ preserves acc(d.Mem(), R5)
func (d *DataPlane) getInterfaceState(interfaceID uint16) control.InterfaceState {
	// @ unfold acc(d.Mem(), R5)
	// @ defer fold acc(d.Mem(), R5)
	bfdSessions := d.bfdSessions
	// @ ghost if bfdSessions != nil {
	// @ 	unfold acc(accBfdSession(d.bfdSessions), R20)
	// @ 	defer fold acc(accBfdSession(d.bfdSessions), R20)
	// @ }
	if bfdSession, ok := bfdSessions[interfaceID]; ok {
		// @ assert interfaceID in domain(d.bfdSessions)
		// @ assert bfdSession in range(d.bfdSessions)
		// @ assert bfdSession != nil
		// (VerifiedSCION) This checked used to be conjoined with 'ok' in the condition
		// of the if stmt above. We broke it down to perform intermediate asserts.
		if !bfdSession.IsUp() {
			return control.InterfaceDown
		}
	}
	return control.InterfaceUp
}

// (VerifiedSCION) marked as trusted because we currently do not support bfd.Session
// @ trusted
// @ requires  false
func (d *DataPlane) addBFDController(ifID uint16, s *bfdSend, cfg control.BFD,
	metrics bfd.Metrics) error {

	if cfg.Disable {
		return errBFDDisabled
	}
	if d.bfdSessions == nil {
		d.bfdSessions = make(map[uint16]bfdSession)
	}

	// Generate random discriminator. It can't be zero.
	discInt, err := rand.Int(rand.Reader, big.NewInt(0xfffffffe))
	if err != nil {
		return err
	}
	disc := layers.BFDDiscriminator(uint32(discInt.Uint64()) + 1)
	d.bfdSessions[ifID] = &bfd.Session{
		Sender:                s,
		DetectMult:            layers.BFDDetectMultiplier(cfg.DetectMult),
		DesiredMinTxInterval:  cfg.DesiredMinTxInterval,
		RequiredMinRxInterval: cfg.RequiredMinRxInterval,
		LocalDiscriminator:    disc,
		ReceiveQueueSize:      10,
		Metrics:               metrics,
	}
	return nil
}

// AddSvc adds the address for the given service. This can be called multiple
// times for the same service, with the address added to the list of addresses
// that provide the service.
// @ requires  a != nil && acc(a.Mem(), R10)
// @ preserves acc(d.Mem(), OutMutexPerm)
// @ preserves !d.IsRunning()
// @ preserves d.mtx.LockP()
// @ preserves d.mtx.LockInv() == MutexInvariant!<d!>;
func (d *DataPlane) AddSvc(svc addr.HostSVC, a *net.UDPAddr) error {
	d.mtx.Lock()
	// @ unfold MutexInvariant!<d!>()
	// @ d.isRunningEq()
	defer d.mtx.Unlock()
	if a == nil {
		return emptyValue
	}
	// @ preserves d.Mem()
	// @ ensures   unfolding d.Mem() in d.svc != nil
	// @ decreases
	// @ outline(
	// @ unfold d.Mem()
	if d.svc == nil {
		d.svc = newServices()
	}
	// @ fold d.Mem()
	// @ )
	// @ unfold acc(d.Mem(), R15)
	// @ assert acc(d.svc.Mem(), _)
	d.svc.AddSvc(svc, a)
	if d.Metrics != nil {
		labels := serviceMetricLabels(d.localIA, svc)
		// @ requires acc(&d.Metrics, R20)
		// @ requires acc(d.Metrics.Mem(), _)
		// @ requires acc(labels, _)
		// @ ensures  acc(&d.Metrics, R20)
		// @ decreases
		// @ outline (
		// @ unfold acc(d.Metrics.Mem(), _)
		// @ fl.ZeroLessOne64()
		// @ assert d.Metrics.ServiceInstanceChanges != nil
		// @ assert d.Metrics.ServiceInstanceCount   != nil
		d.Metrics.ServiceInstanceChanges.With(labels).Add(float64(1))
		d.Metrics.ServiceInstanceCount.With(labels).Add(float64(1))
		// @ )
	}
	// @ fold acc(d.Mem(), R15)
	// @ fold MutexInvariant!<d!>()
	return nil
}

// DelSvc deletes the address for the given service.
// (VerifiedSCION) the spec here is definitely weird. Even though
// the lock is acquired here, there is no check that the router is
// not yet running, thus acquiring the lock is not enough to guarantee
// absence of race conditions. To specify that the router is not running,
// we need to pass perms to d.Mem(), but if we do this, then we don't need
// the lock invariant to perform the operations in this function.
// @ requires  a != nil && acc(a.Mem(), R10)
// @ preserves acc(d.Mem(), OutMutexPerm/2)
// @ preserves d.mtx.LockP()
func (d *DataPlane) DelSvc(svc addr.HostSVC, a *net.UDPAddr) error {
	d.mtx.Lock()
	defer d.mtx.Unlock()
	if a == nil {
		return emptyValue
	}
	// @ unfold acc(d.Mem(), R40)
	// @ ghost defer fold acc(d.Mem(), R40)
	if d.svc == nil {
		return nil
	}
	d.svc.DelSvc(svc, a)
	if d.Metrics != nil {
		labels := serviceMetricLabels(d.localIA, svc)
		// @ unfold acc(d.Metrics.Mem(), _)
		// @ fl.ZeroLessOne64()
		d.Metrics.ServiceInstanceChanges.With(labels).Add(float64(1))
		d.Metrics.ServiceInstanceCount.With(labels).Add(float64(-1))
	}
	return nil
}

// AddNextHop sets the next hop address for the given interface ID. If the
// interface ID already has an address associated this operation fails. This can
// only be called on a not yet running dataplane.
// @ requires  a != nil && a.Mem()
// @ preserves acc(d.Mem(), OutMutexPerm)
// @ preserves !d.IsRunning()
// @ preserves d.mtx.LockP()
// @ preserves d.mtx.LockInv() == MutexInvariant!<d!>;
func (d *DataPlane) AddNextHop(ifID uint16, a *net.UDPAddr) error {
	d.mtx.Lock()
	defer d.mtx.Unlock()
	// @ unfold MutexInvariant!<d!>()
	// @ d.isRunningEq()
	// @ unfold d.Mem()
	// @ defer fold MutexInvariant!<d!>()
	// @ defer fold d.Mem()
	if d.running {
		return modifyExisting
	}
	if a == nil {
		return emptyValue
	}
	// @ ghost if d.internalNextHops != nil { unfold accAddr(d.internalNextHops) }
	if _, existsB := d.internalNextHops[ifID]; existsB {
		// @ fold accAddr(d.internalNextHops)
		// @ establishAlreadySet()
		return serrors.WithCtx(alreadySet, "ifID", ifID)
	}
	if d.internalNextHops == nil {
		d.internalNextHops = make(map[uint16]*net.UDPAddr)
	}
	// @ defer fold accAddr(d.internalNextHops)
	d.internalNextHops[ifID] = a
	return nil
}

// AddNextHopBFD adds the BFD session for the next hop address.
// If the remote ifID belongs to an existing address, the existing
// BFD session will be re-used.
// @ trusted
// @ requires false
func (d *DataPlane) AddNextHopBFD(ifID uint16, src, dst *net.UDPAddr, cfg control.BFD,
	sibling string) error {

	d.mtx.Lock()
	defer d.mtx.Unlock()
	if d.running {
		return modifyExisting
	}

	if dst == nil {
		return emptyValue
	}

	for k, v := range d.internalNextHops {
		if v.String() == dst.String() {
			if c, ok := d.bfdSessions[k]; ok {
				d.bfdSessions[ifID] = c
				return nil
			}
		}
	}
	var m bfd.Metrics
	if d.Metrics != nil {
		labels := prometheus.Labels{"isd_as": d.localIA.String(), "sibling": sibling}
		m = bfd.Metrics{
			Up:              d.Metrics.SiblingReachable.With(labels),
			StateChanges:    d.Metrics.SiblingBFDStateChanges.With(labels),
			PacketsSent:     d.Metrics.SiblingBFDPacketsSent.With(labels),
			PacketsReceived: d.Metrics.SiblingBFDPacketsReceived.With(labels),
		}
	}

	s := newBFDSend(d.internal, d.localIA, d.localIA, src, dst, 0, d.macFactory())
	return d.addBFDController(ifID, s, cfg, m)
}

// Run starts running the dataplane. Note that configuration is not possible
// after calling this method.
// @ requires  acc(d.Mem(), OutMutexPerm)
// @ requires  !d.IsRunning()
// @ requires  d.InternalConnIsSet()
// @ requires  d.KeyIsSet()
// @ requires  d.SvcsAreSet()
// @ requires  d.MetricsAreSet()
// @ requires  d.PreWellConfigured()
// (VerifiedSCION) here, the spec still uses a private field.
// @ requires  d.mtx.LockP()
// @ requires  d.mtx.LockInv() == MutexInvariant!<d!>;
// @ requires  ctx != nil && ctx.Mem()
// contracts for IO-spec
// @ requires dp.Valid()
// @ requires d.DpAgreesWithSpec(dp)
// @ requires io.token(place) && dp.dp3s_iospec_ordered(state, place)
func (d *DataPlane) Run(ctx context.Context /*@, ghost place io.Place, ghost state io.IO_dp3s_state_local, ghost dp io.DataPlaneSpec @*/) error {
	// @ share d, ctx
	d.mtx.Lock()
	// @ unfold MutexInvariant!<d!>()
	// @ assert !d.IsRunning()
	// @ d.isRunningEq()

	// @ requires  acc(&d, R50)
	// @ requires  acc(&d.running, runningPerm)
	// @ requires  d.Mem() && !d.IsRunning()
	// @ requires  d.InternalConnIsSet()
	// @ requires  d.KeyIsSet()
	// @ requires  d.SvcsAreSet()
	// @ requires  d.MetricsAreSet()
	// @ requires  d.PreWellConfigured()
	// @ requires  d.DpAgreesWithSpec(dp)
	// @ ensures   acc(&d, R50)
	// @ ensures   MutexInvariant!<d!>()
	// @ ensures   d.Mem() && d.IsRunning()
	// @ ensures   d.InternalConnIsSet()
	// @ ensures   d.KeyIsSet()
	// @ ensures   d.SvcsAreSet()
	// @ ensures   d.MetricsAreSet()
	// @ ensures   d.PreWellConfigured()
	// @ ensures   d.DpAgreesWithSpec(dp)
	// @ decreases
	// @ outline (
	// @ reveal d.PreWellConfigured()
	// @ reveal d.DpAgreesWithSpec(dp)
	// @ unfold d.Mem()
	d.running = true
	// @ fold MutexInvariant!<d!>()
	// @ fold d.Mem()
	// @ reveal d.PreWellConfigured()
	// @ reveal d.DpAgreesWithSpec(dp)
	// @ )
	// @ ghost ioLockRun, ioSharedArgRun := InitSharedInv(dp, place, state)
	d.initMetrics( /*@ dp @*/ )

	read /*@@@*/ :=
		// (VerifiedSCION) Due to issue https://github.com/viperproject/gobra/issues/723,
		// there is currently an incompletness when calling closures that capture variables
		// from (Viper) methods where they were not allocated. To address that, we introduce
		// dPtr as an helper parameter. It always receives the value &d.
		// @ requires acc(dPtr, _)
		// @ requires let d := *dPtr in
		// @ 	acc(d.Mem(), _)                            &&
		// @ 	d.WellConfigured()                         &&
		// @ 	d.getValSvc() != nil                       &&
		// @ 	d.getValForwardingMetrics() != nil         &&
		// @ 	(0 in d.getDomForwardingMetrics())         &&
		// @ 	(ingressID in d.getDomForwardingMetrics()) &&
		// @ 	d.getMacFactory() != nil
		// @ requires rd != nil && acc(rd.Mem(), _)
		// contracts for IO-spec
		// @ requires dp.Valid()
		// @ requires let d := *dPtr in
		// @ 	d.DpAgreesWithSpec(dp)
		// @ requires acc(ioLock.LockP(), _) && ioLock.LockInv() == SharedInv!< dp, ioSharedArg !>;
		func /*@ rc @*/ (ingressID uint16, rd BatchConn, dPtr **DataPlane /*@, ghost ioLock *sync.Mutex, ghost ioSharedArg SharedArg, ghost dp io.DataPlaneSpec @*/) {
			d := *dPtr
			msgs := conn.NewReadMessages(inputBatchCnt)
			// @ requires forall i int :: { &msgs[i] } 0 <= i && i < len(msgs) ==>
			// @ 	msgs[i].Mem() && msgs[i].GetAddr() == nil
			// @ ensures  forall i int :: { &msgs[i] } 0 <= i && i < len(msgs) ==>
			// @ 	msgs[i].Mem() &&
			// @ 	msgs[i].HasActiveAddr() &&
			// @ 	msgs[i].GetAddr() == nil
			// @ decreases
			// @ outline(
			// @ invariant 0 <= i0 && i0 <= len(msgs)
			// @ invariant forall i int :: { &msgs[i] } i0 <= i && i < len(msgs) ==>
			// @ 	msgs[i].Mem() && msgs[i].GetAddr() == nil
			// @ invariant forall i int :: { &msgs[i] } 0 <= i && i < i0 ==>
			// @ 	msgs[i].Mem() && msgs[i].GetAddr() == nil && msgs[i].HasActiveAddr()
			// @ decreases len(msgs) - i0
			for i0 := 0; i0 < len(msgs); i0 += 1 {
				// (VerifiedSCION) changed a range loop in favor of a normal loop
				// to be able to perform this unfold.
				// @ unfold msgs[i0].Mem()
				msg := msgs[i0]
				// @ ensures sl.AbsSlice_Bytes(tmp, 0, len(tmp))
				// @ decreases
				// @ outline(
				tmp := make([]byte, bufSize)
				// @ assert forall i int :: { &tmp[i] } 0 <= i && i < len(tmp) ==> acc(&tmp[i])
				// @ fold sl.AbsSlice_Bytes(tmp, 0, len(tmp))
				// @ )
				// @ assert msgs[i0] === msg
				msg.Buffers[0] = tmp
				// @ msgs[i0].IsActive = true
				// @ fold msgs[i0].Mem()
			}
			// @ )
			// @ ensures writeMsgInv(writeMsgs)
			// @ decreases
			// @ outline (
			writeMsgs := make(underlayconn.Messages, 1)
			writeMsgs[0].Buffers = make([][]byte, 1)
			// @ fold sl.AbsSlice_Bytes(writeMsgs[0].OOB, 0, len(writeMsgs[0].OOB))
			// @ sl.NilAcc_Bytes()
			// @ fold writeMsgInv(writeMsgs)
			// @ )

			processor := newPacketProcessor(d, ingressID)
			var scmpErr /*@@@*/ scmpError

			// @ d.getRunningMem()

			// @ invariant acc(&scmpErr)
			// @ invariant forall i int :: { &msgs[i] } 0 <= i && i < len(msgs) ==>
			// @ 	msgs[i].Mem()
			// @ invariant writeMsgInv(writeMsgs)
			// @ invariant acc(dPtr, _) && *dPtr === d
			// @ invariant acc(&d.running, _) // necessary for loop condition
			// @ invariant acc(d.Mem(), _) && d.WellConfigured()
			// @ invariant d.getValSvc() != nil
			// @ invariant d.getValForwardingMetrics() != nil
			// @ invariant 0 in d.getDomForwardingMetrics()
			// @ invariant ingressID in d.getDomForwardingMetrics()
			// @ invariant acc(rd.Mem(), _)
			// @ invariant processor.sInit() && processor.sInitD() === d
			// @ invariant acc(ioLock.LockP(), _) && ioLock.LockInv() == SharedInv!< dp, ioSharedArg !>
			// @ invariant d.DpAgreesWithSpec(dp) && dp.Valid()
			for d.running {
				// @ ghost ioIngressID := ifsToIO_ifs(ingressID)
				// Multi recv event
				// @ ghost ioLock.Lock()
				// @ unfold SharedInv!< dp, ioSharedArg !>()
				// @ ghost t, s := *ioSharedArg.Place, *ioSharedArg.State
				// @ ghost numberOfReceivedPacketsProphecy := AllocProphecy()
				// @ ExtractMultiReadBio(dp, t, numberOfReceivedPacketsProphecy, s)
				// @ MultiUpdateElemWitness(t, numberOfReceivedPacketsProphecy, ioIngressID, s, ioSharedArg)
				// @ ghost ioValSeq := MultiReadBioIO_val(t,numberOfReceivedPacketsProphecy)

				// @ ghost sN := MultiReadBioUpd(t, numberOfReceivedPacketsProphecy, s)
				// @ ghost tN := MultiReadBioNext(t, numberOfReceivedPacketsProphecy)
				// @ assert dp.dp3s_iospec_ordered(sN, tN)
				pkts, err := rd.ReadBatch(msgs /*@, ingressID, numberOfReceivedPacketsProphecy, t , dp @*/)
				// @ ghost *ioSharedArg.State = sN
				// @ ghost *ioSharedArg.Place = tN
				// @ assert err == nil ==>
				// @	forall i int :: { absIO_val(dp, msgs[i].Buffers[0], ingressID) } 0 <= i && i < pkts ==>
				// @	unfolding acc(msgs[i].Mem(), _) in absIO_val(dp, msgs[i].Buffers[0], ingressID) == ioValSeq[i]
				// @ MultiElemWitnessConv(ioSharedArg.IBufY, ioIngressID, ioValSeq)
				// @ fold SharedInv!< dp, ioSharedArg !>()
				// @ ioLock.Unlock()
				// End of multi recv event

				// @ assert forall i int :: { &msgs[i] } 0 <= i && i < len(msgs) ==> msgs[i].Mem()
				// @ assert err == nil ==>
				// @ 	forall i int :: { &msgs[i] } 0 <= i && i < pkts ==> msgs[i].GetN() <= len(msgs[i].GetFstBuffer())
				if err != nil {
					log.Debug("Failed to read batch", "err", err)
					// error metric
					continue
				}
				if pkts == 0 {
					continue
				}
				// @ assert pkts <= len(msgs)
				// @ assert forall i int :: { &msgs[i] } 0 <= i && i < pkts ==>
				// @ 	!msgs[i].HasWildcardPermAddr()
				// @ assert forall i int :: { &msgs[i] } 0 <= i && i < pkts ==>
				// @ 	msgs[i].GetN() <= len(msgs[i].GetFstBuffer())
				// @ assert forall i int :: { absIO_val(dp, msgs[i].Buffers[0], ingressID) } 0 <= i && i < pkts ==>
				// @	unfolding acc(msgs[i].Mem(), _) in absIO_val(dp, msgs[i].Buffers[0], ingressID) == ioValSeq[i]

				// (VerifiedSCION) using regular for loop instead of range loop to avoid unnecessary
				// complications with permissions
				// @ invariant acc(&scmpErr)
				// @ invariant forall i int :: { &msgs[i] } 0 <= i && i < len(msgs) ==> msgs[i].Mem()
				// @ invariant writeMsgInv(writeMsgs)
				// @ invariant acc(dPtr, _) && *dPtr === d
				// @ invariant acc(d.Mem(), _) && d.WellConfigured()
				// @ invariant d.getValSvc() != nil
				// @ invariant d.getValForwardingMetrics() != nil
				// @ invariant 0 in d.getDomForwardingMetrics()
				// @ invariant ingressID in d.getDomForwardingMetrics()
				// @ invariant acc(rd.Mem(), _)
				// @ invariant pkts <= len(msgs)
				// @ invariant 0 <= i0 && i0 <= pkts
				// @ invariant forall i int :: { &msgs[i] } i0 <= i && i < len(msgs) ==>
				// @ 	msgs[i].HasActiveAddr()
				// @ invariant forall i int :: { &msgs[i] } i0 <= i && i < pkts ==>
				// @ 	typeOf(msgs[i].GetAddr()) == type[*net.UDPAddr]
				// @ invariant forall i int :: { &msgs[i] } 0 <= i && i < pkts ==>
				// @ 	msgs[i].GetN() <= len(msgs[i].GetFstBuffer())
				// @ invariant processor.sInit() && processor.sInitD() === d
				// contracts for IO-spec
				// @ invariant d.DpAgreesWithSpec(dp) && dp.Valid()
				// @ invariant ioIngressID == ifsToIO_ifs(ingressID)
				// @ invariant acc(ioLock.LockP(), _) && ioLock.LockInv() == SharedInv!< dp, ioSharedArg !>;
				// @ invariant forall i int :: { absIO_val(dp, msgs[i].Buffers[0], ingressID) } i0 <= i && i < pkts ==>
				// @	unfolding acc(msgs[i].Mem(), _) in absIO_val(dp, msgs[i].Buffers[0], ingressID) == ioValSeq[i]
				// @ invariant MultiElemWitnessWithIndex(ioSharedArg.IBufY, ioIngressID, ioValSeq, i0)
				for i0 := 0; i0 < pkts; i0++ {
					// @ assert &msgs[:pkts][i0] == &msgs[i0]
					// @ preserves 0 <= i0 && i0 < pkts && pkts <= len(msgs)
					// @ preserves acc(msgs[i0].Mem(), R1)
					// @ ensures   p === msgs[:pkts][i0].GetMessage()
					// @ outline(
					// @ unfold acc(msgs[i0].Mem(), R1)
					p := msgs[:pkts][i0]
					// @ fold acc(msgs[i0].Mem(), R1)
					// @ )
					// @ assert msgs[i0].GetN() <= len(msgs[i0].GetFstBuffer())
					// @ d.getForwardingMetricsMem(ingressID)
					// @ unfold acc(forwardingMetricsMem(d.forwardingMetrics[ingressID], ingressID), _)
					// input metric
					inputCounters := d.forwardingMetrics[ingressID]
					// @ assert acc(inputCounters.InputPacketsTotal.Mem(), _)
					// @ assert acc(inputCounters.InputBytesTotal.Mem(), _)
					// @ prometheus.CounterMemImpliesNonNil(inputCounters.InputPacketsTotal)
					// @ prometheus.CounterMemImpliesNonNil(inputCounters.InputBytesTotal)
					inputCounters.InputPacketsTotal.Inc()
					// @ assert msgs[i0].GetN() == p.N
					// (VerifiedSCION) Gobra still does not fully support floats
					// @ fl.CastPreservesOrder64(0, p.N)
					inputCounters.InputBytesTotal.Add(float64(p.N))

					srcAddr := p.Addr.(*net.UDPAddr)
					// @ ghost m := &msgs[:pkts][i0]
					// @ unfold m.Mem()
					// @ assert p.Buffers === m.Buffers
					// @ assert acc(&p.Buffers[0])
					// @ assert p.N <= len(p.Buffers[0])
					// @ sl.SplitRange_Bytes(p.Buffers[0], 0, p.N, HalfPerm)
					tmpBuf := p.Buffers[0][:p.N]
					//  assert forall i int :: { &tmpBuf[i] }{ &p.Buffers[0][i] } 0 <= i && i < p.N ==>
					// 	unfolding acc(sl.AbsSlice_Bytes(tmpBuf, 0, p.N), HalfPerm) in
					// 	unfolding acc(sl.AbsSlice_Bytes(p.Buffers[0], 0, len(p.Buffers[0])), HalfPerm) in
					// 	tmpBuf[i] == p.Buffers[0][i]
					// @ absIO_valWidenLemma(dp, p.Buffers[0], ingressID, p.N)
					// @ assert let absPkt := absIO_val(dp, tmpBuf, ingressID) in
					// @	absPkt.isIO_val_Pkt2 ==> ElemWitness(ioSharedArg.IBufY, absPkt.IO_val_Pkt2_1, absPkt.IO_val_Pkt2_2)
					// assume absIO_val(dp, tmpBuf, ingressID) == absIO_val(dp, p.Buffers[0], ingressID)
					// @ sl.SplitRange_Bytes(p.Buffers[0], 0, p.N, HalfPerm)
					// @ assert sl.AbsSlice_Bytes(tmpBuf, 0, p.N)
					// @ assert sl.AbsSlice_Bytes(tmpBuf, 0, len(tmpBuf))
					result, err /*@ , addrAliasesPkt, newAbsPkt @*/ := processor.processPkt(tmpBuf, srcAddr /*@, ioLock, ioSharedArg, dp@*/)
					// @ fold scmpErr.Mem()
					switch {
					case err == nil:
						// @ unfold scmpErr.Mem()
					case errors.As(err, &scmpErr):
						// @ unfold d.validResult(result, addrAliasesPkt)
						// @ ghost if addrAliasesPkt  && result.OutAddr != nil {
						// @ 	apply acc(result.OutAddr.Mem(), R15) --* acc(sl.AbsSlice_Bytes(tmpBuf, 0, len(tmpBuf)), R15)
						// @ }
						// @ unfold scmpErr.Mem()
						if !scmpErr.TypeCode.InfoMsg() {
							log.Debug("SCMP", "err", scmpErr, "dst_addr", p.Addr)
						}
						// SCMP go back the way they came.
						result.OutAddr = srcAddr
						result.OutConn = rd
						// @ addrAliasesPkt = false
						// @ fold d.validResult(result, addrAliasesPkt)
					default:
						// @ unfold d.validResult(result, addrAliasesPkt)
						// @ ghost if addrAliasesPkt {
						// @ 	apply acc(result.OutAddr.Mem(), R15) --* acc(sl.AbsSlice_Bytes(tmpBuf, 0, len(tmpBuf)), R15)
						// @ }
						// @ sl.CombineRange_Bytes(p.Buffers[0], 0, p.N, writePerm)
						// @ assert acc(m)
						// @ assert sl.AbsSlice_Bytes(m.OOB, 0, len(m.OOB))
						// @ assert (m.Addr != nil ==> acc(m.Addr.Mem(), _))
						// @ assert 0 <= m.N
						// @ msgs[:pkts][i0].IsActive = false
						// @ fold msgs[:pkts][i0].Mem()
						log.Debug("Error processing packet", "err", err)
						// @ assert acc(inputCounters.DroppedPacketsTotal.Mem(), _)
						// @ prometheus.CounterMemImpliesNonNil(inputCounters.DroppedPacketsTotal)
						inputCounters.DroppedPacketsTotal.Inc()
						// @ unfold scmpErr.Mem()
						continue
					}
					if result.OutConn == nil { // e.g. BFD case no message is forwarded
						// @ unfold d.validResult(result, addrAliasesPkt)
						// @ ghost if addrAliasesPkt {
						// @ 	apply acc(result.OutAddr.Mem(), R15) --* acc(sl.AbsSlice_Bytes(tmpBuf, 0, len(tmpBuf)), R15)
						// @ }
						// @ sl.CombineRange_Bytes(p.Buffers[0], 0, p.N, writePerm)
						// @ msgs[:pkts][i0].IsActive = false
						// @ fold msgs[:pkts][i0].Mem()
						continue
					}

					// Write to OutConn; drop the packet if this would block.
					// Use WriteBatch because it's the only available function that
					// supports MSG_DONTWAIT.
					// @ unfold d.validResult(result, addrAliasesPkt)
					// @ unfold writeMsgInv(writeMsgs)
					writeMsgs[0].Buffers[0] = result.OutPkt
					// @ writeMsgs[0].WildcardPerm = !addrAliasesPkt
					// @ writeMsgs[0].IsActive = true
					writeMsgs[0].Addr = nil
					if result.OutAddr != nil { // don't assign directly to net.Addr, typed nil!
						writeMsgs[0].Addr = result.OutAddr
					}
					// @ sl.NilAcc_Bytes()
					// @ assert absIO_val(dp, result.OutPkt, result.EgressID) == absIO_val(dp, writeMsgs[0].Buffers[0], result.EgressID)
					// @ assert newAbsPkt == absIO_val(dp, writeMsgs[0].Buffers[0], result.EgressID)
					// @ fold acc(writeMsgs[0].Mem(), R50)

					// @ ghost ioLock.Lock()
					// @ unfold SharedInv!< dp, ioSharedArg !>()
					// @ ghost t, s := *ioSharedArg.Place, *ioSharedArg.State
					// @ ghost if(newAbsPkt.isIO_val_Pkt2) {
					// @ 	ApplyElemWitness(s.obuf, ioSharedArg.OBufY, newAbsPkt.IO_val_Pkt2_1, newAbsPkt.IO_val_Pkt2_2)
					// @ 	assert newAbsPkt.IO_val_Pkt2_2 in AsSet(s.obuf[newAbsPkt.IO_val_Pkt2_1])
					// @ 	assert dp.dp3s_iospec_bio3s_send_guard(s, t, newAbsPkt)
					// @ }
					// @ unfold dp.dp3s_iospec_ordered(s, t)
					// @ unfold dp.dp3s_iospec_bio3s_send(s, t)
					// @ ghost tN := io.dp3s_iospec_bio3s_send_T(t, newAbsPkt)
					_, err = result.OutConn.WriteBatch(writeMsgs, syscall.MSG_DONTWAIT /*@, result.EgressID, t, newAbsPkt, dp @*/)
					// @ ghost if(err != nil) {
					// @ 	fold dp.dp3s_iospec_bio3s_send(s, t)
					// @ 	fold dp.dp3s_iospec_ordered(s, t)
					// @ } else {
					// @ 	*ioSharedArg.Place = tN
					// @ }
					// @ fold SharedInv!< dp, ioSharedArg !>()
					// @ ghost ioLock.Unlock()
					// @ unfold acc(writeMsgs[0].Mem(), R50)
					// @ ghost if addrAliasesPkt && result.OutAddr != nil {
					// @	apply acc(result.OutAddr.Mem(), R15) --* acc(sl.AbsSlice_Bytes(tmpBuf, 0, len(tmpBuf)), R15)
					// @ }
					// @ sl.CombineRange_Bytes(p.Buffers[0], 0, p.N, writePerm)
					// @ msgs[:pkts][i0].IsActive = false
					// @ fold msgs[:pkts][i0].Mem()
					// @ fold writeMsgInv(writeMsgs)
					if err != nil {
						// @ requires err != nil && err.ErrorMem()
						// @ decreases
						// @ outline (
						var errno /*@@@*/ syscall.Errno
						// @ assert acc(&errno)
						// @ fold errno.Mem()
						errorsAs := errors.As(err, &errno)
						// @ unfold errno.Mem()
						if !errorsAs ||
							!(errno == syscall.EAGAIN || errno == syscall.EWOULDBLOCK) {
							log.Debug("Error writing packet", "err", err)
							// error metric
						}
						// @ )
						// @ assert acc(inputCounters.DroppedPacketsTotal.Mem(), _)
						// @ prometheus.CounterMemImpliesNonNil(inputCounters.DroppedPacketsTotal)
						inputCounters.DroppedPacketsTotal.Inc()
						continue
					}
					// @ requires acc(dPtr, _) && *dPtr === d
					// @ requires acc(d.Mem(), _)
					// @ requires result.EgressID in d.getDomForwardingMetrics()
					// @ decreases
					// @ outline(
					// ok metric
					// @ d.getForwardingMetricsMem(result.EgressID)
					// @ unfold acc(forwardingMetricsMem(d.forwardingMetrics[result.EgressID], result.EgressID), _)
					outputCounters := d.forwardingMetrics[result.EgressID]
					// @ assert acc(outputCounters.OutputPacketsTotal.Mem(), _)
					// @ prometheus.CounterMemImpliesNonNil(outputCounters.OutputPacketsTotal)
					outputCounters.OutputPacketsTotal.Inc()
					// @ assert acc(outputCounters.OutputBytesTotal.Mem(), _)
					// @ prometheus.CounterMemImpliesNonNil(outputCounters.OutputBytesTotal)
					// @ fl.CastPreservesOrder64(0, len(result.OutPkt))
					outputCounters.OutputBytesTotal.Add(float64(len(result.OutPkt)))
					// @ )
				}
			}
		}
	// @ unfold acc(d.Mem(), R1)
	// @ assert d.WellConfigured()
	// @ assert 0 in d.getDomForwardingMetrics()
	// @ ghost if d.bfdSessions != nil { unfold acc(accBfdSession(d.bfdSessions), R2) }

	// (VerifiedSCION) we introduce this to avoid problems with the invariants that
	// are generated by Gobra. In particular, the iterator bounds need access to
	// d.bfdSessions, but because it is shared, we need to pass permission to it
	// in the invariant. Unfortunately, the invariants that are passed by the user are
	// put after those that are generated. Introducing this auxioliary variable sidesteps
	// the issue with the encoding.
	bfds := d.bfdSessions

	// @ invariant bfds != nil ==> acc(bfds, R4)
	// @ invariant bfds != nil ==> acc(accBfdSession(bfds), R4)
	// @ invariant acc(&ctx, _) && acc(ctx.Mem(), _)
	// @ decreases len(bfds) - len(visited)
	for k, v := range bfds /*@ with visited @*/ {
		cl :=
			// @ requires c != nil && acc(c.Mem(), _)
			// @ requires acc(&ctx, _) && acc(ctx.Mem(), _)
			func /*@ closure1 @*/ (ifID uint16, c bfdSession) {
				defer log.HandlePanic()
				// @ bfd.EstablishAlreadyRunning()
				if err := c.Run(ctx); err != nil && err != bfd.AlreadyRunning {
					log.Error("BFD session failed to start", "ifID", ifID, "err", err)
				}
			}
		// @ getBfdSessionMem(v, bfds)
		go cl(k, v) // @ as closure1
	}

	// @ ghost if d.external != nil { unfold acc(accBatchConn(d.external), R2) }

	// (VerifiedSCION) we introduce this to avoid problems with the invariants that
	// are generated by Gobra. In particular, the iterator bounds need access to
	// d.bfdSessions, but because it is shared, we need to pass permission to it
	// in the invariant. Unfortunately, the invariants that are passed by the user are
	// put after those that are generated. Introducing this auxioliary variable sidesteps
	// the issue with the encoding.
	externals := d.external

	// @ invariant acc(&read, _) && read implements rc
	// @ invariant acc(&d, _)
	// @ invariant acc(&d.external, _) && d.external === externals
	// @ invariant acc(d.Mem(), _) && d.WellConfigured()
	// @ invariant externals != nil ==> acc(externals, R4)
	// @ invariant externals != nil ==> acc(accBatchConn(externals), R4)
	// @ invariant acc(d.Mem(), _) && d.WellConfigured()
	// @ invariant d.getValSvc() != nil
	// @ invariant d.getValForwardingMetrics() != nil
	// @ invariant 0 in d.getDomForwardingMetrics()
	// @ invariant d.getMacFactory() != nil
	// @ invariant dp.Valid()
	// @ invariant d.DpAgreesWithSpec(dp)
	// @ invariant acc(ioLockRun.LockP(), _) && ioLockRun.LockInv() == SharedInv!< dp, ioSharedArgRun !>;
	// @ decreases len(externals) - len(visited)
	for ifID, v := range externals /*@ with visited @*/ {
		cl :=
			// @ requires acc(&read, _) && read implements rc
			// @ requires acc(&d, _)
			// @ requires acc(d.Mem(), _) && d.WellConfigured()
			// @ requires d.getValSvc() != nil
			// @ requires d.getValForwardingMetrics() != nil
			// @ requires 0 in d.getDomForwardingMetrics()
			// @ requires i in d.getDomForwardingMetrics()
			// @ requires d.getMacFactory() != nil
			// @ requires c != nil && acc(c.Mem(), _)
			// contracts for IO-spec
			// @ requires dp.Valid()
			// @ requires d.DpAgreesWithSpec(dp)
			// @ requires acc(ioLock.LockP(), _) && ioLock.LockInv() == SharedInv!< dp, ioSharedArg !>;
			func /*@ closure2 @*/ (i uint16, c BatchConn /*@, ghost ioLock *sync.Mutex, ghost ioSharedArg SharedArg, ghost dp io.DataPlaneSpec @*/) {
				defer log.HandlePanic()
				read(i, c, &d /*@, ioLock, ioSharedArg, dp @*/) //@ as rc
			}
		// @ ghost if d.external != nil { unfold acc(accBatchConn(d.external), R50) }
		// @ assert v in range(d.external)
		// @ assert acc(v.Mem(), _)
		// @ d.InDomainExternalInForwardingMetrics3(ifID)
		// @ ghost if d.external != nil { fold acc(accBatchConn(d.external), R50) }
		go cl(ifID, v /*@, ioLockRun, ioSharedArgRun, dp @*/) //@ as closure2
	}
	cl :=
		// @ requires acc(&read, _) && read implements rc
		// @ requires acc(&d, _)
		// @ requires acc(d.Mem(), _) && d.WellConfigured()
		// @ requires d.getValSvc() != nil
		// @ requires d.getValForwardingMetrics() != nil
		// @ requires 0 in d.getDomForwardingMetrics()
		// @ requires d.getMacFactory() != nil
		// @ requires c != nil && acc(c.Mem(), _)
		// contracts for IO-spec
		// @ requires dp.Valid()
		// @ requires d.DpAgreesWithSpec(dp)
		// @ requires acc(ioLock.LockP(), _) && ioLock.LockInv() == SharedInv!< dp, ioSharedArg !>;
		func /*@ closure3 @*/ (c BatchConn /*@, ghost ioLock *sync.Mutex, ghost ioSharedArg SharedArg, ghost dp io.DataPlaneSpec @*/) {
			defer log.HandlePanic()
			read(0, c, &d /*@, ioLock, ioSharedArg, dp @*/) //@ as rc
		}
	// @ d.getInternalMem()
	go cl(d.internal /*@, ioLockRun, ioSharedArgRun, dp @*/) //@ as closure3

	d.mtx.Unlock()
	// @ assert acc(ctx.Mem(), _)
	c := ctx.Done()
	// @ fold PredTrue!<!>()
	// @ assert c.RecvGivenPerm() == PredTrue!<!>
	<-c
	return nil
}

// initMetrics initializes the metrics related to packet forwarding. The
// counters are already instantiated for all the relevant interfaces so this
// will not have to be repeated during packet forwarding.
// @ requires  d.Mem()
// @ requires  d.MetricsAreSet()
// @ requires  d.KeyIsSet()
// @ requires  d.InternalConnIsSet()
// @ requires  d.SvcsAreSet()
// @ requires  d.PreWellConfigured()
// @ requires  d.DpAgreesWithSpec(dp)
// @ ensures   d.Mem()
// @ ensures   d.MetricsAreSet()
// @ ensures   d.WellConfigured()
// @ ensures   0 in d.DomainForwardingMetrics()
// @ ensures   d.InternalConnIsSet()
// @ ensures   d.KeyIsSet()
// @ ensures   d.SvcsAreSet()
// @ ensures   d.DpAgreesWithSpec(dp)
// @ ensures   d.getValForwardingMetrics() != nil
// @ decreases
func (d *DataPlane) initMetrics( /*@ ghost dp io.DataPlaneSpec @*/ ) {
	// @ assert reveal d.PreWellConfigured()
	// @ assert reveal d.DpAgreesWithSpec(dp)
	// @ assert unfolding acc(d.Mem(), _) in
	// @ 	d.dpSpecWellConfiguredLocalIA(dp)     &&
	// @ 	d.dpSpecWellConfiguredNeighborIAs(dp) &&
	// @ 	d.dpSpecWellConfiguredLinkTypes(dp)
	// @ unfold d.Mem()
	// @ assert d.dpSpecWellConfiguredLocalIA(dp)
	// @ assert d.dpSpecWellConfiguredNeighborIAs(dp)
	// @ assert d.dpSpecWellConfiguredLinkTypes(dp)

	// @ preserves acc(&d.forwardingMetrics)
	// @ preserves acc(&d.localIA, R20)
	// @ preserves acc(&d.neighborIAs, R20)
	// @ preserves d.neighborIAs != nil ==> acc(d.neighborIAs, R20)
	// @ preserves acc(&d.Metrics, R20)
	// @ preserves acc(d.Metrics.Mem(), _)
	// @ ensures   acc(d.forwardingMetrics)
	// @ ensures   domain(d.forwardingMetrics) == set[uint16]{0}
	// @ ensures   acc(forwardingMetricsMem(d.forwardingMetrics[0], 0), _)
	// @ decreases
	// @ outline (
	d.forwardingMetrics = make(map[uint16]forwardingMetrics)
	labels := interfaceToMetricLabels(0, d.localIA, d.neighborIAs)
	d.forwardingMetrics[0] = initForwardingMetrics(d.Metrics, labels)
	// @ liftForwardingMetricsNonInjectiveMem(d.forwardingMetrics[0], 0)
	// @ )
	// @ ghost if d.external != nil { unfold acc(accBatchConn(d.external), R15) }
	// @ ghost if d.internalNextHops != nil { unfold acc(accAddr(d.internalNextHops), R15) }

	// (VerifiedSCION) avoids incompletnes
	// when folding acc(forwardingMetricsMem(d.forwardingMetrics[id], id), _)
	// @ fold acc(hideLocalIA(&d.localIA), R15)

	// @ ghost dExternal := d.external
	// @ ghost dInternalNextHops := d.internalNextHops

	// @ invariant acc(hideLocalIA(&d.localIA), R15)
	// @ invariant acc(&d.external, R15)
	// @ invariant d.external != nil ==> acc(d.external, R20)
	// @ invariant d.external === dExternal
	// @ invariant acc(&d.forwardingMetrics) && acc(d.forwardingMetrics)
	// @ invariant domain(d.forwardingMetrics) == set[uint16]{0} union visitedSet
	// @ invariant 0 in domain(d.forwardingMetrics)
	// @ invariant acc(&d.internalNextHops, R15)
	// @ invariant d.internalNextHops === dInternalNextHops
	// @ invariant d.internalNextHops != nil ==> acc(d.internalNextHops, R20)
	// @ invariant domain(d.internalNextHops) intersection domain(d.external) == set[uint16]{}
	// @ invariant acc(&d.neighborIAs, R15)
	// @ invariant d.neighborIAs != nil ==> acc(d.neighborIAs, R15)
	// @ invariant forall i uint16 :: { d.forwardingMetrics[i] } i in domain(d.forwardingMetrics) ==>
	// @ 	acc(forwardingMetricsMem(d.forwardingMetrics[i], i), _)
	// @ invariant acc(&d.Metrics, R15)
	// @ invariant acc(d.Metrics.Mem(), _)
	// @ decreases len(d.external) - len(visitedSet)
	for id := range d.external /*@ with visitedSet @*/ {
		if _, notOwned := d.internalNextHops[id]; notOwned {
			// @ Unreachable()
			continue
		}
		labels = interfaceToMetricLabels(id, ( /*@ unfolding acc(hideLocalIA(&d.localIA), R20) in @*/ d.localIA), d.neighborIAs)
		d.forwardingMetrics[id] = initForwardingMetrics(d.Metrics, labels)
		// @ liftForwardingMetricsNonInjectiveMem(d.forwardingMetrics[id], id)
		// @ assert acc(forwardingMetricsMem(d.forwardingMetrics[id], id), _)
	}
	// @ ghost if d.external != nil { fold acc(accBatchConn(d.external), R15) }
	// @ ghost if d.internalNextHops != nil { fold acc(accAddr(d.internalNextHops), R15) }
	// @ fold accForwardingMetrics(d.forwardingMetrics)
	// @ unfold acc(hideLocalIA(&d.localIA), R15)
	// @ assert d.dpSpecWellConfiguredLocalIA(dp)
	// @ assert d.dpSpecWellConfiguredNeighborIAs(dp)
	// @ assert d.dpSpecWellConfiguredLinkTypes(dp)
	// @ fold d.Mem()
	// @ reveal d.WellConfigured()
	// @ assert reveal d.DpAgreesWithSpec(dp)
}

type processResult struct {
	EgressID uint16
	OutConn  BatchConn
	OutAddr  *net.UDPAddr
	OutPkt   []byte
}

// @ requires acc(d.Mem(), _) && d.getMacFactory() != nil
// @ ensures  res.sInit() && res.sInitD() == d
// @ decreases
func newPacketProcessor(d *DataPlane, ingressID uint16) (res *scionPacketProcessor) {
	var verScionTmp gopacket.SerializeBuffer
	// @ d.getNewPacketProcessorFootprint()
	verScionTmp = gopacket.NewSerializeBuffer()
	p := &scionPacketProcessor{
		d:         d,
		ingressID: ingressID,
		buffer:    verScionTmp,
		mac:       (d.macFactory() /*@ as MacFactorySpec{d.key} @ */),
		macBuffers: macBuffersT{
			scionInput: make([]byte, path.MACBufferSize),
			epicInput:  make([]byte, libepic.MACBufferSize),
		},
	}
	// @ fold sl.AbsSlice_Bytes(p.macBuffers.scionInput, 0, len(p.macBuffers.scionInput))
	// @ fold slayers.PathPoolMem(p.scionLayer.pathPool, p.scionLayer.pathPoolRaw)
	p.scionLayer.RecyclePaths()
	// @ fold p.scionLayer.NonInitMem()
	// @ fold p.hbhLayer.NonInitMem()
	// @ fold p.e2eLayer.NonInitMem()
	// @ fold p.bfdLayer.NonInitMem()
	// @ fold p.sInit()
	return p
}

// @ preserves p.sInit()
// @ ensures   p.sInitD()         == old(p.sInitD())
// @ ensures   p.sInitRawPkt()    == nil
// @ ensures   p.sInitPath()      == nil
// @ ensures   p.sInitHopField()  == path.HopField{}
// @ ensures   p.sInitInfoField() == path.InfoField{}
// @ ensures   !p.sInitSegmentChange()
// @ ensures   err != nil ==> err.ErrorMem()
// @ decreases
func (p *scionPacketProcessor) reset() (err error) {
	// @ unfold p.sInit()
	// @ defer fold p.sInit()
	p.rawPkt = nil
	//p.scionLayer // cannot easily be reset
	p.path = nil
	p.hopField = path.HopField{}
	p.infoField = path.InfoField{}
	p.segmentChange = false
	if err := p.buffer.Clear(); err != nil {
		return serrors.WrapStr("Failed to clear buffer", err)
	}
	p.mac.Reset()
	p.cachedMac = nil
	return nil
}

// @ requires p.sInit()
// @ requires sl.AbsSlice_Bytes(rawPkt, 0, len(rawPkt))
// @ requires acc(srcAddr.Mem(), _)
// @ requires let d := p.sInitD() in
// @ 	acc(d.Mem(), _) &&
// @ 	d.WellConfigured()        &&
// @ 	d.getValSvc() != nil      &&
// @ 	d.getValForwardingMetrics() != nil &&
// @	d.DpAgreesWithSpec(dp)
// @ ensures  p.sInit()
// @ ensures  acc(p.sInitD().Mem(), _)
// @ ensures  p.sInitD() == old(p.sInitD())
// @ ensures  p.sInitD().validResult(respr, addrAliasesPkt)
// @ ensures  acc(sl.AbsSlice_Bytes(rawPkt, 0, len(rawPkt)), 1 - R15)
// @ ensures  addrAliasesPkt ==> (
// @ 	respr.OutAddr != nil &&
// @ 	(acc(respr.OutAddr.Mem(), R15) --* acc(sl.AbsSlice_Bytes(rawPkt, 0, len(rawPkt)), R15)))
// @ ensures  !addrAliasesPkt ==> acc(sl.AbsSlice_Bytes(rawPkt, 0, len(rawPkt)), R15)
// @ ensures  respr.OutPkt !== rawPkt && respr.OutPkt != nil ==>
// @ 	sl.AbsSlice_Bytes(respr.OutPkt, 0, len(respr.OutPkt))
// @ ensures  reserr != nil ==> reserr.ErrorMem()
// contracts for IO-spec
// @ requires dp.Valid()
// @ requires acc(ioLock.LockP(), _) && ioLock.LockInv() == SharedInv!< dp, ioSharedArg !>;
// @ requires let absPkt := absIO_val(dp, rawPkt, p.getIngressID()) in
// @	absPkt.isIO_val_Pkt2 ==> ElemWitness(ioSharedArg.IBufY, ifsToIO_ifs(p.getIngressID()), absPkt.IO_val_Pkt2_2)
// @ ensures dp.Valid()
// @ ensures reserr == nil ==> respr.OutPkt != nil
// @ ensures reserr == nil && newAbsPkt.isIO_val_Pkt2 ==>
// @	ElemWitness(ioSharedArg.OBufY, newAbsPkt.IO_val_Pkt2_1, newAbsPkt.IO_val_Pkt2_2)
// @ ensures reserr == nil && newAbsPkt.isIO_val_Pkt2 ==> respr.OutPkt != nil &&
// @	newAbsPkt == absIO_val(dp, respr.OutPkt, respr.EgressID)
// TODO: On a first step, we will prove that whenever we have a valid scion packet in processSCION,
// the correct "next packet" is computed
func (p *scionPacketProcessor) processPkt(rawPkt []byte,
	srcAddr *net.UDPAddr /*@, ghost ioLock *sync.Mutex, ghost ioSharedArg SharedArg, ghost dp io.DataPlaneSpec @*/) (respr processResult, reserr error /*@ , addrAliasesPkt bool, ghost newAbsPkt io.IO_val  @*/) {

	if err := p.reset(); err != nil {
		// @ fold p.sInitD().validResult(processResult{}, false)
		return processResult{}, err /*@, false, io.IO_val_Unit{} @*/
	}
	// @ assert p.sInitD().getValForwardingMetrics() != nil
	// @ unfold p.sInit()
	// @ ghost d := p.d
	p.rawPkt = rawPkt
	p.srcAddr = srcAddr

	// parse SCION header and skip extensions;
	var err error
	// @ ghost var processed seq[bool]
	// @ ghost var offsets   seq[offsetPair]
	// @ ghost var lastLayerIdx int
	p.lastLayer, err /*@ , processed, offsets, lastLayerIdx @*/ = decodeLayers(p.rawPkt, &p.scionLayer, &p.hbhLayer, &p.e2eLayer)
	if err != nil {
		// @ fold p.sInit()
		// @ fold p.sInitD().validResult(processResult{}, false)
		return processResult{}, err /*@, false, io.IO_val_Unit{} @*/
	}
	/*@
	ghost var ub []byte
	ghost var ubScionLayer []byte = p.rawPkt
	ghost var ubHbhLayer []byte
	ghost var ubE2eLayer []byte

	ghost llStart := 0
	ghost llEnd := 0
	ghost mustCombineRanges := lastLayerIdx != -1 && !offsets[lastLayerIdx].isNil
	ghost var o offsetPair
	ghost if lastLayerIdx == -1 {
		ub = p.rawPkt
	} else {
		if offsets[lastLayerIdx].isNil {
			ub = nil
			sl.NilAcc_Bytes()
		} else {
			o = offsets[lastLayerIdx]
			ub = p.rawPkt[o.start:o.end]
			llStart = o.start
			llEnd = o.end
			sl.SplitRange_Bytes(p.rawPkt, o.start, o.end, writePerm)
		}
	}
	hasHbhLayer := processed[0]
	oHbh := offsets[0]
	ubHbhLayer = hasHbhLayer && !oHbh.isNil ? p.rawPkt[oHbh.start:oHbh.end] : ([]byte)(nil)
	hasE2eLayer := processed[1]
	oE2e := offsets[1]
	ubE2eLayer = hasE2eLayer && !oE2e.isNil ? p.rawPkt[oE2e.start:oE2e.end] : ([]byte)(nil)
	assert processed[0] ==> p.hbhLayer.Mem(ubHbhLayer)
	assert processed[1] ==> p.e2eLayer.Mem(ubE2eLayer)
	@*/
	// @ assert sl.AbsSlice_Bytes(ub, 0, len(ub))
	pld /*@ , start, end @*/ := p.lastLayer.LayerPayload( /*@ ub @*/ )
	// @ sl.SplitRange_Bytes(ub, start, end, writePerm)
	// @ sl.NilAcc_Bytes()

	pathType := /*@ unfolding p.scionLayer.Mem(rawPkt) in @*/ p.scionLayer.PathType
	switch pathType {
	case empty.PathType:
		// @ ghost if mustCombineRanges { ghost defer sl.CombineRange_Bytes(p.rawPkt, o.start, o.end, writePerm) }
		if p.lastLayer.NextLayerType( /*@ ub @*/ ) == layers.LayerTypeBFD {
			// @ ResetDecodingLayers(&p.scionLayer, &p.hbhLayer, &p.e2eLayer, ubScionLayer, ubHbhLayer, ubE2eLayer, true, hasHbhLayer, hasE2eLayer)
			// @ defer fold p.sInit()
			// @ defer fold p.d.validResult(processResult{}, false)
			// @ ghost defer sl.CombineRange_Bytes(ub, start, end, writePerm)
			return processResult{}, p.processIntraBFD(pld) /*@, false, io.IO_val_Unit{} @*/
		}
		// @ establishMemUnsupportedPathTypeNextHeader()
		// @ defer fold p.sInit()
		// @ defer fold p.d.validResult(processResult{}, false)
		// @ ghost defer ResetDecodingLayers(&p.scionLayer, &p.hbhLayer, &p.e2eLayer, ubScionLayer, ubHbhLayer, ubE2eLayer, true, hasHbhLayer, hasE2eLayer)
		// @ ghost defer sl.CombineRange_Bytes(ub, start, end, writePerm)
		return processResult{}, serrors.WithCtx(unsupportedPathTypeNextHeader,
			"type", pathType, "header", nextHdr(p.lastLayer /*@, ub @*/)) /*@, false, io.IO_val_Unit{} @*/
	case onehop.PathType:
		if p.lastLayer.NextLayerType( /*@ ub @*/ ) == layers.LayerTypeBFD {
			// @ ghost if mustCombineRanges { ghost defer sl.CombineRange_Bytes(p.rawPkt, o.start, o.end, writePerm) }
			// @ ghost defer sl.CombineRange_Bytes(ub, start, end, writePerm)
			// @ unfold acc(p.scionLayer.Mem(p.rawPkt), R10)
			ohp, ok := p.scionLayer.Path.(*onehop.Path)
			// @ fold acc(p.scionLayer.Mem(p.rawPkt), R10)
			if !ok {
				// @ establishMemMalformedPath()
				// @ defer fold p.sInit()
				// @ defer fold p.d.validResult(processResult{}, false)
				// @ ghost defer ResetDecodingLayers(&p.scionLayer, &p.hbhLayer, &p.e2eLayer, ubScionLayer, ubHbhLayer, ubE2eLayer, true, hasHbhLayer, hasE2eLayer)
				return processResult{}, malformedPath /*@, false, io.IO_val_Unit{} @*/
			}
			// @ defer fold p.sInit()
			// @ defer fold p.d.validResult(processResult{}, false)
			// @ ghost defer ResetDecodingLayers(&p.scionLayer, &p.hbhLayer, &p.e2eLayer, ubScionLayer, ubHbhLayer, ubE2eLayer, true, hasHbhLayer, hasE2eLayer)
			return processResult{}, p.processInterBFD(ohp, pld) /*@, false, io.IO_val_Unit{} @*/
		}
		// @ sl.CombineRange_Bytes(ub, start, end, writePerm)
		// @ ghost if lastLayerIdx >= 0 && !offsets[lastLayerIdx].isNil {
		// @ 	o := offsets[lastLayerIdx]
		// @ 	sl.CombineRange_Bytes(p.rawPkt, o.start, o.end, writePerm)
		// @ }
		// @ assert sl.AbsSlice_Bytes(p.rawPkt, 0, len(p.rawPkt))
		// @ unfold acc(p.d.Mem(), _)
		v1, v2 /*@, aliasesPkt @*/ := p.processOHP()
		// @ ResetDecodingLayers(&p.scionLayer, &p.hbhLayer, &p.e2eLayer, ubScionLayer, ubHbhLayer, ubE2eLayer, true, hasHbhLayer, hasE2eLayer)
		// @ fold p.sInit()
		return v1, v2 /*@, aliasesPkt, io.IO_val_Unit{} @*/
	case scion.PathType:
		// @ sl.CombineRange_Bytes(ub, start, end, writePerm)
		// @ ghost if lastLayerIdx >= 0 && !offsets[lastLayerIdx].isNil {
		// @ 	o := offsets[lastLayerIdx]
		// @ 	sl.CombineRange_Bytes(p.rawPkt, o.start, o.end, writePerm)
		// @ }
		// @ assert sl.AbsSlice_Bytes(p.rawPkt, 0, len(p.rawPkt))
		v1, v2 /*@ , addrAliasesPkt, newAbsPkt @*/ := p.processSCION( /*@ p.rawPkt, ub == nil, llStart, llEnd, ioLock, ioSharedArg, dp @*/ )
		// @ ResetDecodingLayers(&p.scionLayer, &p.hbhLayer, &p.e2eLayer, ubScionLayer, ubHbhLayer, ubE2eLayer, v2 == nil, hasHbhLayer, hasE2eLayer)
		// @ fold p.sInit()
		return v1, v2 /*@, addrAliasesPkt, io.IO_val_Unit{} @*/
	case epic.PathType:
		// @ TODO()
		v1, v2 := p.processEPIC()
		// @ fold p.sInit()
		return v1, v2 /*@, false, io.IO_val_Unit{} @*/
	default:
		// @ ghost if mustCombineRanges { ghost defer sl.CombineRange_Bytes(p.rawPkt, o.start, o.end, writePerm) }
		// @ ResetDecodingLayers(&p.scionLayer, &p.hbhLayer, &p.e2eLayer, ubScionLayer, ubHbhLayer, ubE2eLayer, true, hasHbhLayer, hasE2eLayer)
		// @ sl.CombineRange_Bytes(ub, start, end, writePerm)
		// @ fold p.d.validResult(processResult{}, false)
		// @ fold p.sInit()
		// @ establishMemUnsupportedPathType()
		return processResult{}, serrors.WithCtx(unsupportedPathType, "type", pathType) /*@, false, io.IO_val_Unit{} @*/
	}
}

// @ requires  acc(&p.d, R20)
// @ requires  acc(&p.ingressID, R20)
// @ requires  acc(p.d.Mem(), _)
// @ requires  p.bfdLayer.NonInitMem()
// @ preserves sl.AbsSlice_Bytes(data, 0, len(data))
// @ ensures   acc(&p.d, R20)
// @ ensures   acc(&p.ingressID, R20)
// @ ensures   p.bfdLayer.NonInitMem()
// @ ensures   err != nil ==> err.ErrorMem()
func (p *scionPacketProcessor) processInterBFD(oh *onehop.Path, data []byte) (err error) {
	// @ unfold acc(p.d.Mem(), _)
	// @ ghost if p.d.bfdSessions != nil { unfold acc(accBfdSession(p.d.bfdSessions), _) }
	if len(p.d.bfdSessions) == 0 {
		// @ establishMemNoBFDSessionConfigured()
		return noBFDSessionConfigured
	}

	bfd := &p.bfdLayer
	// @ gopacket.AssertInvariantNilDecodeFeedback()
	if err := bfd.DecodeFromBytes(data, gopacket.NilDecodeFeedback); err != nil {
		return err
	}

	if v, ok := p.d.bfdSessions[p.ingressID]; ok {
		// @ assert v in range(p.d.bfdSessions)
		v.ReceiveMessage(bfd /*@ , data @*/)
		return nil
	}

	// @ bfd.DowngradePerm(data)
	// @ establishMemNoBFDSessionFound()
	return noBFDSessionFound
}

// @ requires  acc(&p.d, R20)
// @ requires  acc(&p.srcAddr, R20) && acc(p.srcAddr.Mem(), _)
// @ requires  p.bfdLayer.NonInitMem()
// @ requires  acc(p.d.Mem(), _)
// @ requires  sl.AbsSlice_Bytes(data, 0, len(data))
// @ ensures   acc(&p.d, R20)
// @ ensures   acc(&p.srcAddr, R20)
// @ ensures   p.bfdLayer.NonInitMem()
// @ ensures   sl.AbsSlice_Bytes(data, 0, len(data))
// @ ensures   res != nil ==> res.ErrorMem()
func (p *scionPacketProcessor) processIntraBFD(data []byte) (res error) {
	// @ unfold acc(p.d.Mem(), _)
	// @ ghost if p.d.bfdSessions != nil { unfold acc(accBfdSession(p.d.bfdSessions), _) }
	if len(p.d.bfdSessions) == 0 {
		// @ establishMemNoBFDSessionConfigured()
		return noBFDSessionConfigured
	}

	bfd := &p.bfdLayer
	// @ gopacket.AssertInvariantNilDecodeFeedback()
	if err := bfd.DecodeFromBytes(data, gopacket.NilDecodeFeedback); err != nil {
		return err
	}

	ifID := uint16(0)
	// @ ghost if p.d.internalNextHops != nil { unfold acc(accAddr(p.d.internalNextHops), _) }

	// (VerifiedSCION) establish ability to use range loop (requires a fixed permission)
	// (VerifiedSCION) TODO: Rewrite this to use regular loop instead to avoid complications with permissions.
	// @ ghost m := p.d.internalNextHops
	// @ assert m != nil ==> acc(m, _)
	// @ inhale m != nil ==> acc(m, R19)

	// @ invariant acc(&p.d, R20/2)
	// @ invariant acc(&p.d.internalNextHops, _)
	// @ invariant m === p.d.internalNextHops
	// @ invariant m != nil ==> acc(m, R20)
	// @ invariant m != nil ==> forall a *net.UDPAddr :: { a in range(m) } a in range(m) ==> acc(a.Mem(), _)
	// @ invariant acc(&p.srcAddr, R20) && acc(p.srcAddr.Mem(), _)
	for k, v := range p.d.internalNextHops /*@ with keys @*/ {
		// @ assert acc(&p.d.internalNextHops, _)
		// @ assert forall a *net.UDPAddr :: { a in range(m) } a in range(m) ==> acc(a.Mem(), _)
		// @ assert acc(v.Mem(), _)
		// @ unfold acc(v.Mem(), _)
		// @ unfold acc(p.srcAddr.Mem(), _)
		if bytes.Equal(v.IP, p.srcAddr.IP) && v.Port == p.srcAddr.Port {
			ifID = k
			break
		}
	}
	// (VerifiedSCION) clean-up code to deal with range loop
	// @ exhale m != nil ==> acc(m, R20)
	// @ inhale m != nil ==> acc(m, _)

	// @ assert acc(&p.d.bfdSessions, _)
	// @ ghost if p.d.bfdSessions != nil { unfold acc(accBfdSession(p.d.bfdSessions), _) }
	if v, ok := p.d.bfdSessions[ifID]; ok {
		// @ assert v in range(p.d.bfdSessions)
		v.ReceiveMessage(bfd /*@ , data @*/)
		return nil
	}

	// @ bfd.DowngradePerm(data)
	// @ establishMemNoBFDSessionFound()
	return noBFDSessionFound
}

// @ requires  0 <= startLL && startLL <= endLL && endLL <= len(ub)
// @ requires  acc(&p.d, R5) && acc(p.d.Mem(), _) && p.d.WellConfigured()
// @ requires  p.d.getValSvc() != nil
// The ghost param ub here allows us to introduce a bound variable to p.rawPkt,
// which slightly simplifies the spec
// @ requires  acc(&p.rawPkt, R1) && ub === p.rawPkt
// @ requires  acc(&p.path)
// @ requires  p.scionLayer.Mem(ub)
// @ requires  sl.AbsSlice_Bytes(ub, 0, len(ub))
// @ preserves acc(&p.srcAddr, R10) && acc(p.srcAddr.Mem(), _)
// @ preserves acc(&p.lastLayer, R10)
// @ preserves p.lastLayer != nil
// @ preserves (p.lastLayer !== &p.scionLayer && llIsNil) ==>
// @ 	acc(p.lastLayer.Mem(nil), R10)
// @ preserves (p.lastLayer !== &p.scionLayer && !llIsNil) ==>
// @ 	acc(p.lastLayer.Mem(ub[startLL:endLL]), R10)
// @ requires  acc(&p.ingressID, R20)
// @ preserves acc(&p.infoField)
// @ preserves acc(&p.hopField)
// @ preserves acc(&p.segmentChange)
// @ preserves acc(&p.mac, R10) && p.mac != nil && p.mac.Mem()
// @ preserves acc(&p.macBuffers.scionInput, R10)
// @ preserves sl.AbsSlice_Bytes(p.macBuffers.scionInput, 0, len(p.macBuffers.scionInput))
// @ preserves acc(&p.cachedMac)
// @ ensures   acc(&p.ingressID, R20)
// @ ensures   acc(&p.d, R5)
// @ ensures   acc(&p.path)
// @ ensures   acc(&p.rawPkt, R1)
// @ ensures   reserr == nil ==> p.scionLayer.Mem(ub)
// @ ensures   reserr != nil ==> p.scionLayer.NonInitMem()
// @ ensures   acc(sl.AbsSlice_Bytes(ub, 0, len(ub)), 1 - R15)
// @ ensures   p.d.validResult(respr, addrAliasesPkt)
// @ ensures   addrAliasesPkt ==> (
// @ 	respr.OutAddr != nil &&
// @ 	(acc(respr.OutAddr.Mem(), R15) --* acc(sl.AbsSlice_Bytes(ub, 0, len(ub)), R15)))
// @ ensures   !addrAliasesPkt ==> acc(sl.AbsSlice_Bytes(ub, 0, len(ub)), R15)
// @ ensures   respr.OutPkt !== ub && respr.OutPkt != nil ==>
// @ 	sl.AbsSlice_Bytes(respr.OutPkt, 0, len(respr.OutPkt))
// @ ensures   reserr != nil ==> reserr.ErrorMem()
// contracts for IO-spec
// @ requires p.d.DpAgreesWithSpec(dp)
// @ requires dp.Valid()
// @ requires acc(ioLock.LockP(), _) && ioLock.LockInv() == SharedInv!< dp, ioSharedArg !>;
// @ requires let absPkt := absIO_val(dp, p.rawPkt, p.ingressID) in
// @	absPkt.isIO_val_Pkt2 ==> ElemWitness(ioSharedArg.IBufY, ifsToIO_ifs(p.ingressID), absPkt.IO_val_Pkt2_2)
// @ ensures reserr == nil && newAbsPkt.isIO_val_Pkt2 ==>
// @	ElemWitness(ioSharedArg.OBufY, newAbsPkt.IO_val_Pkt2_1, newAbsPkt.IO_val_Pkt2_2)
// @ ensures reserr == nil && newAbsPkt.isIO_val_Pkt2 ==> respr.OutPkt != nil &&
// @	newAbsPkt == absIO_val(dp, respr.OutPkt, respr.EgressID)
func (p *scionPacketProcessor) processSCION( /*@ ghost ub []byte, ghost llIsNil bool, ghost startLL int, ghost endLL int, ghost ioLock *sync.Mutex, ghost ioSharedArg SharedArg, ghost dp io.DataPlaneSpec @*/ ) (respr processResult, reserr error /*@ , addrAliasesPkt bool, ghost newAbsPkt io.IO_val  @*/) {

	var ok bool
	// @ unfold acc(p.scionLayer.Mem(ub), R20)
	p.path, ok = p.scionLayer.Path.(*scion.Raw)
	// @ fold acc(p.scionLayer.Mem(ub), R20)
	if !ok {
		// TODO(lukedirtwalker) parameter problem invalid path?
		// @ p.scionLayer.DowngradePerm(ub)
		// @ establishMemMalformedPath()
		// @ fold p.d.validResult(processResult{}, false)
		return processResult{}, malformedPath /*@ , false, io.IO_val_Unit{} @*/
	}
	return p.process( /*@ ub, llIsNil, startLL, endLL , ioLock, ioSharedArg, dp @*/ )
}

// @ trusted
// @ requires false
func (p *scionPacketProcessor) processEPIC() (processResult, error) {

	epicPath, ok := p.scionLayer.Path.(*epic.Path)
	if !ok {
		return processResult{}, malformedPath
	}

	p.path = epicPath.ScionPath
	if p.path == nil {
		return processResult{}, malformedPath
	}

	isPenultimate := p.path.IsPenultimateHop()
	isLast := p.path.IsLastHop()

	result, err := p.process()
	if err != nil {
		return result, err
	}

	if isPenultimate || isLast {
		firstInfo, err := p.path.GetInfoField(0)
		if err != nil {
			return processResult{}, err
		}

		timestamp := time.Unix(int64(firstInfo.Timestamp), 0)
		err = libepic.VerifyTimestamp(timestamp, epicPath.PktID.Timestamp, time.Now())
		if err != nil {
			// TODO(mawyss): Send back SCMP packet
			return processResult{}, err
		}

		HVF := epicPath.PHVF
		if isLast {
			HVF = epicPath.LHVF
		}
		err = libepic.VerifyHVF(p.cachedMac, epicPath.PktID,
			&p.scionLayer, firstInfo.Timestamp, HVF, p.macBuffers.epicInput)
		if err != nil {
			// TODO(mawyss): Send back SCMP packet
			return processResult{}, err
		}
	}

	return result, nil
}

// scionPacketProcessor processes packets. It contains pre-allocated per-packet
// mutable state and context information which should be reused.
type scionPacketProcessor struct {
	// d is a reference to the dataplane instance that initiated this processor.
	d *DataPlane
	// ingressID is the interface ID this packet came in, determined from the
	// socket.
	ingressID uint16
	// rawPkt is the raw packet, it is updated during processing to contain the
	// message to send out.
	rawPkt []byte
	// srcAddr is the source address of the packet
	srcAddr *net.UDPAddr
	// buffer is the buffer that can be used to serialize gopacket layers.
	buffer gopacket.SerializeBuffer
	// mac is the hasher for the MAC computation.
	mac hash.Hash

	// scionLayer is the SCION gopacket layer.
	scionLayer slayers.SCION
	hbhLayer   slayers.HopByHopExtnSkipper
	e2eLayer   slayers.EndToEndExtnSkipper
	// last is the last parsed layer, i.e. either &scionLayer, &hbhLayer or &e2eLayer
	lastLayer gopacket.DecodingLayer

	// path is the raw SCION path. Will be set during processing.
	path *scion.Raw
	// hopField is the current hopField field, is updated during processing.
	hopField path.HopField
	// infoField is the current infoField field, is updated during processing.
	infoField path.InfoField
	// segmentChange indicates if the path segment was changed during processing.
	segmentChange bool

	// cachedMac contains the full 16 bytes of the MAC. Will be set during processing.
	// For a hop performing an Xover, it is the MAC corresponding to the down segment.
	cachedMac []byte
	// macBuffers avoid allocating memory during processing.
	macBuffers macBuffersT

	// bfdLayer is reusable buffer for parsing BFD messages
	bfdLayer layers.BFD
}

// macBuffersT are preallocated buffers for the in- and outputs of MAC functions.
// (VerifiedSCION) This type used to be called macBuffers but this lead to an exception in
// Gobra because there is a field with name and type macBuffers. Because of that, we renamed it.
type macBuffersT struct {
	scionInput []byte
	epicInput  []byte
}

// @ trusted
// @ requires false
func (p *scionPacketProcessor) packSCMP(
	typ slayers.SCMPType,
	code slayers.SCMPCode,
	scmpP gopacket.SerializableLayer,
	cause error,
) (processResult, error) {

	// check invoking packet was an SCMP error:
	if p.lastLayer.NextLayerType() == slayers.LayerTypeSCMP {
		var scmpLayer slayers.SCMP
		err := scmpLayer.DecodeFromBytes(p.lastLayer.LayerPayload(), gopacket.NilDecodeFeedback)
		if err != nil {
			return processResult{}, serrors.WrapStr("decoding SCMP layer", err)
		}
		if !scmpLayer.TypeCode.InfoMsg() {
			return processResult{}, serrors.WrapStr("SCMP error for SCMP error pkt -> DROP", cause)
		}
	}

	rawSCMP, err := p.prepareSCMP(typ, code, scmpP, cause /*@ , nil @*/) // (VerifiedSCION) replace nil by sth else
	return processResult{OutPkt: rawSCMP}, err
}

// @ requires  acc(&p.d, R50) && acc(p.d.Mem(), _)
// @ requires  acc(p.scionLayer.Mem(ub), R5)
// @ requires  acc(&p.path, R20)
// @ requires  p.path === p.scionLayer.GetPath(ub)
// @ requires  acc(&p.hopField) && acc(&p.infoField)
// @ preserves acc(sl.AbsSlice_Bytes(ub, 0, len(ub)), R1)
// @ ensures   acc(&p.d, R50)
// @ ensures   acc(p.scionLayer.Mem(ub), R6)
// @ ensures   acc(&p.path, R20)
// @ ensures   p.path === p.scionLayer.GetPath(ub)
// @ ensures   acc(&p.hopField) && acc(&p.infoField)
// @ ensures   respr === processResult{}
// @ ensures   reserr == nil ==> (
// @	let ubPath := p.scionLayer.UBPath(ub) in
// @	unfolding acc(p.scionLayer.Mem(ub), R10) in
// @	p.path.GetCurrHF(ubPath) < p.path.GetNumHops(ubPath))
// @ ensures   acc(p.scionLayer.Mem(ub), R6)
// @ ensures   p.d.validResult(respr, false)
// @ ensures   reserr == nil ==> (
// @	let ubPath := p.scionLayer.UBPath(ub) in
// @	unfolding acc(p.scionLayer.Mem(ub), R10) in
// @ 	p.path.GetCurrINF(ubPath) < p.path.GetNumINF(ubPath))
// @ ensures   reserr != nil ==> reserr.ErrorMem()
// @ decreases
func (p *scionPacketProcessor) parsePath( /*@ ghost ub []byte @*/ ) (respr processResult, reserr error) {
	var err error
	// @ unfold acc(p.scionLayer.Mem(ub), R6)
	// @ defer fold acc(p.scionLayer.Mem(ub), R6)
	// @ ghost startP := p.scionLayer.PathStartIdx(ub)
	// @ ghost endP := p.scionLayer.PathEndIdx(ub)
	// @ ghost ubPath := ub[startP:endP]
	// @ sl.SplitRange_Bytes(ub, startP, endP, R1)
	// @ ghost defer sl.CombineRange_Bytes(ub, startP, endP, R1)
	p.hopField, err = p.path.GetCurrentHopField( /*@ ubPath @*/ )
	// @ fold p.d.validResult(processResult{}, false)
	if err != nil {
		// TODO(lukedirtwalker) parameter problem invalid path?
		return processResult{}, err
	}
	p.infoField, err = p.path.GetCurrentInfoField( /*@ ubPath @*/ )
	if err != nil {
		// TODO(lukedirtwalker) parameter problem invalid path?
		return processResult{}, err
	}
	return processResult{}, nil
}

// @ preserves acc(&p.infoField, R20)
// @ preserves acc(&p.hopField, R20)
// @ preserves acc(&p.d, R50) && acc(p.d.Mem(), _)
// @ ensures   p.d.validResult(respr, false)
// @ ensures   respr.OutPkt != nil ==>
// @ 	reserr != nil && sl.AbsSlice_Bytes(respr.OutPkt, 0, len(respr.OutPkt))
// @ ensures   reserr != nil ==> reserr.ErrorMem()
// @ decreases
func (p *scionPacketProcessor) validateHopExpiry() (respr processResult, reserr error) {
	expiration := util.SecsToTime(p.infoField.Timestamp).
		Add(path.ExpTimeToDuration(p.hopField.ExpTime))
	expired := expiration.Before(time.Now())
	if !expired {
		// @ fold p.d.validResult(respr, false)
		return processResult{}, nil
	}
	// @ TODO()
	// TODO: adapt; note that packSCMP always returns an empty addr and conn and
	// when the err is nil, it returns the bytes of p.buffer. This should be a magic wand
	// that is consumed after sending the reply. For now, we are making this simplifying
	// assumption, but in the future, we should elaborate the proof for this to not be
	// necessary. To do this, we need to return a flag everywhere that says whether the
	// pkt overlaps with p.buffer and, if so, a wand from AbsSlice of its underlying slice
	// to p.buffer.Mem(). This is very similar to what we did with the address.
	// The flag would be added to processPkt, processSCION, process. Only when processing
	// SCION could this flag be true. In all other cases, it will be false. The processResult
	// that is returned never overlaps with the rawPkt
	return p.packSCMP(
		slayers.SCMPTypeParameterProblem,
		slayers.SCMPCodePathExpired,
		&slayers.SCMPParameterProblem{Pointer: p.currentHopPointer( /*@ nil @*/ )},
		serrors.New("expired hop", "cons_dir", p.infoField.ConsDir, "if_id", p.ingressID,
			"curr_inf", p.path.PathMeta.CurrINF, "curr_hf", p.path.PathMeta.CurrHF),
	)
}

// @ preserves acc(&p.infoField, R20)
// @ preserves acc(&p.hopField, R20)
// @ preserves acc(&p.ingressID, R20)
// @ preserves acc(&p.d, R50) && acc(p.d.Mem(), _)
// @ ensures   p.d.validResult(respr, false)
// @ ensures   respr.OutPkt != nil ==> reserr != nil && sl.AbsSlice_Bytes(respr.OutPkt, 0, len(respr.OutPkt))
// @ ensures   reserr != nil ==> reserr.ErrorMem()
// @ ensures   reserr == nil && p.infoField.ConsDir ==> (
// @ 	p.ingressID == 0 || p.hopField.ConsIngress == p.ingressID)
// @ ensures   reserr == nil && !p.infoField.ConsDir ==> (
// @ 	p.ingressID == 0 || p.hopField.ConsEgress == p.ingressID)
// @ decreases
func (p *scionPacketProcessor) validateIngressID() (respr processResult, reserr error) {
	pktIngressID := p.hopField.ConsIngress
	errCode := slayers.SCMPCodeUnknownHopFieldIngress
	if !p.infoField.ConsDir {
		pktIngressID = p.hopField.ConsEgress
		errCode = slayers.SCMPCodeUnknownHopFieldEgress
	}
	if p.ingressID != 0 && p.ingressID != pktIngressID {
		// @ TODO()
		return p.packSCMP(
			slayers.SCMPTypeParameterProblem,
			errCode,
			&slayers.SCMPParameterProblem{Pointer: p.currentHopPointer( /*@ nil @*/ )},
			serrors.New("ingress interface invalid",
				"pkt_ingress", pktIngressID, "router_ingress", p.ingressID),
		)
	}
	// @ fold p.d.validResult(respr, false)
	return processResult{}, nil
}

// @ requires  acc(&p.d, R20) && acc(p.d.Mem(), _)
// @ requires  acc(p.scionLayer.Mem(ubScionL), R19)
// @ requires  acc(&p.path, R20)
// @ requires  p.path === p.scionLayer.GetPath(ubScionL)
// @ preserves acc(&p.ingressID, R20)
// @ ensures   acc(p.scionLayer.Mem(ubScionL), R19)
// @ ensures   acc(&p.path, R20)
// @ ensures   acc(&p.d, R20)
// @ ensures   p.d.validResult(respr, false)
// @ ensures   respr.OutPkt != nil ==>
// @ 	reserr != nil && sl.AbsSlice_Bytes(respr.OutPkt, 0, len(respr.OutPkt))
// @ ensures   reserr != nil ==> reserr.ErrorMem()
// @ decreases
func (p *scionPacketProcessor) validateSrcDstIA( /*@ ghost ubScionL []byte @*/ ) (respr processResult, reserr error) {
	// @ ghost ubPath := p.scionLayer.UBPath(ubScionL)
	// @ unfold acc(p.scionLayer.Mem(ubScionL), R20)
	// @ defer fold acc(p.scionLayer.Mem(ubScionL), R20)
	// @ unfold acc(p.scionLayer.HeaderMem(ubScionL[slayers.CmnHdrLen:]), R20)
	// @ defer fold acc(p.scionLayer.HeaderMem(ubScionL[slayers.CmnHdrLen:]), R20)
	// @ p.d.getLocalIA()
	srcIsLocal := (p.scionLayer.SrcIA == p.d.localIA)
	dstIsLocal := (p.scionLayer.DstIA == p.d.localIA)
	if p.ingressID == 0 {
		// Outbound
		// Only check SrcIA if first hop, for transit this already checked by ingress router.
		// Note: SCMP error messages triggered by the sibling router may use paths that
		// don't start with the first hop.
		if p.path.IsFirstHop( /*@ ubPath @*/ ) && !srcIsLocal {
			// @ TODO() // depends on packSCMP
			return p.invalidSrcIA()
		}
		if dstIsLocal {
			// @ TODO() // depends on packSCMP
			return p.invalidDstIA()
		}
	} else {
		// Inbound
		if srcIsLocal {
			// @ TODO() // depends on packSCMP
			return p.invalidSrcIA()
		}
		if p.path.IsLastHop( /*@ ubPath @*/ ) != dstIsLocal {
			// @ TODO() // depends on packSCMP
			return p.invalidDstIA()
		}
	}
	// @ fold p.d.validResult(processResult{}, false)
	return processResult{}, nil
}

// invalidSrcIA is a helper to return an SCMP error for an invalid SrcIA.
// @ trusted
// @ requires false
func (p *scionPacketProcessor) invalidSrcIA() (processResult, error) {
	return p.packSCMP(
		slayers.SCMPTypeParameterProblem,
		slayers.SCMPCodeInvalidSourceAddress,
		&slayers.SCMPParameterProblem{Pointer: uint16(slayers.CmnHdrLen + addr.IABytes)},
		invalidSrcIA,
	)
}

// invalidDstIA is a helper to return an SCMP error for an invalid DstIA.
// @ trusted
// @ requires false
func (p *scionPacketProcessor) invalidDstIA() (processResult, error) {
	return p.packSCMP(
		slayers.SCMPTypeParameterProblem,
		slayers.SCMPCodeInvalidDestinationAddress,
		&slayers.SCMPParameterProblem{Pointer: uint16(slayers.CmnHdrLen)},
		invalidDstIA,
	)
}

// validateTransitUnderlaySrc checks that the source address of transit packets
// matches the expected sibling router.
// Provided that underlying network infrastructure prevents address spoofing,
// this check prevents malicious end hosts in the local AS from bypassing the
// SrcIA checks by disguising packets as transit traffic.
// @ requires  acc(&p.path, R15)
// @ requires  acc(p.scionLayer.Mem(ub), R4)
// @ requires  p.path === p.scionLayer.GetPath(ub)
// @ requires  acc(&p.ingressID, R20)
// @ requires  acc(&p.infoField, R4) && acc(&p.hopField, R4)
// @ requires  let ubPath := p.scionLayer.UBPath(ub) in
// @	unfolding acc(p.scionLayer.Mem(ub), R10) in
// @	p.path.GetCurrHF(ubPath) <= p.path.GetNumHops(ubPath)
// @ requires  let ubPath := p.scionLayer.UBPath(ub) in
// @	unfolding acc(p.scionLayer.Mem(ub), R10) in
// @	p.path.GetCurrINF(ubPath) <= p.path.GetNumINF(ubPath)
// @ requires  acc(&p.d, R20) && acc(p.d.Mem(), _)
// @ requires  acc(&p.srcAddr, R20) && acc(p.srcAddr.Mem(), _)
// @ preserves acc(sl.AbsSlice_Bytes(ub, 0, len(ub)), R4)
// @ ensures   acc(&p.path, R15)
// @ ensures   acc(p.scionLayer.Mem(ub), R4)
// @ ensures   acc(&p.ingressID, R20)
// @ ensures   acc(&p.infoField, R4) && acc(&p.hopField, R4)
// @ ensures   acc(&p.d, R20)
// @ ensures   acc(&p.srcAddr, R20)
// @ ensures   p.d.validResult(respr, false)
// @ ensures   respr.OutPkt == nil
// @ ensures   reserr != nil ==> reserr.ErrorMem()
// @ decreases
func (p *scionPacketProcessor) validateTransitUnderlaySrc( /*@ ghost ub []byte @*/ ) (respr processResult, reserr error) {
	// @ ghost startP := p.scionLayer.PathStartIdx(ub)
	// @ ghost endP := p.scionLayer.PathEndIdx(ub)
	// @ unfold acc(p.scionLayer.Mem(ub), R4)
	// @ defer fold acc(p.scionLayer.Mem(ub), R4)
	// @ ghost ubPath := ub[startP:endP]
	// @ sl.SplitRange_Bytes(ub, startP, endP, R5)
	// @ ghost defer sl.CombineRange_Bytes(ub, startP, endP, R5)
	// (VerifiedSCION) Gobra cannot prove this property yet, even though it follows
	// from the type system
	// @ assume 0 <= p.path.GetCurrHF(ubPath) // TODO: drop assumptions like this
	if p.path.IsFirstHop( /*@ ubPath @*/ ) || p.ingressID != 0 {
		// not a transit packet, nothing to check
		// @ fold p.d.validResult(processResult{}, false)
		return processResult{}, nil
	}
	pktIngressID := p.ingressInterface( /*@ ubPath @*/ )
	// @ p.d.getInternalNextHops()
	// @ ghost if p.d.internalNextHops != nil { unfold acc(accAddr(p.d.internalNextHops), _) }
	expectedSrc, ok := p.d.internalNextHops[pktIngressID]
	// @ ghost if ok {
	// @	assert expectedSrc in range(p.d.internalNextHops)
	// @    unfold acc(expectedSrc.Mem(), _)
	// @ }
	// @ unfold acc(p.srcAddr.Mem(), _)
	if !ok || !expectedSrc.IP.Equal(p.srcAddr.IP) {
		// Drop
		// @ establishInvalidSrcAddrForTransit()
		// @ fold p.d.validResult(processResult{}, false)
		return processResult{}, invalidSrcAddrForTransit
	}
	// @ fold p.d.validResult(processResult{}, false)
	return processResult{}, nil
}

// @ requires  acc(&p.d, R20) && acc(p.d.Mem(), _)
// @ preserves acc(&p.ingressID, R20)
// @ preserves acc(&p.segmentChange, R20)
// @ preserves acc(&p.infoField, R20)
// @ preserves acc(&p.hopField, R20)
// @ ensures   acc(&p.d, R20)
// @ ensures   p.d.validResult(respr, false)
// @ ensures   reserr == nil ==> respr === processResult{}
// @ ensures   reserr != nil ==> sl.AbsSlice_Bytes(respr.OutPkt, 0, len(respr.OutPkt))
// @ ensures   reserr != nil ==> reserr.ErrorMem()
// @ decreases
func (p *scionPacketProcessor) validateEgressID() (respr processResult, reserr error) {
	pktEgressID := p.egressInterface()
	// @ p.d.getInternalNextHops()
	// @ if p.d.internalNextHops != nil { unfold acc(accAddr(p.d.internalNextHops), _) }
	_, ih := p.d.internalNextHops[pktEgressID]
	// @ p.d.getExternalMem()
	// @ if p.d.external != nil { unfold acc(accBatchConn(p.d.external), _) }
	_, eh := p.d.external[pktEgressID]
	if !ih && !eh {
		errCode := slayers.SCMPCodeUnknownHopFieldEgress
		if !p.infoField.ConsDir {
			errCode = slayers.SCMPCodeUnknownHopFieldIngress
		}
		// @ TODO()
		return p.packSCMP(
			slayers.SCMPTypeParameterProblem,
			errCode,
			&slayers.SCMPParameterProblem{Pointer: p.currentHopPointer( /*@ nil @*/ )},
			cannotRoute,
		)
	}

	// @ p.d.getLinkTypesMem()
	ingress, egress := p.d.linkTypes[p.ingressID], p.d.linkTypes[pktEgressID]
	if !p.segmentChange {
		// Check that the interface pair is valid within a single segment.
		// No check required if the packet is received from an internal interface.
		switch {
		case p.ingressID == 0:
			// @ fold p.d.validResult(respr, false)
			return processResult{}, nil
		case ingress == topology.Core && egress == topology.Core:
			// @ fold p.d.validResult(respr, false)
			return processResult{}, nil
		case ingress == topology.Child && egress == topology.Parent:
			// @ fold p.d.validResult(respr, false)
			return processResult{}, nil
		case ingress == topology.Parent && egress == topology.Child:
			// @ fold p.d.validResult(respr, false)
			return processResult{}, nil
		default: // malicious
			// @ TODO()
			return p.packSCMP(
				slayers.SCMPTypeParameterProblem,
				slayers.SCMPCodeInvalidPath, // XXX(matzf) new code InvalidHop?
				&slayers.SCMPParameterProblem{Pointer: p.currentHopPointer( /*@ nil @*/ )},
				serrors.WithCtx(cannotRoute, "ingress_id", p.ingressID, "ingress_type", ingress,
					"egress_id", pktEgressID, "egress_type", egress))
		}
	}
	// Check that the interface pair is valid on a segment switch.
	// Having a segment change received from the internal interface is never valid.
	switch {
	case ingress == topology.Core && egress == topology.Child:
		// @ fold p.d.validResult(respr, false)
		return processResult{}, nil
	case ingress == topology.Child && egress == topology.Core:
		// @ fold p.d.validResult(respr, false)
		return processResult{}, nil
	case ingress == topology.Child && egress == topology.Child:
		// @ fold p.d.validResult(respr, false)
		return processResult{}, nil
	default:
		// @ TODO()
		return p.packSCMP(
			slayers.SCMPTypeParameterProblem,
			slayers.SCMPCodeInvalidSegmentChange,
			&slayers.SCMPParameterProblem{Pointer: p.currentInfoPointer( /*@ nil @*/ )},
			serrors.WithCtx(cannotRoute, "ingress_id", p.ingressID, "ingress_type", ingress,
				"egress_id", pktEgressID, "egress_type", egress))
	}
}

// @ preserves acc(&p.infoField)
// @ requires  acc(&p.path, R20)
// @ requires  acc(p.scionLayer.Mem(ub), R19)
// @ requires  p.path === p.scionLayer.GetPath(ub)
// @ preserves acc(&p.ingressID, R20)
// @ preserves acc(&p.hopField,  R20)
// @ preserves sl.AbsSlice_Bytes(ub, 0, len(ub))
// @ ensures   acc(&p.path, R20)
// @ ensures   acc(p.scionLayer.Mem(ub), R19)
// @ ensures   err != nil ==> err.ErrorMem()
// @ decreases
func (p *scionPacketProcessor) updateNonConsDirIngressSegID( /*@ ghost ub []byte @*/ ) (err error) {
	// @ ghost ubPath := p.scionLayer.UBPath(ub)
	// @ ghost start := p.scionLayer.PathStartIdx(ub)
	// @ ghost end   := p.scionLayer.PathEndIdx(ub)
	// @ assert ub[start:end] === ubPath

	// @ unfold acc(p.scionLayer.Mem(ub), R20)
	// @ defer fold acc(p.scionLayer.Mem(ub), R20)
	// against construction dir the ingress router updates the SegID, ifID == 0
	// means this comes from this AS itself, so nothing has to be done.
	// TODO(lukedirtwalker): For packets destined to peer links this shouldn't
	// be updated.
	if !p.infoField.ConsDir && p.ingressID != 0 {
		p.infoField.UpdateSegID(p.hopField.Mac)
		// (VerifiedSCION) the following property is guaranteed by the type system, but Gobra cannot infer it yet
		// @ assume 0 <= p.path.GetCurrINF(ubPath)
		// @ sl.SplitRange_Bytes(ub, start, end, writePerm)
		// @ ghost defer sl.CombineRange_Bytes(ub, start, end, writePerm)
		if err := p.path.SetInfoField(p.infoField, int( /*@ unfolding acc(p.path.Mem(ubPath), R45) in (unfolding acc(p.path.Base.Mem(), R50) in @*/ p.path.PathMeta.CurrINF) /*@ ) , ubPath @*/); err != nil {
			return serrors.WrapStr("update info field", err)
		}
	}
	return nil
}

// @ requires acc(p.scionLayer.Mem(ubScionL), R20)
// @ requires acc(&p.path, R20)
// @ requires p.path == p.scionLayer.GetPath(ubScionL)
// @ ensures  acc(p.scionLayer.Mem(ubScionL), R20)
// @ ensures  acc(&p.path, R20)
// @ decreases
func (p *scionPacketProcessor) currentInfoPointer( /*@ ghost ubScionL []byte @*/ ) uint16 {
	// @ ghost ubPath := p.scionLayer.UBPath(ubScionL)
	// @ unfold acc(p.scionLayer.Mem(ubScionL), R21)
	// @ defer  fold acc(p.scionLayer.Mem(ubScionL), R21)
	// @ unfold acc(p.scionLayer.Path.Mem(ubPath), R21)
	// @ defer  fold acc(p.scionLayer.Path.Mem(ubPath), R21)
	// @ unfold acc(p.scionLayer.Path.(*scion.Raw).Base.Mem(), R21)
	// @ defer  fold acc(p.scionLayer.Path.(*scion.Raw).Base.Mem(), R21)
	return uint16(slayers.CmnHdrLen + p.scionLayer.AddrHdrLen( /*@ ubScionL, false @*/ ) +
		scion.MetaLen + path.InfoLen*int(p.path.PathMeta.CurrINF))
}

// (VerifiedSCION) This could probably be made pure, but it is likely not beneficial, nor needed
// to expose the body of this function at the moment.
// @ requires acc(p.scionLayer.Mem(ubScionL), R20)
// @ requires acc(&p.path, R20)
// @ requires p.path == p.scionLayer.GetPath(ubScionL)
// @ ensures  acc(p.scionLayer.Mem(ubScionL), R20)
// @ ensures  acc(&p.path, R20)
// @ decreases
func (p *scionPacketProcessor) currentHopPointer( /*@ ghost ubScionL []byte @*/ ) uint16 {
	// @ ghost ubPath := p.scionLayer.UBPath(ubScionL)
	// @ unfold acc(p.scionLayer.Mem(ubScionL), R20/2)
	// @ defer  fold acc(p.scionLayer.Mem(ubScionL), R20/2)
	// @ unfold acc(p.scionLayer.Path.Mem(ubPath), R20/2)
	// @ defer  fold acc(p.scionLayer.Path.Mem(ubPath), R20/2)
	// @ unfold acc(p.scionLayer.Path.(*scion.Raw).Base.Mem(), R20/2)
	// @ defer  fold acc(p.scionLayer.Path.(*scion.Raw).Base.Mem(), R20/2)
	return uint16(slayers.CmnHdrLen + p.scionLayer.AddrHdrLen( /*@ ubScionL, false @*/ ) +
		scion.MetaLen + path.InfoLen*p.path.NumINF + path.HopLen*int(p.path.PathMeta.CurrHF))
}

// @ preserves acc(&p.mac, R20) && p.mac != nil && p.mac.Mem()
// @ preserves acc(&p.infoField, R20)
// @ preserves acc(&p.hopField,  R20)
// @ preserves acc(&p.macBuffers.scionInput, R20)
// @ preserves sl.AbsSlice_Bytes(p.macBuffers.scionInput, 0, len(p.macBuffers.scionInput))
// @ preserves acc(&p.cachedMac)
// @ preserves acc(&p.d, R50) && acc(p.d.Mem(), _)
// @ ensures   p.d.validResult(respr, false)
// @ ensures   respr.OutPkt != nil ==>
// @ 	reserr != nil && sl.AbsSlice_Bytes(respr.OutPkt, 0, len(respr.OutPkt))
// @ ensures   len(p.cachedMac) == path.MACBufferSize
// @ ensures   sl.AbsSlice_Bytes(p.cachedMac, 0, len(p.cachedMac))
// @ ensures   reserr != nil ==> reserr.ErrorMem()
// @ decreases
func (p *scionPacketProcessor) verifyCurrentMAC() (respr processResult, reserr error) {
	fullMac := path.FullMAC(p.mac, p.infoField, p.hopField, p.macBuffers.scionInput)
	// @ fold acc(sl.AbsSlice_Bytes(p.hopField.Mac[:path.MacLen], 0, path.MacLen), R20)
	// @ defer unfold acc(sl.AbsSlice_Bytes(p.hopField.Mac[:path.MacLen], 0, path.MacLen), R20)
	// @ sl.SplitRange_Bytes(fullMac, 0, path.MacLen, R20)
	// @ ghost defer sl.CombineRange_Bytes(fullMac, 0, path.MacLen, R20)
	if subtle.ConstantTimeCompare(p.hopField.Mac[:path.MacLen], fullMac[:path.MacLen]) == 0 {
		// @ TODO()
		return p.packSCMP(
			slayers.SCMPTypeParameterProblem,
			slayers.SCMPCodeInvalidHopFieldMAC,
			&slayers.SCMPParameterProblem{Pointer: p.currentHopPointer( /*@ nil @*/ )},
			serrors.New("MAC verification failed", "expected", fmt.Sprintf(
				"%x", fullMac[:path.MacLen]),
				"actual", fmt.Sprintf("%x", p.hopField.Mac[:path.MacLen]),
				"cons_dir", p.infoField.ConsDir,
				"if_id", p.ingressID, "curr_inf", p.path.PathMeta.CurrINF,
				"curr_hf", p.path.PathMeta.CurrHF, "seg_id", p.infoField.SegID),
		)
	}
	// Add the full MAC to the SCION packet processor,
	// such that EPIC does not need to recalculate it.
	p.cachedMac = fullMac

	// @ fold p.d.validResult(processResult{}, false)
	return processResult{}, nil
}

// @ requires  acc(&p.d, R15)
// @ requires  acc(p.d.Mem(), _)
// @ requires  p.d.getValSvc() != nil
// @ requires  acc(sl.AbsSlice_Bytes(ubScionL, 0, len(ubScionL)), R15)
// @ preserves acc(p.scionLayer.Mem(ubScionL), R10)
// @ ensures   acc(&p.d, R15)
// @ ensures   p.d.validResult(respr, addrAliasesUb)
// @ ensures   !addrAliasesUb ==> acc(sl.AbsSlice_Bytes(ubScionL, 0, len(ubScionL)), R15)
// @ ensures   !addrAliasesUb && resaddr != nil ==> acc(resaddr.Mem(), _)
// @ ensures   addrAliasesUb ==> resaddr != nil
// @ ensures   addrAliasesUb ==> acc(resaddr.Mem(), R15)
// @ ensures   addrAliasesUb ==> (acc(resaddr.Mem(), R15) --* acc(sl.AbsSlice_Bytes(ubScionL, 0, len(ubScionL)), R15))
// @ ensures   respr.OutPkt != nil ==>
// @ 	reserr != nil && sl.AbsSlice_Bytes(respr.OutPkt, 0, len(respr.OutPkt))
// @ ensures   reserr != nil ==> !addrAliasesUb
// @ ensures   reserr != nil ==> reserr.ErrorMem()
func (p *scionPacketProcessor) resolveInbound( /*@ ghost ubScionL []byte @*/ ) (resaddr *net.UDPAddr, respr processResult, reserr error /*@ , addrAliasesUb bool @*/) {
	// (VerifiedSCION) the parameter used to be p.scionLayer,
	// instead of &p.scionLayer.
	a, err /*@ , addrAliases @*/ := p.d.resolveLocalDst(&p.scionLayer /*@, ubScionL @*/)
	// @ establishNoSVCBackend()
	switch {
	case errors.Is(err, noSVCBackend):
		// @ ghost if addrAliases {
		// @ 	apply acc(a.Mem(), R15) --* acc(sl.AbsSlice_Bytes(ubScionL, 0, len(ubScionL)), R15)
		// @ }
		// @ TODO()
		r, err := p.packSCMP(
			slayers.SCMPTypeDestinationUnreachable,
			slayers.SCMPCodeNoRoute,
			&slayers.SCMPDestinationUnreachable{}, err)
		return nil, r, err /*@ , false @*/
	default:
		// @ fold p.d.validResult(respr, addrAliases)
		return a, processResult{}, nil /*@ , addrAliases @*/
	}
}

// @ requires  acc(&p.path, R20)
// @ requires  p.scionLayer.Mem(ub)
// @ requires  p.path === p.scionLayer.GetPath(ub)
// @ preserves acc(&p.infoField)
// @ preserves acc(&p.hopField, R20)
// @ preserves sl.AbsSlice_Bytes(ub, 0, len(ub))
// @ ensures   acc(&p.path, R20)
// @ ensures   reserr == nil ==> p.scionLayer.Mem(ub)
// @ ensures   reserr != nil ==> p.scionLayer.NonInitMem()
// @ ensures   reserr != nil ==> reserr.ErrorMem()
// @ decreases
func (p *scionPacketProcessor) processEgress( /*@ ghost ub []byte @*/ ) (reserr error) {
	// @ ghost ubPath := p.scionLayer.UBPath(ub)
	// @ ghost startP := p.scionLayer.PathStartIdx(ub)
	// @ ghost endP   := p.scionLayer.PathEndIdx(ub)
	// @ assert ub[startP:endP] === ubPath

	// @ unfold p.scionLayer.Mem(ub)
	// @ sl.SplitRange_Bytes(ub, startP, endP, writePerm)
	// @ ghost defer sl.CombineRange_Bytes(ub, startP, endP, writePerm)
	// we are the egress router and if we go in construction direction we
	// need to update the SegID.
	if p.infoField.ConsDir {
		p.infoField.UpdateSegID(p.hopField.Mac)
		// @ assume 0 <= p.path.GetCurrINF(ubPath)
		if err := p.path.SetInfoField(p.infoField, int( /*@ unfolding acc(p.path.Mem(ubPath), R45) in (unfolding acc(p.path.Base.Mem(), R50) in @*/ p.path.PathMeta.CurrINF /*@ ) @*/) /*@ , ubPath @*/); err != nil {
			// TODO parameter problem invalid path
			// @ p.path.DowngradePerm(ubPath)
			// @ p.scionLayer.PathPoolMemExchange(p.scionLayer.PathType, p.scionLayer.Path)
			// @ unfold p.scionLayer.HeaderMem(ub[slayers.CmnHdrLen:])
			// @ fold p.scionLayer.NonInitMem()
			return serrors.WrapStr("update info field", err)
		}
	}
	if err := p.path.IncPath( /*@ ubPath @*/ ); err != nil {
		// @ p.scionLayer.PathPoolMemExchange(p.scionLayer.PathType, p.scionLayer.Path)
		// @ unfold p.scionLayer.HeaderMem(ub[slayers.CmnHdrLen:])
		// @ fold p.scionLayer.NonInitMem()
		// TODO parameter problem invalid path
		return serrors.WrapStr("incrementing path", err)
	}
	// @ fold p.scionLayer.Mem(ub)
	return nil
}

// @ requires  acc(&p.path, R20)
// @ requires  p.scionLayer.Mem(ub)
// @ requires  p.path == p.scionLayer.GetPath(ub)
// @ preserves acc(&p.segmentChange) && acc(&p.hopField) && acc(&p.infoField)
// @ preserves sl.AbsSlice_Bytes(ub, 0, len(ub))
// @ ensures   acc(&p.path, R20)
// @ ensures   reserr == nil ==> (p.scionLayer.Mem(ub) && p.scionLayer.UBPath(ub) === old(p.scionLayer.UBPath(ub)) && p.scionLayer.GetPath(ub) === old(p.scionLayer.GetPath(ub)))
// @ ensures   reserr != nil ==> p.scionLayer.NonInitMem()
// @ ensures   p.segmentChange
// @ ensures   respr === processResult{}
// @ ensures   reserr != nil ==> reserr.ErrorMem()
// @ decreases
func (p *scionPacketProcessor) doXover( /*@ ghost ub []byte @*/ ) (respr processResult, reserr error) {
	p.segmentChange = true
	// @ unfold p.scionLayer.Mem(ub)
	// @ ghost  startP := int(slayers.CmnHdrLen + p.scionLayer.AddrHdrLen(nil, true))
	// @ ghost  endP   := int(p.scionLayer.HdrLen * slayers.LineLen)
	// @ ghost  ubPath := ub[startP:endP]
	// @ sl.SplitRange_Bytes(ub, startP, endP, writePerm)
	// @ ghost defer sl.CombineRange_Bytes(ub, startP, endP, writePerm)
	if err := p.path.IncPath( /*@ ubPath @*/ ); err != nil {
		// TODO parameter problem invalid path
		// TODO(joao): we currently expose a lot of internal information from slayers here. Can we avoid it?
		// @ unfold p.scionLayer.HeaderMem(ub[slayers.CmnHdrLen:])
		// @ p.scionLayer.PathPoolMemExchange(p.scionLayer.PathType, p.scionLayer.Path)
		// @ fold p.scionLayer.NonInitMem()
		return processResult{}, serrors.WrapStr("incrementing path", err)
	}
	var err error
	if p.hopField, err = p.path.GetCurrentHopField( /*@ ubPath @*/ ); err != nil {
		// @ fold p.scionLayer.Mem(ub)
		// @ p.scionLayer.DowngradePerm(ub)
		// TODO parameter problem invalid path
		return processResult{}, err
	}
	if p.infoField, err = p.path.GetCurrentInfoField( /*@ ubPath @*/ ); err != nil {
		// @ fold p.scionLayer.Mem(ub)
		// @ p.scionLayer.DowngradePerm(ub)
		// TODO parameter problem invalid path
		return processResult{}, err
	}
	// @ fold p.scionLayer.Mem(ub)
	return processResult{}, nil
}

// @ requires  acc(&p.path, R20)
// @ requires  acc(p.path.Mem(ubPath), R5)
// @ requires  acc(&p.infoField, R5) && acc(&p.hopField, R5)
// @ requires  p.path.GetCurrINF(ubPath) <= p.path.GetNumINF(ubPath)
// @ requires  p.path.GetCurrHF(ubPath) <= p.path.GetNumHops(ubPath)
// @ preserves acc(sl.AbsSlice_Bytes(ubPath, 0, len(ubPath)), R5)
// @ ensures   acc(&p.path, R20)
// @ ensures   acc(p.path.Mem(ubPath), R5)
// @ ensures   acc(&p.infoField, R5) && acc(&p.hopField, R5)
// @ decreases
func (p *scionPacketProcessor) ingressInterface( /*@ ghost ubPath []byte @*/ ) uint16 {
	info := p.infoField
	hop := p.hopField
	if p.path.IsFirstHopAfterXover( /*@ ubPath @*/ ) {
		var err error
		info, err = p.path.GetInfoField(int( /*@ unfolding acc(p.path.Mem(ubPath), R45) in (unfolding acc(p.path.Base.Mem(), R50) in @*/ p.path.PathMeta.CurrINF /*@ ) @*/) - 1 /*@ , ubPath @*/)
		if err != nil { // cannot be out of range
			panic(err)
		}
		hop, err = p.path.GetHopField(int( /*@ unfolding acc(p.path.Mem(ubPath), R45) in (unfolding acc(p.path.Base.Mem(), R50) in @*/ p.path.PathMeta.CurrHF /*@ ) @*/) - 1 /*@ , ubPath @*/)
		if err != nil { // cannot be out of range
			panic(err)
		}
	}
	if info.ConsDir {
		return hop.ConsIngress
	}
	return hop.ConsEgress
}

// @ preserves acc(&p.infoField, R20)
// @ preserves acc(&p.hopField, R20)
// @ decreases
func (p *scionPacketProcessor) egressInterface() uint16 {
	if p.infoField.ConsDir {
		return p.hopField.ConsEgress
	}
	return p.hopField.ConsIngress
}

// @ requires  acc(&p.d, R20) && acc(p.d.Mem(), _)
// @ preserves acc(&p.infoField, R20)
// @ preserves acc(&p.hopField, R20)
// @ preserves acc(&p.ingressID, R20)
// @ ensures   acc(&p.d, R20)
// @ ensures   p.d.validResult(respr, false)
// @ ensures   respr.OutPkt != nil ==>
// @ 	reserr != nil && sl.AbsSlice_Bytes(respr.OutPkt, 0, len(respr.OutPkt))
// @ ensures   reserr != nil ==> reserr.ErrorMem()
func (p *scionPacketProcessor) validateEgressUp() (respr processResult, reserr error) {
	egressID := p.egressInterface()
	// @ p.d.getBfdSessionsMem()
	// @ ghost if p.d.bfdSessions != nil { unfold acc(accBfdSession(p.d.bfdSessions), _) }
	if v, ok := p.d.bfdSessions[egressID]; ok {
		if !v.IsUp() {
			typ := slayers.SCMPTypeExternalInterfaceDown
			// @ p.d.getLocalIA()
			var scmpP gopacket.SerializableLayer = &slayers.SCMPExternalInterfaceDown{
				IA:   p.d.localIA,
				IfID: uint64(egressID),
			}
			// @ p.d.getExternalMem()
			// @ if p.d.external != nil { unfold acc(accBatchConn(p.d.external), _) }
			if _, external := p.d.external[egressID]; !external {
				typ = slayers.SCMPTypeInternalConnectivityDown
				scmpP = &slayers.SCMPInternalConnectivityDown{
					IA:      p.d.localIA,
					Ingress: uint64(p.ingressID),
					Egress:  uint64(egressID),
				}
			}
			// @ TODO()
			return p.packSCMP(typ, 0, scmpP, serrors.New("bfd session down"))
		}
	}
	// @ fold p.d.validResult(processResult{}, false)
	return processResult{}, nil
}

// @ requires  0 <= startLL && startLL <= endLL && endLL <= len(ub)
// @ requires  acc(&p.path, R20)
// @ requires  acc(p.scionLayer.Mem(ub), R10)
// @ requires  p.path === p.scionLayer.GetPath(ub)
// @ requires  acc(&p.d, R20) && acc(p.d.Mem(), _)
// @ preserves sl.AbsSlice_Bytes(ub, 0, len(ub))
// @ preserves acc(&p.lastLayer, R19)
// @ preserves p.lastLayer != nil
// @ preserves (&p.scionLayer !== p.lastLayer && llIsNil) ==>
// @ 	acc(p.lastLayer.Mem(nil), R15)
// @ preserves (&p.scionLayer !== p.lastLayer && !llIsNil) ==>
// @ 	acc(p.lastLayer.Mem(ub[startLL:endLL]), R15)
// @ preserves acc(&p.ingressID, R20)
// @ preserves acc(&p.infoField, R20)
// @ preserves acc(&p.hopField)
// @ ensures   acc(&p.path, R20)
// @ ensures   acc(p.scionLayer.Mem(ub), R10)
// @ ensures   acc(&p.d, R20)
// @ ensures   p.d.validResult(respr, false)
// @ ensures   respr.OutPkt != nil ==>
// @ 	reserr != nil && sl.AbsSlice_Bytes(respr.OutPkt, 0, len(respr.OutPkt))
// @ ensures   reserr != nil ==> reserr.ErrorMem()
// @ decreases
func (p *scionPacketProcessor) handleIngressRouterAlert( /*@ ghost ub []byte, ghost llIsNil bool, ghost startLL int, ghost endLL int @*/ ) (respr processResult, reserr error) {
	// @ ghost ubPath := p.scionLayer.UBPath(ub)
	// @ ghost startP := p.scionLayer.PathStartIdx(ub)
	// @ ghost endP   := p.scionLayer.PathEndIdx(ub)
	// @ assert ub[startP:endP] === ubPath
	if p.ingressID == 0 {
		// @ fold p.d.validResult(processResult{}, false)
		return processResult{}, nil
	}
	alert := p.ingressRouterAlertFlag()
	if !*alert {
		// @ fold p.d.validResult(processResult{}, false)
		return processResult{}, nil
	}
	*alert = false
	// @ unfold acc(p.scionLayer.Mem(ub), R20)
	// @ defer fold acc(p.scionLayer.Mem(ub), R20)
	// (VerifiedSCION) the following is guaranteed by the type system, but Gobra cannot prove it yet
	// @ assume 0 <= p.path.GetCurrHF(ubPath)
	// @ sl.SplitRange_Bytes(ub, startP, endP, writePerm)
	if err := p.path.SetHopField(p.hopField, int( /*@ unfolding acc(p.path.Mem(ubPath), R50) in (unfolding acc(p.path.Base.Mem(), R55) in @*/ p.path.PathMeta.CurrHF /*@ ) @*/) /*@ , ubPath @*/); err != nil {
		// @ sl.CombineRange_Bytes(ub, startP, endP, writePerm)
		// @ fold p.d.validResult(processResult{}, false)
		return processResult{}, serrors.WrapStr("update hop field", err)
	}
	// @ sl.CombineRange_Bytes(ub, startP, endP, writePerm)
	/*@
	ghost var ubLL []byte
	ghost if &p.scionLayer === p.lastLayer {
		ubLL = ub
	} else if llIsNil {
		ubLL = nil
		sl.NilAcc_Bytes()
	} else {
		ubLL = ub[startLL:endLL]
		sl.SplitRange_Bytes(ub, startLL, endLL, writePerm)
		ghost defer sl.CombineRange_Bytes(ub, startLL, endLL, writePerm)
	}
	@*/
	return p.handleSCMPTraceRouteRequest(p.ingressID /*@ , ubLL @*/)
}

// @ preserves acc(&p.infoField, R20)
// @ ensures   res == &p.hopField.EgressRouterAlert || res == &p.hopField.IngressRouterAlert
// @ decreases
func (p *scionPacketProcessor) ingressRouterAlertFlag() (res *bool) {
	if !p.infoField.ConsDir {
		return &p.hopField.EgressRouterAlert
	}
	return &p.hopField.IngressRouterAlert
}

// @ requires  0 <= startLL && startLL <= endLL && endLL <= len(ub)
// @ requires  acc(&p.path, R20)
// @ requires  acc(p.scionLayer.Mem(ub), R14)
// @ requires  p.path === p.scionLayer.GetPath(ub)
// @ requires  acc(&p.d, R20) && acc(p.d.Mem(), _)
// @ preserves sl.AbsSlice_Bytes(ub, 0, len(ub))
// @ preserves acc(&p.lastLayer, R19)
// @ preserves p.lastLayer != nil
// @ preserves (&p.scionLayer !== p.lastLayer && llIsNil) ==>
// @ 	acc(p.lastLayer.Mem(nil), R15)
// @ preserves (&p.scionLayer !== p.lastLayer && !llIsNil) ==>
// @ 	acc(p.lastLayer.Mem(ub[startLL:endLL]), R15)
// @ preserves acc(&p.ingressID, R20)
// @ preserves acc(&p.infoField, R20)
// @ preserves acc(&p.hopField)
// @ ensures   acc(&p.path, R20)
// @ ensures   acc(p.scionLayer.Mem(ub), R14)
// @ ensures   acc(&p.d, R20)
// @ ensures   p.d.validResult(respr, false)
// @ ensures   respr.OutPkt != nil ==>
// @ 	reserr != nil && sl.AbsSlice_Bytes(respr.OutPkt, 0, len(respr.OutPkt))
// @ ensures   reserr != nil ==> reserr.ErrorMem()
// @ decreases
func (p *scionPacketProcessor) handleEgressRouterAlert( /*@ ghost ub []byte, ghost llIsNil bool, ghost startLL int, ghost endLL int @*/ ) (respr processResult, reserr error) {
	// @ ghost ubPath := p.scionLayer.UBPath(ub)
	// @ ghost startP := p.scionLayer.PathStartIdx(ub)
	// @ ghost endP   := p.scionLayer.PathEndIdx(ub)
	// @ assert ub[startP:endP] === ubPath

	alert := p.egressRouterAlertFlag()
	if !*alert {
		// @ fold p.d.validResult(processResult{}, false)
		return processResult{}, nil
	}
	egressID := p.egressInterface()
	// @ p.d.getExternalMem()
	// @ if p.d.external != nil { unfold acc(accBatchConn(p.d.external), _) }
	if _, ok := p.d.external[egressID]; !ok {
		// @ fold p.d.validResult(processResult{}, false)
		return processResult{}, nil
	}
	*alert = false
	// @ unfold acc(p.scionLayer.Mem(ub), R20)
	// @ defer fold acc(p.scionLayer.Mem(ub), R20)
	// (VerifiedSCION) the following is guaranteed by the type system,
	// but Gobra cannot prove it yet
	// @ assume 0 <= p.path.GetCurrHF(ubPath)
	// @ sl.SplitRange_Bytes(ub, startP, endP, writePerm)
	if err := p.path.SetHopField(p.hopField, int( /*@ unfolding acc(p.path.Mem(ubPath), R50) in (unfolding acc(p.path.Base.Mem(), R55) in @*/ p.path.PathMeta.CurrHF /*@ ) @*/) /*@ , ubPath @*/); err != nil {
		// @ sl.CombineRange_Bytes(ub, startP, endP, writePerm)
		// @ fold p.d.validResult(processResult{}, false)
		return processResult{}, serrors.WrapStr("update hop field", err)
	}
	// @ sl.CombineRange_Bytes(ub, startP, endP, writePerm)
	/*@
	ghost var ubLL []byte
	ghost if &p.scionLayer === p.lastLayer {
		ubLL = ub
	} else if llIsNil {
		ubLL = nil
		sl.NilAcc_Bytes()
	} else {
		ubLL = ub[startLL:endLL]
		sl.SplitRange_Bytes(ub, startLL, endLL, writePerm)
		ghost defer sl.CombineRange_Bytes(ub, startLL, endLL, writePerm)
	}
	@*/
	return p.handleSCMPTraceRouteRequest(egressID /*@ , ubLL @*/)
}

// @ preserves acc(&p.infoField, R20)
// @ ensures   res == &p.hopField.IngressRouterAlert || res == &p.hopField.EgressRouterAlert
// @ decreases
func (p *scionPacketProcessor) egressRouterAlertFlag() (res *bool) {
	if !p.infoField.ConsDir {
		return &p.hopField.IngressRouterAlert
	}
	return &p.hopField.EgressRouterAlert
}

// @ requires  acc(&p.lastLayer, R20)
// @ requires  p.lastLayer != nil && acc(p.lastLayer.Mem(ubLastLayer), R15)
// @ requires  acc(&p.d, R20) && acc(p.d.Mem(), _)
// @ preserves sl.AbsSlice_Bytes(ubLastLayer, 0, len(ubLastLayer))
// @ ensures   acc(&p.lastLayer, R20)
// @ ensures   acc(p.lastLayer.Mem(ubLastLayer), R15)
// @ ensures   acc(&p.d, R20)
// @ ensures   p.d.validResult(respr, false)
// @ ensures   respr.OutPkt != nil ==>
// @ 	reserr != nil && sl.AbsSlice_Bytes(respr.OutPkt, 0, len(respr.OutPkt))
// @ ensures   reserr != nil ==> reserr.ErrorMem()
// @ decreases
func (p *scionPacketProcessor) handleSCMPTraceRouteRequest(
	interfaceID uint16 /*@ , ghost ubLastLayer []byte @*/) (respr processResult, reserr error) {

	if p.lastLayer.NextLayerType( /*@ ubLastLayer @*/ ) != slayers.LayerTypeSCMP {
		log.Debug("Packet with router alert, but not SCMP")
		// @ fold p.d.validResult(processResult{}, false)
		return processResult{}, nil
	}
	scionPld /*@ , start, end @*/ := p.lastLayer.LayerPayload( /*@ ubLastLayer @*/ )
	// @ assert scionPld === ubLastLayer[start:end] || scionPld == nil
	// @ if scionPld == nil { sl.NilAcc_Bytes() } else {
	// @	sl.SplitRange_Bytes(ubLastLayer, start, end, writePerm)
	// @ 	ghost defer sl.CombineRange_Bytes(ubLastLayer, start, end, writePerm)
	// @ }
	// @ gopacket.AssertInvariantNilDecodeFeedback()
	var scmpH /*@@@*/ slayers.SCMP
	// @ fold scmpH.NonInitMem()
	if err := scmpH.DecodeFromBytes(scionPld, gopacket.NilDecodeFeedback); err != nil {
		log.Debug("Parsing SCMP header of router alert", "err", err)
		// @ fold p.d.validResult(processResult{}, false)
		return processResult{}, nil
	}
	if /*@ (unfolding acc(scmpH.Mem(scionPld), R55) in @*/ scmpH.TypeCode /*@ ) @*/ != slayers.CreateSCMPTypeCode(slayers.SCMPTypeTracerouteRequest, 0) {
		log.Debug("Packet with router alert, but not traceroute request",
			"type_code", ( /*@ unfolding acc(scmpH.Mem(scionPld), R55) in @*/ scmpH.TypeCode))
		// @ fold p.d.validResult(processResult{}, false)
		return processResult{}, nil
	}
	var scmpP /*@@@*/ slayers.SCMPTraceroute
	// @ fold scmpP.NonInitMem()
	// @ unfold scmpH.Mem(scionPld)
	// @ unfold scmpH.BaseLayer.Mem(scionPld, 4)
	// @ sl.SplitRange_Bytes(scionPld, 4, len(scionPld), writePerm)
	// @ ghost defer sl.CombineRange_Bytes(scionPld, 4, len(scionPld), writePerm)
	if err := scmpP.DecodeFromBytes(scmpH.Payload, gopacket.NilDecodeFeedback); err != nil {
		log.Debug("Parsing SCMPTraceroute", "err", err)
		// @ fold p.d.validResult(processResult{}, false)
		return processResult{}, nil
	}
	// @ unfold scmpP.Mem(scmpH.Payload)
	// @ unfold scmpP.BaseLayer.Mem(scmpH.Payload, 4+addr.IABytes+slayers.scmpRawInterfaceLen)
	// @ p.d.getLocalIA()
	scmpP = slayers.SCMPTraceroute{
		Identifier: scmpP.Identifier,
		Sequence:   scmpP.Sequence,
		IA:         p.d.localIA,
		Interface:  uint64(interfaceID),
	}
	// @ TODO()
	return p.packSCMP(slayers.SCMPTypeTracerouteReply, 0, &scmpP, nil)
}

// @ preserves acc(p.scionLayer.Mem(ubScionL), R20)
// @ preserves acc(&p.d, R50) && acc(p.d.Mem(), _)
// @ ensures   p.d.validResult(respr, false)
// @ ensures   respr.OutPkt != nil ==> reserr != nil && sl.AbsSlice_Bytes(respr.OutPkt, 0, len(respr.OutPkt))
// @ ensures   reserr == nil ==> int(p.scionLayer.GetPayloadLen(ubScionL)) == len(p.scionLayer.GetPayload(ubScionL))
// @ ensures   reserr != nil ==> reserr.ErrorMem()
// @ decreases
func (p *scionPacketProcessor) validatePktLen( /*@ ghost ubScionL []byte @*/ ) (respr processResult, reserr error) {
	// @ unfold acc(p.scionLayer.Mem(ubScionL), R20)
	// @ defer fold acc(p.scionLayer.Mem(ubScionL), R20)
	if int(p.scionLayer.PayloadLen) == len(p.scionLayer.Payload) {
		// @ fold p.d.validResult(processResult{}, false)
		return processResult{}, nil
	}
	// @ TODO()
	return p.packSCMP(
		slayers.SCMPTypeParameterProblem,
		slayers.SCMPCodeInvalidPacketSize,
		&slayers.SCMPParameterProblem{Pointer: 0},
		serrors.New("bad packet size",
			"header", p.scionLayer.PayloadLen, "actual", len(p.scionLayer.Payload)),
	)
}

// @ requires  0 <= startLL && startLL <= endLL && endLL <= len(ub)
// @ requires  acc(&p.d, R5) && acc(p.d.Mem(), _) && p.d.WellConfigured()
// @ requires  p.d.getValSvc() != nil
// The ghost param ub here allows us to introduce a bound variable to p.rawPkt,
// which slightly simplifies the spec
// @ requires  acc(&p.rawPkt, R1) && ub === p.rawPkt
// @ requires  acc(&p.path, R10)
// @ requires  p.scionLayer.Mem(ub)
// @ requires  p.path == p.scionLayer.GetPath(ub)
// @ requires  sl.AbsSlice_Bytes(ub, 0, len(ub))
// @ requires   acc(&p.ingressID, R20)
// @ preserves acc(&p.srcAddr, R10) && acc(p.srcAddr.Mem(), _)
// @ preserves acc(&p.lastLayer, R10)
// @ preserves p.lastLayer != nil
// @ preserves (p.lastLayer !== &p.scionLayer && llIsNil) ==>
// @ 	acc(p.lastLayer.Mem(nil), R10)
// @ preserves (p.lastLayer !== &p.scionLayer && !llIsNil) ==>
// @ 	acc(p.lastLayer.Mem(ub[startLL:endLL]), R10)
// @ preserves acc(&p.infoField)
// @ preserves acc(&p.hopField)
// @ preserves acc(&p.segmentChange)
// @ preserves acc(&p.mac, R10) && p.mac != nil && p.mac.Mem()
// @ preserves acc(&p.macBuffers.scionInput, R10)
// @ preserves sl.AbsSlice_Bytes(p.macBuffers.scionInput, 0, len(p.macBuffers.scionInput))
// @ preserves acc(&p.cachedMac)
// @ ensures   acc(&p.ingressID, R20)
// @ ensures   acc(&p.d, R5)
// @ ensures   acc(&p.path, R10)
// @ ensures   acc(&p.rawPkt, R1)
// @ ensures   acc(sl.AbsSlice_Bytes(ub, 0, len(ub)), 1 - R15)
// @ ensures   p.d.validResult(respr, addrAliasesPkt)
// @ ensures   addrAliasesPkt ==> (
// @ 	respr.OutAddr != nil &&
// @ 	(acc(respr.OutAddr.Mem(), R15) --* acc(sl.AbsSlice_Bytes(ub, 0, len(ub)), R15)))
// @ ensures   !addrAliasesPkt ==> acc(sl.AbsSlice_Bytes(ub, 0, len(ub)), R15)
// @ ensures   respr.OutPkt !== ub && respr.OutPkt != nil ==>
// @ 	sl.AbsSlice_Bytes(respr.OutPkt, 0, len(respr.OutPkt))
// @ ensures   reserr == nil ==> p.scionLayer.Mem(ub)
// @ ensures   reserr != nil ==> p.scionLayer.NonInitMem()
// @ ensures   reserr != nil ==> reserr.ErrorMem()
// contracts for IO-spec
// @ requires p.d.DpAgreesWithSpec(dp)
// @ requires dp.Valid()
// @ requires acc(ioLock.LockP(), _) && ioLock.LockInv() == SharedInv!< dp, ioSharedArg !>;
// @ requires let absPkt := absIO_val(dp, ub, p.ingressID) in
// @	absPkt.isIO_val_Pkt2 ==> ElemWitness(ioSharedArg.IBufY, ifsToIO_ifs(p.ingressID), absPkt.IO_val_Pkt2_2)
// @ ensures reserr == nil && newAbsPkt.isIO_val_Pkt2 ==>
// @	ElemWitness(ioSharedArg.OBufY, newAbsPkt.IO_val_Pkt2_1, newAbsPkt.IO_val_Pkt2_2)
// @ ensures reserr == nil && newAbsPkt.isIO_val_Pkt2 ==> respr.OutPkt != nil &&
// @	newAbsPkt == absIO_val(dp, respr.OutPkt, respr.EgressID)
func (p *scionPacketProcessor) process( /*@ ghost ub []byte, ghost llIsNil bool, ghost startLL int, ghost endLL int, ghost ioLock *sync.Mutex, ghost ioSharedArg SharedArg, ghost dp io.DataPlaneSpec @*/ ) (respr processResult, reserr error /*@, addrAliasesPkt bool, ghost newAbsPkt io.IO_val @*/) {
	if r, err := p.parsePath( /*@ ub @*/ ); err != nil {
		// @ p.scionLayer.DowngradePerm(ub)
		return r, err /*@, false, io.IO_val_Unit{} @*/
	}
	if r, err := p.validateHopExpiry(); err != nil {
		// @ p.scionLayer.DowngradePerm(ub)
		return r, err /*@, false, io.IO_val_Unit{} @*/
	}
	if r, err := p.validateIngressID(); err != nil {
		// @ p.scionLayer.DowngradePerm(ub)
		return r, err /*@, false, io.IO_val_Unit{} @*/
	}
	if r, err := p.validatePktLen( /*@ ub @*/ ); err != nil {
		// @ p.scionLayer.DowngradePerm(ub)
		return r, err /*@, false, io.IO_val_Unit{} @*/
	}
	if r, err := p.validateTransitUnderlaySrc( /*@ ub @*/ ); err != nil {
		// @ p.scionLayer.DowngradePerm(ub)
		return r, err /*@, false, io.IO_val_Unit{} @*/
	}
	if r, err := p.validateSrcDstIA( /*@ ub @*/ ); err != nil {
		// @ p.scionLayer.DowngradePerm(ub)
		return r, err /*@, false, io.IO_val_Unit{} @*/
	}
	if err := p.updateNonConsDirIngressSegID( /*@ ub @*/ ); err != nil {
		// @ p.scionLayer.DowngradePerm(ub)
		return processResult{}, err /*@, false, io.IO_val_Unit{} @*/
	}
	if r, err := p.verifyCurrentMAC(); err != nil {
		// @ p.scionLayer.DowngradePerm(ub)
		return r, err /*@, false, io.IO_val_Unit{} @*/
	}
	if r, err := p.handleIngressRouterAlert( /*@ ub, llIsNil, startLL, endLL @*/ ); err != nil {
		// @ p.scionLayer.DowngradePerm(ub)
		return r, err /*@, false, io.IO_val_Unit{} @*/
	}

	// Inbound: pkts destined to the local IA.
	// @ p.d.getLocalIA()
	if /*@ unfolding acc(p.scionLayer.Mem(ub), R50) in (unfolding acc(p.scionLayer.HeaderMem(ub[slayers.CmnHdrLen:]), R55) in @*/ p.scionLayer.DstIA /*@ ) @*/ == p.d.localIA {
		a, r, err /*@, aliasesUb @*/ := p.resolveInbound( /*@ ub @*/ )
		if err != nil {
			// @ p.scionLayer.DowngradePerm(ub)
			return r, err /*@, aliasesUb, io.IO_val_Unit{} @*/
		}
		// @ p.d.getInternal()
		// @ unfold p.d.validResult(r, aliasesUb)
		// @ fold p.d.validResult(processResult{OutConn: p.d.internal, OutAddr: a, OutPkt: p.rawPkt}, aliasesUb)
		// @ assert ub === p.rawPkt
		return processResult{OutConn: p.d.internal, OutAddr: a, OutPkt: p.rawPkt}, nil /*@, aliasesUb, io.IO_val_Unit{} @*/
	}

	// Outbound: pkts leaving the local IA.
	// BRTransit: pkts leaving from the same BR different interface.

	// @ unfold acc(p.scionLayer.Mem(ub), R3)
	// @ ghost ubPath := p.scionLayer.UBPath(ub)
	if p.path.IsXover( /*@ ubPath @*/ ) {
		// @ fold acc(p.scionLayer.Mem(ub), R3)
		if r, err := p.doXover( /*@ ub @*/ ); err != nil {
			// @ fold p.d.validResult(r, false)
			return r, err /*@, false, io.IO_val_Unit{} @*/
		}
		if r, err := p.validateHopExpiry(); err != nil {
			// @ p.scionLayer.DowngradePerm(ub)
			return r, serrors.WithCtx(err, "info", "after xover") /*@, false, io.IO_val_Unit{} @*/
		}
		// verify the new block
		if r, err := p.verifyCurrentMAC(); err != nil {
			//  fold acc(p.scionLayer.Mem(ub), R3)
			// @ p.scionLayer.DowngradePerm(ub)
			return r, serrors.WithCtx(err, "info", "after xover") /*@, false, io.IO_val_Unit{} @*/
		}
	}
	// @ fold acc(p.scionLayer.Mem(ub), R3)
	if r, err := p.validateEgressID(); err != nil {
		// @ p.scionLayer.DowngradePerm(ub)
		return r, err /*@, false, io.IO_val_Unit{} @*/
	}
	// handle egress router alert before we check if it's up because we want to
	// send the reply anyway, so that trace route can pinpoint the exact link
	// that failed.
	if r, err := p.handleEgressRouterAlert( /*@ ub, llIsNil, startLL, endLL @*/ ); err != nil {
		// @ p.scionLayer.DowngradePerm(ub)
		return r, err /*@, false, io.IO_val_Unit{} @*/
	}
	if r, err := p.validateEgressUp(); err != nil {
		// @ p.scionLayer.DowngradePerm(ub)
		return r, err /*@, false, io.IO_val_Unit{} @*/
	}
	egressID := p.egressInterface()
	// @ p.d.getExternalMem()
	// @ if p.d.external != nil { unfold acc(accBatchConn(p.d.external), _) }
	if c, ok := p.d.external[egressID]; ok {
		if err := p.processEgress( /*@ ub @*/ ); err != nil {
			// @ fold p.d.validResult(processResult{}, false)
			return processResult{}, err /*@, false, io.IO_val_Unit{} @*/
		}
		// @ p.d.InDomainExternalInForwardingMetrics2(egressID)
		// @ fold p.d.validResult(processResult{EgressID: egressID, OutConn: c, OutPkt: p.rawPkt}, false)
		return processResult{EgressID: egressID, OutConn: c, OutPkt: p.rawPkt}, nil /*@, false, io.IO_val_Unit{} @*/
	}

	// ASTransit: pkts leaving from another AS BR.
	// @ p.d.getInternalNextHops()
	// @ ghost if p.d.internalNextHops != nil { unfold acc(accAddr(p.d.internalNextHops), _) }
	if a, ok := p.d.internalNextHops[egressID]; ok {
		// @ p.d.getInternal()
		// @ fold p.d.validResult(processResult{OutConn: p.d.internal, OutAddr: a, OutPkt: p.rawPkt}, false)
		return processResult{OutConn: p.d.internal, OutAddr: a, OutPkt: p.rawPkt}, nil /*@, false, io.IO_val_Unit{} @*/
	}
	errCode := slayers.SCMPCodeUnknownHopFieldEgress
	if !p.infoField.ConsDir {
		errCode = slayers.SCMPCodeUnknownHopFieldIngress
	}
	// @ TODO()
	// @ p.scionLayer.DowngradePerm(ub)
	tmp, err := p.packSCMP(
		slayers.SCMPTypeParameterProblem,
		errCode,
		&slayers.SCMPParameterProblem{Pointer: p.currentHopPointer( /*@ nil @*/ )},
		cannotRoute,
	)
	return tmp, err /*@, false, io.IO_val_Unit{} @*/
}

// @ requires  acc(&p.rawPkt, R15)
// @ requires  p.scionLayer.Mem(p.rawPkt)
// @ requires  acc(&p.ingressID,  R15)
// @ requires  acc(&p.d, R15) && acc(p.d.Mem(), _) && p.d.WellConfigured()
// @ requires  p.d.getValSvc() != nil
// @ requires  sl.AbsSlice_Bytes(p.rawPkt, 0, len(p.rawPkt))
// @ preserves acc(&p.mac, R10)
// @ preserves p.mac != nil && p.mac.Mem()
// @ preserves acc(&p.macBuffers.scionInput, R10)
// @ preserves sl.AbsSlice_Bytes(p.macBuffers.scionInput, 0, len(p.macBuffers.scionInput))
// @ preserves acc(&p.buffer, R10) && p.buffer != nil && p.buffer.Mem()
// @ ensures   acc(&p.rawPkt, R15)
// @ ensures   p.scionLayer.Mem(p.rawPkt)
// @ ensures   acc(&p.ingressID,  R15)
// @ ensures   acc(&p.d,          R15)
// @ ensures   p.d.validResult(respr, addrAliasesPkt)
// @ ensures   acc(sl.AbsSlice_Bytes(p.rawPkt, 0, len(p.rawPkt)), 1 - R15)
// @ ensures   addrAliasesPkt ==> (
// @ 	respr.OutAddr != nil &&
// @ 	let rawPkt := p.rawPkt in
// @ 	(acc(respr.OutAddr.Mem(), R15) --* acc(sl.AbsSlice_Bytes(rawPkt, 0, len(rawPkt)), R15)))
// @ ensures  !addrAliasesPkt ==> acc(sl.AbsSlice_Bytes(p.rawPkt, 0, len(p.rawPkt)), R15)
// @ ensures  respr.OutPkt !== p.rawPkt && respr.OutPkt != nil ==>
// @ 	sl.AbsSlice_Bytes(respr.OutPkt, 0, len(respr.OutPkt))
// @ ensures  reserr != nil ==> reserr.ErrorMem()
func (p *scionPacketProcessor) processOHP() (respr processResult, reserr error /*@ , addrAliasesPkt bool @*/) {
	// @ ghost ubScionL := p.rawPkt
	// @ p.scionLayer.ExtractAcc(ubScionL)
	s := p.scionLayer
	// @ ghost  ubPath := p.scionLayer.UBPath(ubScionL)
	// @ unfold acc(p.scionLayer.Mem(ubScionL), 1-R15)
	// @ apply acc(&p.scionLayer, R16) --* acc(p.scionLayer.Mem(ubScionL), R15)
	// @ unfold acc(p.scionLayer.Mem(ubScionL), R15)
	// @ assert s.Path === p.scionLayer.Path
	// @ assert s.Path.Mem(ubPath)
	ohp, ok := s.Path.(*onehop.Path)
	if !ok {
		// TODO parameter problem -> invalid path
		// @ establishMemMalformedPath()
		// @ fold p.scionLayer.Mem(ubScionL)
		// @ fold p.d.validResult(processResult{}, false)
		return processResult{}, malformedPath /*@ , false @*/
	}
	if /*@ unfolding acc(s.Path.Mem(ubPath), R50) in @*/ !ohp.Info.ConsDir {
		// TODO parameter problem -> invalid path
		// @ establishMemMalformedPath()
		// @ defer fold p.scionLayer.Mem(ubScionL)
		// @ fold p.d.validResult(processResult{}, false)
		return processResult{}, serrors.WrapStr(
			"OneHop path in reverse construction direction is not allowed",
			malformedPath, "srcIA", s.SrcIA, "dstIA", s.DstIA) /*@ , false @*/
	}

	// OHP leaving our IA
	if p.ingressID == 0 {
		// @ p.d.getLocalIA()
		if !p.d.localIA.Equal(s.SrcIA) {
			// @ establishCannotRoute()
			// TODO parameter problem -> invalid path
			// @ defer fold p.scionLayer.Mem(ubScionL)
			// @ fold p.d.validResult(processResult{}, false)
			return processResult{}, serrors.WrapStr("bad source IA", cannotRoute,
				"type", "ohp", "egress", ( /*@ unfolding acc(ohp.Mem(ubPath), R50) in (unfolding acc(ohp.FirstHop.Mem(), R55) in @*/ ohp.FirstHop.ConsEgress /*@ ) @*/),
				"localIA", p.d.localIA, "srcIA", s.SrcIA) /*@ , false @*/
		}
		// @ p.d.getNeighborIAs()
		neighborIA, ok := p.d.neighborIAs[ /*@ unfolding acc(ohp.Mem(ubPath), R50) in (unfolding acc(ohp.FirstHop.Mem(), R55) in @*/ ohp.FirstHop.ConsEgress /*@ ) @*/]
		if !ok {
			// @ establishCannotRoute()
			// TODO parameter problem invalid interface
			// @ defer fold p.scionLayer.Mem(ubScionL)
			// @ fold p.d.validResult(processResult{}, false)
			return processResult{}, serrors.WithCtx(cannotRoute,
				"type", "ohp", "egress", ( /*@ unfolding acc(ohp.Mem(ubPath), R50) in (unfolding acc(ohp.FirstHop.Mem(), R55) in @*/ ohp.FirstHop.ConsEgress /*@ ) @*/)) /*@ , false @*/
		}
		if !neighborIA.Equal(s.DstIA) {
			// @ establishCannotRoute()
			// @ defer fold p.scionLayer.Mem(ubScionL)
			// @ fold p.d.validResult(processResult{}, false)
			return processResult{}, serrors.WrapStr("bad destination IA", cannotRoute,
				"type", "ohp", "egress", ( /*@ unfolding acc(ohp.Mem(ubPath), R50) in (unfolding acc(ohp.FirstHop.Mem(), R55) in @*/ ohp.FirstHop.ConsEgress /*@ ) @*/),
				"neighborIA", neighborIA, "dstIA", s.DstIA) /*@ , false @*/
		}
		// @ unfold s.Path.Mem(ubPath)
		// @ unfold ohp.FirstHop.Mem()
		// @ preserves acc(&ohp.Info, R15) && acc(&ohp.FirstHop, R15)
		// @ preserves acc(&p.macBuffers.scionInput, R15)
		// @ preserves acc(&p.mac, R15) && p.mac != nil && p.mac.Mem()
		// @ preserves sl.AbsSlice_Bytes(p.macBuffers.scionInput, 0, len(p.macBuffers.scionInput))
		// @ decreases
		// @ outline (
		mac /*@@@*/ := path.MAC(p.mac, ohp.Info, ohp.FirstHop, p.macBuffers.scionInput)
		// (VerifiedSCION) introduced separate copy to avoid exposing quantified permissions outside the scope of this outline block.
		macCopy := mac
		// @ fold acc(sl.AbsSlice_Bytes(ohp.FirstHop.Mac[:], 0, len(ohp.FirstHop.Mac[:])), R20)
		// @ fold acc(sl.AbsSlice_Bytes(mac[:], 0, len(mac)), R20)
		compRes := subtle.ConstantTimeCompare(ohp.FirstHop.Mac[:], mac[:]) == 0
		// @ unfold acc(sl.AbsSlice_Bytes(ohp.FirstHop.Mac[:], 0, len(ohp.FirstHop.Mac[:])), R20)
		// @ )
		if compRes {
			// @ defer fold p.scionLayer.Mem(ubScionL)
			// @ defer fold s.Path.Mem(ubPath)
			// @ defer fold ohp.FirstHop.Mem()
			// TODO parameter problem -> invalid MAC
			// @ fold p.d.validResult(processResult{}, false)
			return processResult{}, serrors.New("MAC", "expected", fmt.Sprintf("%x", macCopy),
				"actual", fmt.Sprintf("%x", ohp.FirstHop.Mac), "type", "ohp") /*@ , false @*/
		}
		ohp.Info.UpdateSegID(ohp.FirstHop.Mac)
		// @ fold ohp.FirstHop.Mem()
		// @ fold s.Path.Mem(ubPath)
		// @ fold p.scionLayer.Mem(ubScionL)

		// (VerifiedSCION) the second parameter was changed from 's' to 'p.scionLayer' due to the
		// changes made to 'updateSCIONLayer'.
		if err := updateSCIONLayer(p.rawPkt, &p.scionLayer /* s */, p.buffer); err != nil {
			// @ fold p.d.validResult(processResult{}, false)
			return processResult{}, err /*@ , false @*/
		}
		// @ unfold p.scionLayer.Mem(ubScionL)
		// @ defer fold p.scionLayer.Mem(ubScionL)
		// @ unfold s.Path.Mem(ubPath)
		// @ defer fold s.Path.Mem(ubPath)
		// @ unfold ohp.FirstHop.Mem()
		// @ defer fold ohp.FirstHop.Mem()
		// OHP should always be directed to the correct BR.
		// @ p.d.getExternalMem()
		// @ ghost if p.d.external != nil { unfold acc(accBatchConn(p.d.external), _) }
		if c, ok := p.d.external[ohp.FirstHop.ConsEgress]; ok {
			// (VerifiedSCION) the following must hold, obviously.
			// Unfortunately, Gobra struggles with instantiating the body
			// of the function.
			// @ assume ohp.FirstHop.ConsEgress in p.d.getDomExternal()
			// buffer should already be correct
			// (VerifiedSCION) TODO: we need to add a pre to run that says that the
			// domain of forwardingMetrics is the same as the one for external
			// @ p.d.InDomainExternalInForwardingMetrics(ohp.FirstHop.ConsEgress)
			// @ fold p.d.validResult(processResult{EgressID: ohp.FirstHop.ConsEgress, OutConn: c, OutPkt: p.rawPkt}, false)
			return processResult{EgressID: ohp.FirstHop.ConsEgress, OutConn: c, OutPkt: p.rawPkt},
				nil /*@ , false @*/
		}
		// TODO parameter problem invalid interface
		// @ establishCannotRoute()
		// @ fold p.d.validResult(processResult{}, false)
		return processResult{}, serrors.WithCtx(cannotRoute, "type", "ohp",
			"egress", ohp.FirstHop.ConsEgress, "consDir", ohp.Info.ConsDir) /*@ , false @*/
	}

	// OHP entering our IA
	// @ p.d.getLocalIA()
	if !p.d.localIA.Equal(s.DstIA) {
		// @ establishCannotRoute()
		// @ defer fold p.scionLayer.Mem(ubScionL)
		// @ fold p.d.validResult(processResult{}, false)
		return processResult{}, serrors.WrapStr("bad destination IA", cannotRoute,
			"type", "ohp", "ingress", p.ingressID,
			"localIA", p.d.localIA, "dstIA", s.DstIA) /*@ , false @*/
	}
	// @ p.d.getNeighborIAs()
	neighborIA := p.d.neighborIAs[p.ingressID]
	if !neighborIA.Equal(s.SrcIA) {
		// @ establishCannotRoute()
		// @ defer fold p.scionLayer.Mem(ubScionL)
		// @ fold p.d.validResult(processResult{}, false)
		return processResult{}, serrors.WrapStr("bad source IA", cannotRoute,
			"type", "ohp", "ingress", p.ingressID,
			"neighborIA", neighborIA, "srcIA", s.SrcIA) /*@ , false @*/
	}

	// @ unfold s.Path.Mem(ubPath)
	// @ unfold ohp.SecondHop.Mem()
	ohp.SecondHop = path.HopField{
		ConsIngress: p.ingressID,
		ExpTime:/*@ unfolding acc(ohp.FirstHop.Mem(), R55) in @*/ ohp.FirstHop.ExpTime,
	}
	// (VerifiedSCION) the following property follows from the type system, but
	// Gobra cannot prove it yet.
	// @ assume 0 <= p.ingressID
	// XXX(roosd): Here we leak the buffer into the SCION packet header.
	// This is okay because we do not operate on the buffer or the packet
	// for the rest of processing.
	ohp.SecondHop.Mac = path.MAC(p.mac, ohp.Info, ohp.SecondHop, p.macBuffers.scionInput)
	// @ fold ohp.SecondHop.Mem()
	// @ fold s.Path.Mem(ubPath)

	// (VerifiedSCION) the second parameter was changed from 's' to 'p.scionLayer' due to the
	// changes made to 'updateSCIONLayer'.
	// @ fold p.scionLayer.Mem(ubScionL)
	if err := updateSCIONLayer(p.rawPkt, &p.scionLayer /* s */, p.buffer); err != nil {
		// @ fold p.d.validResult(processResult{}, false)
		return processResult{}, err /*@ , false @*/
	}
	// (VerifiedSCION) the parameter was changed from 's' to '&p.scionLayer' due to the
	// changes made to 'resolveLocalDst'.
	a, err /*@ , addrAliases @*/ := p.d.resolveLocalDst(&p.scionLayer /* s */ /*@ , ubScionL @*/)
	if err != nil {
		// @ ghost if addrAliases {
		// @ 	apply acc(a.Mem(), R15) --* acc(sl.AbsSlice_Bytes(ubScionL, 0, len(ubScionL)), R15)
		// @ }
		// @ fold p.d.validResult(processResult{}, false)
		return processResult{}, err /*@ , false @*/
	}
	// @ p.d.getInternal()
	// @ assert p.d.internal != nil ==> acc(p.d.internal.Mem(), _)
	// @ fold p.d.validResult(processResult{OutConn: p.d.internal, OutAddr: a, OutPkt: p.rawPkt}, addrAliases)
	return processResult{OutConn: p.d.internal, OutAddr: a, OutPkt: p.rawPkt}, nil /*@ , addrAliases @*/
}

// @ requires  acc(d.Mem(), _)
// @ requires  d.getValSvc() != nil
// @ requires  acc(sl.AbsSlice_Bytes(ub, 0, len(ub)), R15)
// @ preserves acc(s.Mem(ub), R14)
// @ ensures   !addrAliasesUb ==> acc(sl.AbsSlice_Bytes(ub, 0, len(ub)), R15)
// @ ensures   !addrAliasesUb && resaddr != nil ==> acc(resaddr.Mem(), _)
// @ ensures   addrAliasesUb ==> resaddr != nil
// @ ensures   addrAliasesUb ==> acc(resaddr.Mem(), R15)
// @ ensures   addrAliasesUb ==> (acc(resaddr.Mem(), R15) --* acc(sl.AbsSlice_Bytes(ub, 0, len(ub)), R15))
// @ ensures   reserr != nil ==> reserr.ErrorMem()
// (VerifiedSCION) the type of 's' was changed from slayers.SCION to *slayers.SCION. This makes
// specs a lot easier and, makes the implementation faster as well by avoiding passing large data-structures
// by value. We should consider porting merging this in upstream SCION.
func (d *DataPlane) resolveLocalDst(s *slayers.SCION /*@, ghost ub []byte @*/) (resaddr *net.UDPAddr, reserr error /*@ , addrAliasesUb bool @*/) {
	// @ ghost start, end := s.ExtractAcc(ub)
	// @ assert s.RawDstAddr === ub[start:end]
	// @ sl.SplitRange_Bytes(ub, start, end, R15)
	// @ assert acc(sl.AbsSlice_Bytes(s.RawDstAddr, 0, len(s.RawDstAddr)), R15)
	dst, err := s.DstAddr()
	// @ apply acc(s, R16) --* acc(s.Mem(ub), R15)
	if err != nil {
		// @ sl.CombineRange_Bytes(ub, start, end, R15)
		// TODO parameter problem.
		return nil, err /*@ , false @*/
	}
	switch v := dst.(type) {
	case addr.HostSVC:
		// For map lookup use the Base address, i.e. strip the multi cast
		// information, because we only register base addresses in the map.
		// @ d.getSvcMem()
		a, ok := d.svc.Any(v.Base())
		if !ok {
			// @ apply acc(dst.Mem(), R15) --* acc(sl.AbsSlice_Bytes(ub[start:end], 0, len(ub[start:end])), R15)
			// @ sl.CombineRange_Bytes(ub, start, end, R15)
			// @ establishNoSVCBackend()
			return nil, noSVCBackend /*@ , false @*/
		}
		// @ apply acc(dst.Mem(), R15) --* acc(sl.AbsSlice_Bytes(ub[start:end], 0, len(ub[start:end])), R15)
		// @ sl.CombineRange_Bytes(ub, start, end, R15)
		return a, nil /*@ , false @*/
	case *net.IPAddr:
		tmp := addEndhostPort(v)
		// @ package acc(tmp.Mem(), R15) --* acc(sl.AbsSlice_Bytes(ub, 0, len(ub)), R15) {
		// @ 	apply acc(tmp.Mem(), R15) --* acc(v.Mem(), R15)
		// @ 	assert acc(dst.Mem(), R15)
		// @ 	apply acc(dst.Mem(), R15) --* acc(sl.AbsSlice_Bytes(ub[start:end], 0, len(ub[start:end])), R15)
		// @ 	sl.CombineRange_Bytes(ub, start, end, R15)
		// @ }
		return tmp, nil /*@ , true @*/
	default:
		panic("unexpected address type returned from DstAddr")
	}
}

// @ requires acc(dst.Mem(), R15)
// @ ensures  res != nil && acc(res.Mem(), R15)
// @ ensures  acc(res.Mem(), R15) --* acc(dst.Mem(), R15)
// @ decreases
func addEndhostPort(dst *net.IPAddr) (res *net.UDPAddr) {
	// @ unfold acc(dst.Mem(), R15)
	tmp := &net.UDPAddr{IP: dst.IP, Port: topology.EndhostPort}
	// @ assert forall i int :: { &tmp.IP[i] } 0 <= i && i < len(tmp.IP) ==> acc(&tmp.IP[i], R15)
	// @ fold acc(sl.AbsSlice_Bytes(tmp.IP, 0, len(tmp.IP)), R15)
	// @ fold acc(tmp.Mem(), R15)
	// @ package (acc(tmp.Mem(), R15) --* acc(dst.Mem(), R15)) {
	// @ 	assert acc(dst, R15)
	// @ 	assert acc(tmp, R50)
	// @ 	assert dst.IP === tmp.IP
	// @ 	unfold acc(tmp.Mem(), R15)
	// @ 	unfold acc(sl.AbsSlice_Bytes(tmp.IP, 0, len(tmp.IP)), R15)
	// @ 	assert forall i int :: { &tmp.IP[i] } 0 <= i && i < len(tmp.IP) ==> acc(&tmp.IP[i], R15)
	// @ 	assert forall i int :: { &dst.IP[i] } 0 <= i && i < len(dst.IP) ==> acc(&dst.IP[i], R15)
	// @ 	fold acc(dst.Mem(), R15)
	// @ }
	return tmp
}

// TODO(matzf) this function is now only used to update the OneHop-path.
// This should be changed so that the OneHop-path can be updated in-place, like
// the scion.Raw path.
// @ requires  acc(s.Mem(rawPkt), R00)
// @ requires  s.HasOneHopPath(rawPkt)
// @ preserves buffer != nil && buffer.Mem()
// @ preserves sl.AbsSlice_Bytes(rawPkt, 0, len(rawPkt))
// @ ensures   acc(s.Mem(rawPkt), R00)
// @ ensures   res != nil ==> res.ErrorMem()
// @ decreases
// (VerifiedSCION) the type of 's' was changed from slayers.SCION to *slayers.SCION. This makes
// specs a lot easier and, makes the implementation faster as well by avoiding passing large data-structures
// by value. We should consider porting merging this in upstream SCION.
func updateSCIONLayer(rawPkt []byte, s *slayers.SCION, buffer gopacket.SerializeBuffer) (res error) {
	if err := buffer.Clear(); err != nil {
		return err
	}
	if err := s.SerializeTo(buffer, gopacket.SerializeOptions{} /*@ , rawPkt @*/); err != nil {
		return err
	}
	// TODO(lukedirtwalker): We should add a method to the scion layers
	// which can write into the existing buffer, see also the discussion in
	// https://fsnets.slack.com/archives/C8ADBBG0J/p1592805884250700
	rawContents := buffer.Bytes()
	// @ s.InferSizeOHP(rawPkt)
	// @ assert len(rawContents) <= len(rawPkt)
	// @ unfold sl.AbsSlice_Bytes(rawPkt, 0, len(rawPkt))
	// @ unfold acc(sl.AbsSlice_Bytes(rawContents, 0, len(rawContents)), R20)
	// (VerifiedSCION) proving that the reslicing operation below is safe
	// was tricky and required enriching (non-modularly) the invariants of *onehop.Path
	// and *slayers.SCION.
	// @ assert forall i int :: { &rawPkt[:len(rawContents)][i] }{ &rawPkt[i] } 0 <= i && i < len(rawContents) ==>
	// @ 	 &rawPkt[i] == &rawPkt[:len(rawContents)][i]
	copy(rawPkt[:len(rawContents)], rawContents /*@ , R20 @*/)
	// @ fold sl.AbsSlice_Bytes(rawPkt, 0, len(rawPkt))
	// @ fold acc(sl.AbsSlice_Bytes(rawContents, 0, len(rawContents)), R20)
	// @ buffer.RestoreMem(rawContents)
	return nil
}

type bfdSend struct {
	conn             BatchConn
	srcAddr, dstAddr *net.UDPAddr
	scn              *slayers.SCION
	ohp              *onehop.Path
	mac              hash.Hash
	macBuffer        []byte
	buffer           gopacket.SerializeBuffer
}

// newBFDSend creates and initializes a BFD Sender
// @ trusted
// @ requires false
// @ decreases
func newBFDSend(conn BatchConn, srcIA, dstIA addr.IA, srcAddr, dstAddr *net.UDPAddr,
	ifID uint16, mac hash.Hash) (res *bfdSend) {

	scn := &slayers.SCION{
		Version:      0,
		TrafficClass: 0xb8,
		FlowID:       0xdead,
		NextHdr:      slayers.L4BFD,
		SrcIA:        srcIA,
		DstIA:        dstIA,
	}

	if err := scn.SetSrcAddr(&net.IPAddr{IP: srcAddr.IP} /*@ , false @*/); err != nil {
		panic(err) // Must work unless IPAddr is not supported
	}
	if err := scn.SetDstAddr(&net.IPAddr{IP: dstAddr.IP} /*@ , false @*/); err != nil {
		panic(err) // Must work unless IPAddr is not supported
	}

	var ohp *onehop.Path
	if ifID == 0 {
		scn.PathType = empty.PathType
		scn.Path = &empty.Path{}
	} else {
		ohp = &onehop.Path{
			Info: path.InfoField{
				ConsDir: true,
				// Timestamp set in Send
			},
			FirstHop: path.HopField{
				ConsEgress: ifID,
				ExpTime:    hopFieldDefaultExpTime,
			},
		}
		scn.PathType = onehop.PathType
		scn.Path = ohp
	}

	return &bfdSend{
		conn:      conn,
		srcAddr:   srcAddr,
		dstAddr:   dstAddr,
		scn:       scn,
		ohp:       ohp,
		mac:       mac,
		macBuffer: make([]byte, path.MACBufferSize),
		buffer:    gopacket.NewSerializeBuffer(),
	}
}

// @ preserves acc(b.Mem(), R10)
// @ decreases
func (b *bfdSend) String() string {
	// @ unfold acc(b.Mem(), R10)
	// @ ghost defer fold acc(b.Mem(), R10)
	return b.srcAddr.String()
}

// Send sends out a BFD message.
// Due to the internal state of the MAC computation, this is not goroutine
// safe.
// @ trusted
// @ requires Uncallable()
func (b *bfdSend) Send(bfd *layers.BFD) error {
	if b.ohp != nil {
		// Subtract 10 seconds to deal with possible clock drift.
		ohp := b.ohp
		ohp.Info.Timestamp = uint32(time.Now().Unix() - 10)
		ohp.FirstHop.Mac = path.MAC(b.mac, ohp.Info, ohp.FirstHop, b.macBuffer)
	}

	err := gopacket.SerializeLayers(b.buffer, gopacket.SerializeOptions{FixLengths: true},
		b.scn, bfd)
	if err != nil {
		return err
	}
	_, err = b.conn.WriteTo(b.buffer.Bytes(), b.dstAddr)
	return err
}

// @ requires  acc(&p.d, _) && acc(p.d.Mem(), _)
// @ requires  acc(p.scionLayer.Mem(ub), R4)
// @ requires  p.scionLayer.ValidPathMetaData(ub)
// @ requires  sl.AbsSlice_Bytes(ub, 0, len(ub))
// @ requires  acc(&p.ingressID,  R15)
// @ ensures   acc(p.scionLayer.Mem(ub), R4)
// @ ensures   sl.AbsSlice_Bytes(ub, 0, len(ub))
// @ ensures   acc(&p.ingressID,  R15)
// @ decreases
func (p *scionPacketProcessor) prepareSCMP(
	typ slayers.SCMPType,
	code slayers.SCMPCode,
	scmpP gopacket.SerializableLayer,
	cause error,
	// @ ghost ub []byte,
) ([]byte, error) {

	// *copy* and reverse path -- the original path should not be modified as this writes directly
	// back to rawPkt (quote).
	var path *scion.Raw
	// @ ghost startP := p.scionLayer.PathStartIdx(ub)
	// @ ghost endP := p.scionLayer.PathEndIdx(ub)
	// @ slayers.LemmaPathIdxStartEnd(&p.scionLayer, ub, R20)
	// @ ghost ubPath := ub[startP:endP]
	// @ unfold acc(p.scionLayer.Mem(ub), R4)
	pathType := p.scionLayer.Path.Type( /*@ ubPath @*/ )
	// @ establishCannotRoute()
	// @ ghost pathFromEpic := false
	// @ ghost var epicPathUb []byte = nil
	switch pathType {
	case scion.PathType:
		var ok bool
		path, ok = p.scionLayer.Path.(*scion.Raw)
		if !ok {
			// @ fold acc(p.scionLayer.Mem(ub), R4)
			return nil, serrors.WithCtx(cannotRoute, "details", "unsupported path type",
				"path type", pathType)
		}
	case epic.PathType:
		epicPath, ok := p.scionLayer.Path.(*epic.Path)
		if !ok {
			// @ fold acc(p.scionLayer.Mem(ub), R4)
			return nil, serrors.WithCtx(cannotRoute, "details", "unsupported path type",
				"path type", pathType)
		}
		/*@
		scionBuf := epicPath.GetUnderlyingScionPathBuf(ubPath)
		unfold acc(epicPath.Mem(ubPath), R4)
		assert ubPath[epic.MetadataLen:] === scionBuf
		epicPathUb = ubPath
		ubPath = scionBuf
		startP += epic.MetadataLen
		assert ubPath === ub[startP:endP]
		@*/
		path = epicPath.ScionPath
		// @ pathFromEpic = true
	default:
		// @ fold acc(p.scionLayer.Mem(ub), R4)
		return nil, serrors.WithCtx(cannotRoute, "details", "unsupported path type",
			"path type", pathType)
	}
	/*@
	assert pathType == scion.PathType || pathType == epic.PathType
	assert typeOf(p.scionLayer.Path) == type[*scion.Raw] || typeOf(p.scionLayer.Path) == type[*epic.Path]
	assert !pathFromEpic ==> typeOf(p.scionLayer.Path) == type[*scion.Raw]
	assert pathFromEpic ==> typeOf(p.scionLayer.Path) == type[*epic.Path]
	sl.SplitRange_Bytes(ub, startP, endP, writePerm)
	@*/
	decPath, err := path.ToDecoded( /*@ ubPath @*/ )
	if err != nil {
		/*@
		sl.CombineRange_Bytes(ub, startP, endP, writePerm)
		ghost if pathFromEpic {
			epicPath := p.scionLayer.Path.(*epic.Path)
			assert acc(path.Mem(ubPath), R4)
			fold acc(epicPath.Mem(epicPathUb), R4)
		} else {
			rawPath := p.scionLayer.Path.(*scion.Raw)
			assert acc(path.Mem(ubPath), R4)
			assert acc(rawPath.Mem(ubPath), R4)
		}
		fold acc(p.scionLayer.Mem(ub), R4)
		@*/
		return nil, serrors.Wrap(cannotRoute, err, "details", "decoding raw path")
	}
	// @ ghost rawPath := path.RawBufferMem(ubPath)
	revPathTmp, err := decPath.Reverse( /*@ rawPath @*/ )
	if err != nil {
		/*@
		sl.CombineRange_Bytes(ub, startP, endP, writePerm)
		ghost if pathFromEpic {
			epicPath := p.scionLayer.Path.(*epic.Path)
			assert acc(path.Mem(ubPath), R4)
			fold acc(epicPath.Mem(epicPathUb), R4)
		} else {
			rawPath := p.scionLayer.Path.(*scion.Raw)
			assert acc(path.Mem(ubPath), R4)
			assert acc(rawPath.Mem(ubPath), R4)
		}
		fold acc(p.scionLayer.Mem(ub), R4)
		@*/
		return nil, serrors.Wrap(cannotRoute, err, "details", "reversing path for SCMP")
	}
	// @ assert revPathTmp.Mem(rawPath)
	revPath := revPathTmp.(*scion.Decoded)
	// @ assert revPath.Mem(rawPath)

	// Revert potential path segment switches that were done during processing.
	if revPath.IsXover( /*@ rawPath @*/ ) {
		if err := revPath.IncPath( /*@ rawPath @*/ ); err != nil {
			/*@
			sl.CombineRange_Bytes(ub, startP, endP, writePerm)
			ghost if pathFromEpic {
				epicPath := p.scionLayer.Path.(*epic.Path)
				assert acc(path.Mem(ubPath), R4)
				fold acc(epicPath.Mem(epicPathUb), R4)
			} else {
				rawPath := p.scionLayer.Path.(*scion.Raw)
				assert acc(path.Mem(ubPath), R4)
				assert acc(rawPath.Mem(ubPath), R4)
			}
			fold acc(p.scionLayer.Mem(ub), R4)
			@*/
			return nil, serrors.Wrap(cannotRoute, err, "details", "reverting cross over for SCMP")
		}
	}
	// If the packet is sent to an external router, we need to increment the
	// path to prepare it for the next hop.
	// @ p.d.getExternalMem()
	// @ if p.d.external != nil { unfold acc(accBatchConn(p.d.external), _) }
	_, external := p.d.external[p.ingressID]
	if external {
		// @ requires revPath.Mem(rawPath)
		// @ requires revPath.ValidCurrIdxs(rawPath)
		// @ ensures  revPath.Mem(rawPath)
		// @ decreases
		// @ outline(
		// @ unfold revPath.Mem(rawPath)
		// @ unfold revPath.Base.Mem()
		infoField := &revPath.InfoFields[revPath.PathMeta.CurrINF]
		if infoField.ConsDir {
			hopField := /*@ unfolding acc(revPath.HopFields[revPath.PathMeta.CurrHF].Mem(), _) in @*/
				revPath.HopFields[revPath.PathMeta.CurrHF]
			infoField.UpdateSegID(hopField.Mac)
		}
		// @ fold revPath.Base.Mem()
		// @ fold revPath.Mem(rawPath)
		// @ )
		if err := revPath.IncPath( /*@ rawPath @*/ ); err != nil {
			/*@
			sl.CombineRange_Bytes(ub, startP, endP, writePerm)
			ghost if pathFromEpic {
				epicPath := p.scionLayer.Path.(*epic.Path)
				assert acc(path.Mem(ubPath), R4)
				fold acc(epicPath.Mem(epicPathUb), R4)
			} else {
				rawPath := p.scionLayer.Path.(*scion.Raw)
				assert acc(path.Mem(ubPath), R4)
				assert acc(rawPath.Mem(ubPath), R4)
			}
			fold acc(p.scionLayer.Mem(ub), R4)
			@*/
			return nil, serrors.Wrap(cannotRoute, err, "details", "incrementing path for SCMP")
		}
	}
	// @ TODO()

	// create new SCION header for reply.
	var scionL /*@@@*/ slayers.SCION
	// (VerifiedSCION) TODO: adapt *SCION.Mem(...)
	scionL.FlowID = p.scionLayer.FlowID
	scionL.TrafficClass = p.scionLayer.TrafficClass
	scionL.PathType = revPath.Type( /*@ nil @*/ )
	scionL.Path = revPath
	scionL.DstIA = p.scionLayer.SrcIA
	scionL.SrcIA = p.d.localIA
	srcA, err := p.scionLayer.SrcAddr()
	if err != nil {
		return nil, serrors.Wrap(cannotRoute, err, "details", "extracting src addr")
	}
	if err := scionL.SetDstAddr(srcA /*@ , false @*/); err != nil {
		return nil, serrors.Wrap(cannotRoute, err, "details", "setting dest addr")
	}
	if err := scionL.SetSrcAddr(&net.IPAddr{IP: p.d.internalIP} /*@ , false @*/); err != nil {
		return nil, serrors.Wrap(cannotRoute, err, "details", "setting src addr")
	}
	scionL.NextHdr = slayers.L4SCMP

	typeCode := slayers.CreateSCMPTypeCode(typ, code)
	scmpH /*@@@*/ := slayers.SCMP{TypeCode: typeCode}
	scmpH.SetNetworkLayerForChecksum(&scionL)

	if err := p.buffer.Clear(); err != nil {
		return nil, err
	}

	sopts := gopacket.SerializeOptions{
		ComputeChecksums: true,
		FixLengths:       true,
	}
	scmpLayers := []gopacket.SerializableLayer{&scionL, &scmpH, scmpP}
	if cause != nil {
		// add quote for errors.
		hdrLen := slayers.CmnHdrLen + scionL.AddrHdrLen( /*@ nil, false @*/ ) + scionL.Path.Len( /*@ nil @*/ )
		switch scmpH.TypeCode.Type() {
		case slayers.SCMPTypeExternalInterfaceDown:
			hdrLen += 20
		case slayers.SCMPTypeInternalConnectivityDown:
			hdrLen += 28
		default:
			hdrLen += 8
		}
		quote := p.rawPkt
		maxQuoteLen := slayers.MaxSCMPPacketLen - hdrLen
		if len(quote) > maxQuoteLen {
			quote = quote[:maxQuoteLen]
		}
		scmpLayers = append( /*@ noPerm, @*/ scmpLayers, gopacket.Payload(quote))
	}
	// XXX(matzf) could we use iovec gather to avoid copying quote?
	err = gopacket.SerializeLayers(p.buffer, sopts /*@ , nil @*/, scmpLayers...)
	if err != nil {
		return nil, serrors.Wrap(cannotRoute, err, "details", "serializing SCMP message")
	}
	return p.buffer.Bytes(), scmpError{TypeCode: typeCode, Cause: cause}
}

// decodeLayers implements roughly the functionality of
// gopacket.DecodingLayerParser, but customized to our use case with a "base"
// layer and additional, optional layers in the given order.
// Returns the last decoded layer.
// @ requires  base != nil && base.NonInitMem()
// @ requires  forall i int :: { &opts[i] } 0 <= i && i < len(opts) ==>
// @     (acc(&opts[i], R10) && opts[i] != nil && opts[i].NonInitMem())
// Due to Viper's very strict injectivity constraints:
// @ requires  forall i, j int :: { &opts[i], &opts[j] } 0 <= i && i < j && j < len(opts) ==>
// @     opts[i] !== opts[j]
// @ preserves sl.AbsSlice_Bytes(data, 0, len(data))
// @ ensures   forall i int :: { &opts[i] } 0 <= i && i < len(opts) ==>
// @     (acc(&opts[i], R10) && opts[i] != nil)
// @ ensures   -1 <= idx && idx < len(opts)
// @ ensures   len(processed) == len(opts)
// @ ensures   len(offsets) == len(opts)
// @ ensures   reterr == nil && 0  <= idx ==> processed[idx]
// @ ensures   reterr == nil && idx == -1  ==> retl === base
// @ ensures   reterr == nil && 0   <= idx ==> retl === opts[idx]
// @ ensures   reterr == nil ==> retl != nil
// @ ensures   reterr == nil ==> base.Mem(data)
// @ ensures   forall i int :: {&opts[i]}{processed[i]} 0 <= i && i < len(opts) ==>
// @     (processed[i] ==> (0 <= offsets[i].start && offsets[i].start <= offsets[i].end && offsets[i].end <= len(data)))
// @ ensures   reterr == nil ==> forall i int :: {&opts[i]}{processed[i]} 0 <= i && i < len(opts) ==>
// @     ((processed[i] && !offsets[i].isNil) ==> opts[i].Mem(data[offsets[i].start:offsets[i].end]))
// @ ensures   reterr == nil ==> forall i int :: {&opts[i]}{processed[i]} 0 <= i && i < len(opts) ==>
// @     ((processed[i] && offsets[i].isNil) ==> opts[i].Mem(nil))
// @ ensures   reterr == nil ==> forall i int :: {&opts[i]}{processed[i]} 0 <= i && i < len(opts) ==>
// @     (!processed[i] ==> opts[i].NonInitMem())
// @ ensures   reterr != nil ==> base.NonInitMem()
// @ ensures   reterr != nil ==> (forall i int :: { &opts[i] } 0 <= i && i < len(opts) ==> opts[i].NonInitMem())
// @ ensures   reterr != nil ==> reterr.ErrorMem()
// @ decreases
func decodeLayers(data []byte, base gopacket.DecodingLayer,
	opts ...gopacket.DecodingLayer) (retl gopacket.DecodingLayer, reterr error /*@ , ghost processed seq[bool], ghost offsets seq[offsetPair], ghost idx int @*/) {

	// @ processed = seqs.NewSeqBool(len(opts))
	// @ offsets = newOffsetPair(len(opts))
	// @ idx = -1
	// @ gopacket.AssertInvariantNilDecodeFeedback()
	if err := base.DecodeFromBytes(data, gopacket.NilDecodeFeedback); err != nil {
		return nil, err /*@ , processed, offsets, idx @*/
	}
	last := base
	optsSlice := ([](gopacket.DecodingLayer))(opts)

	// @ ghost oldData := data
	// @ ghost oldStart := 0
	// @ ghost oldEnd := len(data)

	// @ invariant sl.AbsSlice_Bytes(oldData, 0, len(oldData))
	// @ invariant base.Mem(oldData)
	// @ invariant 0 < len(opts) ==> 0 <= i0 && i0 <= len(opts)
	// @ invariant forall i int :: {&opts[i]} 0 <= i && i < len(opts) ==> acc(&opts[i], R10)
	// @ invariant forall i, j int :: {&opts[i], &opts[j]} 0 <= i && i < j && j < len(opts) ==> opts[i] !== opts[j]
	// @ invariant forall i int :: {&opts[i]} 0 <= i && i < len(opts) ==> opts[i] != nil
	// @ invariant len(processed) == len(opts)
	// @ invariant len(offsets) == len(opts)
	// @ invariant -1 <= idx && idx < len(opts)
	// @ invariant idx == -1 ==> (last === base && oldStart == 0 && oldEnd == len(oldData))
	// @ invariant 0 <= idx ==> (processed[idx] && last === opts[idx])
	// @ invariant forall i int :: {&opts[i]}{processed[i]} 0 <= i && i < len(opts) ==>
	// @     (processed[i] ==> (0 <= offsets[i].start && offsets[i].start <= offsets[i].end && offsets[i].end <= len(data)))
	// @ invariant forall i int :: {&opts[i]}{processed[i]} 0 <= i && i < len(opts) ==>
	// @     ((processed[i] && !offsets[i].isNil) ==> opts[i].Mem(oldData[offsets[i].start:offsets[i].end]))
	// @ invariant forall i int :: {&opts[i]}{processed[i]} 0 <= i && i < len(opts) ==>
	// @     ((processed[i] && offsets[i].isNil) ==> opts[i].Mem(nil))
	// @ invariant forall i int :: {&opts[i]}{processed[i]} 0 < len(opts) && i0 <= i && i < len(opts) ==>
	// @     !processed[i]
	// @ invariant forall i int :: {&opts[i]}{processed[i]} 0 <= i && i < len(opts) ==>
	// @     (!processed[i] ==> opts[i].NonInitMem())
	// @ invariant gopacket.NilDecodeFeedback.Mem()
	// @ invariant 0 <= oldStart && oldStart <= oldEnd && oldEnd <= len(oldData)
	// @ decreases len(opts) - i0
	for _, opt := range optsSlice /*@ with i0 @*/ {
		layerClassTmp := opt.CanDecode()
		// @ fold layerClassTmp.Mem()
		// @ ghost var pos offsetPair
		// @ ghost var ub []byte
		// @ ghost if idx == -1 {
		// @     pos = offsetPair{0, len(oldData), false}
		// @     ub = oldData
		// @ } else {
		// @     pos = offsets[idx]
		// @     if pos.isNil { ub = nil } else { ub  = oldData[pos.start:pos.end] }
		// @ }
		if layerClassTmp.Contains(last.NextLayerType( /*@ ub @*/ )) {
			data /*@ , start, end @*/ := last.LayerPayload( /*@ ub @*/ )
			// @ assert data == nil || data === oldData[pos.start:pos.end][start:end]
			// @ oldEnd   = pos.start + end
			// @ oldStart = pos.start + start
			// @ ghost if data == nil {
			// @ 	sl.NilAcc_Bytes()
			// @ } else {
			// @	sl.SplitRange_Bytes(oldData, oldStart, oldEnd, writePerm)
			// @ }
			if err := opt.DecodeFromBytes(data, gopacket.NilDecodeFeedback); err != nil {
				// @ ghost if data != nil { sl.CombineRange_Bytes(oldData, oldStart, oldEnd, writePerm) }
				// @ base.DowngradePerm(oldData)

				// ghost clean-up:
				// @ ghost
				// @ invariant 0 <= i0 && i0 <= len(opts)
				// @ invariant -1 <= c && c <= i0
				// @ invariant len(processed) == len(opts)
				// @ invariant len(offsets) == len(opts)
				// @ invariant forall i int :: {&opts[i]} 0 <= i && i < len(opts) ==> acc(&opts[i], R10)
				// @ invariant forall i, j int :: {&opts[i], &opts[j]} 0 <= i && i < j && j < len(opts) ==> opts[i] !== opts[j]
				// @ invariant forall i int :: {&opts[i]} 0 <= i && i < len(opts) ==> opts[i] != nil
				// @ invariant forall i int :: {&opts[i]}{processed[i]} 0 <= i && i < len(opts) ==>
				// @     (processed[i] ==> (0 <= offsets[i].start && offsets[i].start <= offsets[i].end && offsets[i].end <= len(oldData)))
				// @ invariant forall i int :: {&opts[i]}{processed[i]} 0 <= i && i < len(opts) ==>
				// @     ((processed[i] && !offsets[i].isNil) ==> opts[i].Mem(oldData[offsets[i].start:offsets[i].end]))
				// @ invariant forall i int :: {&opts[i]}{processed[i]} 0 <= i && i < len(opts) ==>
				// @     ((processed[i] && offsets[i].isNil) ==> opts[i].Mem(nil))
				// @ invariant forall i int :: {&opts[i]}{processed[i]} 0 <= i && i < len(opts) ==>
				// @     (!processed[i] ==> opts[i].NonInitMem())
				// @ invariant forall i int :: {&opts[i]}{processed[i]} 0 < len(opts) && c < i && i < len(opts) ==>
				// @     !processed[i]
				// @ decreases c
				// @ for c := i0-1; 0 <= c; c=c-1 {
				// @	if processed[c] {
				// @		off := offsets[c]
				// @        if off.isNil {
				// @ 			opts[c].DowngradePerm(nil)
				// @		} else {
				// @ 			opts[c].DowngradePerm(oldData[off.start:off.end])
				// @ 		}
				// @ 	}
				// @ 	processed[c] = false
				// @ }
				return nil, err /*@, processed, offsets, idx @*/
			}
			// @ processed[i0] = true
			// @ ghost offsets[i0] = offsetPair{oldStart, oldEnd, data == nil}
			// @ idx = i0
			// @ ghost if data != nil { sl.CombineRange_Bytes(oldData, oldStart, oldEnd, writePerm) }
			last = opt
		}
	}
	return last, nil /*@ , processed, offsets, idx @*/
}

// @ preserves acc(layer.Mem(ubuf), R20)
// @ decreases
func nextHdr(layer gopacket.DecodingLayer /*@ , ghost ubuf []byte @*/) slayers.L4ProtocolType {
	switch v := layer.(type) {
	case *slayers.SCION:
		return /*@ unfolding acc(v.Mem(ubuf), R20) in @*/ v.NextHdr
	case *slayers.EndToEndExtnSkipper:
		return /*@ unfolding acc(v.Mem(ubuf), R20) in (unfolding acc(v.extnBase.Mem(ubuf), R20) in @*/ v.NextHdr /*@ ) @*/
	case *slayers.HopByHopExtnSkipper:
		return /*@ unfolding acc(v.Mem(ubuf), R20) in (unfolding acc(v.extnBase.Mem(ubuf), R20) in @*/ v.NextHdr /*@ ) @*/
	default:
		return slayers.L4None
	}
}

// forwardingMetrics contains the subset of Metrics relevant for forwarding,
// instantiated with some interface-specific labels.
type forwardingMetrics struct {
	InputBytesTotal     prometheus.Counter
	OutputBytesTotal    prometheus.Counter
	InputPacketsTotal   prometheus.Counter
	OutputPacketsTotal  prometheus.Counter
	DroppedPacketsTotal prometheus.Counter
}

// @ requires  acc(labels, _)
// @ preserves acc(metrics.Mem(), _)
// @ ensures   acc(forwardingMetricsNonInjectiveMem(res), _)
// @ decreases
func initForwardingMetrics(metrics *Metrics, labels prometheus.Labels) (res forwardingMetrics) {
	// @ unfold acc(metrics.Mem(), _)
	c := forwardingMetrics{
		InputBytesTotal:     metrics.InputBytesTotal.With(labels),
		InputPacketsTotal:   metrics.InputPacketsTotal.With(labels),
		OutputBytesTotal:    metrics.OutputBytesTotal.With(labels),
		OutputPacketsTotal:  metrics.OutputPacketsTotal.With(labels),
		DroppedPacketsTotal: metrics.DroppedPacketsTotal.With(labels),
	}
	c.InputBytesTotal.Add(float64(0))
	c.InputPacketsTotal.Add(float64(0))
	c.OutputBytesTotal.Add(float64(0))
	c.OutputPacketsTotal.Add(float64(0))
	c.DroppedPacketsTotal.Add(float64(0))
	// @ fold acc(forwardingMetricsNonInjectiveMem(c), _)
	return c
}

// @ preserves neighbors != nil ==> acc(neighbors, R20)
// @ ensures   acc(res)
// @ decreases
func interfaceToMetricLabels(id uint16, localIA addr.IA,
	neighbors map[uint16]addr.IA) (res prometheus.Labels) {
	// (VerifiedSCION) Gobra cannot prove this, even though it is obvious from the
	// type of id.
	// @ assume 0 <= id

	if id == 0 {
		return prometheus.Labels{
			"isd_as":          localIA.String(),
			"interface":       "internal",
			"neighbor_isd_as": localIA.String(),
		}
	}
	return prometheus.Labels{
		"isd_as":          localIA.String(),
		"interface":       strconv.FormatUint(uint64(id), 10),
		"neighbor_isd_as": neighbors[id].String(),
	}
}

// @ ensures acc(res)
// @ decreases
func serviceMetricLabels(localIA addr.IA, svc addr.HostSVC) (res prometheus.Labels) {
	return prometheus.Labels{
		"isd_as":  localIA.String(),
		"service": svc.BaseString(),
	}
}<|MERGE_RESOLUTION|>--- conflicted
+++ resolved
@@ -137,13 +137,8 @@
 	// @ ensures  io.token(old(MultiReadBioNext(place, prophecyM)))
 	// @ ensures  old(MultiReadBioCorrectIfs(place, prophecyM, ifsToIO_ifs(ingressID)))
 	// @ ensures  err == nil ==>
-<<<<<<< HEAD
-	// @	forall i int :: { absIO_val(dp, msgs[i].Buffers[0], ingressID) } 0 <= i && i < n ==>
-	// @	unfolding acc(msgs[i].Mem(), _) in absIO_val(dp, msgs[i].Buffers[0], ingressID) ==
-=======
 	// @	forall i int :: { &msgs[i] } 0 <= i && i < n ==>
 	// @	unfolding acc(msgs[i].Mem(), R56) in absIO_val(dp, msgs[i].Buffers[0], ingressID) ==
->>>>>>> c9c16c71
 	// @    old(MultiReadBioIO_val(place, n)[i])
 	// TODO (Markus): uint16 or option[io.IO_ifs] for ingress
 	ReadBatch(msgs underlayconn.Messages /*@, ghost ingressID uint16, ghost prophecyM int, ghost place io.Place, ghost dp io.DataPlaneSpec @*/) (n int, err error)
