// Copyright 2020 Anapaya Systems
//
// Licensed under the Apache License, Version 2.0 (the "License");
// you may not use this file except in compliance with the License.
// You may obtain a copy of the License at
//
//   http://www.apache.org/licenses/LICENSE-2.0
//
// Unless required by applicable law or agreed to in writing, software
// distributed under the License is distributed on an "AS IS" BASIS,
// WITHOUT WARRANTIES OR CONDITIONS OF ANY KIND, either express or implied.
// See the License for the specific language governing permissions and
// limitations under the License.

// +gobra

// Currently disabled. Proving that this holds after initialization causes a big slowdown.
// initEnsures nonNilErr(&alreadySet)
// initEnsures nonNilErr(&cannotRoute)
// initEnsures nonNilErr(&emptyValue)
// initEnsures nonNilErr(&malformedPath)
// initEnsures nonNilErr(&modifyExisting)
// initEnsures nonNilErr(&noSVCBackend)
// initEnsures nonNilErr(&unsupportedPathType)
// initEnsures nonNilErr(&unsupportedPathTypeNextHeader)
// initEnsures nonNilErr(&noBFDSessionFound)
// initEnsures nonNilErr(&noBFDSessionConfigured)
// initEnsures nonNilErr(&errBFDDisabled)
package router

import (
	"bytes"
	"context"
	"crypto/rand"
	"crypto/subtle"
	"errors"
	"fmt"
	"hash"
	"math/big"
	"net"
	"strconv"
	"sync"
	"syscall"
	"time"

	"github.com/google/gopacket"
	"github.com/google/gopacket/layers"
	"github.com/prometheus/client_golang/prometheus"

	"github.com/scionproto/scion/pkg/addr"
	libepic "github.com/scionproto/scion/pkg/experimental/epic"
	"github.com/scionproto/scion/pkg/log"
	"github.com/scionproto/scion/pkg/private/serrors"
	"github.com/scionproto/scion/pkg/private/util"
	"github.com/scionproto/scion/pkg/scrypto"

	"github.com/scionproto/scion/pkg/slayers"
	"github.com/scionproto/scion/pkg/slayers/path"
	"github.com/scionproto/scion/pkg/slayers/path/empty"
	"github.com/scionproto/scion/pkg/slayers/path/epic"
	"github.com/scionproto/scion/pkg/slayers/path/onehop"
	"github.com/scionproto/scion/pkg/slayers/path/scion"
	"github.com/scionproto/scion/private/topology"
	"github.com/scionproto/scion/private/underlay/conn"
	underlayconn "github.com/scionproto/scion/private/underlay/conn"
	"github.com/scionproto/scion/router/bfd"
	"github.com/scionproto/scion/router/control"
	//@ "github.com/scionproto/scion/verification/utils/definitions"
	//@ "github.com/scionproto/scion/verification/utils/slices"
)

const (
	// Number of packets to read in a single ReadBatch call.
	inputBatchCnt = 64

	// TODO(karampok). Investigate whether that value should be higher.  In
	// theory, PayloadLen in SCION header is 16 bits long, supporting a maximum
	// payload size of 64KB. At the moment we are limited by Ethernet size
	// usually ~1500B, but 9000B to support jumbo frames.
	bufSize = 9000

	// hopFieldDefaultExpTime is the default validity of the hop field
	// and 63 is equivalent to 6h.
	hopFieldDefaultExpTime = 63
)

// (VerifiedSCION) acc(Mem(), _) is enough to call every method, given that
// the concrete implementations of this type use internal sync mechanisms to
// obtain write access to the underlying data.
type bfdSession interface {
	//@ pred Mem()

	// (VerifiedSCION) ctx is used to obtain a logger from ctx by
	// calling the method Value. ReadL20 permissions are enough for that.
	//@ requires acc(ctx.Mem(), definitions.ReadL20)
	//@ requires acc(Mem(), _)
	//@ ensures  err != nil ==> err.ErrorMem()
	Run(ctx context.Context) (err error)
	//@ requires acc(Mem(), _)
	//@ requires msg.Mem()
	ReceiveMessage(msg *layers.BFD)
	//@ requires acc(Mem(), _)
	IsUp() bool
}

// BatchConn is a connection that supports batch reads and writes.
// (VerifiedSCION) the spec of this interface exactly matches that of the same methods
// in private/underlay/conn/Conn
type BatchConn interface {
	//@ pred Mem()

	//@ preserves Mem()
	//@ preserves forall i int :: 0 <= i && i < len(msgs) ==> msgs[i].Mem(1)
	//@ ensures   err == nil ==> 0 <= n && n <= len(msgs)
	//@ ensures   err != nil ==> err.ErrorMem()
	ReadBatch(msgs underlayconn.Messages) (n int, err error)
	//@ requires  acc(addr.Mem(), _)
	//@ preserves Mem()
	//@ preserves acc(slices.AbsSlice_Bytes(b, 0, len(b)), definitions.ReadL10)
	//@ ensures   err == nil ==> 0 <= n && n <= len(b)
	//@ ensures   err != nil ==> err.ErrorMem()
	WriteTo(b []byte, addr *net.UDPAddr) (n int, err error)
	//@ preserves Mem()
	//@ preserves forall i int :: 0 <= i && i < len(msgs) ==> acc(msgs[i].Mem(1), definitions.ReadL10)
	//@ ensures   err == nil ==> 0 <= n && n <= len(msgs)
	//@ ensures   err != nil ==> err.ErrorMem()
	WriteBatch(msgs underlayconn.Messages, flags int) (n int, err error)
	//@ requires Mem()
	//@ ensures  err != nil ==> err.ErrorMem()
	//@ decreases
	Close() (err error)
}

// DataPlane contains a SCION Border Router's forwarding logic. It reads packets
// from multiple sockets, performs routing, and sends them to their destinations
// (after updating the path, if that is needed).
//
// XXX(lukedirtwalker): this is still in development and not feature complete.
// Currently, only the following features are supported:
//   - initializing connections; MUST be done prior to calling Run
type DataPlane struct {
	external          map[uint16]BatchConn
	linkTypes         map[uint16]topology.LinkType
	neighborIAs       map[uint16]addr.IA
	internal          BatchConn
	internalIP        net.IP
	internalNextHops  map[uint16]*net.UDPAddr
	svc               *services
	macFactory        func() hash.Hash
	bfdSessions       map[uint16]bfdSession
	localIA           addr.IA
	mtx               sync.Mutex
	running           bool
	Metrics           *Metrics
	forwardingMetrics map[uint16]forwardingMetrics
}

var (
	alreadySet                    = serrors.New("already set")
	cannotRoute                   = serrors.New("cannot route, dropping pkt")
	emptyValue                    = serrors.New("empty value")
	malformedPath                 = serrors.New("malformed path content")
	modifyExisting                = serrors.New("modifying a running dataplane is not allowed")
	noSVCBackend                  = serrors.New("cannot find internal IP for the SVC")
	unsupportedPathType           = serrors.New("unsupported path type")
	unsupportedPathTypeNextHeader = serrors.New("unsupported combination")
	noBFDSessionFound             = serrors.New("no BFD sessions was found")
	noBFDSessionConfigured        = serrors.New("no BFD sessions have been configured")
	errBFDDisabled                = serrors.New("BFD is disabled")
)

type scmpError struct {
	TypeCode slayers.SCMPTypeCode
	Cause    error
}

// @ trusted
// @ requires false
func (e scmpError) Error() string {
	return serrors.New("scmp", "typecode", e.TypeCode, "cause", e.Cause).Error()
}

// SetIA sets the local IA for the dataplane.
// @ requires  acc(&d.running, 1/2) && !d.running
// @ requires  acc(&d.localIA, 1/2) && d.localIA.IsZero()
// @ requires  !ia.IsZero()
// @ preserves d.mtx.LockP()
// @ preserves d.mtx.LockInv() == MutexInvariant!<d!>;
// @ ensures   acc(&d.running, 1/2) && !d.running
// @ ensures   acc(&d.localIA, 1/2)
// @ ensures   e == nil
func (d *DataPlane) SetIA(ia addr.IA) (e error) {
	d.mtx.Lock()
	defer d.mtx.Unlock()
	//@ unfold MutexInvariant!<d!>()
	//@ defer fold MutexInvariant!<d!>()
	if d.running {
		return modifyExisting
	}
	if ia.IsZero() {
		return emptyValue
	}
	if !d.localIA.IsZero() {
		return alreadySet
	}
	d.localIA = ia
	return nil
}

// SetKey sets the key used for MAC verification. The key provided here should
// already be derived as in scrypto.HFMacFactory.
// @ trusted
// @ requires  false
// @ requires  acc(&d.running,    1/2) && !d.running
// @ requires  acc(&d.macFactory, 1/2) && d.macFactory == nil
// @ requires  len(key) == 0
// @ requires  slices.AbsSlice_Bytes(key, 0, len(key))
// @ preserves d.mtx.LockP()
// @ preserves d.mtx.LockInv() == MutexInvariant!<d!>;
// @ ensures   acc(&d.running,    1/2) && !d.running
// @ ensures   acc(&d.macFactory, 1/2)
func (d *DataPlane) SetKey(key []byte) error {
	//@ share key
	d.mtx.Lock()
	defer d.mtx.Unlock()
	//@ unfold MutexInvariant!<d!>()
	//@ defer fold MutexInvariant!<d!>()
	if d.running {
		return modifyExisting
	}
	if len(key) == 0 {
		return emptyValue
	}
	if d.macFactory != nil {
		return alreadySet
	}
	// First check for MAC creation errors.
	if _, err := scrypto.InitMac(key); err != nil {
		return err
	}
	// (TODO)
	// (VerifiedSCION) Gobra crashes due to the closure literal.
	d.macFactory = func /*@ f @*/ () hash.Hash {
		mac, _ := scrypto.InitMac(key)
		return mac
	}
	return nil
}

// AddInternalInterface sets the interface the data-plane will use to
// send/receive traffic in the local AS. This can only be called once; future
// calls will return an error. This can only be called on a not yet running
// dataplane.
// @ requires  acc(&d.running,    1/2) && !d.running
// @ requires  acc(&d.internal,   1/2) && d.internal == nil
// @ requires  acc(&d.internalIP, 1/2)
// @ requires  conn != nil && conn.Mem()
// @ requires  ip.Mem()
// @ preserves d.mtx.LockP()
// @ preserves d.mtx.LockInv() == MutexInvariant!<d!>;
// @ ensures   acc(&d.running,    1/2) && !d.running
// @ ensures   acc(&d.internal,   1/2)
// @ ensures   acc(&d.internalIP, 1/2)
func (d *DataPlane) AddInternalInterface(conn BatchConn, ip net.IP) error {
	d.mtx.Lock()
	defer d.mtx.Unlock()
	//@ unfold MutexInvariant!<d!>()
	//@ defer fold MutexInvariant!<d!>()
	if d.running {
		return modifyExisting
	}
	if conn == nil {
		return emptyValue
	}
	if d.internal != nil {
		return alreadySet
	}
	d.internal = conn
	d.internalIP = ip
	return nil
}

// AddExternalInterface adds the inter AS connection for the given interface ID.
// If a connection for the given ID is already set this method will return an
// error. This can only be called on a not yet running dataplane.
// @ requires  acc(&d.running,    1/2) && !d.running
// @ requires  acc(&d.external,   1/2)
// @ requires  d.external != nil ==> acc(d.external, 1/2)
// @ requires  !(ifID in domain(d.external))
// @ requires  conn != nil && conn.Mem()
// @ preserves d.mtx.LockP()
// @ preserves d.mtx.LockInv() == MutexInvariant!<d!>;
// @ ensures   acc(&d.running,    1/2) && !d.running
// @ ensures   acc(&d.external,   1/2) && acc(d.external, 1/2)
func (d *DataPlane) AddExternalInterface(ifID uint16, conn BatchConn) error {
	d.mtx.Lock()
	defer d.mtx.Unlock()
	//@ unfold MutexInvariant!<d!>()
	//@ defer fold MutexInvariant!<d!>()
	if d.running {
		return modifyExisting
	}
	if conn == nil {
		return emptyValue
	}
	if _, existsB := d.external[ifID]; existsB {
		return serrors.WithCtx(alreadySet, "ifID", ifID)
	}
	if d.external == nil {
		d.external = make(map[uint16]BatchConn)
		//@ fold AccBatchConn(d.external)
	}
	//@ unfold AccBatchConn(d.external)
	d.external[ifID] = conn
	//@ fold AccBatchConn(d.external)
	return nil
}

// AddNeighborIA adds the neighboring IA for a given interface ID. If an IA for
// the given ID is already set, this method will return an error. This can only
// be called on a yet running dataplane.
// @ requires  acc(&d.running,     1/2) && !d.running
// @ requires  acc(&d.neighborIAs, 1/2)
// @ requires  d.neighborIAs != nil ==> acc(d.neighborIAs, 1/2)
// @ requires  !remote.IsZero()
// @ requires  !(ifID in domain(d.neighborIAs))
// @ preserves d.mtx.LockP()
// @ preserves d.mtx.LockInv() == MutexInvariant!<d!>;
// @ ensures   acc(&d.running,    1/2) && !d.running
// @ ensures   acc(&d.neighborIAs,1/2) && acc(d.neighborIAs, 1/2)
// @ ensures   domain(d.neighborIAs) == old(domain(d.neighborIAs)) union set[uint16]{ifID}
func (d *DataPlane) AddNeighborIA(ifID uint16, remote addr.IA) error {
	d.mtx.Lock()
	defer d.mtx.Unlock()
	//@ unfold MutexInvariant!<d!>()
	//@ defer fold MutexInvariant!<d!>()
	if d.running {
		return modifyExisting
	}
	if remote.IsZero() {
		return emptyValue
	}
	if _, existsB := d.neighborIAs[ifID]; existsB {
		return serrors.WithCtx(alreadySet, "ifID", ifID)
	}
	if d.neighborIAs == nil {
		d.neighborIAs = make(map[uint16]addr.IA)
	}
	d.neighborIAs[ifID] = remote
	return nil
}

// AddLinkType adds the link type for a given interface ID. If a link type for
// the given ID is already set, this method will return an error. This can only
// be called on a not yet running dataplane.
// @ requires  acc(&d.running,   1/2) && !d.running
// @ requires  acc(&d.linkTypes, 1/2)
// @ requires  d.linkTypes != nil ==> acc(d.linkTypes, 1/2)
// @ requires  !(ifID in domain(d.linkTypes))
// (VerifiedSCION) unlike all other setter methods, this does not lock
// d.mtx. Did the devs forget about it?
// @ preserves MutexInvariant!<d!>()
// @ ensures   acc(&d.running,   1/2) && !d.running
// @ ensures   acc(&d.linkTypes, 1/2) && acc(d.linkTypes, 1/2)
// @ ensures   domain(d.linkTypes) == old(domain(d.linkTypes)) union set[uint16]{ifID}
func (d *DataPlane) AddLinkType(ifID uint16, linkTo topology.LinkType) error {
	if _, existsB := d.linkTypes[ifID]; existsB {
		return serrors.WithCtx(alreadySet, "ifID", ifID)
	}
	//@ unfold MutexInvariant!<d!>()
	//@ defer fold MutexInvariant!<d!>()
	if d.linkTypes == nil {
		d.linkTypes = make(map[uint16]topology.LinkType)
	}
	d.linkTypes[ifID] = linkTo
	return nil
}

// AddExternalInterfaceBFD adds the inter AS connection BFD session.
// @ trusted
// @ requires false
func (d *DataPlane) AddExternalInterfaceBFD(ifID uint16, conn BatchConn,
	src, dst control.LinkEnd, cfg control.BFD) error {

	d.mtx.Lock()
	defer d.mtx.Unlock()
	if d.running {
		return modifyExisting
	}
	if conn == nil {
		return emptyValue
	}
	var m bfd.Metrics
	if d.Metrics != nil {
		labels := prometheus.Labels{
			"interface":       fmt.Sprint(ifID),
			"isd_as":          d.localIA.String(),
			"neighbor_isd_as": dst.IA.String(),
		}
		m = bfd.Metrics{
			Up:              d.Metrics.InterfaceUp.With(labels),
			StateChanges:    d.Metrics.BFDInterfaceStateChanges.With(labels),
			PacketsSent:     d.Metrics.BFDPacketsSent.With(labels),
			PacketsReceived: d.Metrics.BFDPacketsReceived.With(labels),
		}
	}
	s := newBFDSend(conn, src.IA, dst.IA, src.Addr, dst.Addr, ifID, d.macFactory())
	return d.addBFDController(ifID, s, cfg, m)
}

// getInterfaceState checks if there is a bfd session for the input interfaceID and
// returns InterfaceUp if the relevant bfdsession state is up, or if there is no BFD
// session. Otherwise, it returns InterfaceDown.
// @ preserves acc(MutexInvariant!<d!>(), definitions.ReadL5)
func (d *DataPlane) getInterfaceState(interfaceID uint16) control.InterfaceState {
	//@ unfold acc(MutexInvariant!<d!>(), definitions.ReadL5)
	//@ defer fold acc(MutexInvariant!<d!>(), definitions.ReadL5)
	bfdSessions := d.bfdSessions
	//@ ghost if bfdSessions != nil {
	//@		unfold acc(AccBfdSession(d.bfdSessions), definitions.ReadL20)
	//@		defer fold acc(AccBfdSession(d.bfdSessions), definitions.ReadL20)
	//@ }
	// (VerifiedSCION) had to rewrite this, as Gobra does not correctly
	// implement short-circuiting.
	if bfdSession, ok := bfdSessions[interfaceID]; ok {
		//@ assert interfaceID in domain(d.bfdSessions)
		//@ assert bfdSession in range(d.bfdSessions)
		//@ assert bfdSession != nil
		if !bfdSession.IsUp() {
			return control.InterfaceDown
		}
	}
	return control.InterfaceUp
}

// (VerifiedSCION) marked as trusted, otherwise we need to support bfd.Session
// @ trusted
// @ requires false
func (d *DataPlane) addBFDController(ifID uint16, s *bfdSend, cfg control.BFD,
	metrics bfd.Metrics) error {

	if cfg.Disable {
		return errBFDDisabled
	}
	if d.bfdSessions == nil {
		d.bfdSessions = make(map[uint16]bfdSession)
	}

	// Generate random discriminator. It can't be zero.
	discInt, err := rand.Int(rand.Reader, big.NewInt(0xfffffffe))
	if err != nil {
		return err
	}
	disc := layers.BFDDiscriminator(uint32(discInt.Uint64()) + 1)
	d.bfdSessions[ifID] = &bfd.Session{
		Sender:                s,
		DetectMult:            layers.BFDDetectMultiplier(cfg.DetectMult),
		DesiredMinTxInterval:  cfg.DesiredMinTxInterval,
		RequiredMinRxInterval: cfg.RequiredMinRxInterval,
		LocalDiscriminator:    disc,
		ReceiveQueueSize:      10,
		Metrics:               metrics,
	}
	return nil
}

// AddSvc adds the address for the given service. This can be called multiple
// times for the same service, with the address added to the list of addresses
// that provide the service.
// @ requires  a != nil && acc(a.Mem(), definitions.ReadL10)
// @ preserves acc(&d.svc, 1/2)
// @ preserves d.mtx.LockP()
// @ preserves d.mtx.LockInv() == MutexInvariant!<d!>;
func (d *DataPlane) AddSvc(svc addr.HostSVC, a *net.UDPAddr) error {
	d.mtx.Lock()
	defer d.mtx.Unlock()
	if a == nil {
		return emptyValue
	}
	//@ preserves MutexInvariant!<d!>()
	//@ preserves acc(&d.svc, 1/2)
	//@ ensures   d.svc != nil && acc(d.svc.Mem(), _)
	//@ decreases
	//@ outline(
	//@ unfold MutexInvariant!<d!>()
	if d.svc == nil {
		d.svc = newServices()
	}
	//@ fold MutexInvariant!<d!>()
	//@ )
	//@ unfold acc(MutexInvariant!<d!>(), definitions.ReadL15)
	//@ assert acc(d.svc.Mem(), _)
	d.svc.AddSvc(svc, a)
	if d.Metrics != nil {
		labels := serviceMetricLabels(d.localIA, svc)
		//@ requires acc(&d.Metrics, definitions.ReadL20)
		//@ requires acc(d.Metrics.Mem(), _)
		//@ requires acc(labels, _)
		//@ ensures  acc(&d.Metrics, definitions.ReadL20)
		//@ decreases
		//@ outline (
		//@ unfold acc(d.Metrics.Mem(), _)
		//@ assume float64(0) < float64(1) // Gobra still does not fully support floats
		//@ assert d.Metrics.ServiceInstanceChanges != nil
		//@ assert d.Metrics.ServiceInstanceCount   != nil
		d.Metrics.ServiceInstanceChanges.With(labels).Add(float64(1))
		d.Metrics.ServiceInstanceCount.With(labels).Add(float64(1))
		//@ )
	}
	//@ fold acc(MutexInvariant!<d!>(), definitions.ReadL15)
	return nil
}

// DelSvc deletes the address for the given service.
// @ requires  a != nil && acc(a.Mem(), definitions.ReadL10)
// @ preserves d.mtx.LockP()
// @ preserves d.mtx.LockInv() == MutexInvariant!<d!>;
func (d *DataPlane) DelSvc(svc addr.HostSVC, a *net.UDPAddr) error {
	d.mtx.Lock()
	defer d.mtx.Unlock()
	if a == nil {
		return emptyValue
	}
	//@ unfold acc(MutexInvariant!<d!>(), definitions.ReadL15)
	//@ ghost defer fold acc(MutexInvariant!<d!>(), definitions.ReadL15)
	if d.svc == nil {
		return nil
	}
	d.svc.DelSvc(svc, a)
	if d.Metrics != nil {
		labels := serviceMetricLabels(d.localIA, svc)
		// @ unfold acc(d.Metrics.Mem(), _)
		// @ assume float64(0) < float64(1) // Gobra still does not fully support floats
		d.Metrics.ServiceInstanceChanges.With(labels).Add(float64(1))
		d.Metrics.ServiceInstanceCount.With(labels).Add(float64(-1))
	}
	return nil
}

// AddNextHop sets the next hop address for the given interface ID. If the
// interface ID already has an address associated this operation fails. This can
// only be called on a not yet running dataplane.
// @ requires  acc(&d.running,          1/2) && !d.running
// @ requires  acc(&d.internalNextHops, 1/2)
// @ requires  d.internalNextHops != nil ==> acc(d.internalNextHops, 1/2)
// @ requires  !(ifID in domain(d.internalNextHops))
// @ requires  a != nil && acc(a.Mem(), _)
// @ preserves d.mtx.LockP()
// @ preserves d.mtx.LockInv() == MutexInvariant!<d!>;
// @ ensures   acc(&d.running,          1/2) && !d.running
// @ ensures   acc(&d.internalNextHops, 1/2) && acc(d.internalNextHops, 1/2)
func (d *DataPlane) AddNextHop(ifID uint16, a *net.UDPAddr) error {
	d.mtx.Lock()
	defer d.mtx.Unlock()
	//@ unfold MutexInvariant!<d!>()
	//@ defer fold MutexInvariant!<d!>()
	if d.running {
		return modifyExisting
	}
	if a == nil {
		return emptyValue
	}
	if _, existsB := d.internalNextHops[ifID]; existsB {
		return serrors.WithCtx(alreadySet, "ifID", ifID)
	}
	if d.internalNextHops == nil {
		d.internalNextHops = make(map[uint16]*net.UDPAddr)
		//@ fold AccAddr(d.internalNextHops)
	}
	//@ unfold AccAddr(d.internalNextHops)
	//@ defer fold AccAddr(d.internalNextHops)
	d.internalNextHops[ifID] = a
	return nil
}

// AddNextHopBFD adds the BFD session for the next hop address.
// If the remote ifID belongs to an existing address, the existing
// BFD session will be re-used.
// @ trusted
// @ requires false
func (d *DataPlane) AddNextHopBFD(ifID uint16, src, dst *net.UDPAddr, cfg control.BFD,
	sibling string) error {

	d.mtx.Lock()
	defer d.mtx.Unlock()
	if d.running {
		return modifyExisting
	}

	if dst == nil {
		return emptyValue
	}

	for k, v := range d.internalNextHops {
		if v.String() == dst.String() {
			if c, ok := d.bfdSessions[k]; ok {
				d.bfdSessions[ifID] = c
				return nil
			}
		}
	}
	var m bfd.Metrics
	if d.Metrics != nil {
		labels := prometheus.Labels{"isd_as": d.localIA.String(), "sibling": sibling}
		m = bfd.Metrics{
			Up:              d.Metrics.SiblingReachable.With(labels),
			StateChanges:    d.Metrics.SiblingBFDStateChanges.With(labels),
			PacketsSent:     d.Metrics.SiblingBFDPacketsSent.With(labels),
			PacketsReceived: d.Metrics.SiblingBFDPacketsReceived.With(labels),
		}
	}

	s := newBFDSend(d.internal, d.localIA, d.localIA, src, dst, 0, d.macFactory())
	return d.addBFDController(ifID, s, cfg, m)
}

// Run starts running the dataplane. Note that configuration is not possible
// after calling this method.
// @ trusted
// @ requires false
func (d *DataPlane) Run(ctx context.Context) error {
	d.mtx.Lock()
	d.running = true

	d.initMetrics()

	read := func(ingressID uint16, rd BatchConn) {

		msgs := conn.NewReadMessages(inputBatchCnt)
		for _, msg := range msgs {
			msg.Buffers[0] = make([]byte, bufSize)
		}
		writeMsgs := make(underlayconn.Messages, 1)
		writeMsgs[0].Buffers = make([][]byte, 1)

		processor := newPacketProcessor(d, ingressID)
		var scmpErr scmpError
		for d.running {
			pkts, err := rd.ReadBatch(msgs)
			if err != nil {
				log.Debug("Failed to read batch", "err", err)
				// error metric
				continue
			}
			if pkts == 0 {
				continue
			}
			for _, p := range msgs[:pkts] {
				// input metric
				inputCounters := d.forwardingMetrics[ingressID]
				inputCounters.InputPacketsTotal.Inc()
				inputCounters.InputBytesTotal.Add(float64(p.N))

				srcAddr := p.Addr.(*net.UDPAddr)
				result, err := processor.processPkt(p.Buffers[0][:p.N], srcAddr)

				switch {
				case err == nil:
				case errors.As(err, &scmpErr):
					if !scmpErr.TypeCode.InfoMsg() {
						log.Debug("SCMP", "err", scmpErr, "dst_addr", p.Addr)
					}
					// SCMP go back the way they came.
					result.OutAddr = srcAddr
					result.OutConn = rd
				default:
					log.Debug("Error processing packet", "err", err)
					inputCounters.DroppedPacketsTotal.Inc()
					continue
				}
				if result.OutConn == nil { // e.g. BFD case no message is forwarded
					continue
				}

				// Write to OutConn; drop the packet if this would block.
				// Use WriteBatch because it's the only available function that
				// supports MSG_DONTWAIT.
				writeMsgs[0].Buffers[0] = result.OutPkt
				writeMsgs[0].Addr = nil
				if result.OutAddr != nil { // don't assign directly to net.Addr, typed nil!
					writeMsgs[0].Addr = result.OutAddr
				}

				_, err = result.OutConn.WriteBatch(writeMsgs, syscall.MSG_DONTWAIT)
				if err != nil {
					var errno syscall.Errno
					if !errors.As(err, &errno) ||
						!(errno == syscall.EAGAIN || errno == syscall.EWOULDBLOCK) {
						log.Debug("Error writing packet", "err", err)
						// error metric
					}
					inputCounters.DroppedPacketsTotal.Inc()
					continue
				}
				// ok metric
				outputCounters := d.forwardingMetrics[result.EgressID]
				outputCounters.OutputPacketsTotal.Inc()
				outputCounters.OutputBytesTotal.Add(float64(len(result.OutPkt)))
			}
		}
	}

	for k, v := range d.bfdSessions {
		go func(ifID uint16, c bfdSession) {
			defer log.HandlePanic()
			if err := c.Run(ctx); err != nil && err != bfd.AlreadyRunning {
				log.Error("BFD session failed to start", "ifID", ifID, "err", err)
			}
		}(k, v)
	}
	for ifID, v := range d.external {
		go func(i uint16, c BatchConn) {
			defer log.HandlePanic()
			read(i, c)
		}(ifID, v)
	}
	go func(c BatchConn) {
		defer log.HandlePanic()
		read(0, c)
	}(d.internal)

	d.mtx.Unlock()

	<-ctx.Done()
	return nil
}

// initMetrics initializes the metrics related to packet forwarding. The
// counters are already instantiated for all the relevant interfaces so this
// will not have to be repeated during packet forwarding.
// @ trusted
// @ requires false
func (d *DataPlane) initMetrics() {
	d.forwardingMetrics = make(map[uint16]forwardingMetrics)
	labels := interfaceToMetricLabels(0, d.localIA, d.neighborIAs)
	d.forwardingMetrics[0] = initForwardingMetrics(d.Metrics, labels)
<<<<<<< HEAD
	for id := range d.external {
=======
	// @ invariant acc (&d.external)
	// @ decreases len(d.external) - len(visited)
	for id := range d.external /*@ with visited @*/ {
>>>>>>> 82fdb6f7
		if _, notOwned := d.internalNextHops[id]; notOwned {
			continue
		}
		labels = interfaceToMetricLabels(id, d.localIA, d.neighborIAs)
		d.forwardingMetrics[id] = initForwardingMetrics(d.Metrics, labels)
	}
}

type processResult struct {
	EgressID uint16
	OutConn  BatchConn
	OutAddr  *net.UDPAddr
	OutPkt   []byte
}

// @ requires acc(&d.macFactory, definitions.ReadL20)
// @ requires d.macFactory implements MacFactorySpec
// @ ensures  res.initMem()
// @ decreases
func newPacketProcessor(d *DataPlane, ingressID uint16) (res *scionPacketProcessor) {
	var verScionTmp gopacket.SerializeBuffer
	// @ ghost var ubuf []byte
	verScionTmp /*@, ubuf @*/ = gopacket.NewSerializeBuffer()
	p := &scionPacketProcessor{
		d:         d,
		ingressID: ingressID,
		buffer:    verScionTmp,
		mac:       d.macFactory() /*@ as MacFactorySpec@ */,
		macBuffers: macBuffersT{
			scionInput: make([]byte, path.MACBufferSize),
			epicInput:  make([]byte, libepic.MACBufferSize),
		},
	}
	// @ fold p.scionLayer.NonInitPathPool()
	p.scionLayer.RecyclePaths()
	// @ fold p.initMem()
	return p
}

// @ trusted
// @ requires false
func (p *scionPacketProcessor) reset() error {
	p.rawPkt = nil
	//p.scionLayer // cannot easily be reset
	p.path = nil
	p.hopField = path.HopField{}
	p.infoField = path.InfoField{}
	p.segmentChange = false
	if err := p.buffer.Clear(); err != nil {
		return serrors.WrapStr("Failed to clear buffer", err)
	}
	p.mac.Reset()
	p.cachedMac = nil
	return nil
}

// @ trusted
// @ requires false
func (p *scionPacketProcessor) processPkt(rawPkt []byte,
	srcAddr *net.UDPAddr) (processResult, error) {

	p.reset()
	p.rawPkt = rawPkt

	// parse SCION header and skip extensions;
	var err error
	p.lastLayer, err = decodeLayers(p.rawPkt, &p.scionLayer, &p.hbhLayer, &p.e2eLayer)
	if err != nil {
		return processResult{}, err
	}
	pld := p.lastLayer.LayerPayload()

	pathType := p.scionLayer.PathType
	switch pathType {
	case empty.PathType:
		if p.lastLayer.NextLayerType() == layers.LayerTypeBFD {
			return processResult{}, p.processIntraBFD(srcAddr, pld)
		}
		return processResult{}, serrors.WithCtx(unsupportedPathTypeNextHeader,
			"type", pathType, "header", nextHdr(p.lastLayer))
	case onehop.PathType:
		if p.lastLayer.NextLayerType() == layers.LayerTypeBFD {
			ohp, ok := p.scionLayer.Path.(*onehop.Path)
			if !ok {
				return processResult{}, malformedPath
			}
			return processResult{}, p.processInterBFD(ohp, pld)
		}
		return p.processOHP()
	case scion.PathType:
		return p.processSCION()
	case epic.PathType:
		return p.processEPIC()
	default:
		return processResult{}, serrors.WithCtx(unsupportedPathType, "type", pathType)
	}
}

// @ trusted
// @ requires false
func (p *scionPacketProcessor) processInterBFD(oh *onehop.Path, data []byte) error {
	if len(p.d.bfdSessions) == 0 {
		return noBFDSessionConfigured
	}

	bfd := &p.bfdLayer
	if err := bfd.DecodeFromBytes(data, gopacket.NilDecodeFeedback); err != nil {
		return err
	}

	if v, ok := p.d.bfdSessions[p.ingressID]; ok {
		v.ReceiveMessage(bfd)
		return nil
	}

	return noBFDSessionFound
}

// @ trusted
// @ requires false
func (p *scionPacketProcessor) processIntraBFD(src *net.UDPAddr, data []byte) error {
	if len(p.d.bfdSessions) == 0 {
		return noBFDSessionConfigured
	}

	bfd := &p.bfdLayer
	if err := bfd.DecodeFromBytes(data, gopacket.NilDecodeFeedback); err != nil {
		return err
	}

	ifID := uint16(0)
	for k, v := range p.d.internalNextHops {
		if bytes.Equal(v.IP, src.IP) && v.Port == src.Port {
			ifID = k
			break
		}
	}

	if v, ok := p.d.bfdSessions[ifID]; ok {
		v.ReceiveMessage(bfd)
		return nil
	}

	return noBFDSessionFound
}

// @ trusted
// @ requires false
func (p *scionPacketProcessor) processSCION() (processResult, error) {

	var ok bool
	p.path, ok = p.scionLayer.Path.(*scion.Raw)
	if !ok {
		// TODO(lukedirtwalker) parameter problem invalid path?
		return processResult{}, malformedPath
	}
	return p.process()
}

// @ trusted
// @ requires false
func (p *scionPacketProcessor) processEPIC() (processResult, error) {

	epicPath, ok := p.scionLayer.Path.(*epic.Path)
	if !ok {
		return processResult{}, malformedPath
	}

	p.path = epicPath.ScionPath
	if p.path == nil {
		return processResult{}, malformedPath
	}

	isPenultimate := p.path.IsPenultimateHop()
	isLast := p.path.IsLastHop()

	result, err := p.process()
	if err != nil {
		return result, err
	}

	if isPenultimate || isLast {
		firstInfo, err := p.path.GetInfoField(0)
		if err != nil {
			return processResult{}, err
		}

		timestamp := time.Unix(int64(firstInfo.Timestamp), 0)
		err = libepic.VerifyTimestamp(timestamp, epicPath.PktID.Timestamp, time.Now())
		if err != nil {
			// TODO(mawyss): Send back SCMP packet
			return processResult{}, err
		}

		HVF := epicPath.PHVF
		if isLast {
			HVF = epicPath.LHVF
		}
		err = libepic.VerifyHVF(p.cachedMac, epicPath.PktID,
			&p.scionLayer, firstInfo.Timestamp, HVF, p.macBuffers.epicInput)
		if err != nil {
			// TODO(mawyss): Send back SCMP packet
			return processResult{}, err
		}
	}

	return result, nil
}

// scionPacketProcessor processes packets. It contains pre-allocated per-packet
// mutable state and context information which should be reused.
type scionPacketProcessor struct {
	// d is a reference to the dataplane instance that initiated this processor.
	d *DataPlane
	// ingressID is the interface ID this packet came in, determined from the
	// socket.
	ingressID uint16
	// rawPkt is the raw packet, it is updated during processing to contain the
	// message to send out.
	rawPkt []byte
	// buffer is the buffer that can be used to serialize gopacket layers.
	buffer gopacket.SerializeBuffer
	// mac is the hasher for the MAC computation.
	mac hash.Hash

	// scionLayer is the SCION gopacket layer.
	scionLayer slayers.SCION
	hbhLayer   slayers.HopByHopExtnSkipper
	e2eLayer   slayers.EndToEndExtnSkipper
	// last is the last parsed layer, i.e. either &scionLayer, &hbhLayer or &e2eLayer
	lastLayer gopacket.DecodingLayer

	// path is the raw SCION path. Will be set during processing.
	path *scion.Raw
	// hopField is the current hopField field, is updated during processing.
	hopField path.HopField
	// infoField is the current infoField field, is updated during processing.
	infoField path.InfoField
	// segmentChange indicates if the path segment was changed during processing.
	segmentChange bool

	// cachedMac contains the full 16 bytes of the MAC. Will be set during processing.
	// For a hop performing an Xover, it is the MAC corresponding to the down segment.
	cachedMac []byte
	// macBuffers avoid allocating memory during processing.
	// (VerifiedSCION) Having the same name for the type and the field caused an exception
	// with Gobra so the type name was slightly altered
	macBuffers macBuffersT

	// bfdLayer is reusable buffer for parsing BFD messages
	bfdLayer layers.BFD
}

// macBuffersT are preallocated buffers for the in- and outputs of MAC functions.
type macBuffersT struct {
	scionInput []byte
	epicInput  []byte
}

// @ trusted
// @ requires false
func (p *scionPacketProcessor) packSCMP(scmpH *slayers.SCMP, scmpP gopacket.SerializableLayer,
	cause error) (processResult, error) {

	// check invoking packet was an SCMP error:
	if p.lastLayer.NextLayerType() == slayers.LayerTypeSCMP {
		var scmpLayer slayers.SCMP
		err := scmpLayer.DecodeFromBytes(p.lastLayer.LayerPayload(), gopacket.NilDecodeFeedback)
		if err != nil {
			return processResult{}, serrors.WrapStr("decoding SCMP layer", err)
		}
		if !scmpLayer.TypeCode.InfoMsg() {
			return processResult{}, serrors.WrapStr("SCMP error for SCMP error pkt -> DROP", cause)
		}
	}

	rawSCMP, err := p.prepareSCMP(
		scmpH,
		scmpP,
		cause,
	)
	return processResult{OutPkt: rawSCMP}, err
}

// @ trusted
// @ requires false
func (p *scionPacketProcessor) parsePath() (processResult, error) {
	var err error
	p.hopField, err = p.path.GetCurrentHopField()
	if err != nil {
		// TODO(lukedirtwalker) parameter problem invalid path?
		return processResult{}, err
	}
	p.infoField, err = p.path.GetCurrentInfoField()
	if err != nil {
		// TODO(lukedirtwalker) parameter problem invalid path?
		return processResult{}, err
	}
	if r, err := p.validateHopExpiry(); err != nil {
		return r, err
	}
	if r, err := p.validateIngressID(); err != nil {
		return r, err
	}
	return processResult{}, nil
}

// @ trusted
// @ requires false
func (p *scionPacketProcessor) validateHopExpiry() (processResult, error) {
	expiration := util.SecsToTime(p.infoField.Timestamp).
		Add(path.ExpTimeToDuration(p.hopField.ExpTime))
	expired := expiration.Before(time.Now())
	if !expired {
		return processResult{}, nil
	}
	return p.packSCMP(
		&slayers.SCMP{TypeCode: slayers.CreateSCMPTypeCode(slayers.SCMPTypeParameterProblem,
			slayers.SCMPCodePathExpired),
		},
		&slayers.SCMPParameterProblem{Pointer: p.currentHopPointer()},
		serrors.New("expired hop", "cons_dir", p.infoField.ConsDir, "if_id", p.ingressID,
			"curr_inf", p.path.PathMeta.CurrINF, "curr_hf", p.path.PathMeta.CurrHF),
	)
}

// @ trusted
// @ requires false
func (p *scionPacketProcessor) validateIngressID() (processResult, error) {
	pktIngressID := p.hopField.ConsIngress
	errCode := slayers.SCMPCodeUnknownHopFieldIngress
	if !p.infoField.ConsDir {
		pktIngressID = p.hopField.ConsEgress
		errCode = slayers.SCMPCodeUnknownHopFieldEgress
	}
	if p.ingressID != 0 && p.ingressID != pktIngressID {
		return p.packSCMP(
			&slayers.SCMP{
				TypeCode: slayers.CreateSCMPTypeCode(slayers.SCMPTypeParameterProblem, errCode),
			},
			&slayers.SCMPParameterProblem{Pointer: p.currentHopPointer()},
			serrors.New("ingress interface invalid",
				"pkt_ingress", pktIngressID, "router_ingress", p.ingressID),
		)
	}
	return processResult{}, nil
}

// @ trusted
// @ requires false
func (p *scionPacketProcessor) validateEgressID() (processResult, error) {
	pktEgressID := p.egressInterface()
	_, ih := p.d.internalNextHops[pktEgressID]
	_, eh := p.d.external[pktEgressID]
	if !ih && !eh {
		errCode := slayers.SCMPCodeUnknownHopFieldEgress
		if !p.infoField.ConsDir {
			errCode = slayers.SCMPCodeUnknownHopFieldIngress
		}
		return p.packSCMP(
			&slayers.SCMP{
				TypeCode: slayers.CreateSCMPTypeCode(slayers.SCMPTypeParameterProblem, errCode),
			},
			&slayers.SCMPParameterProblem{Pointer: p.currentHopPointer()},
			cannotRoute,
		)
	}

	if !p.segmentChange {
		return processResult{}, nil
	}
	// Check that the interface pair is valid on a segment switch.
	// Having a segment change received from the internal interface is never valid.
	ingress, egress := p.d.linkTypes[p.ingressID], p.d.linkTypes[pktEgressID]
	switch {
	case ingress == topology.Core && egress == topology.Child:
		return processResult{}, nil
	case ingress == topology.Child && egress == topology.Core:
		return processResult{}, nil
	case ingress == topology.Child && egress == topology.Child:
		return processResult{}, nil
	default:
		return p.packSCMP(
			&slayers.SCMP{
				TypeCode: slayers.CreateSCMPTypeCode(
					slayers.SCMPTypeParameterProblem,
					slayers.SCMPCodeInvalidSegmentChange,
				),
			},
			&slayers.SCMPParameterProblem{Pointer: p.currentInfoPointer()},
			serrors.WithCtx(cannotRoute, "ingress_id", p.ingressID, "ingress_type", ingress,
				"egress_id", pktEgressID, "egress_type", egress))
	}
}

// @ trusted
// @ requires false
func (p *scionPacketProcessor) updateNonConsDirIngressSegID() error {
	// against construction dir the ingress router updates the SegID, ifID == 0
	// means this comes from this AS itself, so nothing has to be done.
	// TODO(lukedirtwalker): For packets destined to peer links this shouldn't
	// be updated.
	if !p.infoField.ConsDir && p.ingressID != 0 {
		p.infoField.UpdateSegID(p.hopField.Mac)
		if err := p.path.SetInfoField(p.infoField, int(p.path.PathMeta.CurrINF)); err != nil {
			return serrors.WrapStr("update info field", err)
		}
	}
	return nil
}

// @ trusted
// @ requires false
func (p *scionPacketProcessor) currentInfoPointer() uint16 {
	return uint16(slayers.CmnHdrLen + p.scionLayer.AddrHdrLen() +
		scion.MetaLen + path.InfoLen*int(p.path.PathMeta.CurrINF))
}

// @ trusted
// @ requires false
func (p *scionPacketProcessor) currentHopPointer() uint16 {
	return uint16(slayers.CmnHdrLen + p.scionLayer.AddrHdrLen() +
		scion.MetaLen + path.InfoLen*p.path.NumINF + path.HopLen*int(p.path.PathMeta.CurrHF))
}

// @ trusted
// @ requires false
func (p *scionPacketProcessor) verifyCurrentMAC() (processResult, error) {
	fullMac := path.FullMAC(p.mac, p.infoField, p.hopField, p.macBuffers.scionInput)
	if subtle.ConstantTimeCompare(p.hopField.Mac[:path.MacLen], fullMac[:path.MacLen]) == 0 {
		return p.packSCMP(
			&slayers.SCMP{TypeCode: slayers.CreateSCMPTypeCode(slayers.SCMPTypeParameterProblem,
				slayers.SCMPCodeInvalidHopFieldMAC),
			},
			&slayers.SCMPParameterProblem{Pointer: p.currentHopPointer()},
			serrors.New("MAC verification failed", "expected", fmt.Sprintf(
				"%x", fullMac[:path.MacLen]),
				"actual", fmt.Sprintf("%x", p.hopField.Mac[:path.MacLen]),
				"cons_dir", p.infoField.ConsDir,
				"if_id", p.ingressID, "curr_inf", p.path.PathMeta.CurrINF,
				"curr_hf", p.path.PathMeta.CurrHF, "seg_id", p.infoField.SegID),
		)
	}
	// Add the full MAC to the SCION packet processor,
	// such that EPIC does not need to recalculate it.
	p.cachedMac = fullMac

	return processResult{}, nil
}

// @ trusted
// @ requires false
func (p *scionPacketProcessor) resolveInbound() (*net.UDPAddr, processResult, error) {
	a, err := p.d.resolveLocalDst(p.scionLayer)
	switch {
	case errors.Is(err, noSVCBackend):
		r, err := p.packSCMP(
			&slayers.SCMP{
				TypeCode: slayers.CreateSCMPTypeCode(slayers.SCMPTypeDestinationUnreachable,
					slayers.SCMPCodeNoRoute),
			},
			&slayers.SCMPDestinationUnreachable{}, err)
		return nil, r, err
	default:
		return a, processResult{}, nil
	}
}

// @ trusted
// @ requires false
func (p *scionPacketProcessor) processEgress() error {
	// we are the egress router and if we go in construction direction we
	// need to update the SegID.
	if p.infoField.ConsDir {
		p.infoField.UpdateSegID(p.hopField.Mac)
		if err := p.path.SetInfoField(p.infoField, int(p.path.PathMeta.CurrINF)); err != nil {
			// TODO parameter problem invalid path
			return serrors.WrapStr("update info field", err)
		}
	}
	if err := p.path.IncPath(); err != nil {
		// TODO parameter problem invalid path
		return serrors.WrapStr("incrementing path", err)
	}
	return nil
}

// @ trusted
// @ requires false
func (p *scionPacketProcessor) doXover() (processResult, error) {
	p.segmentChange = true
	if err := p.path.IncPath(); err != nil {
		// TODO parameter problem invalid path
		return processResult{}, serrors.WrapStr("incrementing path", err)
	}
	var err error
	if p.hopField, err = p.path.GetCurrentHopField(); err != nil {
		// TODO parameter problem invalid path
		return processResult{}, err
	}
	if p.infoField, err = p.path.GetCurrentInfoField(); err != nil {
		// TODO parameter problem invalid path
		return processResult{}, err
	}
	if r, err := p.validateHopExpiry(); err != nil {
		return r, err
	}
	// verify the new block
	if r, err := p.verifyCurrentMAC(); err != nil {
		return r, serrors.WithCtx(err, "info", "after xover")
	}
	return processResult{}, nil
}

// @ trusted
// @ requires false
func (p *scionPacketProcessor) egressInterface() uint16 {
	if p.infoField.ConsDir {
		return p.hopField.ConsEgress
	}
	return p.hopField.ConsIngress
}

// @ trusted
// @ requires false
func (p *scionPacketProcessor) validateEgressUp() (processResult, error) {
	egressID := p.egressInterface()
	if v, ok := p.d.bfdSessions[egressID]; ok {
		if !v.IsUp() {
			scmpH := &slayers.SCMP{
				TypeCode: slayers.CreateSCMPTypeCode(slayers.SCMPTypeExternalInterfaceDown, 0),
			}
			var scmpP gopacket.SerializableLayer = &slayers.SCMPExternalInterfaceDown{
				IA:   p.d.localIA,
				IfID: uint64(egressID),
			}
			if _, external := p.d.external[egressID]; !external {
				scmpH.TypeCode =
					slayers.CreateSCMPTypeCode(slayers.SCMPTypeInternalConnectivityDown, 0)
				scmpP = &slayers.SCMPInternalConnectivityDown{
					IA:      p.d.localIA,
					Ingress: uint64(p.ingressID),
					Egress:  uint64(egressID),
				}
			}
			return p.packSCMP(scmpH, scmpP, serrors.New("bfd session down"))
		}
	}
	return processResult{}, nil
}

// @ trusted
// @ requires false
func (p *scionPacketProcessor) handleIngressRouterAlert() (processResult, error) {
	if p.ingressID == 0 {
		return processResult{}, nil
	}
	alert := p.ingressRouterAlertFlag()
	if !*alert {
		return processResult{}, nil
	}
	*alert = false
	if err := p.path.SetHopField(p.hopField, int(p.path.PathMeta.CurrHF)); err != nil {
		return processResult{}, serrors.WrapStr("update hop field", err)
	}
	return p.handleSCMPTraceRouteRequest(p.ingressID)
}

// @ trusted
// @ requires false
func (p *scionPacketProcessor) ingressRouterAlertFlag() *bool {
	if !p.infoField.ConsDir {
		return &p.hopField.EgressRouterAlert
	}
	return &p.hopField.IngressRouterAlert
}

// @ trusted
// @ requires false
func (p *scionPacketProcessor) handleEgressRouterAlert() (processResult, error) {
	alert := p.egressRouterAlertFlag()
	if !*alert {
		return processResult{}, nil
	}
	egressID := p.egressInterface()
	if _, ok := p.d.external[egressID]; !ok {
		return processResult{}, nil
	}
	*alert = false
	if err := p.path.SetHopField(p.hopField, int(p.path.PathMeta.CurrHF)); err != nil {
		return processResult{}, serrors.WrapStr("update hop field", err)
	}
	return p.handleSCMPTraceRouteRequest(egressID)
}

// @ trusted
// @ requires false
func (p *scionPacketProcessor) egressRouterAlertFlag() *bool {
	if !p.infoField.ConsDir {
		return &p.hopField.IngressRouterAlert
	}
	return &p.hopField.EgressRouterAlert
}

// @ trusted
// @ requires false
func (p *scionPacketProcessor) handleSCMPTraceRouteRequest(
	interfaceID uint16) (processResult, error) {

	if p.lastLayer.NextLayerType() != slayers.LayerTypeSCMP {
		log.Debug("Packet with router alert, but not SCMP")
		return processResult{}, nil
	}
	scionPld := p.lastLayer.LayerPayload()
	var scmpH slayers.SCMP
	if err := scmpH.DecodeFromBytes(scionPld, gopacket.NilDecodeFeedback); err != nil {
		log.Debug("Parsing SCMP header of router alert", "err", err)
		return processResult{}, nil
	}
	if scmpH.TypeCode != slayers.CreateSCMPTypeCode(slayers.SCMPTypeTracerouteRequest, 0) {
		log.Debug("Packet with router alert, but not traceroute request",
			"type_code", scmpH.TypeCode)
		return processResult{}, nil
	}
	var scmpP slayers.SCMPTraceroute
	if err := scmpP.DecodeFromBytes(scmpH.Payload, gopacket.NilDecodeFeedback); err != nil {
		log.Debug("Parsing SCMPTraceroute", "err", err)
		return processResult{}, nil
	}
	scmpH = slayers.SCMP{
		TypeCode: slayers.CreateSCMPTypeCode(slayers.SCMPTypeTracerouteReply, 0),
	}
	scmpP = slayers.SCMPTraceroute{
		Identifier: scmpP.Identifier,
		Sequence:   scmpP.Sequence,
		IA:         p.d.localIA,
		Interface:  uint64(interfaceID),
	}
	return p.packSCMP(&scmpH, &scmpP, nil)
}

// @ trusted
// @ requires false
func (p *scionPacketProcessor) validatePktLen() (processResult, error) {
	if int(p.scionLayer.PayloadLen) == len(p.scionLayer.Payload) {
		return processResult{}, nil
	}
	return p.packSCMP(
		&slayers.SCMP{
			TypeCode: slayers.CreateSCMPTypeCode(slayers.SCMPTypeParameterProblem,
				slayers.SCMPCodeInvalidPacketSize),
		},
		&slayers.SCMPParameterProblem{Pointer: 0},
		serrors.New("bad packet size",
			"header", p.scionLayer.PayloadLen, "actual", len(p.scionLayer.Payload)),
	)
}

// @ trusted
// @ requires false
func (p *scionPacketProcessor) process() (processResult, error) {

	if r, err := p.parsePath(); err != nil {
		return r, err
	}
	if r, err := p.validatePktLen(); err != nil {
		return r, err
	}
	if err := p.updateNonConsDirIngressSegID(); err != nil {
		return processResult{}, err
	}
	if r, err := p.verifyCurrentMAC(); err != nil {
		return r, err
	}
	if r, err := p.handleIngressRouterAlert(); err != nil {
		return r, err
	}

	// Inbound: pkts destined to the local IA.
	if p.scionLayer.DstIA.Equal(p.d.localIA) && int(p.path.PathMeta.CurrHF)+1 == p.path.NumHops {
		a, r, err := p.resolveInbound()
		if err != nil {
			return r, err
		}
		return processResult{OutConn: p.d.internal, OutAddr: a, OutPkt: p.rawPkt}, nil
	}

	// Outbound: pkts leaving the local IA.
	// BRTransit: pkts leaving from the same BR different interface.

	if p.path.IsXover() {
		if r, err := p.doXover(); err != nil {
			return r, err
		}
	}
	if r, err := p.validateEgressID(); err != nil {
		return r, err
	}
	// handle egress router alert before we check if it's up because we want to
	// send the reply anyway, so that trace route can pinpoint the exact link
	// that failed.
	if r, err := p.handleEgressRouterAlert(); err != nil {
		return r, err
	}
	if r, err := p.validateEgressUp(); err != nil {
		return r, err
	}

	egressID := p.egressInterface()
	if c, ok := p.d.external[egressID]; ok {
		if err := p.processEgress(); err != nil {
			return processResult{}, err
		}
		return processResult{EgressID: egressID, OutConn: c, OutPkt: p.rawPkt}, nil
	}

	// ASTransit: pkts leaving from another AS BR.
	if a, ok := p.d.internalNextHops[egressID]; ok {
		return processResult{OutConn: p.d.internal, OutAddr: a, OutPkt: p.rawPkt}, nil
	}
	errCode := slayers.SCMPCodeUnknownHopFieldEgress
	if !p.infoField.ConsDir {
		errCode = slayers.SCMPCodeUnknownHopFieldIngress
	}
	return p.packSCMP(
		&slayers.SCMP{
			TypeCode: slayers.CreateSCMPTypeCode(slayers.SCMPTypeParameterProblem, errCode),
		},
		&slayers.SCMPParameterProblem{Pointer: p.currentHopPointer()},
		cannotRoute,
	)
}

// @ trusted
// @ requires false
func (p *scionPacketProcessor) processOHP() (processResult, error) {
	s := p.scionLayer
	ohp, ok := s.Path.(*onehop.Path)
	if !ok {
		// TODO parameter problem -> invalid path
		return processResult{}, malformedPath
	}
	if !ohp.Info.ConsDir {
		// TODO parameter problem -> invalid path
		return processResult{}, serrors.WrapStr(
			"OneHop path in reverse construction direction is not allowed",
			malformedPath, "srcIA", s.SrcIA, "dstIA", s.DstIA)
	}

	// OHP leaving our IA
	if p.ingressID == 0 {
		if !p.d.localIA.Equal(s.SrcIA) {
			// TODO parameter problem -> invalid path
			return processResult{}, serrors.WrapStr("bad source IA", cannotRoute,
				"type", "ohp", "egress", ohp.FirstHop.ConsEgress,
				"localIA", p.d.localIA, "srcIA", s.SrcIA)
		}
		neighborIA, ok := p.d.neighborIAs[ohp.FirstHop.ConsEgress]
		if !ok {
			// TODO parameter problem invalid interface
			return processResult{}, serrors.WithCtx(cannotRoute,
				"type", "ohp", "egress", ohp.FirstHop.ConsEgress)
		}
		if !neighborIA.Equal(s.DstIA) {
			return processResult{}, serrors.WrapStr("bad destination IA", cannotRoute,
				"type", "ohp", "egress", ohp.FirstHop.ConsEgress,
				"neighborIA", neighborIA, "dstIA", s.DstIA)
		}
		mac := path.MAC(p.mac, ohp.Info, ohp.FirstHop, p.macBuffers.scionInput)
		if subtle.ConstantTimeCompare(ohp.FirstHop.Mac[:], mac[:]) == 0 {
			// TODO parameter problem -> invalid MAC
			return processResult{}, serrors.New("MAC", "expected", fmt.Sprintf("%x", mac),
				"actual", fmt.Sprintf("%x", ohp.FirstHop.Mac), "type", "ohp")
		}
		ohp.Info.UpdateSegID(ohp.FirstHop.Mac)

		if err := updateSCIONLayer(p.rawPkt, s, p.buffer); err != nil {
			return processResult{}, err
		}
		// OHP should always be directed to the correct BR.
		if c, ok := p.d.external[ohp.FirstHop.ConsEgress]; ok {
			// buffer should already be correct
			return processResult{EgressID: ohp.FirstHop.ConsEgress, OutConn: c, OutPkt: p.rawPkt},
				nil
		}
		// TODO parameter problem invalid interface
		return processResult{}, serrors.WithCtx(cannotRoute, "type", "ohp",
			"egress", ohp.FirstHop.ConsEgress, "consDir", ohp.Info.ConsDir)
	}

	// OHP entering our IA
	if !p.d.localIA.Equal(s.DstIA) {
		return processResult{}, serrors.WrapStr("bad destination IA", cannotRoute,
			"type", "ohp", "ingress", p.ingressID,
			"localIA", p.d.localIA, "dstIA", s.DstIA)
	}
	neighborIA := p.d.neighborIAs[p.ingressID]
	if !neighborIA.Equal(s.SrcIA) {
		return processResult{}, serrors.WrapStr("bad source IA", cannotRoute,
			"type", "ohp", "ingress", p.ingressID,
			"neighborIA", neighborIA, "srcIA", s.SrcIA)
	}

	ohp.SecondHop = path.HopField{
		ConsIngress: p.ingressID,
		ExpTime:     ohp.FirstHop.ExpTime,
	}
	// XXX(roosd): Here we leak the buffer into the SCION packet header.
	// This is okay because we do not operate on the buffer or the packet
	// for the rest of processing.
	ohp.SecondHop.Mac = path.MAC(p.mac, ohp.Info, ohp.SecondHop, p.macBuffers.scionInput)

	if err := updateSCIONLayer(p.rawPkt, s, p.buffer); err != nil {
		return processResult{}, err
	}
	a, err := p.d.resolveLocalDst(s)
	if err != nil {
		return processResult{}, err
	}
	return processResult{OutConn: p.d.internal, OutAddr: a, OutPkt: p.rawPkt}, nil
}

// @ trusted
// @ requires false
func (d *DataPlane) resolveLocalDst(s slayers.SCION) (*net.UDPAddr, error) {
	dst, err := s.DstAddr()
	if err != nil {
		// TODO parameter problem.
		return nil, err
	}
	switch v := dst.(type) {
	case addr.HostSVC:
		// For map lookup use the Base address, i.e. strip the multi cast
		// information, because we only register base addresses in the map.
		a, ok := d.svc.Any(v.Base())
		if !ok {
			return nil, noSVCBackend
		}
		return a, nil
	case *net.IPAddr:
		return addEndhostPort(v), nil
	default:
		panic("unexpected address type returned from DstAddr")
	}
}

// @ trusted
// @ requires false
func addEndhostPort(dst *net.IPAddr) *net.UDPAddr {
	return &net.UDPAddr{IP: dst.IP, Port: topology.EndhostPort}
}

// TODO(matzf) this function is now only used to update the OneHop-path.
// This should be changed so that the OneHop-path can be updated in-place, like
// the scion.Raw path.
// @ trusted
// @ requires false
func updateSCIONLayer(rawPkt []byte, s slayers.SCION, buffer gopacket.SerializeBuffer) error {
	if err := buffer.Clear(); err != nil {
		return err
	}
	if err := s.SerializeTo(buffer, gopacket.SerializeOptions{}); err != nil {
		return err
	}
	// TODO(lukedirtwalker): We should add a method to the scion layers
	// which can write into the existing buffer, see also the discussion in
	// https://fsnets.slack.com/archives/C8ADBBG0J/p1592805884250700
	rawContents := buffer.Bytes()
	copy(rawPkt[:len(rawContents)], rawContents)
	return nil
}

type bfdSend struct {
	conn             BatchConn
	srcAddr, dstAddr *net.UDPAddr
	scn              *slayers.SCION
	ohp              *onehop.Path
	mac              hash.Hash
	macBuffer        []byte
	buffer           gopacket.SerializeBuffer
}

// newBFDSend creates and initializes a BFD Sender
// @ trusted
// @ requires false
func newBFDSend(conn BatchConn, srcIA, dstIA addr.IA, srcAddr, dstAddr *net.UDPAddr,
	ifID uint16, mac hash.Hash) *bfdSend {

	scn := &slayers.SCION{
		Version:      0,
		TrafficClass: 0xb8,
		FlowID:       0xdead,
		NextHdr:      slayers.L4BFD,
		SrcIA:        srcIA,
		DstIA:        dstIA,
	}

	if err := scn.SetSrcAddr(&net.IPAddr{IP: srcAddr.IP}); err != nil {
		panic(err) // Must work unless IPAddr is not supported
	}
	if err := scn.SetDstAddr(&net.IPAddr{IP: dstAddr.IP}); err != nil {
		panic(err) // Must work unless IPAddr is not supported
	}

	var ohp *onehop.Path
	if ifID == 0 {
		scn.PathType = empty.PathType
		scn.Path = &empty.Path{}
	} else {
		ohp = &onehop.Path{
			Info: path.InfoField{
				ConsDir: true,
				// Timestamp set in Send
			},
			FirstHop: path.HopField{
				ConsEgress: ifID,
				ExpTime:    hopFieldDefaultExpTime,
			},
		}
		scn.PathType = onehop.PathType
		scn.Path = ohp
	}

	return &bfdSend{
		conn:      conn,
		srcAddr:   srcAddr,
		dstAddr:   dstAddr,
		scn:       scn,
		ohp:       ohp,
		mac:       mac,
		macBuffer: make([]byte, path.MACBufferSize),
		buffer:    gopacket.NewSerializeBuffer(),
	}
}

// @ trusted
// @ requires false
func (b *bfdSend) String() string {
	return b.srcAddr.String()
}

// Send sends out a BFD message.
// Due to the internal state of the MAC computation, this is not goroutine
// safe.
// @ trusted
// @ requires false
func (b *bfdSend) Send(bfd *layers.BFD) error {
	if b.ohp != nil {
		// Subtract 10 seconds to deal with possible clock drift.
		ohp := b.ohp
		ohp.Info.Timestamp = uint32(time.Now().Unix() - 10)
		ohp.FirstHop.Mac = path.MAC(b.mac, ohp.Info, ohp.FirstHop, b.macBuffer)
	}

	err := gopacket.SerializeLayers(b.buffer, gopacket.SerializeOptions{FixLengths: true},
		b.scn, bfd)
	if err != nil {
		return err
	}
	_, err = b.conn.WriteTo(b.buffer.Bytes(), b.dstAddr)
	return err
}

// @ trusted
// @ requires false
func (p *scionPacketProcessor) prepareSCMP(scmpH *slayers.SCMP, scmpP gopacket.SerializableLayer,
	cause error) ([]byte, error) {

	// *copy* and reverse path -- the original path should not be modified as this writes directly
	// back to rawPkt (quote).
	var path *scion.Raw
	pathType := p.scionLayer.Path.Type()
	switch pathType {
	case scion.PathType:
		var ok bool
		path, ok = p.scionLayer.Path.(*scion.Raw)
		if !ok {
			return nil, serrors.WithCtx(cannotRoute, "details", "unsupported path type",
				"path type", pathType)
		}
	case epic.PathType:
		epicPath, ok := p.scionLayer.Path.(*epic.Path)
		if !ok {
			return nil, serrors.WithCtx(cannotRoute, "details", "unsupported path type",
				"path type", pathType)
		}
		path = epicPath.ScionPath
	default:
		return nil, serrors.WithCtx(cannotRoute, "details", "unsupported path type",
			"path type", pathType)
	}
	decPath, err := path.ToDecoded()
	if err != nil {
		return nil, serrors.Wrap(cannotRoute, err, "details", "decoding raw path")
	}
	revPathTmp, err := decPath.Reverse()
	if err != nil {
		return nil, serrors.Wrap(cannotRoute, err, "details", "reversing path for SCMP")
	}
	revPath := revPathTmp.(*scion.Decoded)

	// Revert potential path segment switches that were done during processing.
	if revPath.IsXover() {
		if err := revPath.IncPath(); err != nil {
			return nil, serrors.Wrap(cannotRoute, err, "details", "reverting cross over for SCMP")
		}
	}
	// If the packet is sent to an external router, we need to increment the
	// path to prepare it for the next hop.
	_, external := p.d.external[p.ingressID]
	if external {
		infoField := &revPath.InfoFields[revPath.PathMeta.CurrINF]
		if infoField.ConsDir {
			hopField := revPath.HopFields[revPath.PathMeta.CurrHF]
			infoField.UpdateSegID(hopField.Mac)
		}
		if err := revPath.IncPath(); err != nil {
			return nil, serrors.Wrap(cannotRoute, err, "details", "incrementing path for SCMP")
		}
	}

	// create new SCION header for reply.
	var scionL slayers.SCION
	scionL.FlowID = p.scionLayer.FlowID
	scionL.TrafficClass = p.scionLayer.TrafficClass
	scionL.PathType = revPath.Type()
	scionL.Path = revPath
	scionL.DstIA = p.scionLayer.SrcIA
	scionL.SrcIA = p.d.localIA
	srcA, err := p.scionLayer.SrcAddr()
	if err != nil {
		return nil, serrors.Wrap(cannotRoute, err, "details", "extracting src addr")
	}
	if err := scionL.SetDstAddr(srcA); err != nil {
		return nil, serrors.Wrap(cannotRoute, err, "details", "setting dest addr")
	}
	if err := scionL.SetSrcAddr(&net.IPAddr{IP: p.d.internalIP}); err != nil {
		return nil, serrors.Wrap(cannotRoute, err, "details", "setting src addr")
	}
	scionL.NextHdr = slayers.L4SCMP

	scmpH.SetNetworkLayerForChecksum(&scionL)

	if err := p.buffer.Clear(); err != nil {
		return nil, err
	}

	sopts := gopacket.SerializeOptions{
		ComputeChecksums: true,
		FixLengths:       true,
	}
	scmpLayers := []gopacket.SerializableLayer{&scionL, scmpH, scmpP}
	if cause != nil {
		// add quote for errors.
		hdrLen := slayers.CmnHdrLen + scionL.AddrHdrLen() + scionL.Path.Len()
		switch scmpH.TypeCode.Type() {
		case slayers.SCMPTypeExternalInterfaceDown:
			hdrLen += 20
		case slayers.SCMPTypeInternalConnectivityDown:
			hdrLen += 28
		default:
			hdrLen += 8
		}
		quote := p.rawPkt
		maxQuoteLen := slayers.MaxSCMPPacketLen - hdrLen
		if len(quote) > maxQuoteLen {
			quote = quote[:maxQuoteLen]
		}
		scmpLayers = append(scmpLayers, gopacket.Payload(quote))
	}
	// XXX(matzf) could we use iovec gather to avoid copying quote?
	err = gopacket.SerializeLayers(p.buffer, sopts, scmpLayers...)
	if err != nil {
		return nil, serrors.Wrap(cannotRoute, err, "details", "serializing SCMP message")
	}
	return p.buffer.Bytes(), scmpError{TypeCode: scmpH.TypeCode, Cause: cause}
}

// decodeLayers implements roughly the functionality of
// gopacket.DecodingLayerParser, but customized to our use case with a "base"
// layer and additional, optional layers in the given order.
// Returns the last decoded layer.
// @ trusted
// @ requires false
func decodeLayers(data []byte, base gopacket.DecodingLayer,
	opts ...gopacket.DecodingLayer) (gopacket.DecodingLayer, error) {

	if err := base.DecodeFromBytes(data, gopacket.NilDecodeFeedback); err != nil {
		return nil, err
	}
	last := base
	for _, opt := range opts {
		if opt.CanDecode().Contains(last.NextLayerType()) {
			data := last.LayerPayload()
			if err := opt.DecodeFromBytes(data, gopacket.NilDecodeFeedback); err != nil {
				return nil, err
			}
			last = opt
		}
	}
	return last, nil
}

// @ trusted
// @ requires false
func nextHdr(layer gopacket.DecodingLayer) slayers.L4ProtocolType {
	switch v := layer.(type) {
	case *slayers.SCION:
		return v.NextHdr
	case *slayers.EndToEndExtn:
		return v.NextHdr
	case *slayers.HopByHopExtn:
		return v.NextHdr
	default:
		return slayers.L4None
	}
}

// forwardingMetrics contains the subset of Metrics relevant for forwarding,
// instantiated with some interface-specific labels.
type forwardingMetrics struct {
	InputBytesTotal     prometheus.Counter
	OutputBytesTotal    prometheus.Counter
	InputPacketsTotal   prometheus.Counter
	OutputPacketsTotal  prometheus.Counter
	DroppedPacketsTotal prometheus.Counter
}

// @ requires  acc(labels, _)
// @ preserves acc(metrics.Mem(), definitions.ReadL20)
// @ ensures   acc(res.InputBytesTotal.Mem(), _)
// @ ensures   acc(res.OutputBytesTotal.Mem(), _)
// @ ensures   acc(res.InputPacketsTotal.Mem(), _)
// @ ensures   acc(res.OutputPacketsTotal.Mem(), _)
// @ ensures   acc(res.DroppedPacketsTotal.Mem(), _)
// @ decreases
func initForwardingMetrics(metrics *Metrics, labels prometheus.Labels) (res forwardingMetrics) {
	//@ unfold acc(metrics.Mem(), definitions.ReadL20)
	c := forwardingMetrics{
		InputBytesTotal:     metrics.InputBytesTotal.With(labels),
		InputPacketsTotal:   metrics.InputPacketsTotal.With(labels),
		OutputBytesTotal:    metrics.OutputBytesTotal.With(labels),
		OutputPacketsTotal:  metrics.OutputPacketsTotal.With(labels),
		DroppedPacketsTotal: metrics.DroppedPacketsTotal.With(labels),
	}
	c.InputBytesTotal.Add(float64(0))
	c.InputPacketsTotal.Add(float64(0))
	c.OutputBytesTotal.Add(float64(0))
	c.OutputPacketsTotal.Add(float64(0))
	c.DroppedPacketsTotal.Add(float64(0))
	//@ fold acc(metrics.Mem(), definitions.ReadL20)
	return c
}

// @ preserves acc(neighbors, definitions.ReadL20)
// @ ensures   acc(res)
// @ decreases
func interfaceToMetricLabels(id uint16, localIA addr.IA,
	neighbors map[uint16]addr.IA) (res prometheus.Labels) {
	// (VerifiedSCION) Gobra cannot prove this, even though it is obvious from the
	// type of id.
	//@ assume 0 <= id

	if id == 0 {
		return prometheus.Labels{
			"isd_as":          localIA.String(),
			"interface":       "internal",
			"neighbor_isd_as": localIA.String(),
		}
	}
	return prometheus.Labels{
		"isd_as":          localIA.String(),
		"interface":       strconv.FormatUint(uint64(id), 10),
		"neighbor_isd_as": neighbors[id].String(),
	}
}

// @ ensures acc(res)
// @ decreases
func serviceMetricLabels(localIA addr.IA, svc addr.HostSVC) (res prometheus.Labels) {
	return prometheus.Labels{
		"isd_as":  localIA.String(),
		"service": svc.BaseString(),
	}
}<|MERGE_RESOLUTION|>--- conflicted
+++ resolved
@@ -734,13 +734,7 @@
 	d.forwardingMetrics = make(map[uint16]forwardingMetrics)
 	labels := interfaceToMetricLabels(0, d.localIA, d.neighborIAs)
 	d.forwardingMetrics[0] = initForwardingMetrics(d.Metrics, labels)
-<<<<<<< HEAD
 	for id := range d.external {
-=======
-	// @ invariant acc (&d.external)
-	// @ decreases len(d.external) - len(visited)
-	for id := range d.external /*@ with visited @*/ {
->>>>>>> 82fdb6f7
 		if _, notOwned := d.internalNextHops[id]; notOwned {
 			continue
 		}
