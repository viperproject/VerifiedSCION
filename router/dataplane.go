// Copyright 2020 Anapaya Systems
//
// Licensed under the Apache License, Version 2.0 (the "License");
// you may not use this file except in compliance with the License.
// You may obtain a copy of the License at
//
//   http://www.apache.org/licenses/LICENSE-2.0
//
// Unless required by applicable law or agreed to in writing, software
// distributed under the License is distributed on an "AS IS" BASIS,
// WITHOUT WARRANTIES OR CONDITIONS OF ANY KIND, either express or implied.
// See the License for the specific language governing permissions and
// limitations under the License.

// +gobra

// (VerifiedSCION) Uncommenting the following causes severe slowdowns, but it verifies
// initEnsures alreadySet                    != nil && alreadySet.ErrorMem()
// initEnsures cannotRoute                   != nil && cannotRoute.ErrorMem()
// initEnsures emptyValue                    != nil && emptyValue.ErrorMem()
// initEnsures malformedPath                 != nil && malformedPath.ErrorMem()
// initEnsures modifyExisting                != nil && modifyExisting.ErrorMem()
// initEnsures noSVCBackend                  != nil && noSVCBackend.ErrorMem()
// initEnsures unsupportedPathType           != nil && unsupportedPathType.ErrorMem()
// initEnsures unsupportedPathTypeNextHeader != nil && unsupportedPathTypeNextHeader.ErrorMem()
// initEnsures noBFDSessionFound             != nil && noBFDSessionFound.ErrorMem()
// initEnsures noBFDSessionConfigured        != nil && noBFDSessionConfigured.ErrorMem()
// initEnsures errBFDDisabled                != nil && errBFDDisabled.ErrorMem()
package router

import (
	"bytes"
	"context"
	"crypto/rand"
	"crypto/subtle"
	"errors"
	"fmt"
	"hash"
	"math/big"
	"net"
	"strconv"
	"sync"
	"syscall"
	"time"

	"github.com/google/gopacket"
	"github.com/google/gopacket/layers"
	"github.com/prometheus/client_golang/prometheus"

	"github.com/scionproto/scion/pkg/addr"
	libepic "github.com/scionproto/scion/pkg/experimental/epic"
	"github.com/scionproto/scion/pkg/log"
	"github.com/scionproto/scion/pkg/private/serrors"
	"github.com/scionproto/scion/pkg/private/util"
	"github.com/scionproto/scion/pkg/scrypto"

	"github.com/scionproto/scion/pkg/slayers"
	"github.com/scionproto/scion/pkg/slayers/path"
	"github.com/scionproto/scion/pkg/slayers/path/empty"
	"github.com/scionproto/scion/pkg/slayers/path/epic"
	"github.com/scionproto/scion/pkg/slayers/path/onehop"
	"github.com/scionproto/scion/pkg/slayers/path/scion"
	"github.com/scionproto/scion/private/topology"
	"github.com/scionproto/scion/private/underlay/conn"
	underlayconn "github.com/scionproto/scion/private/underlay/conn"
	"github.com/scionproto/scion/router/bfd"
	"github.com/scionproto/scion/router/control"
	// @ def "github.com/scionproto/scion/verification/utils/definitions"
	// @ "github.com/scionproto/scion/verification/utils/slices"
	// @ sl "github.com/scionproto/scion/verification/utils/slices"
	// @ "github.com/scionproto/scion/verification/utils/seqs"
	// @ socketspec "golang.org/x/net/internal/socket/"
)

const (
	// Number of packets to read in a single ReadBatch call.
	inputBatchCnt = 64

	// TODO(karampok). Investigate whether that value should be higher.  In
	// theory, PayloadLen in SCION header is 16 bits long, supporting a maximum
	// payload size of 64KB. At the moment we are limited by Ethernet size
	// usually ~1500B, but 9000B to support jumbo frames.
	bufSize = 9000

	// hopFieldDefaultExpTime is the default validity of the hop field
	// and 63 is equivalent to 6h.
	hopFieldDefaultExpTime = 63
)

// (VerifiedSCION) acc(Mem(), _) is enough to call every method, given that
// the concrete implementations of this type use internal sync mechanisms to
// obtain write access to the underlying data.
type bfdSession interface {
	// @ pred Mem()

	// (VerifiedSCION) ctx is used to obtain a logger from ctx by
	// calling the method Value. Wildcard permission is enough for that.
	// @ requires acc(ctx.Mem(), _)
	// @ requires acc(Mem(), _)
	// @ ensures  err != nil ==> err.ErrorMem()
	Run(ctx context.Context) (err error)
	// @ requires acc(Mem(), _)
	// @ requires msg.Mem(ub)
	// @ requires slices.AbsSlice_Bytes(ub, 0, len(ub))
	// @ ensures  msg.NonInitMem() // an implementation must copy the fields it needs from msg
	ReceiveMessage(msg *layers.BFD /*@ , ghost ub []byte @*/)
	// @ requires acc(Mem(), _)
	IsUp() bool
}

// BatchConn is a connection that supports batch reads and writes.
// (VerifiedSCION) the spec of this interface exactly matches that of the same methods
// in private/underlay/conn/Conn
// TODO: add IO spec here
type BatchConn interface {
	// @ pred Mem()

	// @ requires  acc(Mem(), _)
	// @ preserves forall i int :: { &msgs[i] } 0 <= i && i < len(msgs) ==> msgs[i].Mem(1)
	// @ ensures   err == nil ==> 0 <= n && n <= len(msgs)
	// @ ensures   err == nil ==>
	// @ 	forall i int :: { &msgs[i] } 0 <= i && i < n ==> typeOf(msgs[i].GetAddr(1)) == type[*net.UDPAddr]
	// @ ensures   err == nil ==>
	// @ 	forall i int :: { &msgs[i] } 0 <= i && i < n ==> msgs[i].GetN() <= len(msgs[i].GetFstBuffer())
	// @ ensures   err != nil ==> err.ErrorMem()
	ReadBatch(msgs underlayconn.Messages) (n int, err error)
	// @ requires  acc(addr.Mem(), _)
	// @ requires  acc(Mem(), _)
	// @ preserves acc(slices.AbsSlice_Bytes(b, 0, len(b)), def.ReadL10)
	// @ ensures   err == nil ==> 0 <= n && n <= len(b)
	// @ ensures   err != nil ==> err.ErrorMem()
	WriteTo(b []byte, addr *net.UDPAddr) (n int, err error)
	// @ requires  acc(Mem(), _)
	// @ preserves acc(msgs[0].Mem(1), def.ReadL20)
	// @ ensures   err == nil ==> 0 <= n && n <= len(msgs)
	// @ ensures   err != nil ==> err.ErrorMem()
	WriteBatch(msgs underlayconn.Messages, flags int) (n int, err error)
	// @ requires Mem()
	// @ ensures  err != nil ==> err.ErrorMem()
	// @ decreases
	Close() (err error)
}

// DataPlane contains a SCION Border Router's forwarding logic. It reads packets
// from multiple sockets, performs routing, and sends them to their destinations
// (after updating the path, if that is needed).
//
// XXX(lukedirtwalker): this is still in development and not feature complete.
// Currently, only the following features are supported:
//   - initializing connections; MUST be done prior to calling Run
type DataPlane struct {
	// (VerifiedSCION) this is morally ghost
	// It is stored in the dataplane in order to retain
	// knowledge that macFactory will not fail
	// @ key *[]byte
	external          map[uint16]BatchConn
	linkTypes         map[uint16]topology.LinkType
	neighborIAs       map[uint16]addr.IA
	internal          BatchConn
	internalIP        net.IP
	internalNextHops  map[uint16]*net.UDPAddr
	svc               *services
	macFactory        func() hash.Hash
	bfdSessions       map[uint16]bfdSession
	localIA           addr.IA
	mtx               sync.Mutex
	running           bool
	Metrics           *Metrics
	forwardingMetrics map[uint16]forwardingMetrics
}

var (
	alreadySet                    = serrors.New("already set")
	invalidSrcIA                  = serrors.New("invalid source ISD-AS")
	invalidDstIA                  = serrors.New("invalid destination ISD-AS")
	invalidSrcAddrForTransit      = serrors.New("invalid source address for transit pkt")
	cannotRoute                   = serrors.New("cannot route, dropping pkt")
	emptyValue                    = serrors.New("empty value")
	malformedPath                 = serrors.New("malformed path content")
	modifyExisting                = serrors.New("modifying a running dataplane is not allowed")
	noSVCBackend                  = serrors.New("cannot find internal IP for the SVC")
	unsupportedPathType           = serrors.New("unsupported path type")
	unsupportedPathTypeNextHeader = serrors.New("unsupported combination")
	noBFDSessionFound             = serrors.New("no BFD sessions was found")
	noBFDSessionConfigured        = serrors.New("no BFD sessions have been configured")
	errBFDDisabled                = serrors.New("BFD is disabled")
)

type scmpError struct {
	TypeCode slayers.SCMPTypeCode
	Cause    error
}

// @ preserves e.ErrorMem()
// (VerifiedSCION): Gobra can't prove termination here because we call Error
// to the result of New and right now it is not able to prove that this will
// not be a new scmpError. We assume it.
// @ decreases _
func (e scmpError) Error() string {
	// @ unfold e.ErrorMem()
	// @ defer fold e.ErrorMem()
	return serrors.New("scmp", "typecode", e.TypeCode, "cause", e.Cause).Error()
}

// SetIA sets the local IA for the dataplane.
// @ requires  acc(&d.running, 1/2) && !d.running
// @ requires  acc(&d.localIA, 1/2) && d.localIA.IsZero()
// @ requires  !ia.IsZero()
// @ preserves d.mtx.LockP()
// @ preserves d.mtx.LockInv() == MutexInvariant!<d!>;
// @ ensures   acc(&d.running, 1/2) && !d.running
// @ ensures   acc(&d.localIA, 1/2)
// @ ensures   e == nil
func (d *DataPlane) SetIA(ia addr.IA) (e error) {
	d.mtx.Lock()
	defer d.mtx.Unlock()
	// @ unfold MutexInvariant!<d!>()
	// @ defer fold MutexInvariant!<d!>()
	if d.running {
		return modifyExisting
	}
	if ia.IsZero() {
		return emptyValue
	}
	if !d.localIA.IsZero() {
		return alreadySet
	}
	d.localIA = ia
	return nil
}

// SetKey sets the key used for MAC verification. The key provided here should
// already be derived as in scrypto.HFMacFactory.
// @ requires  acc(&d.key,        1/2)
// @ requires  acc(d.key,         1/2)
// @ requires  acc(&d.running,    1/2) && !d.running
// @ requires  acc(&d.macFactory, 1/2) && d.macFactory == nil
// @ requires  len(key) > 0
// @ requires  slices.AbsSlice_Bytes(key, 0, len(key))
// @ preserves d.mtx.LockP()
// @ preserves d.mtx.LockInv() == MutexInvariant!<d!>;
// @ ensures   acc(&d.running, 1/2) && !d.running
// @ ensures   acc(&d.macFactory, 1/2)
// @ ensures   res == nil ==> d.macFactory != nil
func (d *DataPlane) SetKey(key []byte) (res error) {
	// @ share key
	d.mtx.Lock()
	defer d.mtx.Unlock()
	// @ unfold MutexInvariant!<d!>()
	// @ defer fold MutexInvariant!<d!>()
	if d.running {
		// @ def.Unreachable()
		return modifyExisting
	}
	if len(key) == 0 {
		// @ def.Unreachable()
		return emptyValue
	}
	if d.macFactory != nil {
		// @ def.Unreachable()
		return alreadySet
	}
	// First check for MAC creation errors.
	if _, err := scrypto.InitMac(key); err != nil {
		return err
	}
	// @ d.key = &key
	verScionTemp :=
		// @ requires acc(&key, _) && acc(slices.AbsSlice_Bytes(key, 0, len(key)), _)
		// @ requires scrypto.ValidKeyForHash(key)
		// @ ensures  acc(&key, _) && acc(slices.AbsSlice_Bytes(key, 0, len(key)), _)
		// @ ensures  h != nil && h.Mem()
		// @ decreases
		func /*@ f @*/ () (h hash.Hash) {
			mac, _ := scrypto.InitMac(key)
			return mac
		}
	// (VerifiedSCION) Gobra cannot currently prove the following assertion, even though it must
	// follow from the structure of the declaration of `verScionTemp`.
	// @ assume verScionTemp != nil
	// @ proof verScionTemp implements MacFactorySpec{d.key} {
	// @   return verScionTemp() as f
	// @ }
	d.macFactory = verScionTemp
	return nil
}

// AddInternalInterface sets the interface the data-plane will use to
// send/receive traffic in the local AS. This can only be called once; future
// calls will return an error. This can only be called on a not yet running
// dataplane.
// @ requires  acc(&d.running,    1/2) && !d.running
// @ requires  acc(&d.internal,   1/2) && d.internal == nil
// @ requires  acc(&d.internalIP, 1/2)
// @ requires  conn != nil && conn.Mem()
// @ requires  ip.Mem()
// @ preserves d.mtx.LockP()
// @ preserves d.mtx.LockInv() == MutexInvariant!<d!>;
// @ ensures   acc(&d.running,    1/2) && !d.running
// @ ensures   acc(&d.internal,   1/2)
// @ ensures   acc(&d.internalIP, 1/2)
func (d *DataPlane) AddInternalInterface(conn BatchConn, ip net.IP) error {
	d.mtx.Lock()
	defer d.mtx.Unlock()
	// @ unfold MutexInvariant!<d!>()
	// @ defer fold MutexInvariant!<d!>()
	if d.running {
		return modifyExisting
	}
	if conn == nil {
		return emptyValue
	}
	if d.internal != nil {
		return alreadySet
	}
	d.internal = conn
	d.internalIP = ip
	return nil
}

// AddExternalInterface adds the inter AS connection for the given interface ID.
// If a connection for the given ID is already set this method will return an
// error. This can only be called on a not yet running dataplane.
// @ requires  acc(&d.running,    1/2) && !d.running
// @ requires  acc(&d.external,   1/2)
// @ requires  d.external != nil ==> acc(d.external, 1/2)
// @ requires  !(ifID in domain(d.external))
// @ requires  conn != nil && conn.Mem()
// @ preserves d.mtx.LockP()
// @ preserves d.mtx.LockInv() == MutexInvariant!<d!>;
// @ ensures   acc(&d.running,    1/2) && !d.running
// @ ensures   acc(&d.external,   1/2) && acc(d.external, 1/2)
func (d *DataPlane) AddExternalInterface(ifID uint16, conn BatchConn) error {
	d.mtx.Lock()
	defer d.mtx.Unlock()
	// @ unfold MutexInvariant!<d!>()
	// @ defer fold MutexInvariant!<d!>()
	if d.running {
		return modifyExisting
	}
	if conn == nil {
		return emptyValue
	}
	if _, existsB := d.external[ifID]; existsB {
		return serrors.WithCtx(alreadySet, "ifID", ifID)
	}
	if d.external == nil {
		d.external = make(map[uint16]BatchConn)
		// @ fold AccBatchConn(d.external)
	}
	// @ unfold AccBatchConn(d.external)
	d.external[ifID] = conn
	// @ fold AccBatchConn(d.external)
	return nil
}

// AddNeighborIA adds the neighboring IA for a given interface ID. If an IA for
// the given ID is already set, this method will return an error. This can only
// be called on a yet running dataplane.
// @ requires  acc(&d.running,     1/2) && !d.running
// @ requires  acc(&d.neighborIAs, 1/2)
// @ requires  d.neighborIAs != nil ==> acc(d.neighborIAs, 1/2)
// @ requires  !remote.IsZero()
// @ requires  !(ifID in domain(d.neighborIAs))
// @ preserves d.mtx.LockP()
// @ preserves d.mtx.LockInv() == MutexInvariant!<d!>;
// @ ensures   acc(&d.running,    1/2) && !d.running
// @ ensures   acc(&d.neighborIAs,1/2) && acc(d.neighborIAs, 1/2)
// @ ensures   domain(d.neighborIAs) == old(domain(d.neighborIAs)) union set[uint16]{ifID}
func (d *DataPlane) AddNeighborIA(ifID uint16, remote addr.IA) error {
	d.mtx.Lock()
	defer d.mtx.Unlock()
	// @ unfold MutexInvariant!<d!>()
	// @ defer fold MutexInvariant!<d!>()
	if d.running {
		return modifyExisting
	}
	if remote.IsZero() {
		return emptyValue
	}
	if _, existsB := d.neighborIAs[ifID]; existsB {
		return serrors.WithCtx(alreadySet, "ifID", ifID)
	}
	if d.neighborIAs == nil {
		d.neighborIAs = make(map[uint16]addr.IA)
	}
	d.neighborIAs[ifID] = remote
	return nil
}

// AddLinkType adds the link type for a given interface ID. If a link type for
// the given ID is already set, this method will return an error. This can only
// be called on a not yet running dataplane.
// @ requires  acc(&d.running,   1/2) && !d.running
// @ requires  acc(&d.linkTypes, 1/2)
// @ requires  d.linkTypes != nil ==> acc(d.linkTypes, 1/2)
// @ requires  !(ifID in domain(d.linkTypes))
// (VerifiedSCION) unlike all other setter methods, this does not lock
// d.mtx. Did the devs forget about it?
// @ preserves MutexInvariant!<d!>()
// @ ensures   acc(&d.running,   1/2) && !d.running
// @ ensures   acc(&d.linkTypes, 1/2) && acc(d.linkTypes, 1/2)
// @ ensures   domain(d.linkTypes) == old(domain(d.linkTypes)) union set[uint16]{ifID}
func (d *DataPlane) AddLinkType(ifID uint16, linkTo topology.LinkType) error {
	if _, existsB := d.linkTypes[ifID]; existsB {
		return serrors.WithCtx(alreadySet, "ifID", ifID)
	}
	// @ unfold MutexInvariant!<d!>()
	// @ defer fold MutexInvariant!<d!>()
	if d.linkTypes == nil {
		d.linkTypes = make(map[uint16]topology.LinkType)
	}
	d.linkTypes[ifID] = linkTo
	return nil
}

// AddExternalInterfaceBFD adds the inter AS connection BFD session.
// @ trusted
// @ requires false
func (d *DataPlane) AddExternalInterfaceBFD(ifID uint16, conn BatchConn,
	src, dst control.LinkEnd, cfg control.BFD) error {

	d.mtx.Lock()
	defer d.mtx.Unlock()
	if d.running {
		return modifyExisting
	}
	if conn == nil {
		return emptyValue
	}
	var m bfd.Metrics
	if d.Metrics != nil {
		labels := prometheus.Labels{
			"interface":       fmt.Sprint(ifID),
			"isd_as":          d.localIA.String(),
			"neighbor_isd_as": dst.IA.String(),
		}
		m = bfd.Metrics{
			Up:              d.Metrics.InterfaceUp.With(labels),
			StateChanges:    d.Metrics.BFDInterfaceStateChanges.With(labels),
			PacketsSent:     d.Metrics.BFDPacketsSent.With(labels),
			PacketsReceived: d.Metrics.BFDPacketsReceived.With(labels),
		}
	}
	s := newBFDSend(conn, src.IA, dst.IA, src.Addr, dst.Addr, ifID, d.macFactory())
	return d.addBFDController(ifID, s, cfg, m)
}

// getInterfaceState checks if there is a bfd session for the input interfaceID and
// returns InterfaceUp if the relevant bfdsession state is up, or if there is no BFD
// session. Otherwise, it returns InterfaceDown.
// @ preserves acc(MutexInvariant!<d!>(), def.ReadL5)
func (d *DataPlane) getInterfaceState(interfaceID uint16) control.InterfaceState {
	// @ unfold acc(MutexInvariant!<d!>(), def.ReadL5)
	// @ defer fold acc(MutexInvariant!<d!>(), def.ReadL5)
	bfdSessions := d.bfdSessions
	// @ ghost if bfdSessions != nil {
	// @		unfold acc(AccBfdSession(d.bfdSessions), def.ReadL20)
	// @		defer fold acc(AccBfdSession(d.bfdSessions), def.ReadL20)
	// @ }
	// (VerifiedSCION) had to rewrite this, as Gobra does not correctly
	// implement short-circuiting.
	if bfdSession, ok := bfdSessions[interfaceID]; ok {
		// @ assert interfaceID in domain(d.bfdSessions)
		// @ assert bfdSession in range(d.bfdSessions)
		// @ assert bfdSession != nil
		if !bfdSession.IsUp() {
			return control.InterfaceDown
		}
	}
	return control.InterfaceUp
}

// (VerifiedSCION) marked as trusted because we currently do not support bfd.Session
// @ trusted
// @ requires  acc(metrics.PacketsSent.Mem(), _) && acc(metrics.PacketsReceived.Mem(), _)
// @ requires  acc(metrics.Up.Mem(), _) && acc(metrics.StateChanges.Mem(), _)
// @ preserves MutexInvariant!<d!>()
// @ requires  s.Mem()
// @ decreases
func (d *DataPlane) addBFDController(ifID uint16, s *bfdSend, cfg control.BFD,
	metrics bfd.Metrics) error {

	if cfg.Disable {
		return errBFDDisabled
	}
	if d.bfdSessions == nil {
		d.bfdSessions = make(map[uint16]bfdSession)
	}

	// Generate random discriminator. It can't be zero.
	discInt, err := rand.Int(rand.Reader, big.NewInt(0xfffffffe))
	if err != nil {
		return err
	}
	disc := layers.BFDDiscriminator(uint32(discInt.Uint64()) + 1)
	d.bfdSessions[ifID] = &bfd.Session{
		Sender:                s,
		DetectMult:            layers.BFDDetectMultiplier(cfg.DetectMult),
		DesiredMinTxInterval:  cfg.DesiredMinTxInterval,
		RequiredMinRxInterval: cfg.RequiredMinRxInterval,
		LocalDiscriminator:    disc,
		ReceiveQueueSize:      10,
		Metrics:               metrics,
	}
	return nil
}

// AddSvc adds the address for the given service. This can be called multiple
// times for the same service, with the address added to the list of addresses
// that provide the service.
// @ requires  a != nil && acc(a.Mem(), def.ReadL10)
// @ preserves acc(&d.svc, 1/2)
// @ preserves d.mtx.LockP()
// @ preserves d.mtx.LockInv() == MutexInvariant!<d!>;
func (d *DataPlane) AddSvc(svc addr.HostSVC, a *net.UDPAddr) error {
	d.mtx.Lock()
	defer d.mtx.Unlock()
	if a == nil {
		return emptyValue
	}
	// @ preserves MutexInvariant!<d!>()
	// @ preserves acc(&d.svc, 1/2)
	// @ ensures   d.svc != nil && acc(d.svc.Mem(), _)
	// @ decreases
	// @ outline(
	// @ unfold MutexInvariant!<d!>()
	if d.svc == nil {
		d.svc = newServices()
	}
	// @ fold MutexInvariant!<d!>()
	// @ )
	// @ unfold acc(MutexInvariant!<d!>(), def.ReadL15)
	// @ assert acc(d.svc.Mem(), _)
	d.svc.AddSvc(svc, a)
	if d.Metrics != nil {
		labels := serviceMetricLabels(d.localIA, svc)
		// @ requires acc(&d.Metrics, def.ReadL20)
		// @ requires acc(d.Metrics.Mem(), _)
		// @ requires acc(labels, _)
		// @ ensures  acc(&d.Metrics, def.ReadL20)
		// @ decreases
		// @ outline (
		// @ unfold acc(d.Metrics.Mem(), _)
		// @ assume float64(0) < float64(1) // Gobra still does not fully support floats
		// @ assert d.Metrics.ServiceInstanceChanges != nil
		// @ assert d.Metrics.ServiceInstanceCount   != nil
		d.Metrics.ServiceInstanceChanges.With(labels).Add(float64(1))
		d.Metrics.ServiceInstanceCount.With(labels).Add(float64(1))
		// @ )
	}
	// @ fold acc(MutexInvariant!<d!>(), def.ReadL15)
	return nil
}

// DelSvc deletes the address for the given service.
// @ requires  a != nil && acc(a.Mem(), def.ReadL10)
// @ preserves d.mtx.LockP()
// @ preserves d.mtx.LockInv() == MutexInvariant!<d!>;
func (d *DataPlane) DelSvc(svc addr.HostSVC, a *net.UDPAddr) error {
	d.mtx.Lock()
	defer d.mtx.Unlock()
	if a == nil {
		return emptyValue
	}
	// @ unfold acc(MutexInvariant!<d!>(), def.ReadL15)
	// @ ghost defer fold acc(MutexInvariant!<d!>(), def.ReadL15)
	if d.svc == nil {
		return nil
	}
	d.svc.DelSvc(svc, a)
	if d.Metrics != nil {
		labels := serviceMetricLabels(d.localIA, svc)
		// @ unfold acc(d.Metrics.Mem(), _)
		// @ assume float64(0) < float64(1) // Gobra still does not fully support floats
		d.Metrics.ServiceInstanceChanges.With(labels).Add(float64(1))
		d.Metrics.ServiceInstanceCount.With(labels).Add(float64(-1))
	}
	return nil
}

// AddNextHop sets the next hop address for the given interface ID. If the
// interface ID already has an address associated this operation fails. This can
// only be called on a not yet running dataplane.
// @ requires  acc(&d.running,          1/2) && !d.running
// @ requires  acc(&d.internalNextHops, 1/2)
// @ requires  d.internalNextHops != nil ==> acc(d.internalNextHops, 1/2)
// @ requires  !(ifID in domain(d.internalNextHops))
// @ requires  a != nil && acc(a.Mem(), _)
// @ preserves d.mtx.LockP()
// @ preserves d.mtx.LockInv() == MutexInvariant!<d!>;
// @ ensures   acc(&d.running,          1/2) && !d.running
// @ ensures   acc(&d.internalNextHops, 1/2) && acc(d.internalNextHops, 1/2)
func (d *DataPlane) AddNextHop(ifID uint16, a *net.UDPAddr) error {
	d.mtx.Lock()
	defer d.mtx.Unlock()
	// @ unfold MutexInvariant!<d!>()
	// @ defer fold MutexInvariant!<d!>()
	if d.running {
		return modifyExisting
	}
	if a == nil {
		return emptyValue
	}
	if _, existsB := d.internalNextHops[ifID]; existsB {
		return serrors.WithCtx(alreadySet, "ifID", ifID)
	}
	if d.internalNextHops == nil {
		d.internalNextHops = make(map[uint16]*net.UDPAddr)
		// @ fold AccAddr(d.internalNextHops)
	}
	// @ unfold AccAddr(d.internalNextHops)
	// @ defer fold AccAddr(d.internalNextHops)
	d.internalNextHops[ifID] = a
	return nil
}

// AddNextHopBFD adds the BFD session for the next hop address.
// If the remote ifID belongs to an existing address, the existing
// BFD session will be re-used.
// @ trusted
// @ requires false
func (d *DataPlane) AddNextHopBFD(ifID uint16, src, dst *net.UDPAddr, cfg control.BFD,
	sibling string) error {

	d.mtx.Lock()
	defer d.mtx.Unlock()
	if d.running {
		return modifyExisting
	}

	if dst == nil {
		return emptyValue
	}

	for k, v := range d.internalNextHops {
		if v.String() == dst.String() {
			if c, ok := d.bfdSessions[k]; ok {
				d.bfdSessions[ifID] = c
				return nil
			}
		}
	}
	var m bfd.Metrics
	if d.Metrics != nil {
		labels := prometheus.Labels{"isd_as": d.localIA.String(), "sibling": sibling}
		m = bfd.Metrics{
			Up:              d.Metrics.SiblingReachable.With(labels),
			StateChanges:    d.Metrics.SiblingBFDStateChanges.With(labels),
			PacketsSent:     d.Metrics.SiblingBFDPacketsSent.With(labels),
			PacketsReceived: d.Metrics.SiblingBFDPacketsReceived.With(labels),
		}
	}

	s := newBFDSend(d.internal, d.localIA, d.localIA, src, dst, 0, d.macFactory())
	return d.addBFDController(ifID, s, cfg, m)
}

// Run starts running the dataplane. Note that configuration is not possible
// after calling this method.
// (VerifiedSCION) needs to be verified with mce-on-demand
// @ requires  acc(&d.running, 1/2) && !d.running
// @ requires  acc(&d.Metrics, 1/2) && d.Metrics != nil
// @ requires  acc(&d.macFactory, 1/2) && d.macFactory != nil
// @ requires  acc(&d.forwardingMetrics, 1/2) && acc(d.forwardingMetrics, 1/2)
// @ requires  0 in domain(d.forwardingMetrics)
// @ preserves d.mtx.LockP()
// @ preserves d.mtx.LockInv() == MutexInvariant!<d!>;
func (d *DataPlane) Run(ctx context.Context) error {
	// @ share d, ctx
	d.mtx.Lock()
	// @ unfold MutexInvariant!<d!>()
	d.running = true

	d.initMetrics()

	read /*@@@*/ :=
		// Note(VerifiedSCION): this precondition may cause problems ahead because of the lack of permissions to d.mtx
		// @ requires acc(&d, _)
		// @ requires acc(d,  _)
		// @ requires acc(MutexInvariant!<d!>(), _)
		// @ requires d.forwardingMetrics != nil && acc(d.forwardingMetrics, _)
		// @ requires 0 in domain(d.forwardingMetrics)
		// @ requires ingressID in domain(d.forwardingMetrics)
		// @ requires d.macFactory != nil
		// @ requires d.svc != nil
		// @ requires rd != nil && acc(rd.Mem(), _)
		// @ requires d.external != nil && acc(AccBatchConn(d.external), _)
		// @ requires unfolding acc(AccBatchConn(d.external), _) in (ingressID in domain(d.external))
		func /*@ rc @*/ (ingressID uint16, rd BatchConn) {

			msgs := conn.NewReadMessages(inputBatchCnt)
			// @ socketspec.SplitPermMsgs(msgs)

			// @ requires forall i int :: { &msgs[i] } 0 <= i && i < len(msgs) ==> acc(&msgs[i], 1/2) && msgs[i].MemWithoutHalf(1)
			// @ ensures  forall i int :: { &msgs[i] } 0 <= i && i < len(msgs) ==> msgs[i].Mem(1)
			// @ decreases
			// @ outline (
			// @ invariant len(msgs) != 0 ==> 0 <= i0 && i0 <= len(msgs)
			// @ invariant forall i int :: { &msgs[i] } 0 < len(msgs) ==> i0 <= i && i < len(msgs) ==> acc(&msgs[i], 1/2)
			// @ invariant forall i int :: { &msgs[i] } 0 < len(msgs) ==> i0 <= i && i < len(msgs) ==> msgs[i].MemWithoutHalf(1)
			// @ invariant forall i int :: { &msgs[i] } 0 < len(msgs) ==> 0 <= i && i < i0 ==> msgs[i].Mem(1)
			// @ decreases len(msgs) - i0
			for _, msg := range msgs /*@ with i0 @*/ {
				tmp := make([]byte, bufSize)
				// @ assert forall i int :: { &tmp[i] } 0 <= i && i < len(tmp) ==> acc(&tmp[i])
				// @ fold sl.AbsSlice_Bytes(tmp, 0, len(tmp))
				// @ assert msgs[i0] === msg
				// @ unfold msgs[i0].MemWithoutHalf(1)
				msg.Buffers[0] = tmp
				// @ fold msgs[i0].Mem(1)
				// @ assert forall i int :: { &msgs[i] } 0 <= i && i < i0 ==> msgs[i].Mem(1)
				// @ assert forall i int :: { &msgs[i] } i0 < i && i < len(msgs) ==> acc(&msgs[i], 1/2) && msgs[i].MemWithoutHalf(1)
			}
			// @ )
			// @ ensures writeMsgInv(writeMsgs)
			// @ decreases
			// @ outline (
			writeMsgs := make(underlayconn.Messages, 1)
			writeMsgs[0].Buffers = make([][]byte, 1)
			// @ fold slices.AbsSlice_Bytes(writeMsgs[0].OOB, 0, len(writeMsgs[0].OOB))
			// @ sl.NilAcc_Bytes()
			// @ fold writeMsgInv(writeMsgs)
			// @ )

			processor := newPacketProcessor(d, ingressID)
			var scmpErr /*@@@*/ scmpError

			// properties about the data-plane
			// @ invariant acc(&d, _)
			// @ invariant acc(d, _)
			// @ invariant acc(MutexInvariant!<d!>(), _)
			// @ invariant d.forwardingMetrics != nil && acc(d.forwardingMetrics, _)
			// @ invariant 0 in domain(d.forwardingMetrics)
			// @ invariant ingressID in domain(d.forwardingMetrics)
			// @ invariant d.external != nil && acc(AccBatchConn(d.external), _)
			// @ invariant unfolding acc(AccBatchConn(d.external), _) in (ingressID in domain(d.external))
			// @ invariant d.svc != nil
			// properties about the connection:
			// @ invariant acc(rd.Mem(), _)
			// properties about messages:
			// @ invariant forall i int :: { &msgs[i] } 0 <= i && i < len(msgs) ==> msgs[i].Mem(1)
			// properties about packetProcessor:
			// @ invariant acc(&processor.d) && processor.d === d
			// @ invariant acc(&processor.ingressID)
			// @ invariant acc(&processor.buffer) && processor.buffer != nil && processor.buffer.Mem()
			// @ invariant acc(&processor.mac) && processor.mac != nil && processor.mac.Mem()
			// @ invariant processor.scionLayer.NonInitMem()
			// @ invariant processor.hbhLayer.NonInitMem()
			// @ invariant processor.e2eLayer.NonInitMem()
			// @ invariant acc(&processor.lastLayer)
			// @ invariant acc(&processor.path)
			// @ invariant acc(&processor.hopField)
			// @ invariant acc(&processor.infoField)
			// @ invariant acc(&processor.segmentChange)
			// @ invariant acc(&processor.cachedMac)
			// @ invariant acc(&processor.macBuffers)
			// @ invariant sl.AbsSlice_Bytes(processor.macBuffers.scionInput, 0, len(processor.macBuffers.scionInput))
			// @ invariant acc(&processor.rawPkt)
			// @ invariant acc(&processor.srcAddr)
			// @ invariant processor.bfdLayer.NonInitMem()
			// @ invariant acc(&scmpErr)
			// properties of the write msg:
			// @ invariant writeMsgInv(writeMsgs)
			for d.running {
				pkts, err := rd.ReadBatch(msgs)
				// @ assert forall i int :: { &msgs[i] } 0 <= i && i < len(msgs) ==> msgs[i].Mem(1)
				// @ assert err == nil ==>
				// @ 	forall i int :: { &msgs[i] } 0 <= i && i < pkts ==> msgs[i].GetN() <= len(msgs[i].GetFstBuffer())
				if err != nil {
					log.Debug("Failed to read batch", "err", err)
					// error metric
					continue
				}
				if pkts == 0 {
					continue
				}
				// @ assert pkts <= len(msgs)
				// @ assert forall i int :: { &msgs[i] } 0 <= i && i < pkts ==> msgs[i].GetN() <= len(msgs[i].GetFstBuffer())
				// (VerifiedSCION) using regular for loop instead of range loop to avoid unnecessary
				// complications with permissions
				// @ invariant pkts <= len(msgs)
				// @ invariant 0 <= i0 && i0 <= pkts
				// @ invariant forall i int :: { &msgs[i] } 0 <= i && i < len(msgs) ==> msgs[i].Mem(1)
				// @ invariant forall i int :: { &msgs[i] } i0 <= i && i < pkts ==> typeOf(msgs[i].GetAddr(1)) == type[*net.UDPAddr]
				// @ invariant forall i int :: { &msgs[i] } 0 <= i && i < pkts ==> msgs[i].GetN() <= len(msgs[i].GetFstBuffer())
				// @ invariant acc(&d, _)
				// @ invariant acc(d, _)
				// @ invariant acc(MutexInvariant!<d!>(), _)
				// @ invariant d.forwardingMetrics != nil && acc(d.forwardingMetrics, _)
				// @ invariant ingressID in domain(d.forwardingMetrics)
				// @ invariant 0 in domain(d.forwardingMetrics)
				// @ invariant d.svc != nil
				// properties about packetProcessor:
				// @ invariant acc(&processor.d) && processor.d === d
				// @ invariant acc(&processor.ingressID)
				// @ invariant acc(&processor.buffer) && processor.buffer != nil && processor.buffer.Mem()
				// @ invariant acc(&processor.mac) && processor.mac != nil && processor.mac.Mem()
				// @ invariant processor.scionLayer.NonInitMem()
				// @ invariant processor.hbhLayer.NonInitMem()
				// @ invariant processor.e2eLayer.NonInitMem()
				// @ invariant acc(&processor.lastLayer)
				// @ invariant acc(&processor.path)
				// @ invariant acc(&processor.hopField)
				// @ invariant acc(&processor.infoField)
				// @ invariant acc(&processor.segmentChange)
				// @ invariant acc(&processor.cachedMac)
				// @ invariant acc(&processor.macBuffers)
				// @ invariant sl.AbsSlice_Bytes(processor.macBuffers.scionInput, 0, len(processor.macBuffers.scionInput))
				// @ invariant acc(&processor.rawPkt)
				// @ invariant acc(&processor.srcAddr)
				// @ invariant processor.bfdLayer.NonInitMem()
				// @ invariant acc(&scmpErr)
				// properties of the write msg:
				// @ invariant writeMsgInv(writeMsgs)
				for i0 := 0; i0 < pkts; i0++ {
					// @ assert &msgs[:pkts][i0] == &msgs[i0]
					// @ msgs[:pkts][i0].SplitPerm()
					p := msgs[:pkts][i0]
					// @ msgs[:pkts][i0].CombinePerm()
					// @ assert msgs[i0].GetN() <= len(msgs[i0].GetFstBuffer())
					// @ d.getForwardingMetrics()
					// @ unfold acc(AccForwardingMetrics(d.forwardingMetrics), _)
					// @ unfold acc(forwardingMetricsMem(d.forwardingMetrics[ingressID], ingressID), _)
					// input metric
					inputCounters := d.forwardingMetrics[ingressID]
					// @ assert acc(inputCounters.InputPacketsTotal.Mem(), _)
					// @ assert acc(inputCounters.InputBytesTotal.Mem(), _)
					// (VerifiedSCION) currently assumed because Gobra cannot prove it, even though
					// the assertions above moreally imply it. In the future, we should either enrich the predicate
					// forwardingMetricsMem with these conditions or merge the PR #536 of Gobra.
					// @ assume inputCounters.InputPacketsTotal != nil
					// @ assume inputCounters.InputBytesTotal != nil
					inputCounters.InputPacketsTotal.Inc()
					// @ assert 0 <= p.N
					// (VerifiedSCION) we still cannot properly reason about conversions between ints and floats in Gobra,
					// and thus, the following trivial assertion cannot currently be proven.
					// @ assume float64(0) <= float64(p.N)
					inputCounters.InputBytesTotal.Add(float64(p.N))

					srcAddr := p.Addr.(*net.UDPAddr)
					// @ unfold msgs[:pkts][i0].Mem(1)
					// @ assert p.Buffers === msgs[:pkts][i0].Buffers
					// @ assert acc(&p.Buffers[0])
					// @ assert p.N <= len(p.Buffers[0])
					// @ sl.SplitRange_Bytes(p.Buffers[0], 0, p.N, writePerm)
					tmpBuf := p.Buffers[0][:p.N]
					// @ assert sl.AbsSlice_Bytes(tmpBuf, 0, p.N)
					// @ assert sl.AbsSlice_Bytes(tmpBuf, 0, len(tmpBuf))
					// @ assert sl.AbsSlice_Bytes(processor.macBuffers.scionInput, 0, len(processor.macBuffers.scionInput))
					result, err /*@ , addrAliasesPkt @*/ := processor.processPkt(tmpBuf, srcAddr)
					// @ assert result.OutConn != nil ==> acc(result.OutConn.Mem(), _)

					switch {
					case err == nil:
					case errors.As(err, &scmpErr):
						// (VerifiedSCION) the specification mechanisms of Gobra cannot specify
						// the behaviour of errors.As. As such, we axiomatize it.
						// @ assume typeOf(err) == type[scmpError]
						if !scmpErr.TypeCode.InfoMsg() {
							log.Debug("SCMP", "err", scmpErr, "dst_addr", p.Addr)
						}
						// SCMP go back the way they came.
						result.OutAddr = srcAddr
						result.OutConn = rd
					default:
						// (VerifiedSCION) the specification mechanisms of Gobra cannot specify
						// the behaviour of errors.As. As such, we axiomatize it.
						// @ assume typeOf(err) != type[scmpError]
						log.Debug("Error processing packet", "err", err)
						// (VerifiedSCION) currently assumed because Gobra cannot prove it, even though
						// the assertions above moreally imply it. In the future, we should either enrich the predicate
						// forwardingMetricsMem with these conditions or merge the PR #536 of Gobra.
						// @ assert acc(inputCounters.DroppedPacketsTotal.Mem(), _)
						// @ assume inputCounters.DroppedPacketsTotal != nil
						inputCounters.DroppedPacketsTotal.Inc()
						continue
					}
					if result.OutConn == nil { // e.g. BFD case no message is forwarded
						continue
					}
					// (VerifiedSCION) only scmp errors and successful messages get to this point,
					// but we cannot assert that because errors.As cannot be properly specified at the moment.
					// @ assume err == nil || typeOf(err) == type[scmpError]

					// Write to OutConn; drop the packet if this would block.
					// Use WriteBatch because it's the only available function that
					// supports MSG_DONTWAIT.
					// @ unfold writeMsgInv(writeMsgs)
					writeMsgs[0].Buffers[0] = result.OutPkt
					writeMsgs[0].Addr = nil
					if result.OutAddr != nil { // don't assign directly to net.Addr, typed nil!
						writeMsgs[0].Addr = result.OutAddr
					}
					// @ assert acc(result.OutConn.Mem(), _)
					// @ fold acc(writeMsgs[0].Mem(1), def.ReadL10)
					_, err = result.OutConn.WriteBatch(writeMsgs, syscall.MSG_DONTWAIT)
					// @ unfold acc(writeMsgs[0].Mem(1), def.ReadL10)
					// @ ghost if addrAliasesPkt {
					// @	inhale acc(result.OutAddr.Mem(), def.ReadL15) // TODO: doc
					// @ 	apply acc(result.OutAddr.Mem(), def.ReadL15) --* acc(sl.AbsSlice_Bytes(tmpBuf, 0, len(tmpBuf)), def.ReadL15)
					// @ 	assert sl.AbsSlice_Bytes(tmpBuf, 0, len(tmpBuf))
					// @ }
					// @ assert sl.AbsSlice_Bytes(tmpBuf, 0, len(tmpBuf))
					// @ assert tmpBuf === p.Buffers[0][:p.N]
					// @ sl.CombineRange_Bytes(p.Buffers[0], 0, p.N, writePerm)
					// @ fold writeMsgInv(writeMsgs)
					// @ fold msgs[:pkts][i0].Mem(1)
					if err != nil {
						// @ decreases
						// @ outline (
						var errno /*@@@*/ syscall.Errno
						// @ assert acc(&errno)
						if !errors.As(err, &errno) ||
							!(errno == syscall.EAGAIN || errno == syscall.EWOULDBLOCK) {
							log.Debug("Error writing packet", "err", err)
							// error metric
						}
						// @ )
						// (VerifiedSCION) currently assumed because Gobra cannot prove it, even though
						// the assertions above moreally imply it. In the future, we should either enrich the predicate
						// forwardingMetricsMem with these conditions or merge the PR #536 of Gobra.
						// @ assert acc(inputCounters.DroppedPacketsTotal.Mem(), _)
						// @ assume inputCounters.DroppedPacketsTotal != nil
						inputCounters.DroppedPacketsTotal.Inc()
						continue
					}
					// ok metric
					// @ d.getForwardingMetrics()
					// @ unfold acc(AccForwardingMetrics(d.forwardingMetrics), _)
					// @ unfold acc(forwardingMetricsMem(d.forwardingMetrics[result.EgressID], result.EgressID), _)
					outputCounters := d.forwardingMetrics[result.EgressID]
					// (VerifiedSCION) currently assumed because Gobra cannot prove it, even though
					// the assertions above moreally imply it. In the future, we should either enrich the predicate
					// forwardingMetricsMem with these conditions or merge the PR #536 of Gobra.
					// @ assert acc(outputCounters.OutputPacketsTotal.Mem(), _)
					// @ assume outputCounters.OutputPacketsTotal != nil
					outputCounters.OutputPacketsTotal.Inc()
					// (VerifiedSCION) currently assumed because Gobra cannot prove it, even though
					// the assertions above moreally imply it. In the future, we should either enrich the predicate
					// forwardingMetricsMem with these conditions or merge the PR #536 of Gobra.
					// @ assert acc(outputCounters.OutputBytesTotal.Mem(), _)
					// @ assume outputCounters.OutputBytesTotal != nil
					outputCounters.OutputBytesTotal.Add(float64(len(result.OutPkt)))
				}
			}
		}

	// @ def.TODO()
	// TODO: replace by  acc(MutexInvariant(d), _) for the remainder of the proof? - makes proof obligations easier
	// @ fold acc(MutexInvariant!<d!>(), _)
	for k, v := range d.bfdSessions {
		// @ def.TODO()
		go func(ifID uint16, c bfdSession) {
			defer log.HandlePanic()
			if err := c.Run(ctx); err != nil && err != bfd.AlreadyRunning {
				log.Error("BFD session failed to start", "ifID", ifID, "err", err)
			}
		}(k, v) // @ as closureSpec1
	}
	for ifID, v := range d.external {
		go func(i uint16, c BatchConn) {
			// @ def.TODO()
			defer log.HandlePanic()
			// TODO(VerifiedSCION): calling this may cause problems because of the lack of permissions to d.mtx
			// This should be easily addressable nonethelss
			read(i, c) //@ as readClosureSpec // TODO: maybe use rc as the spec instead and delete readClosureSpec
		}(ifID, v) //@ as closureSpec2
	}
	go func(c BatchConn) {
		// @ def.TODO()
		defer log.HandlePanic()
		// TODO(VerifiedSCION): calling this may cause problems because of the lack of permissions to d.mtx
		read(0, c) //@ as readClosureSpec  // TODO: maybe use rc as the spec instead and delete readClosureSpec
	}(d.internal) //@ as closureSpec3

	d.mtx.Unlock()

	r1 /*@ , r2 @*/ := ctx.Done()
	<-r1
	return nil
}

// initMetrics initializes the metrics related to packet forwarding. The
// counters are already instantiated for all the relevant interfaces so this
// will not have to be repeated during packet forwarding.
// @ preserves acc(&d.forwardingMetrics)
// @ preserves acc(&d.localIA, def.ReadL15)
// @ preserves acc(&d.neighborIAs, def.ReadL15)
// @ preserves d.neighborIAs != nil ==> acc(d.neighborIAs, def.ReadL15) // required for call
// @ preserves acc(&d.Metrics, def.ReadL15) && acc(d.Metrics.Mem(), _)
// @ preserves acc(&d.external, def.ReadL15)
// @ preserves d.external != nil ==> acc(AccBatchConn(d.external), def.ReadL15) // required for call
// @ preserves acc(&d.internalNextHops, def.ReadL15)
// @ preserves d.internalNextHops != nil ==> acc(AccAddr(d.internalNextHops), def.ReadL15)
// @ ensures   AccForwardingMetrics(d.forwardingMetrics)
// @ decreases
func (d *DataPlane) initMetrics() {
	// @ preserves acc(&d.forwardingMetrics)
	// @ preserves acc(&d.localIA, def.ReadL20)
	// @ preserves acc(&d.neighborIAs, def.ReadL20)
	// @ preserves d.neighborIAs != nil ==> acc(d.neighborIAs, def.ReadL20)
	// @ preserves acc(&d.Metrics, def.ReadL20)
	// @ preserves acc(d.Metrics.Mem(), _)
	// @ ensures   acc(d.forwardingMetrics)
	// @ ensures   domain(d.forwardingMetrics) == set[uint16]{0}
	// @ ensures   acc(forwardingMetricsMem(d.forwardingMetrics[0], 0), _)
	// @ decreases
	// @ outline (
	d.forwardingMetrics = make(map[uint16]forwardingMetrics)
	labels := interfaceToMetricLabels(0, d.localIA, d.neighborIAs)
	d.forwardingMetrics[0] = initForwardingMetrics(d.Metrics, labels)
	// @ liftForwardingMetricsNonInjectiveMem(d.forwardingMetrics[0], 0)
	// @ )
	// @ ghost if d.external != nil { unfold acc(AccBatchConn(d.external), def.ReadL15) }

	// @ fold acc(hideLocalIA(&d.localIA), def.ReadL15)

	// @ invariant acc(hideLocalIA(&d.localIA), def.ReadL15) // avoids incompletnes when folding acc(forwardingMetricsMem(d.forwardingMetrics[id], id), _)
	// @ invariant acc(&d.external, def.ReadL15)
	// @ invariant d.external != nil ==> acc(d.external, def.ReadL20)
	// @ invariant d.external === old(d.external)
	// @ invariant acc(&d.forwardingMetrics) && acc(d.forwardingMetrics)
	// @ invariant acc(&d.internalNextHops, def.ReadL15)
	// @ invariant d.internalNextHops === old(d.internalNextHops)
	// @ invariant d.internalNextHops != nil ==> acc(AccAddr(d.internalNextHops), def.ReadL15)
	// @ invariant acc(&d.neighborIAs, def.ReadL15)
	// @ invariant d.neighborIAs != nil ==> acc(d.neighborIAs, def.ReadL15)
	// @ invariant forall i uint16 :: { d.forwardingMetrics[i] } i in domain(d.forwardingMetrics) ==>
	// @ 	acc(forwardingMetricsMem(d.forwardingMetrics[i], i), _)
	// @ invariant acc(&d.Metrics, def.ReadL15)
	// @ invariant acc(d.Metrics.Mem(), _)
	// @ decreases len(d.external) - len(visitedSet)
	for id := range d.external /*@ with visitedSet @*/ {
		// @ ghost if d.internalNextHops != nil {
		// @	unfold acc(AccAddr(d.internalNextHops), def.ReadL20)
		// @ }
		if _, notOwned := d.internalNextHops[id]; notOwned {
			// @ ghost if d.internalNextHops != nil {
			// @ 	fold acc(AccAddr(d.internalNextHops), def.ReadL20)
			// @ }
			continue
		}
		// @ ghost if d.internalNextHops != nil {
		// @ 	fold acc(AccAddr(d.internalNextHops), def.ReadL20)
		// @ }
		labels = interfaceToMetricLabels(id, ( /*@ unfolding acc(hideLocalIA(&d.localIA), def.ReadL20) in @*/ d.localIA), d.neighborIAs)
		d.forwardingMetrics[id] = initForwardingMetrics(d.Metrics, labels)
		// @ liftForwardingMetricsNonInjectiveMem(d.forwardingMetrics[id], id)
		// @ assert acc(forwardingMetricsMem(d.forwardingMetrics[id], id), _)
	}
	// @ ghost if d.external != nil { fold acc(AccBatchConn(d.external), def.ReadL15) }
	// @ fold AccForwardingMetrics(d.forwardingMetrics)
	// @ unfold acc(hideLocalIA(&d.localIA), def.ReadL15)
}

type processResult struct {
	EgressID uint16
	OutConn  BatchConn
	OutAddr  *net.UDPAddr
	OutPkt   []byte
}

// @ requires acc(&d.macFactory, _) && d.macFactory != nil
// @ requires acc(MutexInvariant!<d!>(), _)
// @ ensures  acc(&res.d) && res.d === d
// @ ensures  acc(&res.ingressID)
// @ ensures  acc(&res.buffer) && res.buffer != nil
// @ ensures  res.buffer.Mem()
// @ ensures  acc(&res.mac) && res.mac != nil && res.mac.Mem()
// @ ensures  res.scionLayer.NonInitMem()
// @ ensures  res.scionLayer.PathPoolInitializedNonInitMem()
// @ ensures  res.hbhLayer.NonInitMem()
// @ ensures  res.e2eLayer.NonInitMem()
// @ ensures  acc(&res.lastLayer)
// @ ensures  acc(&res.path)
// @ ensures  acc(&res.hopField)
// @ ensures  acc(&res.infoField)
// @ ensures  acc(&res.segmentChange)
// @ ensures  acc(&res.cachedMac)
// @ ensures  acc(&res.macBuffers)
// @ ensures  sl.AbsSlice_Bytes(res.macBuffers.scionInput, 0, len(res.macBuffers.scionInput))
// @ ensures  res.bfdLayer.NonInitMem()
// @ ensures  acc(&res.srcAddr)
// @ ensures  acc(&res.rawPkt)
// @ decreases
func newPacketProcessor(d *DataPlane, ingressID uint16) (res *scionPacketProcessor) {
	var verScionTmp gopacket.SerializeBuffer
	// @ d.getNewPacketProcessorFootprint()
	verScionTmp = gopacket.NewSerializeBuffer()
	p := &scionPacketProcessor{
		d:         d,
		ingressID: ingressID,
		buffer:    verScionTmp,
		mac:       (d.macFactory() /*@ as MacFactorySpec{d.key} @ */),
		macBuffers: macBuffersT{
			scionInput: make([]byte, path.MACBufferSize),
			epicInput:  make([]byte, libepic.MACBufferSize),
		},
	}
	// @ fold sl.AbsSlice_Bytes(p.macBuffers.scionInput, 0, len(p.macBuffers.scionInput))
	// @ fold slayers.PathPoolMem(p.scionLayer.pathPool, p.scionLayer.pathPoolRaw)
	p.scionLayer.RecyclePaths()
	// @ fold p.scionLayer.NonInitMem()
	// @ fold p.hbhLayer.NonInitMem()
	// @ fold p.e2eLayer.NonInitMem()
	// @ fold p.bfdLayer.NonInitMem()
	return p
}

// @ preserves acc(&p.rawPkt) && acc(&p.path) && acc(&p.hopField) && acc(&p.infoField)
// @ preserves acc(&p.segmentChange) && acc(&p.buffer) && acc(&p.mac) && acc(&p.cachedMac)
// @ preserves p.buffer != nil && p.buffer.Mem()
// @ preserves p.mac != nil && p.mac.Mem()
// @ ensures   p.rawPkt == nil && p.path == nil
// @ ensures   p.hopField == path.HopField{} && p.infoField == path.InfoField{}
// @ ensures   !p.segmentChange
// @ ensures   err != nil ==> err.ErrorMem()
// @ decreases
func (p *scionPacketProcessor) reset() (err error) {
	p.rawPkt = nil
	//p.scionLayer // cannot easily be reset
	p.path = nil
	p.hopField = path.HopField{}
	p.infoField = path.InfoField{}
	p.segmentChange = false
	if err := p.buffer.Clear(); err != nil {
		return serrors.WrapStr("Failed to clear buffer", err)
	}
	p.mac.Reset()
	p.cachedMac = nil
	return nil
}

// @ requires p.scionLayer.NonInitMem() && p.hbhLayer.NonInitMem() && p.e2eLayer.NonInitMem()
// @ requires sl.AbsSlice_Bytes(rawPkt, 0, len(rawPkt))
// @ requires acc(&p.d, def.ReadL10) && acc(MutexInvariant!<p.d!>(), _)
// @ requires acc(&p.d.svc, _) && p.d.svc != nil
// @ requires acc(&p.d.forwardingMetrics, _)
// @ requires acc(&p.ingressID)
// @ requires acc(&p.rawPkt) && acc(&p.path) && acc(&p.hopField) && acc(&p.infoField)
// @ requires acc(&p.macBuffers.scionInput, def.ReadL10)
// @ requires sl.AbsSlice_Bytes(p.macBuffers.scionInput, 0, len(p.macBuffers.scionInput))
// @ requires acc(&p.segmentChange) && acc(&p.buffer, def.ReadL10) && acc(&p.mac) && acc(&p.cachedMac)
// @ requires acc(&p.srcAddr) && acc(&p.lastLayer)
// @ requires p.buffer != nil && p.buffer.Mem()
// @ requires p.mac != nil && p.mac.Mem()
// @ requires acc(srcAddr.Mem(), _)
// @ requires p.bfdLayer.NonInitMem()
// @ requires p.d.forwardingMetrics != nil && acc(p.d.forwardingMetrics, _)
//
// @ ensures  p.scionLayer.NonInitMem() && p.hbhLayer.NonInitMem() && p.e2eLayer.NonInitMem()
// @ ensures  acc(sl.AbsSlice_Bytes(rawPkt, 0, len(rawPkt)), 1 - def.ReadL15)
// @ ensures  acc(&p.d, def.ReadL10)
// @ ensures  acc(&p.ingressID)
// @ ensures  acc(&p.rawPkt) && acc(&p.path) && acc(&p.hopField) && acc(&p.infoField)
// @ ensures  acc(&p.macBuffers.scionInput, def.ReadL10)
// @ ensures  sl.AbsSlice_Bytes(p.macBuffers.scionInput, 0, len(p.macBuffers.scionInput))
// @ ensures  acc(&p.segmentChange) && acc(&p.buffer, def.ReadL10) && acc(&p.mac) && acc(&p.cachedMac)
// @ ensures  acc(&p.srcAddr) && acc(&p.lastLayer)
// @ ensures  p.buffer != nil && p.buffer.Mem()
// @ ensures  p.mac != nil && p.mac.Mem()
// @ ensures  p.bfdLayer.NonInitMem()
// properties of the return values:
// @ ensures  reserr != nil ==> reserr.ErrorMem()
// properties about the processResult:
// @ ensures  (reserr == nil) == (respr.OutConn != nil)
// @ ensures  respr.OutConn != nil ==> acc(respr.OutConn.Mem(), _)
// @ ensures  reserr == nil ==> respr.OutPkt === rawPkt
// @ ensures  (reserr != nil && typeOf(reserr) == type[scmpError]) ==>
// @ 	sl.AbsSlice_Bytes(respr.OutPkt, 0, len(respr.OutPkt))
// @ ensures  addrAliasesPkt ==>
// @ 	(respr.OutAddr != nil &&
// @	acc(respr.OutAddr.Mem(), def.ReadL15) &&
// @ 	(acc(respr.OutAddr.Mem(), def.ReadL15) --* acc(sl.AbsSlice_Bytes(rawPkt, 0, len(rawPkt)), def.ReadL15)))
// @ ensures  respr.OutAddr != nil && !addrAliasesPkt ==> acc(respr.OutAddr.Mem(), _)
// @ ensures  !addrAliasesPkt ==> acc(sl.AbsSlice_Bytes(rawPkt, 0, len(rawPkt)), def.ReadL15)
// @ ensures  acc(&p.d.forwardingMetrics, _)
// @ ensures  p.d.forwardingMetrics != nil && acc(p.d.forwardingMetrics, _)
// @ ensures  respr.EgressID != 0 ==> respr.EgressID in domain(p.d.forwardingMetrics)
func (p *scionPacketProcessor) processPkt(rawPkt []byte,
	srcAddr *net.UDPAddr) (respr processResult, reserr error /*@ , addrAliasesPkt bool @*/) {

	if err := p.reset(); err != nil {
		return processResult{}, err /*@, false @*/
	}
	p.rawPkt = rawPkt
	p.srcAddr = srcAddr

	// parse SCION header and skip extensions;
	var err error
	// @ ghost var processed seq[bool]
	// @ ghost var offsets   seq[offsetPair]
	// @ ghost var lastLayerIdx int
	p.lastLayer, err /*@ , processed, offsets, lastLayerIdx @*/ = decodeLayers(p.rawPkt, &p.scionLayer, &p.hbhLayer, &p.e2eLayer)
	if err != nil {
		return processResult{}, err /*@, false @*/
	}
	/*@
	ghost var ub []byte
	ghost llStart := 0
	ghost llEnd := 0
	ghost if lastLayerIdx == -1 {
		ub = p.rawPkt
	} else {
		if offsets[lastLayerIdx].isNil {
			ub = nil
			sl.NilAcc_Bytes()
		} else {
			o := offsets[lastLayerIdx]
			ub = p.rawPkt[o.start:o.end]
			llStart = o.start
			llEnd = o.end
			sl.SplitRange_Bytes(p.rawPkt, o.start, o.end, writePerm)
		}
	}
	@*/
	// @ assert sl.AbsSlice_Bytes(ub, 0, len(ub))
	pld /*@ , start, end @*/ := p.lastLayer.LayerPayload( /*@ ub @*/ )
	// @ sl.SplitRange_Bytes(ub, start, end, writePerm)
	// @ sl.NilAcc_Bytes()

	pathType := /*@ unfolding p.scionLayer.Mem(rawPkt) in @*/ p.scionLayer.PathType
	switch pathType {
	case empty.PathType:
		if p.lastLayer.NextLayerType( /*@ ub @*/ ) == layers.LayerTypeBFD {
			// @ assert p.bfdLayer.NonInitMem()
			return processResult{}, p.processIntraBFD(pld) /*@, false @*/
		}
		// @ establishMemUnsupportedPathTypeNextHeader()
		return processResult{}, serrors.WithCtx(unsupportedPathTypeNextHeader,
			"type", pathType, "header", nextHdr(p.lastLayer /*@, ub @*/)) /*@, false @*/
	case onehop.PathType:
		if p.lastLayer.NextLayerType( /*@ ub @*/ ) == layers.LayerTypeBFD {
			// @ unfold acc(p.scionLayer.Mem(p.rawPkt), def.ReadL10)
			ohp, ok := p.scionLayer.Path.(*onehop.Path)
			// @ fold acc(p.scionLayer.Mem(p.rawPkt), def.ReadL10)
			if !ok {
				// @ establishMemMalformedPath()
				return processResult{}, malformedPath /*@, false @*/
			}
			return processResult{}, p.processInterBFD(ohp, pld) /*@, false @*/
		}
		// @ sl.CombineRange_Bytes(ub, start, end, writePerm)
		// (VerifiedSCION) Nested if because short-circuiting && is not working
		// @ ghost if lastLayerIdx >= 0 {
<<<<<<< HEAD
		// @	ghost if !offsets[lastLayerIdx].isNil {
=======
		// @	if !offsets[lastLayerIdx].isNil {
>>>>>>> 711dd0ba
		// @		o := offsets[lastLayerIdx]
		// @		sl.CombineRange_Bytes(p.rawPkt, o.start, o.end, writePerm)
		// @ 	}
		// @ }
		// @ assert sl.AbsSlice_Bytes(p.rawPkt, 0, len(p.rawPkt))
<<<<<<< HEAD
		v1, v2 := p.processOHP()
		return v1, v2 /*@, false @*/
=======
		return p.processOHP()
>>>>>>> 711dd0ba
	case scion.PathType:
		// @ sl.CombineRange_Bytes(ub, start, end, writePerm)
		// (VerifiedSCION) Nested if because short-circuiting && is not working
		// @ ghost if lastLayerIdx >= 0 {
		// @	ghost if !offsets[lastLayerIdx].isNil {
		// @		o := offsets[lastLayerIdx]
		// @		sl.CombineRange_Bytes(p.rawPkt, o.start, o.end, writePerm)
		// @ 	}
		// @ }
		// @ assert sl.AbsSlice_Bytes(p.rawPkt, 0, len(p.rawPkt))
		v1, v2 := p.processSCION( /*@ p.rawPkt, ub == nil, llStart, llEnd @*/ )
		return v1, v2 /*@, false @*/
	case epic.PathType:
		// @ def.TODO()
		v1, v2 := p.processEPIC()
		return v1, v2 /*@, false @*/
	default:
		// @ establishMemUnsupportedPathType()
		return processResult{}, serrors.WithCtx(unsupportedPathType, "type", pathType) /*@, false @*/
	}
}

// @ requires  acc(&p.d, def.ReadL20)
// @ requires  acc(&p.ingressID, def.ReadL20)
// @ requires  acc(MutexInvariant!<p.d!>(), _)
// @ requires  p.bfdLayer.NonInitMem()
// @ requires  slices.AbsSlice_Bytes(data, 0, len(data))
// @ ensures   acc(&p.d, def.ReadL20)
// @ ensures   acc(&p.ingressID, def.ReadL20)
// @ ensures   p.bfdLayer.NonInitMem()
// @ ensures   err != nil ==> err.ErrorMem()
func (p *scionPacketProcessor) processInterBFD(oh *onehop.Path, data []byte) (err error) {
	// @ unfold acc(MutexInvariant!<p.d!>(), _)
	// @ ghost if p.d.bfdSessions != nil { unfold acc(AccBfdSession(p.d.bfdSessions), _) }
	if len(p.d.bfdSessions) == 0 {
		// @ establishMemNoBFDSessionConfigured()
		return noBFDSessionConfigured
	}

	bfd := &p.bfdLayer
	// @ gopacket.AssertInvariantNilDecodeFeedback()
	if err := bfd.DecodeFromBytes(data, gopacket.NilDecodeFeedback); err != nil {
		return err
	}

	if v, ok := p.d.bfdSessions[p.ingressID]; ok {
		// @ assert v in range(p.d.bfdSessions)
		v.ReceiveMessage(bfd /*@ , data @*/)
		return nil
	}

	// @ bfd.DowngradePerm(data)
	// @ establishMemNoBFDSessionFound()
	return noBFDSessionFound
}

// @ requires  acc(&p.d, def.ReadL20)
// @ requires  acc(&p.srcAddr, def.ReadL20) && acc(p.srcAddr.Mem(), _)
// @ requires  p.bfdLayer.NonInitMem()
// @ requires  acc(MutexInvariant!<p.d!>(), _)
// @ requires  slices.AbsSlice_Bytes(data, 0, len(data))
// @ ensures   acc(&p.d, def.ReadL20)
// @ ensures   acc(&p.srcAddr, def.ReadL20)
// @ ensures   res != nil ==> res.ErrorMem()
func (p *scionPacketProcessor) processIntraBFD(data []byte) (res error) {
	// @ unfold acc(MutexInvariant!<p.d!>(), _)
	// @ ghost if p.d.bfdSessions != nil { unfold acc(AccBfdSession(p.d.bfdSessions), _) }
	if len(p.d.bfdSessions) == 0 {
		// @ establishMemNoBFDSessionConfigured()
		return noBFDSessionConfigured
	}

	bfd := &p.bfdLayer
	// @ gopacket.AssertInvariantNilDecodeFeedback()
	if err := bfd.DecodeFromBytes(data, gopacket.NilDecodeFeedback); err != nil {
		return err
	}

	ifID := uint16(0)
	// @ ghost if p.d.internalNextHops != nil { unfold acc(AccAddr(p.d.internalNextHops), _) }

	// (VerifiedSCION) establish ability to use range loop (requires a fixed permission)
	// @ ghost m := p.d.internalNextHops
	// @ assert m != nil ==> acc(m, _)
	// @ inhale m != nil ==> acc(m, def.ReadL19)

	// @ invariant acc(&p.d, def.ReadL20/2)
	// @ invariant acc(&p.d.internalNextHops, _)
	// @ invariant m === p.d.internalNextHops
	// @ invariant m != nil ==> acc(m, def.ReadL20)
	// @ invariant m != nil ==> forall a *net.UDPAddr :: { a in range(m) } a in range(m) ==> acc(a.Mem(), _)
	// @ invariant acc(&p.srcAddr, def.ReadL20) && acc(p.srcAddr.Mem(), _)
	for k, v := range p.d.internalNextHops /*@ with keys @*/ {
		// @ assert acc(&p.d.internalNextHops, _)
		// @ assert forall a *net.UDPAddr :: { a in range(m) } a in range(m) ==> acc(a.Mem(), _)
		// @ assert acc(v.Mem(), _)
		// @ unfold acc(v.Mem(), _)
		// @ unfold acc(p.srcAddr.Mem(), _)
		if bytes.Equal(v.IP, p.srcAddr.IP) && v.Port == p.srcAddr.Port {
			ifID = k
			break
		}
	}
	// (VerifiedSCION) clean-up code to deal with range loop
	// @ exhale m != nil ==> acc(m, def.ReadL20)
	// @ inhale m != nil ==> acc(m, _)

	// @ assert acc(&p.d.bfdSessions, _)
	// @ ghost if p.d.bfdSessions != nil { unfold acc(AccBfdSession(p.d.bfdSessions), _) }
	if v, ok := p.d.bfdSessions[ifID]; ok {
		// @ assert v in range(p.d.bfdSessions)
		v.ReceiveMessage(bfd /*@ , data @*/)
		return nil
	}

	// @ establishMemNoBFDSessionFound()
	return noBFDSessionFound
}

// @ requires  0 <= startLL && startLL <= endLL && endLL <= len(ub)
// @ requires  acc(&p.d, def.ReadL5) && acc(MutexInvariant!<p.d!>(), _)
// @ requires  acc(&p.d.svc, _) && p.d.svc != nil
// The ghost param ub here allows us to introduce a bound variable to p.rawPkt,
// which slightly simplifies the spec
// @ requires  acc(&p.rawPkt, def.ReadL1) && ub === p.rawPkt
// @ requires  acc(&p.path)
// @ requires  p.scionLayer.Mem(ub)
// @ requires  sl.AbsSlice_Bytes(ub, 0, len(ub))
// @ preserves acc(&p.srcAddr, def.ReadL10) && acc(p.srcAddr.Mem(), _)
// @ preserves acc(&p.lastLayer, def.ReadL10)
// @ preserves p.lastLayer != nil
// @ preserves (p.lastLayer !== &p.scionLayer && llIsNil) ==>
// @ 	acc(p.lastLayer.Mem(nil), def.ReadL10)
// @ preserves (p.lastLayer !== &p.scionLayer && !llIsNil) ==>
// @ 	acc(p.lastLayer.Mem(ub[startLL:endLL]), def.ReadL10)
// @ preserves acc(&p.ingressID, def.ReadL20)
// @ preserves acc(&p.infoField)
// @ preserves acc(&p.hopField)
// @ preserves acc(&p.segmentChange)
// @ preserves acc(&p.mac, def.ReadL10) && p.mac != nil && p.mac.Mem()
// @ preserves acc(&p.macBuffers.scionInput, def.ReadL10)
// @ preserves sl.AbsSlice_Bytes(p.macBuffers.scionInput, 0, len(p.macBuffers.scionInput))
// @ preserves acc(&p.cachedMac)
// @ ensures   acc(&p.d, def.ReadL20)
// @ ensures   acc(&p.path)
// @ ensures   acc(&p.rawPkt, def.ReadL1)
// @ ensures   reserr == nil ==> p.scionLayer.Mem(ub)
// @ ensures   reserr != nil ==> p.scionLayer.NonInitMem()
// @ ensures   sl.AbsSlice_Bytes(ub, 0, len(ub))
// @ ensures   reserr != nil ==> reserr.ErrorMem()
func (p *scionPacketProcessor) processSCION( /*@ ghost ub []byte, ghost llIsNil bool, ghost startLL int, ghost endLL int @*/ ) (respr processResult, reserr error) {

	var ok bool
	// @ unfold acc(p.scionLayer.Mem(ub), def.ReadL20)
	p.path, ok = p.scionLayer.Path.(*scion.Raw)
	// @ fold acc(p.scionLayer.Mem(ub), def.ReadL20)
	if !ok {
		// TODO(lukedirtwalker) parameter problem invalid path?
		// @ p.scionLayer.DowngradePerm(ub)
		// @ establishMemMalformedPath()
		return processResult{}, malformedPath
	}
	return p.process( /*@ ub, llIsNil, startLL, endLL @*/ )
}

// @ trusted
// @ requires false
func (p *scionPacketProcessor) processEPIC() (processResult, error) {

	epicPath, ok := p.scionLayer.Path.(*epic.Path)
	if !ok {
		return processResult{}, malformedPath
	}

	p.path = epicPath.ScionPath
	if p.path == nil {
		return processResult{}, malformedPath
	}

	isPenultimate := p.path.IsPenultimateHop()
	isLast := p.path.IsLastHop()

	result, err := p.process()
	if err != nil {
		return result, err
	}

	if isPenultimate || isLast {
		firstInfo, err := p.path.GetInfoField(0)
		if err != nil {
			return processResult{}, err
		}

		timestamp := time.Unix(int64(firstInfo.Timestamp), 0)
		err = libepic.VerifyTimestamp(timestamp, epicPath.PktID.Timestamp, time.Now())
		if err != nil {
			// TODO(mawyss): Send back SCMP packet
			return processResult{}, err
		}

		HVF := epicPath.PHVF
		if isLast {
			HVF = epicPath.LHVF
		}
		err = libepic.VerifyHVF(p.cachedMac, epicPath.PktID,
			&p.scionLayer, firstInfo.Timestamp, HVF, p.macBuffers.epicInput)
		if err != nil {
			// TODO(mawyss): Send back SCMP packet
			return processResult{}, err
		}
	}

	return result, nil
}

// scionPacketProcessor processes packets. It contains pre-allocated per-packet
// mutable state and context information which should be reused.
type scionPacketProcessor struct {
	// d is a reference to the dataplane instance that initiated this processor.
	d *DataPlane
	// ingressID is the interface ID this packet came in, determined from the
	// socket.
	ingressID uint16
	// rawPkt is the raw packet, it is updated during processing to contain the
	// message to send out.
	rawPkt []byte
	// srcAddr is the source address of the packet
	srcAddr *net.UDPAddr
	// buffer is the buffer that can be used to serialize gopacket layers.
	buffer gopacket.SerializeBuffer
	// mac is the hasher for the MAC computation.
	mac hash.Hash

	// scionLayer is the SCION gopacket layer.
	scionLayer slayers.SCION
	hbhLayer   slayers.HopByHopExtnSkipper
	e2eLayer   slayers.EndToEndExtnSkipper
	// last is the last parsed layer, i.e. either &scionLayer, &hbhLayer or &e2eLayer
	lastLayer gopacket.DecodingLayer

	// path is the raw SCION path. Will be set during processing.
	path *scion.Raw
	// hopField is the current hopField field, is updated during processing.
	hopField path.HopField
	// infoField is the current infoField field, is updated during processing.
	infoField path.InfoField
	// segmentChange indicates if the path segment was changed during processing.
	segmentChange bool

	// cachedMac contains the full 16 bytes of the MAC. Will be set during processing.
	// For a hop performing an Xover, it is the MAC corresponding to the down segment.
	cachedMac []byte
	// macBuffers avoid allocating memory during processing.
	macBuffers macBuffersT

	// bfdLayer is reusable buffer for parsing BFD messages
	bfdLayer layers.BFD
}

// macBuffersT are preallocated buffers for the in- and outputs of MAC functions.
// (VerifiedSCION) This type used to be called macBuffers but this lead to an exception in
// Gobra because there is a field with name and type macBuffers. Because of that, we renamed it.
type macBuffersT struct {
	scionInput []byte
	epicInput  []byte
}

// @ trusted
// @ requires false
func (p *scionPacketProcessor) packSCMP(
	typ slayers.SCMPType,
	code slayers.SCMPCode,
	scmpP gopacket.SerializableLayer,
	cause error,
) (processResult, error) {

	// check invoking packet was an SCMP error:
	if p.lastLayer.NextLayerType() == slayers.LayerTypeSCMP {
		var scmpLayer slayers.SCMP
		err := scmpLayer.DecodeFromBytes(p.lastLayer.LayerPayload(), gopacket.NilDecodeFeedback)
		if err != nil {
			return processResult{}, serrors.WrapStr("decoding SCMP layer", err)
		}
		if !scmpLayer.TypeCode.InfoMsg() {
			return processResult{}, serrors.WrapStr("SCMP error for SCMP error pkt -> DROP", cause)
		}
	}

	rawSCMP, err := p.prepareSCMP(typ, code, scmpP, cause)
	return processResult{OutPkt: rawSCMP}, err
}

// @ requires  acc(p.scionLayer.Mem(ub), def.ReadL5)
// @ requires  acc(&p.path, def.ReadL20)
// @ requires  p.path === p.scionLayer.GetPath(ub)
// @ requires  acc(&p.hopField) && acc(&p.infoField)
// @ preserves acc(sl.AbsSlice_Bytes(ub, 0, len(ub)), def.ReadL1)
// @ ensures   acc(p.scionLayer.Mem(ub), def.ReadL6)
// @ ensures   acc(&p.path, def.ReadL20)
// @ ensures   p.path === p.scionLayer.GetPath(ub)
// @ ensures   acc(&p.hopField) && acc(&p.infoField)
// @ ensures   respr === processResult{}
// @ ensures   reserr == nil ==> (
// @	let ubPath := p.scionLayer.UBPath(ub) in
// @	unfolding acc(p.scionLayer.Mem(ub), def.ReadL10) in
// @	p.path.GetCurrHF(ubPath) < p.path.GetNumHops(ubPath))
// @ ensures   acc(p.scionLayer.Mem(ub), def.ReadL6)
// @ ensures   reserr == nil ==> (
// @	let ubPath := p.scionLayer.UBPath(ub) in
// @	unfolding acc(p.scionLayer.Mem(ub), def.ReadL10) in
// @ 	p.path.GetCurrINF(ubPath) < p.path.GetNumINF(ubPath))
// @ ensures   reserr != nil ==> reserr.ErrorMem()
// @ decreases
func (p *scionPacketProcessor) parsePath( /*@ ghost ub []byte @*/ ) (respr processResult, reserr error) {
	var err error
	// @ unfold acc(p.scionLayer.Mem(ub), def.ReadL6)
	// @ defer fold acc(p.scionLayer.Mem(ub), def.ReadL6)
	// @ ghost startP := p.scionLayer.PathStartIdx(ub)
	// @ ghost endP := p.scionLayer.PathEndIdx(ub)
	// @ ghost ubPath := ub[startP:endP]
	// @ sl.SplitRange_Bytes(ub, startP, endP, def.ReadL1)
	// @ ghost defer sl.CombineRange_Bytes(ub, startP, endP, def.ReadL1)
	p.hopField, err = p.path.GetCurrentHopField( /*@ ubPath @*/ )
	if err != nil {
		// TODO(lukedirtwalker) parameter problem invalid path?
		return processResult{}, err
	}
	p.infoField, err = p.path.GetCurrentInfoField( /*@ ubPath @*/ )
	if err != nil {
		// TODO(lukedirtwalker) parameter problem invalid path?
		return processResult{}, err
	}
	return processResult{}, nil
}

// @ preserves acc(&p.infoField, def.ReadL20)
// @ preserves acc(&p.hopField, def.ReadL20)
// @ ensures   reserr == nil ==> respr === processResult{}
// @ ensures   reserr != nil ==> reserr.ErrorMem()
// @ decreases
func (p *scionPacketProcessor) validateHopExpiry() (respr processResult, reserr error) {
	expiration := util.SecsToTime(p.infoField.Timestamp).
		Add(path.ExpTimeToDuration(p.hopField.ExpTime))
	expired := expiration.Before(time.Now())
	if !expired {
		return processResult{}, nil
	}
	// @ def.TODO()
	return p.packSCMP(
		slayers.SCMPTypeParameterProblem,
		slayers.SCMPCodePathExpired,
		&slayers.SCMPParameterProblem{Pointer: p.currentHopPointer( /*@ nil @*/ )},
		serrors.New("expired hop", "cons_dir", p.infoField.ConsDir, "if_id", p.ingressID,
			"curr_inf", p.path.PathMeta.CurrINF, "curr_hf", p.path.PathMeta.CurrHF),
	)
}

// @ preserves acc(&p.infoField, def.ReadL20)
// @ preserves acc(&p.hopField, def.ReadL20)
// @ preserves acc(&p.ingressID, def.ReadL20)
// @ ensures   reserr != nil ==> reserr.ErrorMem()
// @ ensures   reserr == nil && p.infoField.ConsDir ==> (
// @ 	p.ingressID == 0 || p.hopField.ConsIngress == p.ingressID)
// @ ensures   reserr == nil && !p.infoField.ConsDir ==> (
// @ 	p.ingressID == 0 || p.hopField.ConsEgress == p.ingressID)
// @ decreases
func (p *scionPacketProcessor) validateIngressID() (respr processResult, reserr error) {
	pktIngressID := p.hopField.ConsIngress
	errCode := slayers.SCMPCodeUnknownHopFieldIngress
	if !p.infoField.ConsDir {
		pktIngressID = p.hopField.ConsEgress
		errCode = slayers.SCMPCodeUnknownHopFieldEgress
	}
	if p.ingressID != 0 && p.ingressID != pktIngressID {
		// @ def.TODO()
		return p.packSCMP(
			slayers.SCMPTypeParameterProblem,
			errCode,
			&slayers.SCMPParameterProblem{Pointer: p.currentHopPointer( /*@ nil @*/ )},
			serrors.New("ingress interface invalid",
				"pkt_ingress", pktIngressID, "router_ingress", p.ingressID),
		)
	}
	return processResult{}, nil
}

// @ requires  acc(&p.d, def.ReadL20) && acc(MutexInvariant!<p.d!>(), _)
// @ requires  acc(p.scionLayer.Mem(ubScionL), def.ReadL19)
// @ requires  acc(&p.path, def.ReadL20)
// @ requires  p.path === p.scionLayer.GetPath(ubScionL)
// @ preserves acc(&p.ingressID, def.ReadL20)
// @ ensures   acc(p.scionLayer.Mem(ubScionL), def.ReadL19)
// @ ensures   acc(&p.path, def.ReadL20)
// @ ensures   acc(&p.d, def.ReadL20)
// @ ensures   reserr != nil ==> reserr.ErrorMem()
// @ decreases
func (p *scionPacketProcessor) validateSrcDstIA( /*@ ghost ubScionL []byte @*/ ) (respr processResult, reserr error) {
	// @ ghost ubPath := p.scionLayer.UBPath(ubScionL)
	// @ unfold acc(p.scionLayer.Mem(ubScionL), def.ReadL20)
	// @ defer fold acc(p.scionLayer.Mem(ubScionL), def.ReadL20)
	// @ unfold acc(p.scionLayer.HeaderMem(ubScionL[slayers.CmnHdrLen:]), def.ReadL20)
	// @ defer fold acc(p.scionLayer.HeaderMem(ubScionL[slayers.CmnHdrLen:]), def.ReadL20)
	// @ p.d.getLocalIA()
	srcIsLocal := (p.scionLayer.SrcIA == p.d.localIA)
	dstIsLocal := (p.scionLayer.DstIA == p.d.localIA)
	if p.ingressID == 0 {
		// Outbound
		// Only check SrcIA if first hop, for transit this already checked by ingress router.
		// Note: SCMP error messages triggered by the sibling router may use paths that
		// don't start with the first hop.
		if p.path.IsFirstHop( /*@ ubPath @*/ ) && !srcIsLocal {
			// @ def.TODO() // depends on packSCMP
			return p.invalidSrcIA()
		}
		if dstIsLocal {
			// @ def.TODO() // depends on packSCMP
			return p.invalidDstIA()
		}
	} else {
		// Inbound
		if srcIsLocal {
			// @ def.TODO() // depends on packSCMP
			return p.invalidSrcIA()
		}
		if p.path.IsLastHop( /*@ ubPath @*/ ) != dstIsLocal {
			// @ def.TODO() // depends on packSCMP
			return p.invalidDstIA()
		}
	}
	return processResult{}, nil
}

// invalidSrcIA is a helper to return an SCMP error for an invalid SrcIA.
// @ trusted
// @ requires false
func (p *scionPacketProcessor) invalidSrcIA() (processResult, error) {
	return p.packSCMP(
		slayers.SCMPTypeParameterProblem,
		slayers.SCMPCodeInvalidSourceAddress,
		&slayers.SCMPParameterProblem{Pointer: uint16(slayers.CmnHdrLen + addr.IABytes)},
		invalidSrcIA,
	)
}

// invalidDstIA is a helper to return an SCMP error for an invalid DstIA.
// @ trusted
// @ requires false
func (p *scionPacketProcessor) invalidDstIA() (processResult, error) {
	return p.packSCMP(
		slayers.SCMPTypeParameterProblem,
		slayers.SCMPCodeInvalidDestinationAddress,
		&slayers.SCMPParameterProblem{Pointer: uint16(slayers.CmnHdrLen)},
		invalidDstIA,
	)
}

// validateTransitUnderlaySrc checks that the source address of transit packets
// matches the expected sibling router.
// Provided that underlying network infrastructure prevents address spoofing,
// this check prevents malicious end hosts in the local AS from bypassing the
// SrcIA checks by disguising packets as transit traffic.
// @ requires  acc(&p.path, def.ReadL15)
// @ requires  acc(p.scionLayer.Mem(ub), def.ReadL4)
// @ requires  p.path === p.scionLayer.GetPath(ub)
// @ requires  acc(&p.ingressID, def.ReadL20)
// @ requires  acc(&p.infoField, def.ReadL4) && acc(&p.hopField, def.ReadL4)
// @ requires  let ubPath := p.scionLayer.UBPath(ub) in
// @	unfolding acc(p.scionLayer.Mem(ub), def.ReadL10) in
// @	p.path.GetCurrHF(ubPath) <= p.path.GetNumHops(ubPath)
// @ requires  let ubPath := p.scionLayer.UBPath(ub) in
// @	unfolding acc(p.scionLayer.Mem(ub), def.ReadL10) in
// @	p.path.GetCurrINF(ubPath) <= p.path.GetNumINF(ubPath)
// @ requires  acc(&p.d, def.ReadL20) && acc(MutexInvariant!<p.d!>(), _)
// @ requires  acc(&p.srcAddr, def.ReadL20) && acc(p.srcAddr.Mem(), _)
// @ preserves acc(slices.AbsSlice_Bytes(ub, 0, len(ub)), def.ReadL4)
// @ ensures   acc(&p.path, def.ReadL15)
// @ ensures   acc(p.scionLayer.Mem(ub), def.ReadL4)
// @ ensures   acc(&p.ingressID, def.ReadL20)
// @ ensures   acc(&p.infoField, def.ReadL4) && acc(&p.hopField, def.ReadL4)
// @ ensures   acc(&p.d, def.ReadL20)
// @ ensures   acc(&p.srcAddr, def.ReadL20)
// @ ensures   reserr != nil ==> reserr.ErrorMem()
// @ decreases
func (p *scionPacketProcessor) validateTransitUnderlaySrc( /*@ ghost ub []byte @*/ ) (respr processResult, reserr error) {
	// @ ghost startP := p.scionLayer.PathStartIdx(ub)
	// @ ghost endP := p.scionLayer.PathEndIdx(ub)
	// @ unfold acc(p.scionLayer.Mem(ub), def.ReadL4)
	// @ defer fold acc(p.scionLayer.Mem(ub), def.ReadL4)
	// @ ghost ubPath := ub[startP:endP]
	// @ sl.SplitRange_Bytes(ub, startP, endP, def.ReadL5)
	// @ ghost defer sl.CombineRange_Bytes(ub, startP, endP, def.ReadL5)
	// (VerifiedSCION) Gobra cannot prove this property yet, even though it follows
	// from the type system
	// @ assume 0 <= p.path.GetCurrHF(ubPath)
	if p.path.IsFirstHop( /*@ ubPath @*/ ) || p.ingressID != 0 {
		// not a transit packet, nothing to check
		return processResult{}, nil
	}
	pktIngressID := p.ingressInterface( /*@ ubPath @*/ )
	// @ p.d.getInternalNextHops()
	// @ ghost if p.d.internalNextHops != nil { unfold acc(AccAddr(p.d.internalNextHops), _) }
	expectedSrc, ok := p.d.internalNextHops[pktIngressID]
	// @ ghost if ok {
	// @	assert expectedSrc in range(p.d.internalNextHops)
	// @    unfold acc(expectedSrc.Mem(), _)
	// @ }
	// @ unfold acc(p.srcAddr.Mem(), _)
	if !ok || !expectedSrc.IP.Equal(p.srcAddr.IP) {
		// Drop
		// @ establishInvalidSrcAddrForTransit()
		return processResult{}, invalidSrcAddrForTransit
	}
	return processResult{}, nil
}

// @ requires  acc(&p.d, def.ReadL20) && acc(MutexInvariant!<p.d!>(), _)
// @ preserves acc(&p.ingressID, def.ReadL20)
// @ preserves acc(&p.segmentChange, def.ReadL20)
// @ preserves acc(&p.infoField, def.ReadL20)
// @ preserves acc(&p.hopField, def.ReadL20)
// @ ensures   acc(&p.d, def.ReadL20)
// @ ensures   reserr != nil ==> reserr.ErrorMem()
// @ decreases
func (p *scionPacketProcessor) validateEgressID() (respr processResult, reserr error) {
	pktEgressID := p.egressInterface()
	// @ p.d.getInternalNextHops()
	// @ if p.d.internalNextHops != nil { unfold acc(AccAddr(p.d.internalNextHops), _) }
	_, ih := p.d.internalNextHops[pktEgressID]
	// @ p.d.getExternalMem()
	// @ if p.d.external != nil { unfold acc(AccBatchConn(p.d.external), _) }
	_, eh := p.d.external[pktEgressID]
	if !ih && !eh {
		errCode := slayers.SCMPCodeUnknownHopFieldEgress
		if !p.infoField.ConsDir {
			errCode = slayers.SCMPCodeUnknownHopFieldIngress
		}
		// @ def.TODO()
		return p.packSCMP(
			slayers.SCMPTypeParameterProblem,
			errCode,
			&slayers.SCMPParameterProblem{Pointer: p.currentHopPointer( /*@ nil @*/ )},
			cannotRoute,
		)
	}

	// @ p.d.getLinkTypesMem()
	ingress, egress := p.d.linkTypes[p.ingressID], p.d.linkTypes[pktEgressID]
	if !p.segmentChange {
		// Check that the interface pair is valid within a single segment.
		// No check required if the packet is received from an internal interface.
		switch {
		case p.ingressID == 0:
			return processResult{}, nil
		case ingress == topology.Core && egress == topology.Core:
			return processResult{}, nil
		case ingress == topology.Child && egress == topology.Parent:
			return processResult{}, nil
		case ingress == topology.Parent && egress == topology.Child:
			return processResult{}, nil
		default: // malicious
			// @ def.TODO()
			return p.packSCMP(
				slayers.SCMPTypeParameterProblem,
				slayers.SCMPCodeInvalidPath, // XXX(matzf) new code InvalidHop?
				&slayers.SCMPParameterProblem{Pointer: p.currentHopPointer( /*@ nil @*/ )},
				serrors.WithCtx(cannotRoute, "ingress_id", p.ingressID, "ingress_type", ingress,
					"egress_id", pktEgressID, "egress_type", egress))
		}
	}
	// Check that the interface pair is valid on a segment switch.
	// Having a segment change received from the internal interface is never valid.
	switch {
	case ingress == topology.Core && egress == topology.Child:
		return processResult{}, nil
	case ingress == topology.Child && egress == topology.Core:
		return processResult{}, nil
	case ingress == topology.Child && egress == topology.Child:
		return processResult{}, nil
	default:
		// @ def.TODO()
		return p.packSCMP(
			slayers.SCMPTypeParameterProblem,
			slayers.SCMPCodeInvalidSegmentChange,
			&slayers.SCMPParameterProblem{Pointer: p.currentInfoPointer( /*@ nil @*/ )},
			serrors.WithCtx(cannotRoute, "ingress_id", p.ingressID, "ingress_type", ingress,
				"egress_id", pktEgressID, "egress_type", egress))
	}
}

// @ preserves acc(&p.infoField)
// @ requires  acc(&p.path, def.ReadL20)
// @ requires  acc(p.scionLayer.Mem(ub), def.ReadL19)
// @ requires  p.path === p.scionLayer.GetPath(ub)
// @ preserves acc(&p.ingressID, def.ReadL20)
// @ preserves acc(&p.hopField,  def.ReadL20)
// @ preserves slices.AbsSlice_Bytes(ub, 0, len(ub))
// @ ensures   acc(&p.path, def.ReadL20)
// @ ensures   acc(p.scionLayer.Mem(ub), def.ReadL19)
// @ ensures   err != nil ==> err.ErrorMem()
// @ decreases
func (p *scionPacketProcessor) updateNonConsDirIngressSegID( /*@ ghost ub []byte @*/ ) (err error) {
	// @ ghost ubPath := p.scionLayer.UBPath(ub)
	// @ ghost start := p.scionLayer.PathStartIdx(ub)
	// @ ghost end   := p.scionLayer.PathEndIdx(ub)
	// @ assert ub[start:end] === ubPath

	// @ unfold acc(p.scionLayer.Mem(ub), def.ReadL20)
	// @ defer fold acc(p.scionLayer.Mem(ub), def.ReadL20)
	// against construction dir the ingress router updates the SegID, ifID == 0
	// means this comes from this AS itself, so nothing has to be done.
	// TODO(lukedirtwalker): For packets destined to peer links this shouldn't
	// be updated.
	if !p.infoField.ConsDir && p.ingressID != 0 {
		p.infoField.UpdateSegID(p.hopField.Mac)
		// (VerifiedSCION) the following property is guaranteed by the type system, but Gobra cannot infer it yet
		// @ assume 0 <= p.path.GetCurrINF(ubPath)
		// @ sl.SplitRange_Bytes(ub, start, end, writePerm)
		// @ ghost defer sl.CombineRange_Bytes(ub, start, end, writePerm)
		if err := p.path.SetInfoField(p.infoField, int( /*@ unfolding acc(p.path.Mem(ubPath), _) in (unfolding acc(p.path.Base.Mem(), _) in @*/ p.path.PathMeta.CurrINF) /*@ ) , ubPath @*/); err != nil {
			return serrors.WrapStr("update info field", err)
		}
	}
	return nil
}

// @ requires acc(p.scionLayer.Mem(ubScionL), def.ReadL20)
// @ requires acc(&p.path, def.ReadL20)
// @ requires p.path == p.scionLayer.GetPath(ubScionL)
// @ ensures  acc(p.scionLayer.Mem(ubScionL), def.ReadL20)
// @ ensures  acc(&p.path, def.ReadL20)
// @ decreases
func (p *scionPacketProcessor) currentInfoPointer( /*@ ghost ubScionL []byte @*/ ) uint16 {
	// @ ghost ubPath := p.scionLayer.UBPath(ubScionL)
	// @ unfold acc(p.scionLayer.Mem(ubScionL), def.ReadL20/2)
	// @ defer  fold acc(p.scionLayer.Mem(ubScionL), def.ReadL20/2)
	// @ unfold acc(p.scionLayer.Path.Mem(ubPath), def.ReadL20/2)
	// @ defer  fold acc(p.scionLayer.Path.Mem(ubPath), def.ReadL20/2)
	// @ unfold acc(p.scionLayer.Path.(*scion.Raw).Base.Mem(), def.ReadL20/2)
	// @ defer  fold acc(p.scionLayer.Path.(*scion.Raw).Base.Mem(), def.ReadL20/2)
	return uint16(slayers.CmnHdrLen + p.scionLayer.AddrHdrLen( /*@ ubScionL, false @*/ ) +
		scion.MetaLen + path.InfoLen*int(p.path.PathMeta.CurrINF))
}

// (VerifiedSCION) This could probably be made pure, but it is likely not beneficial, nor needed
// to expose the body of this function at the moment.
// @ requires acc(p.scionLayer.Mem(ubScionL), def.ReadL20)
// @ requires acc(&p.path, def.ReadL20)
// @ requires p.path == p.scionLayer.GetPath(ubScionL)
// @ ensures  acc(p.scionLayer.Mem(ubScionL), def.ReadL20)
// @ ensures  acc(&p.path, def.ReadL20)
// @ decreases
func (p *scionPacketProcessor) currentHopPointer( /*@ ghost ubScionL []byte @*/ ) uint16 {
	// @ ghost ubPath := p.scionLayer.UBPath(ubScionL)
	// @ unfold acc(p.scionLayer.Mem(ubScionL), def.ReadL20/2)
	// @ defer  fold acc(p.scionLayer.Mem(ubScionL), def.ReadL20/2)
	// @ unfold acc(p.scionLayer.Path.Mem(ubPath), def.ReadL20/2)
	// @ defer  fold acc(p.scionLayer.Path.Mem(ubPath), def.ReadL20/2)
	// @ unfold acc(p.scionLayer.Path.(*scion.Raw).Base.Mem(), def.ReadL20/2)
	// @ defer  fold acc(p.scionLayer.Path.(*scion.Raw).Base.Mem(), def.ReadL20/2)
	return uint16(slayers.CmnHdrLen + p.scionLayer.AddrHdrLen( /*@ ubScionL, false @*/ ) +
		scion.MetaLen + path.InfoLen*p.path.NumINF + path.HopLen*int(p.path.PathMeta.CurrHF))
}

// @ preserves acc(&p.mac, def.ReadL20) && p.mac != nil && p.mac.Mem()
// @ preserves acc(&p.infoField, def.ReadL20)
// @ preserves acc(&p.hopField,  def.ReadL20)
// @ preserves acc(&p.macBuffers.scionInput, def.ReadL20)
// @ preserves sl.AbsSlice_Bytes(p.macBuffers.scionInput, 0, len(p.macBuffers.scionInput))
// @ preserves acc(&p.cachedMac)
// @ ensures   len(p.cachedMac) == path.MACBufferSize
// @ ensures   sl.AbsSlice_Bytes(p.cachedMac, 0, len(p.cachedMac))
// @ ensures   reserr != nil ==> reserr.ErrorMem()
// @ decreases
func (p *scionPacketProcessor) verifyCurrentMAC() (respr processResult, reserr error) {
	fullMac := path.FullMAC(p.mac, p.infoField, p.hopField, p.macBuffers.scionInput)
	// @ fold acc(sl.AbsSlice_Bytes(p.hopField.Mac[:path.MacLen], 0, path.MacLen), def.ReadL20)
	// @ defer unfold acc(sl.AbsSlice_Bytes(p.hopField.Mac[:path.MacLen], 0, path.MacLen), def.ReadL20)
	// @ sl.SplitRange_Bytes(fullMac, 0, path.MacLen, def.ReadL20)
	// @ ghost defer sl.CombineRange_Bytes(fullMac, 0, path.MacLen, def.ReadL20)
	if subtle.ConstantTimeCompare(p.hopField.Mac[:path.MacLen], fullMac[:path.MacLen]) == 0 {
		// @ def.TODO()
		return p.packSCMP(
			slayers.SCMPTypeParameterProblem,
			slayers.SCMPCodeInvalidHopFieldMAC,
			&slayers.SCMPParameterProblem{Pointer: p.currentHopPointer( /*@ nil @*/ )},
			serrors.New("MAC verification failed", "expected", fmt.Sprintf(
				"%x", fullMac[:path.MacLen]),
				"actual", fmt.Sprintf("%x", p.hopField.Mac[:path.MacLen]),
				"cons_dir", p.infoField.ConsDir,
				"if_id", p.ingressID, "curr_inf", p.path.PathMeta.CurrINF,
				"curr_hf", p.path.PathMeta.CurrHF, "seg_id", p.infoField.SegID),
		)
	}
	// Add the full MAC to the SCION packet processor,
	// such that EPIC does not need to recalculate it.
	p.cachedMac = fullMac

	return processResult{}, nil
}

// @ requires  acc(&p.d, def.ReadL15)
// @ requires  acc(MutexInvariant!<p.d!>(), _)
// (VerifiedSCION) permission to acc(&p.d.svc, _) would not be necessary
// if one was using something other than a predicate expression instance.
// @ requires  acc(&p.d.svc, _) && p.d.svc != nil
// @ preserves acc(p.scionLayer.Mem(ubScionL), def.ReadL10)
// @ preserves acc(sl.AbsSlice_Bytes(ubScionL, 0, len(ubScionL)), def.ReadL10)
// @ ensures   acc(&p.d, def.ReadL15)
// @ ensures   reserr != nil ==> reserr.ErrorMem()
func (p *scionPacketProcessor) resolveInbound( /*@ ghost ubScionL []byte @*/ ) (resaddr *net.UDPAddr, respr processResult, reserr error) {
	a, err := p.d.resolveLocalDst(&p.scionLayer /*@, ubScionL @*/) // (VerifiedSCION) the parameter used to be only p.scionLayer
	switch {
	case errors.Is(err, noSVCBackend):
		// @ def.TODO()
		r, err := p.packSCMP(
			slayers.SCMPTypeDestinationUnreachable,
			slayers.SCMPCodeNoRoute,
			&slayers.SCMPDestinationUnreachable{}, err)
		return nil, r, err
	default:
		return a, processResult{}, nil
	}
}

// @ requires  acc(&p.path, def.ReadL20)
// @ requires  p.scionLayer.Mem(ub)
// @ requires  p.path === p.scionLayer.GetPath(ub)
// @ preserves acc(&p.infoField)
// @ preserves acc(&p.hopField, def.ReadL20)
// @ preserves sl.AbsSlice_Bytes(ub, 0, len(ub))
// @ ensures   acc(&p.path, def.ReadL20)
// @ ensures   reserr == nil ==> p.scionLayer.Mem(ub)
// @ ensures   reserr != nil ==> p.scionLayer.NonInitMem()
// @ ensures   reserr != nil ==> reserr.ErrorMem()
// @ decreases
func (p *scionPacketProcessor) processEgress( /*@ ghost ub []byte @*/ ) (reserr error) {
	// @ ghost ubPath := p.scionLayer.UBPath(ub)
	// @ ghost startP := p.scionLayer.PathStartIdx(ub)
	// @ ghost endP   := p.scionLayer.PathEndIdx(ub)
	// @ assert ub[startP:endP] === ubPath

	// @ unfold p.scionLayer.Mem(ub)
	// @ sl.SplitRange_Bytes(ub, startP, endP, writePerm)
	// @ ghost defer sl.CombineRange_Bytes(ub, startP, endP, writePerm)
	// we are the egress router and if we go in construction direction we
	// need to update the SegID.
	if p.infoField.ConsDir {
		p.infoField.UpdateSegID(p.hopField.Mac)
		// @ assume 0 <= p.path.GetCurrINF(ubPath)
		if err := p.path.SetInfoField(p.infoField, int( /*@ unfolding acc(p.path.Mem(ubPath), _) in (unfolding acc(p.path.Base.Mem(), _) in @*/ p.path.PathMeta.CurrINF /*@ ) @*/) /*@ , ubPath @*/); err != nil {
			// TODO parameter problem invalid path
			// @ p.path.DowngradePerm(ubPath)
			// @ p.scionLayer.PathPoolMemExchange(p.scionLayer.PathType, p.scionLayer.Path)
			// @ unfold p.scionLayer.HeaderMem(ub[slayers.CmnHdrLen:])
			// @ fold p.scionLayer.NonInitMem()
			return serrors.WrapStr("update info field", err)
		}
	}
	if err := p.path.IncPath( /*@ ubPath @*/ ); err != nil {
		// @ p.scionLayer.PathPoolMemExchange(p.scionLayer.PathType, p.scionLayer.Path)
		// @ unfold p.scionLayer.HeaderMem(ub[slayers.CmnHdrLen:])
		// @ fold p.scionLayer.NonInitMem()
		// TODO parameter problem invalid path
		return serrors.WrapStr("incrementing path", err)
	}
	// @ fold p.scionLayer.Mem(ub)
	return nil
}

// @ requires  acc(&p.path, def.ReadL20)
// @ requires  p.scionLayer.Mem(ub)
// @ requires  p.path == p.scionLayer.GetPath(ub)
// @ preserves acc(&p.segmentChange) && acc(&p.hopField) && acc(&p.infoField)
// @ preserves sl.AbsSlice_Bytes(ub, 0, len(ub))
// @ ensures   acc(&p.path, def.ReadL20)
// @ ensures   reserr == nil ==> (p.scionLayer.Mem(ub) && p.scionLayer.UBPath(ub) === old(p.scionLayer.UBPath(ub)) && p.scionLayer.GetPath(ub) === old(p.scionLayer.GetPath(ub)))
// @ ensures   reserr != nil ==> p.scionLayer.NonInitMem()
// @ ensures   p.segmentChange
// @ ensures   reserr != nil ==> reserr.ErrorMem()
// @ decreases
func (p *scionPacketProcessor) doXover( /*@ ghost ub []byte @*/ ) (respr processResult, reserr error) {
	p.segmentChange = true
	// @ unfold p.scionLayer.Mem(ub)
	// @ ghost  startP := int(slayers.CmnHdrLen + p.scionLayer.AddrHdrLen(nil, true))
	// @ ghost  endP   := int(p.scionLayer.HdrLen * slayers.LineLen)
	// @ ghost  ubPath := ub[startP:endP]
	// @ sl.SplitRange_Bytes(ub, startP, endP, writePerm)
	// @ ghost defer sl.CombineRange_Bytes(ub, startP, endP, writePerm)
	if err := p.path.IncPath( /*@ ubPath @*/ ); err != nil {
		// TODO parameter problem invalid path
		// TODO(joao): we currently expose a lot of internal information from slayers here. Can we avoid it?
		// @ unfold p.scionLayer.HeaderMem(ub[slayers.CmnHdrLen:])
		// @ p.scionLayer.PathPoolMemExchange(p.scionLayer.PathType, p.scionLayer.Path)
		// @ fold p.scionLayer.NonInitMem()
		return processResult{}, serrors.WrapStr("incrementing path", err)
	}
	var err error
	if p.hopField, err = p.path.GetCurrentHopField( /*@ ubPath @*/ ); err != nil {
		// @ fold p.scionLayer.Mem(ub)
		// @ p.scionLayer.DowngradePerm(ub)
		// TODO parameter problem invalid path
		return processResult{}, err
	}
	if p.infoField, err = p.path.GetCurrentInfoField( /*@ ubPath @*/ ); err != nil {
		// @ fold p.scionLayer.Mem(ub)
		// @ p.scionLayer.DowngradePerm(ub)
		// TODO parameter problem invalid path
		return processResult{}, err
	}
	// @ fold p.scionLayer.Mem(ub)
	return processResult{}, nil
}

// @ requires  acc(&p.path, def.ReadL20)
// @ requires  acc(p.path.Mem(ubPath), def.ReadL5)
// @ requires  acc(&p.infoField, def.ReadL5) && acc(&p.hopField, def.ReadL5)
// @ requires  p.path.GetCurrINF(ubPath) <= p.path.GetNumINF(ubPath)
// @ requires  p.path.GetCurrHF(ubPath) <= p.path.GetNumHops(ubPath)
// @ preserves acc(slices.AbsSlice_Bytes(ubPath, 0, len(ubPath)), def.ReadL5)
// @ ensures   acc(&p.path, def.ReadL20)
// @ ensures   acc(p.path.Mem(ubPath), def.ReadL5)
// @ ensures   acc(&p.infoField, def.ReadL5) && acc(&p.hopField, def.ReadL5)
// @ decreases
func (p *scionPacketProcessor) ingressInterface( /*@ ghost ubPath []byte @*/ ) uint16 {
	info := p.infoField
	hop := p.hopField
	if p.path.IsFirstHopAfterXover( /*@ ubPath @*/ ) {
		var err error
		info, err = p.path.GetInfoField(int( /*@ unfolding acc(p.path.Mem(ubPath), _) in (unfolding acc(p.path.Base.Mem(), _) in @*/ p.path.PathMeta.CurrINF /*@ ) @*/) - 1 /*@ , ubPath @*/)
		if err != nil { // cannot be out of range
			panic(err)
		}
		hop, err = p.path.GetHopField(int( /*@ unfolding acc(p.path.Mem(ubPath), _) in (unfolding acc(p.path.Base.Mem(), _) in @*/ p.path.PathMeta.CurrHF /*@ ) @*/) - 1 /*@ , ubPath @*/)
		if err != nil { // cannot be out of range
			panic(err)
		}
	}
	if info.ConsDir {
		return hop.ConsIngress
	}
	return hop.ConsEgress
}

// @ preserves acc(&p.infoField, def.ReadL20)
// @ preserves acc(&p.hopField, def.ReadL20)
// @ decreases
func (p *scionPacketProcessor) egressInterface() uint16 {
	if p.infoField.ConsDir {
		return p.hopField.ConsEgress
	}
	return p.hopField.ConsIngress
}

// @ requires  acc(&p.d, def.ReadL20) && acc(MutexInvariant!<p.d!>(), _)
// @ preserves acc(&p.infoField, def.ReadL20)
// @ preserves acc(&p.hopField, def.ReadL20)
// @ preserves acc(&p.ingressID, def.ReadL20)
// @ ensures   acc(&p.d, def.ReadL20)
// @ ensures   reserr != nil ==> reserr.ErrorMem()
func (p *scionPacketProcessor) validateEgressUp() (respr processResult, reserr error) {
	egressID := p.egressInterface()
	// @ p.d.getBfdSessionsMem()
	// @ ghost if p.d.bfdSessions != nil { unfold acc(AccBfdSession(p.d.bfdSessions), _) }
	if v, ok := p.d.bfdSessions[egressID]; ok {
		if !v.IsUp() {
			typ := slayers.SCMPTypeExternalInterfaceDown
			// @ p.d.getLocalIA()
			var scmpP gopacket.SerializableLayer = &slayers.SCMPExternalInterfaceDown{
				IA:   p.d.localIA,
				IfID: uint64(egressID),
			}
			// @ p.d.getExternalMem()
			// @ if p.d.external != nil { unfold acc(AccBatchConn(p.d.external), _) }
			if _, external := p.d.external[egressID]; !external {
				typ = slayers.SCMPTypeInternalConnectivityDown
				scmpP = &slayers.SCMPInternalConnectivityDown{
					IA:      p.d.localIA,
					Ingress: uint64(p.ingressID),
					Egress:  uint64(egressID),
				}
			}
			// @ def.TODO()
			return p.packSCMP(typ, 0, scmpP, serrors.New("bfd session down"))
		}
	}
	return processResult{}, nil
}

// @ requires  0 <= startLL && startLL <= endLL && endLL <= len(ub)
// @ requires  acc(&p.path, def.ReadL20)
// @ requires  acc(p.scionLayer.Mem(ub), def.ReadL10)
// @ requires  p.path === p.scionLayer.GetPath(ub)
// @ requires  acc(&p.d, def.ReadL20) && acc(MutexInvariant!<p.d!>(), _)
// @ preserves sl.AbsSlice_Bytes(ub, 0, len(ub))
// @ preserves acc(&p.lastLayer, def.ReadL19)
// @ preserves p.lastLayer != nil
// @ preserves (&p.scionLayer !== p.lastLayer && llIsNil) ==>
// @ 	acc(p.lastLayer.Mem(nil), def.ReadL15)
// @ preserves (&p.scionLayer !== p.lastLayer && !llIsNil) ==>
// @ 	acc(p.lastLayer.Mem(ub[startLL:endLL]), def.ReadL15)
// @ preserves acc(&p.ingressID, def.ReadL20)
// @ preserves acc(&p.infoField, def.ReadL20)
// @ preserves acc(&p.hopField)
// @ ensures   acc(&p.path, def.ReadL20)
// @ ensures   acc(p.scionLayer.Mem(ub), def.ReadL10)
// @ ensures   acc(&p.d, def.ReadL20)
// @ ensures   reserr != nil ==> reserr.ErrorMem()
// @ decreases
func (p *scionPacketProcessor) handleIngressRouterAlert( /*@ ghost ub []byte, ghost llIsNil bool, ghost startLL int, ghost endLL int @*/ ) (respr processResult, reserr error) {
	// @ ghost ubPath := p.scionLayer.UBPath(ub)
	// @ ghost startP := p.scionLayer.PathStartIdx(ub)
	// @ ghost endP   := p.scionLayer.PathEndIdx(ub)
	// @ assert ub[startP:endP] === ubPath
	if p.ingressID == 0 {
		return processResult{}, nil
	}
	alert := p.ingressRouterAlertFlag()
	if !*alert {
		return processResult{}, nil
	}
	*alert = false
	// @ unfold acc(p.scionLayer.Mem(ub), def.ReadL20)
	// @ defer fold acc(p.scionLayer.Mem(ub), def.ReadL20)
	// (VerifiedSCION) the following is guaranteed by the type system, but Gobra cannot prove it yet
	// @ assume 0 <= p.path.GetCurrHF(ubPath)
	// @ sl.SplitRange_Bytes(ub, startP, endP, writePerm)
	if err := p.path.SetHopField(p.hopField, int( /*@ unfolding acc(p.path.Mem(ubPath), _) in (unfolding acc(p.path.Base.Mem(), _) in @*/ p.path.PathMeta.CurrHF /*@ ) @*/) /*@ , ubPath @*/); err != nil {
		// @ sl.CombineRange_Bytes(ub, startP, endP, writePerm)
		return processResult{}, serrors.WrapStr("update hop field", err)
	}
	// @ sl.CombineRange_Bytes(ub, startP, endP, writePerm)
	/*@
	ghost var ubLL []byte
	ghost if &p.scionLayer === p.lastLayer {
		ubLL = ub
	} else if llIsNil {
		ubLL = nil
		sl.NilAcc_Bytes()
	} else {
		ubLL = ub[startLL:endLL]
		sl.SplitRange_Bytes(ub, startLL, endLL, writePerm)
		ghost defer sl.CombineRange_Bytes(ub, startLL, endLL, writePerm)
	}
	@*/
	return p.handleSCMPTraceRouteRequest(p.ingressID /*@ , ubLL @*/)
}

// @ preserves acc(&p.infoField, def.ReadL20)
// @ ensures   res == &p.hopField.EgressRouterAlert || res == &p.hopField.IngressRouterAlert
// @ decreases
func (p *scionPacketProcessor) ingressRouterAlertFlag() (res *bool) {
	if !p.infoField.ConsDir {
		return &p.hopField.EgressRouterAlert
	}
	return &p.hopField.IngressRouterAlert
}

// @ requires  0 <= startLL && startLL <= endLL && endLL <= len(ub)
// @ requires  acc(&p.path, def.ReadL20)
// @ requires  acc(p.scionLayer.Mem(ub), def.ReadL14)
// @ requires  p.path === p.scionLayer.GetPath(ub)
// @ requires  acc(&p.d, def.ReadL20) && acc(MutexInvariant!<p.d!>(), _)
// @ preserves sl.AbsSlice_Bytes(ub, 0, len(ub))
// @ preserves acc(&p.lastLayer, def.ReadL19)
// @ preserves p.lastLayer != nil
// @ preserves (&p.scionLayer !== p.lastLayer && llIsNil) ==>
// @ 	acc(p.lastLayer.Mem(nil), def.ReadL15)
// @ preserves (&p.scionLayer !== p.lastLayer && !llIsNil) ==>
// @ 	acc(p.lastLayer.Mem(ub[startLL:endLL]), def.ReadL15)
// @ preserves acc(&p.ingressID, def.ReadL20)
// @ preserves acc(&p.infoField, def.ReadL20)
// @ preserves acc(&p.hopField)
// @ ensures   acc(&p.path, def.ReadL20)
// @ ensures   acc(p.scionLayer.Mem(ub), def.ReadL14)
// @ ensures   acc(&p.d, def.ReadL20)
// @ ensures   reserr != nil ==> reserr.ErrorMem()
// @ decreases
func (p *scionPacketProcessor) handleEgressRouterAlert( /*@ ghost ub []byte, ghost llIsNil bool, ghost startLL int, ghost endLL int @*/ ) (respr processResult, reserr error) {
	// @ ghost ubPath := p.scionLayer.UBPath(ub)
	// @ ghost startP := p.scionLayer.PathStartIdx(ub)
	// @ ghost endP   := p.scionLayer.PathEndIdx(ub)
	// @ assert ub[startP:endP] === ubPath

	alert := p.egressRouterAlertFlag()
	if !*alert {
		return processResult{}, nil
	}
	egressID := p.egressInterface()
	// @ p.d.getExternalMem()
	// @ if p.d.external != nil { unfold acc(AccBatchConn(p.d.external), _) }
	if _, ok := p.d.external[egressID]; !ok {
		return processResult{}, nil
	}
	*alert = false
	// @ unfold acc(p.scionLayer.Mem(ub), def.ReadL20)
	// @ defer fold acc(p.scionLayer.Mem(ub), def.ReadL20)
	// (VerifiedSCION) the following is guaranteed by the type system,
	// but Gobra cannot prove it yet
	// @ assume 0 <= p.path.GetCurrHF(ubPath)
	// @ sl.SplitRange_Bytes(ub, startP, endP, writePerm)
	if err := p.path.SetHopField(p.hopField, int( /*@ unfolding acc(p.path.Mem(ubPath), _) in (unfolding acc(p.path.Base.Mem(), _) in @*/ p.path.PathMeta.CurrHF /*@ ) @*/) /*@ , ubPath @*/); err != nil {
		// @ sl.CombineRange_Bytes(ub, startP, endP, writePerm)
		return processResult{}, serrors.WrapStr("update hop field", err)
	}
	// @ sl.CombineRange_Bytes(ub, startP, endP, writePerm)
	/*@
	ghost var ubLL []byte
	ghost if &p.scionLayer === p.lastLayer {
		ubLL = ub
	} else if llIsNil {
		ubLL = nil
		sl.NilAcc_Bytes()
	} else {
		ubLL = ub[startLL:endLL]
		sl.SplitRange_Bytes(ub, startLL, endLL, writePerm)
		ghost defer sl.CombineRange_Bytes(ub, startLL, endLL, writePerm)
	}
	@*/
	return p.handleSCMPTraceRouteRequest(egressID /*@ , ubLL @*/)
}

// @ preserves acc(&p.infoField, def.ReadL20)
// @ ensures   res == &p.hopField.IngressRouterAlert || res == &p.hopField.EgressRouterAlert
// @ decreases
func (p *scionPacketProcessor) egressRouterAlertFlag() (res *bool) {
	if !p.infoField.ConsDir {
		return &p.hopField.IngressRouterAlert
	}
	return &p.hopField.EgressRouterAlert
}

// @ requires  acc(&p.lastLayer, def.ReadL20)
// @ requires  p.lastLayer != nil && acc(p.lastLayer.Mem(ubLastLayer), def.ReadL15)
// @ requires  acc(&p.d, def.ReadL20) && acc(MutexInvariant!<p.d!>(), _)
// @ preserves sl.AbsSlice_Bytes(ubLastLayer, 0, len(ubLastLayer))
// @ ensures   acc(&p.lastLayer, def.ReadL20)
// @ ensures   acc(p.lastLayer.Mem(ubLastLayer), def.ReadL15)
// @ ensures   acc(&p.d, def.ReadL20)
// @ ensures   reserr != nil ==> reserr.ErrorMem()
// @ decreases
func (p *scionPacketProcessor) handleSCMPTraceRouteRequest(
	interfaceID uint16 /*@ , ghost ubLastLayer []byte @*/) (respr processResult, reserr error) {

	if p.lastLayer.NextLayerType( /*@ ubLastLayer @*/ ) != slayers.LayerTypeSCMP {
		log.Debug("Packet with router alert, but not SCMP")
		return processResult{}, nil
	}
	scionPld /*@ , start, end @*/ := p.lastLayer.LayerPayload( /*@ ubLastLayer @*/ )
	// @ assert scionPld === ubLastLayer[start:end] || scionPld == nil
	// @ if scionPld == nil { sl.NilAcc_Bytes() } else {
	// @	sl.SplitRange_Bytes(ubLastLayer, start, end, writePerm)
	// @ 	ghost defer sl.CombineRange_Bytes(ubLastLayer, start, end, writePerm)
	// @ }
	// @ gopacket.AssertInvariantNilDecodeFeedback()
	var scmpH /*@@@*/ slayers.SCMP
	// @ fold scmpH.NonInitMem()
	if err := scmpH.DecodeFromBytes(scionPld, gopacket.NilDecodeFeedback); err != nil {
		log.Debug("Parsing SCMP header of router alert", "err", err)
		return processResult{}, nil
	}
	if /*@ (unfolding acc(scmpH.Mem(scionPld), _) in @*/ scmpH.TypeCode /*@ ) @*/ != slayers.CreateSCMPTypeCode(slayers.SCMPTypeTracerouteRequest, 0) {
		log.Debug("Packet with router alert, but not traceroute request",
			"type_code", ( /*@ unfolding acc(scmpH.Mem(scionPld), _) in @*/ scmpH.TypeCode))
		return processResult{}, nil
	}
	var scmpP /*@@@*/ slayers.SCMPTraceroute
	// @ fold scmpP.NonInitMem()
	// @ unfold scmpH.Mem(scionPld)
	// @ unfold scmpH.BaseLayer.Mem(scionPld, 4)
	// @ sl.SplitRange_Bytes(scionPld, 4, len(scionPld), writePerm)
	// @ ghost defer sl.CombineRange_Bytes(scionPld, 4, len(scionPld), writePerm)
	if err := scmpP.DecodeFromBytes(scmpH.Payload, gopacket.NilDecodeFeedback); err != nil {
		log.Debug("Parsing SCMPTraceroute", "err", err)
		return processResult{}, nil
	}
	// @ unfold scmpP.Mem(scmpH.Payload)
	// @ unfold scmpP.BaseLayer.Mem(scmpH.Payload, 4+addr.IABytes+slayers.scmpRawInterfaceLen)
	// @ p.d.getLocalIA()
	scmpP = slayers.SCMPTraceroute{
		Identifier: scmpP.Identifier,
		Sequence:   scmpP.Sequence,
		IA:         p.d.localIA,
		Interface:  uint64(interfaceID),
	}
	// @ def.TODO()
	return p.packSCMP(slayers.SCMPTypeTracerouteReply, 0, &scmpP, nil)
}

// @ preserves acc(p.scionLayer.Mem(ubScionL), def.ReadL20)
// @ ensures   reserr == nil ==> int(p.scionLayer.GetPayloadLen(ubScionL)) == len(p.scionLayer.GetPayload(ubScionL))
// @ ensures   reserr != nil ==> reserr.ErrorMem()
// @ decreases
func (p *scionPacketProcessor) validatePktLen( /*@ ghost ubScionL []byte @*/ ) (respr processResult, reserr error) {
	// @ unfold acc(p.scionLayer.Mem(ubScionL), def.ReadL20)
	// @ defer fold acc(p.scionLayer.Mem(ubScionL), def.ReadL20)
	if int(p.scionLayer.PayloadLen) == len(p.scionLayer.Payload) {
		return processResult{}, nil
	}
	// @ def.TODO()
	return p.packSCMP(
		slayers.SCMPTypeParameterProblem,
		slayers.SCMPCodeInvalidPacketSize,
		&slayers.SCMPParameterProblem{Pointer: 0},
		serrors.New("bad packet size",
			"header", p.scionLayer.PayloadLen, "actual", len(p.scionLayer.Payload)),
	)
}

// @ requires  0 <= startLL && startLL <= endLL && endLL <= len(ub)
// @ requires  acc(&p.d, def.ReadL5) && acc(MutexInvariant!<p.d!>(), _)
// @ requires  acc(&p.d.svc, _) && p.d.svc != nil
// The ghost param ub here allows us to introduce a bound variable to p.rawPkt,
// which slightly simplifies the spec
// @ requires  acc(&p.rawPkt, def.ReadL1) && ub === p.rawPkt
// @ requires  acc(&p.path, def.ReadL10)
// @ requires  p.scionLayer.Mem(ub)
// @ requires  p.path == p.scionLayer.GetPath(ub)
// @ requires  sl.AbsSlice_Bytes(ub, 0, len(ub))
// @ preserves acc(&p.srcAddr, def.ReadL10) && acc(p.srcAddr.Mem(), _)
// @ preserves acc(&p.lastLayer, def.ReadL10)
// @ preserves p.lastLayer != nil
// @ preserves (p.lastLayer !== &p.scionLayer && llIsNil) ==>
// @ 	acc(p.lastLayer.Mem(nil), def.ReadL10)
// @ preserves (p.lastLayer !== &p.scionLayer && !llIsNil) ==>
// @ 	acc(p.lastLayer.Mem(ub[startLL:endLL]), def.ReadL10)
// @ preserves acc(&p.ingressID, def.ReadL20)
// @ preserves acc(&p.infoField)
// @ preserves acc(&p.hopField)
// @ preserves acc(&p.segmentChange)
// @ preserves acc(&p.mac, def.ReadL10) && p.mac != nil && p.mac.Mem()
// @ preserves acc(&p.macBuffers.scionInput, def.ReadL10)
// @ preserves sl.AbsSlice_Bytes(p.macBuffers.scionInput, 0, len(p.macBuffers.scionInput))
// @ preserves acc(&p.cachedMac)
// @ ensures   acc(&p.d, def.ReadL20)
// @ ensures   acc(&p.path, def.ReadL10)
// @ ensures   acc(&p.rawPkt, def.ReadL1)
// @ ensures   sl.AbsSlice_Bytes(ub, 0, len(ub))
// @ ensures   reserr == nil ==> p.scionLayer.Mem(ub)
// @ ensures   reserr != nil ==> p.scionLayer.NonInitMem()
// @ ensures   reserr != nil ==> reserr.ErrorMem()
func (p *scionPacketProcessor) process( /*@ ghost ub []byte, ghost llIsNil bool, ghost startLL int, ghost endLL int @*/ ) (respr processResult, reserr error) {
	if r, err := p.parsePath( /*@ ub @*/ ); err != nil {
		// @ p.scionLayer.DowngradePerm(ub)
		return r, err
	}
	if r, err := p.validateHopExpiry(); err != nil {
		// @ p.scionLayer.DowngradePerm(ub)
		return r, err
	}
	if r, err := p.validateIngressID(); err != nil {
		// @ p.scionLayer.DowngradePerm(ub)
		return r, err
	}
	if r, err := p.validatePktLen( /*@ ub @*/ ); err != nil {
		// @ p.scionLayer.DowngradePerm(ub)
		return r, err
	}
	if r, err := p.validateTransitUnderlaySrc( /*@ ub @*/ ); err != nil {
		// @ p.scionLayer.DowngradePerm(ub)
		return r, err
	}
	if r, err := p.validateSrcDstIA( /*@ ub @*/ ); err != nil {
		// @ p.scionLayer.DowngradePerm(ub)
		return r, err
	}
	if err := p.updateNonConsDirIngressSegID( /*@ ub @*/ ); err != nil {
		// @ p.scionLayer.DowngradePerm(ub)
		return processResult{}, err
	}
	if r, err := p.verifyCurrentMAC(); err != nil {
		// @ p.scionLayer.DowngradePerm(ub)
		return r, err
	}
	if r, err := p.handleIngressRouterAlert( /*@ ub, llIsNil, startLL, endLL @*/ ); err != nil {
		// @ p.scionLayer.DowngradePerm(ub)
		return r, err
	}

	// Inbound: pkts destined to the local IA.
	// @ p.d.getLocalIA()
	if /*@ unfolding acc(p.scionLayer.Mem(ub), _) in (unfolding acc(p.scionLayer.HeaderMem(ub[slayers.CmnHdrLen:]), _) in @*/ p.scionLayer.DstIA /*@ ) @*/ == p.d.localIA {
		a, r, err := p.resolveInbound( /*@ ub @*/ )
		if err != nil {
			// @ p.scionLayer.DowngradePerm(ub)
			return r, err
		}
		// @ p.d.getInternal()
		return processResult{OutConn: p.d.internal, OutAddr: a, OutPkt: p.rawPkt}, nil
	}

	// Outbound: pkts leaving the local IA.
	// BRTransit: pkts leaving from the same BR different interface.

	// @ unfold acc(p.scionLayer.Mem(ub), def.ReadL3)
	// @ ghost ubPath := p.scionLayer.UBPath(ub)
	if p.path.IsXover( /*@ ubPath @*/ ) {
		// @ fold acc(p.scionLayer.Mem(ub), def.ReadL3)
		if r, err := p.doXover( /*@ ub @*/ ); err != nil {
			return r, err
		}
		if r, err := p.validateHopExpiry(); err != nil {
			// @ p.scionLayer.DowngradePerm(ub)
			return r, serrors.WithCtx(err, "info", "after xover")
		}
		// verify the new block
		if r, err := p.verifyCurrentMAC(); err != nil {
			//  fold acc(p.scionLayer.Mem(ub), def.ReadL3)
			// @ p.scionLayer.DowngradePerm(ub)
			return r, serrors.WithCtx(err, "info", "after xover")
		}
	}
	// @ fold acc(p.scionLayer.Mem(ub), def.ReadL3)
	if r, err := p.validateEgressID(); err != nil {
		// @ p.scionLayer.DowngradePerm(ub)
		return r, err
	}
	// handle egress router alert before we check if it's up because we want to
	// send the reply anyway, so that trace route can pinpoint the exact link
	// that failed.
	if r, err := p.handleEgressRouterAlert( /*@ ub, llIsNil, startLL, endLL @*/ ); err != nil {
		// @ p.scionLayer.DowngradePerm(ub)
		return r, err
	}
	if r, err := p.validateEgressUp(); err != nil {
		// @ p.scionLayer.DowngradePerm(ub)
		return r, err
	}

	egressID := p.egressInterface()
	// @ p.d.getExternalMem()
	// @ if p.d.external != nil { unfold acc(AccBatchConn(p.d.external), _) }
	if c, ok := p.d.external[egressID]; ok {
		if err := p.processEgress( /*@ ub @*/ ); err != nil {
			return processResult{}, err
		}
		return processResult{EgressID: egressID, OutConn: c, OutPkt: p.rawPkt}, nil
	}

	// ASTransit: pkts leaving from another AS BR.
	// @ p.d.getInternalNextHops()
	// @ ghost if p.d.internalNextHops != nil { unfold acc(AccAddr(p.d.internalNextHops), _) }
	if a, ok := p.d.internalNextHops[egressID]; ok {
		// @ p.d.getInternal()
		return processResult{OutConn: p.d.internal, OutAddr: a, OutPkt: p.rawPkt}, nil
	}
	errCode := slayers.SCMPCodeUnknownHopFieldEgress
	if !p.infoField.ConsDir {
		errCode = slayers.SCMPCodeUnknownHopFieldIngress
	}
	// @ def.TODO()
	// @ p.scionLayer.DowngradePerm(ub)
	return p.packSCMP(
		slayers.SCMPTypeParameterProblem,
		errCode,
		&slayers.SCMPParameterProblem{Pointer: p.currentHopPointer( /*@ nil @*/ )},
		cannotRoute,
	)
}

// @ requires  acc(&p.rawPkt, def.ReadL15)
// @ requires  p.scionLayer.Mem(p.rawPkt)
// @ requires  acc(&p.ingressID,  def.ReadL15)
// @ requires  acc(&p.d,          def.ReadL15) && acc(MutexInvariant!<p.d!>(), _)
// @ requires  sl.AbsSlice_Bytes(p.rawPkt, 0, len(p.rawPkt))
// @ requires  acc(&p.d.svc, _) && p.d.svc != nil
// @ preserves acc(&p.mac, def.ReadL10)
// @ preserves p.mac != nil && p.mac.Mem()
// @ preserves acc(&p.macBuffers.scionInput, def.ReadL10)
// @ preserves sl.AbsSlice_Bytes(p.macBuffers.scionInput, 0, len(p.macBuffers.scionInput))
// @ preserves acc(&p.buffer, def.ReadL10) && p.buffer != nil && p.buffer.Mem()
// @ ensures   acc(&p.rawPkt, def.ReadL15)
// @ ensures   p.scionLayer.Mem(p.rawPkt)
// @ ensures   acc(&p.ingressID,  def.ReadL15)
// @ ensures   acc(&p.d,          def.ReadL15)
// @ ensures   sl.AbsSlice_Bytes(p.rawPkt, 0, len(p.rawPkt))
// @ ensures   reserr != nil ==> reserr.ErrorMem()
func (p *scionPacketProcessor) processOHP() (respr processResult, reserr error) {
	// @ ghost ubScionL := p.rawPkt
	// @ p.scionLayer.ExtractAcc(ubScionL)
	s := p.scionLayer
	// @ ghost  ubPath := p.scionLayer.UBPath(ubScionL)
	// @ unfold acc(p.scionLayer.Mem(ubScionL), 1-def.ReadL15)
	// @ apply acc(&p.scionLayer, def.ReadL16) --* acc(p.scionLayer.Mem(ubScionL), def.ReadL15)
	// @ unfold acc(p.scionLayer.Mem(ubScionL), def.ReadL15)
	// @ assert s.Path === p.scionLayer.Path
	// @ assert s.Path.Mem(ubPath)
	ohp, ok := s.Path.(*onehop.Path)
	if !ok {
		// TODO parameter problem -> invalid path
		// @ establishMemMalformedPath()
		// @ fold p.scionLayer.Mem(ubScionL)
		return processResult{}, malformedPath
	}
	if /*@ unfolding acc(s.Path.Mem(ubPath), _) in @*/ !ohp.Info.ConsDir {
		// TODO parameter problem -> invalid path
		// @ establishMemMalformedPath()
		// @ defer fold p.scionLayer.Mem(ubScionL)
		return processResult{}, serrors.WrapStr(
			"OneHop path in reverse construction direction is not allowed",
			malformedPath, "srcIA", s.SrcIA, "dstIA", s.DstIA)
	}

	// OHP leaving our IA
	if p.ingressID == 0 {
		// @ p.d.getLocalIA()
		if !p.d.localIA.Equal(s.SrcIA) {
			// @ establishCannotRoute()
			// TODO parameter problem -> invalid path
			// @ defer fold p.scionLayer.Mem(ubScionL)
			return processResult{}, serrors.WrapStr("bad source IA", cannotRoute,
				"type", "ohp", "egress", ( /*@ unfolding acc(ohp.Mem(ubPath), _) in (unfolding acc(ohp.FirstHop.Mem(), _) in @*/ ohp.FirstHop.ConsEgress /*@ ) @*/),
				"localIA", p.d.localIA, "srcIA", s.SrcIA)
		}
		// @ p.d.getNeighborIAs()
		neighborIA, ok := p.d.neighborIAs[ /*@ unfolding acc(ohp.Mem(ubPath), _) in (unfolding acc(ohp.FirstHop.Mem(), _) in @*/ ohp.FirstHop.ConsEgress /*@ ) @*/]
		if !ok {
			// @ establishCannotRoute()
			// TODO parameter problem invalid interface
			// @ defer fold p.scionLayer.Mem(ubScionL)
			return processResult{}, serrors.WithCtx(cannotRoute,
				"type", "ohp", "egress", ( /*@ unfolding acc(ohp.Mem(ubPath), _) in (unfolding acc(ohp.FirstHop.Mem(), _) in @*/ ohp.FirstHop.ConsEgress /*@ ) @*/))
		}
		if !neighborIA.Equal(s.DstIA) {
			// @ establishCannotRoute()
			// @ defer fold p.scionLayer.Mem(ubScionL)
			return processResult{}, serrors.WrapStr("bad destination IA", cannotRoute,
				"type", "ohp", "egress", ( /*@ unfolding acc(ohp.Mem(ubPath), _) in (unfolding acc(ohp.FirstHop.Mem(), _) in @*/ ohp.FirstHop.ConsEgress /*@ ) @*/),
				"neighborIA", neighborIA, "dstIA", s.DstIA)
		}
		// @ unfold s.Path.Mem(ubPath)
		// @ unfold ohp.FirstHop.Mem()
		// @ preserves acc(&ohp.Info, def.ReadL15) && acc(&ohp.FirstHop, def.ReadL15)
		// @ preserves acc(&p.macBuffers.scionInput, def.ReadL15)
		// @ preserves acc(&p.mac, def.ReadL15) && p.mac != nil && p.mac.Mem()
		// @ preserves sl.AbsSlice_Bytes(p.macBuffers.scionInput, 0, len(p.macBuffers.scionInput))
		// @ decreases
		// @ outline (
		mac /*@@@*/ := path.MAC(p.mac, ohp.Info, ohp.FirstHop, p.macBuffers.scionInput)
		// (VerifiedSCION) introduced separate copy to avoid exposing quantified permissions outside the scope of this outline block.
		macCopy := mac
		// @ fold acc(sl.AbsSlice_Bytes(ohp.FirstHop.Mac[:], 0, len(ohp.FirstHop.Mac[:])), def.ReadL20)
		// @ fold acc(sl.AbsSlice_Bytes(mac[:], 0, len(mac)), def.ReadL20)
		compRes := subtle.ConstantTimeCompare(ohp.FirstHop.Mac[:], mac[:]) == 0
		// @ unfold acc(slices.AbsSlice_Bytes(ohp.FirstHop.Mac[:], 0, len(ohp.FirstHop.Mac[:])), def.ReadL20)
		// @ )
		if compRes {
			// @ defer fold p.scionLayer.Mem(ubScionL)
			// @ defer fold s.Path.Mem(ubPath)
			// @ defer fold ohp.FirstHop.Mem()
			// TODO parameter problem -> invalid MAC
			return processResult{}, serrors.New("MAC", "expected", fmt.Sprintf("%x", macCopy),
				"actual", fmt.Sprintf("%x", ohp.FirstHop.Mac), "type", "ohp")
		}
		ohp.Info.UpdateSegID(ohp.FirstHop.Mac)
		// @ fold ohp.FirstHop.Mem()
		// @ fold s.Path.Mem(ubPath)
		// @ fold p.scionLayer.Mem(ubScionL)

		// (VerifiedSCION) the second parameter was changed from 's' to 'p.scionLayer' due to the
		// changes made to 'updateSCIONLayer'.
		if err := updateSCIONLayer(p.rawPkt, &p.scionLayer /* s */, p.buffer); err != nil {
			return processResult{}, err
		}
		// @ unfold p.scionLayer.Mem(ubScionL)
		// @ defer fold p.scionLayer.Mem(ubScionL)
		// @ unfold s.Path.Mem(ubPath)
		// @ defer fold s.Path.Mem(ubPath)
		// @ unfold ohp.FirstHop.Mem()
		// @ defer fold ohp.FirstHop.Mem()
		// OHP should always be directed to the correct BR.
		// @ p.d.getExternalMem()
		// @ ghost if p.d.external != nil { unfold acc(AccBatchConn(p.d.external), _) }
		if c, ok := p.d.external[ohp.FirstHop.ConsEgress]; ok {
			// buffer should already be correct
			return processResult{EgressID: ohp.FirstHop.ConsEgress, OutConn: c, OutPkt: p.rawPkt},
				nil
		}
		// TODO parameter problem invalid interface
		// @ establishCannotRoute()
		return processResult{}, serrors.WithCtx(cannotRoute, "type", "ohp",
			"egress", ohp.FirstHop.ConsEgress, "consDir", ohp.Info.ConsDir)
	}

	// OHP entering our IA
	// @ p.d.getLocalIA()
	if !p.d.localIA.Equal(s.DstIA) {
		// @ establishCannotRoute()
		// @ defer fold p.scionLayer.Mem(ubScionL)
		return processResult{}, serrors.WrapStr("bad destination IA", cannotRoute,
			"type", "ohp", "ingress", p.ingressID,
			"localIA", p.d.localIA, "dstIA", s.DstIA)
	}
	// @ p.d.getNeighborIAs()
	neighborIA := p.d.neighborIAs[p.ingressID]
	if !neighborIA.Equal(s.SrcIA) {
		// @ establishCannotRoute()
		// @ defer fold p.scionLayer.Mem(ubScionL)
		return processResult{}, serrors.WrapStr("bad source IA", cannotRoute,
			"type", "ohp", "ingress", p.ingressID,
			"neighborIA", neighborIA, "srcIA", s.SrcIA)
	}

	// @ unfold s.Path.Mem(ubPath)
	// @ unfold ohp.SecondHop.Mem()
	ohp.SecondHop = path.HopField{
		ConsIngress: p.ingressID,
		ExpTime:/*@ unfolding acc(ohp.FirstHop.Mem(), _) in @*/ ohp.FirstHop.ExpTime,
	}
	// (VerifiedSCION) the following property follows from the type system, but
	// Gobra cannot prove it yet.
	// @ assume 0 <= p.ingressID
	// XXX(roosd): Here we leak the buffer into the SCION packet header.
	// This is okay because we do not operate on the buffer or the packet
	// for the rest of processing.
	ohp.SecondHop.Mac = path.MAC(p.mac, ohp.Info, ohp.SecondHop, p.macBuffers.scionInput)
	// @ fold ohp.SecondHop.Mem()
	// @ fold s.Path.Mem(ubPath)

	// (VerifiedSCION) the second parameter was changed from 's' to 'p.scionLayer' due to the
	// changes made to 'updateSCIONLayer'.
	// @ fold p.scionLayer.Mem(ubScionL)
	if err := updateSCIONLayer(p.rawPkt, &p.scionLayer /* s */, p.buffer); err != nil {
		return processResult{}, err
	}
	// @ p.d.getSvcMem()
	// (VerifiedSCION) the parameter was changed from 's' to '&p.scionLayer' due to the
	// changes made to 'resolveLocalDst'.
	a, err := p.d.resolveLocalDst(&p.scionLayer /* s */ /*@ , ubScionL @*/)
	if err != nil {
		return processResult{}, err
	}
	// @ p.d.getInternal()
	return processResult{OutConn: p.d.internal, OutAddr: a, OutPkt: p.rawPkt}, nil
}

// @ requires  acc(MutexInvariant!<d!>(), _)
// @ requires  acc(&d.svc, _) && d.svc != nil
// @ preserves acc(sl.AbsSlice_Bytes(ub, 0, len(ub)), def.ReadL15)
// @ preserves acc(s.Mem(ub), def.ReadL14)
// @ ensures   reserr != nil ==> reserr.ErrorMem()
// (VerifiedSCION) the type of 's' was changed from slayers.SCION to *slayers.SCION. This makes
// specs a lot easier and, makes the implementation faster as well by avoiding passing large data-structures
// by value. We should consider porting merging this in upstream SCION.
func (d *DataPlane) resolveLocalDst(s *slayers.SCION /*@, ghost ub []byte @*/) (resaddr *net.UDPAddr, reserr error) {
	// @ ghost start, end := s.ExtractAcc(ub)
	// @ assert s.RawDstAddr === ub[start:end]
	// @ sl.SplitRange_Bytes(ub, start, end, def.ReadL15)
	// @ assert acc(sl.AbsSlice_Bytes(s.RawDstAddr, 0, len(s.RawDstAddr)), def.ReadL15)
	dst, err := s.DstAddr()
	// @ sl.CombineRange_Bytes(ub, start, end, def.ReadL15)
	// @ apply acc(s, def.ReadL16) --* acc(s.Mem(ub), def.ReadL15)
	if err != nil {
		// TODO parameter problem.
		return nil, err
	}
	switch v := dst.(type) {
	case addr.HostSVC:
		// For map lookup use the Base address, i.e. strip the multi cast
		// information, because we only register base addresses in the map.
		// @ d.getSvcMem()
		a, ok := d.svc.Any(v.Base())
		if !ok {
			// @ establishNoSVCBackend()
			return nil, noSVCBackend
		}
		return a, nil
	case *net.IPAddr:
		return addEndhostPort(v), nil
	default:
		panic("unexpected address type returned from DstAddr")
	}
}

// @ preserves acc(&dst.IP, def.ReadL20)
// @ ensures   acc(res)
// @ ensures   res.IP  === dst.IP
// @ ensures   res.Port == topology.EndhostPort
// @ decreases
func addEndhostPort(dst *net.IPAddr) (res *net.UDPAddr) {
	return &net.UDPAddr{IP: dst.IP, Port: topology.EndhostPort}
}

// TODO(matzf) this function is now only used to update the OneHop-path.
// This should be changed so that the OneHop-path can be updated in-place, like
// the scion.Raw path.
// @ requires  acc(s.Mem(rawPkt), def.ReadL00)
// @ requires  s.HasOneHopPath(rawPkt)
// @ preserves buffer != nil && buffer.Mem()
// @ preserves sl.AbsSlice_Bytes(rawPkt, 0, len(rawPkt))
// @ ensures   acc(s.Mem(rawPkt), def.ReadL00)
// @ ensures   res != nil ==> res.ErrorMem()
// @ decreases
// (VerifiedSCION) the type of 's' was changed from slayers.SCION to *slayers.SCION. This makes
// specs a lot easier and, makes the implementation faster as well by avoiding passing large data-structures
// by value. We should consider porting merging this in upstream SCION.
func updateSCIONLayer(rawPkt []byte, s *slayers.SCION, buffer gopacket.SerializeBuffer) (res error) {
	if err := buffer.Clear(); err != nil {
		return err
	}
	if err := s.SerializeTo(buffer, gopacket.SerializeOptions{} /*@ , rawPkt @*/); err != nil {
		return err
	}
	// TODO(lukedirtwalker): We should add a method to the scion layers
	// which can write into the existing buffer, see also the discussion in
	// https://fsnets.slack.com/archives/C8ADBBG0J/p1592805884250700
	rawContents := buffer.Bytes()
	// @ s.InferSizeOHP(rawPkt)
	// @ assert len(rawContents) <= len(rawPkt)
	// @ unfold sl.AbsSlice_Bytes(rawPkt, 0, len(rawPkt))
	// @ unfold acc(sl.AbsSlice_Bytes(rawContents, 0, len(rawContents)), def.ReadL20)
	// (VerifiedSCION) proving that the reslicing operation below is safe
	// was tricky and required enriching (non-modularly) the invariants of *onehop.Path
	// and *slayers.SCION.
	// @ assert forall i int :: 0 <= i && i < len(rawContents) ==> &rawPkt[i] == &rawPkt[:len(rawContents)][i]
	copy(rawPkt[:len(rawContents)], rawContents /*@ , def.ReadL20 @*/)
	// @ fold sl.AbsSlice_Bytes(rawPkt, 0, len(rawPkt))
	// @ fold acc(sl.AbsSlice_Bytes(rawContents, 0, len(rawContents)), def.ReadL20)
	// @ buffer.RestoreMem(rawContents)
	return nil
}

type bfdSend struct {
	conn             BatchConn
	srcAddr, dstAddr *net.UDPAddr
	scn              *slayers.SCION
	ohp              *onehop.Path
	mac              hash.Hash
	macBuffer        []byte
	buffer           gopacket.SerializeBuffer
}

// newBFDSend creates and initializes a BFD Sender
// @ trusted
// @ requires false
// @ decreases
func newBFDSend(conn BatchConn, srcIA, dstIA addr.IA, srcAddr, dstAddr *net.UDPAddr,
	ifID uint16, mac hash.Hash) (res *bfdSend) {

	scn := &slayers.SCION{
		Version:      0,
		TrafficClass: 0xb8,
		FlowID:       0xdead,
		NextHdr:      slayers.L4BFD,
		SrcIA:        srcIA,
		DstIA:        dstIA,
	}

	if err := scn.SetSrcAddr(&net.IPAddr{IP: srcAddr.IP} /*@ , false @*/); err != nil {
		panic(err) // Must work unless IPAddr is not supported
	}
	if err := scn.SetDstAddr(&net.IPAddr{IP: dstAddr.IP} /*@ , false @*/); err != nil {
		panic(err) // Must work unless IPAddr is not supported
	}

	var ohp *onehop.Path
	if ifID == 0 {
		scn.PathType = empty.PathType
		scn.Path = &empty.Path{}
	} else {
		ohp = &onehop.Path{
			Info: path.InfoField{
				ConsDir: true,
				// Timestamp set in Send
			},
			FirstHop: path.HopField{
				ConsEgress: ifID,
				ExpTime:    hopFieldDefaultExpTime,
			},
		}
		scn.PathType = onehop.PathType
		scn.Path = ohp
	}

	return &bfdSend{
		conn:      conn,
		srcAddr:   srcAddr,
		dstAddr:   dstAddr,
		scn:       scn,
		ohp:       ohp,
		mac:       mac,
		macBuffer: make([]byte, path.MACBufferSize),
		buffer:    gopacket.NewSerializeBuffer(),
	}
}

// @ preserves acc(b.Mem(), def.ReadL10)
// @ decreases
func (b *bfdSend) String() string {
	// @ unfold acc(b.Mem(), def.ReadL10)
	// @ ghost defer fold acc(b.Mem(), def.ReadL10)
	return b.srcAddr.String()
}

// Send sends out a BFD message.
// Due to the internal state of the MAC computation, this is not goroutine
// safe.
// @ trusted
// @ requires def.Uncallable()
func (b *bfdSend) Send(bfd *layers.BFD) error {
	if b.ohp != nil {
		// Subtract 10 seconds to deal with possible clock drift.
		ohp := b.ohp
		ohp.Info.Timestamp = uint32(time.Now().Unix() - 10)
		ohp.FirstHop.Mac = path.MAC(b.mac, ohp.Info, ohp.FirstHop, b.macBuffer)
	}

	err := gopacket.SerializeLayers(b.buffer, gopacket.SerializeOptions{FixLengths: true},
		b.scn, bfd)
	if err != nil {
		return err
	}
	_, err = b.conn.WriteTo(b.buffer.Bytes(), b.dstAddr)
	return err
}

// @ trusted
// @ requires false
func (p *scionPacketProcessor) prepareSCMP(
	typ slayers.SCMPType,
	code slayers.SCMPCode,
	scmpP gopacket.SerializableLayer,
	cause error,
) ([]byte, error) {

	// *copy* and reverse path -- the original path should not be modified as this writes directly
	// back to rawPkt (quote).
	var path *scion.Raw
	pathType := p.scionLayer.Path.Type()
	switch pathType {
	case scion.PathType:
		var ok bool
		path, ok = p.scionLayer.Path.(*scion.Raw)
		if !ok {
			return nil, serrors.WithCtx(cannotRoute, "details", "unsupported path type",
				"path type", pathType)
		}
	case epic.PathType:
		epicPath, ok := p.scionLayer.Path.(*epic.Path)
		if !ok {
			return nil, serrors.WithCtx(cannotRoute, "details", "unsupported path type",
				"path type", pathType)
		}
		path = epicPath.ScionPath
	default:
		return nil, serrors.WithCtx(cannotRoute, "details", "unsupported path type",
			"path type", pathType)
	}
	decPath, err := path.ToDecoded()
	if err != nil {
		return nil, serrors.Wrap(cannotRoute, err, "details", "decoding raw path")
	}
	revPathTmp, err := decPath.Reverse()
	if err != nil {
		return nil, serrors.Wrap(cannotRoute, err, "details", "reversing path for SCMP")
	}
	revPath := revPathTmp.(*scion.Decoded)

	// Revert potential path segment switches that were done during processing.
	if revPath.IsXover() {
		if err := revPath.IncPath(); err != nil {
			return nil, serrors.Wrap(cannotRoute, err, "details", "reverting cross over for SCMP")
		}
	}
	// If the packet is sent to an external router, we need to increment the
	// path to prepare it for the next hop.
	_, external := p.d.external[p.ingressID]
	if external {
		infoField := &revPath.InfoFields[revPath.PathMeta.CurrINF]
		if infoField.ConsDir {
			hopField := revPath.HopFields[revPath.PathMeta.CurrHF]
			infoField.UpdateSegID(hopField.Mac)
		}
		if err := revPath.IncPath(); err != nil {
			return nil, serrors.Wrap(cannotRoute, err, "details", "incrementing path for SCMP")
		}
	}

	// create new SCION header for reply.
	var scionL slayers.SCION
	scionL.FlowID = p.scionLayer.FlowID
	scionL.TrafficClass = p.scionLayer.TrafficClass
	scionL.PathType = revPath.Type()
	scionL.Path = revPath
	scionL.DstIA = p.scionLayer.SrcIA
	scionL.SrcIA = p.d.localIA
	srcA, err := p.scionLayer.SrcAddr()
	if err != nil {
		return nil, serrors.Wrap(cannotRoute, err, "details", "extracting src addr")
	}
	if err := scionL.SetDstAddr(srcA); err != nil {
		return nil, serrors.Wrap(cannotRoute, err, "details", "setting dest addr")
	}
	if err := scionL.SetSrcAddr(&net.IPAddr{IP: p.d.internalIP}); err != nil {
		return nil, serrors.Wrap(cannotRoute, err, "details", "setting src addr")
	}
	scionL.NextHdr = slayers.L4SCMP

	typeCode := slayers.CreateSCMPTypeCode(typ, code)
	scmpH := slayers.SCMP{TypeCode: typeCode}
	scmpH.SetNetworkLayerForChecksum(&scionL)

	if err := p.buffer.Clear(); err != nil {
		return nil, err
	}

	sopts := gopacket.SerializeOptions{
		ComputeChecksums: true,
		FixLengths:       true,
	}
	scmpLayers := []gopacket.SerializableLayer{&scionL, &scmpH, scmpP}
	if cause != nil {
		// add quote for errors.
		hdrLen := slayers.CmnHdrLen + scionL.AddrHdrLen() + scionL.Path.Len()
		switch scmpH.TypeCode.Type() {
		case slayers.SCMPTypeExternalInterfaceDown:
			hdrLen += 20
		case slayers.SCMPTypeInternalConnectivityDown:
			hdrLen += 28
		default:
			hdrLen += 8
		}
		quote := p.rawPkt
		maxQuoteLen := slayers.MaxSCMPPacketLen - hdrLen
		if len(quote) > maxQuoteLen {
			quote = quote[:maxQuoteLen]
		}
		scmpLayers = append(scmpLayers, gopacket.Payload(quote))
	}
	// XXX(matzf) could we use iovec gather to avoid copying quote?
	err = gopacket.SerializeLayers(p.buffer, sopts, scmpLayers...)
	if err != nil {
		return nil, serrors.Wrap(cannotRoute, err, "details", "serializing SCMP message")
	}
	return p.buffer.Bytes(), scmpError{TypeCode: typeCode, Cause: cause}
}

// decodeLayers implements roughly the functionality of
// gopacket.DecodingLayerParser, but customized to our use case with a "base"
// layer and additional, optional layers in the given order.
// Returns the last decoded layer.
// @ requires  base != nil && base.NonInitMem()
// @ requires  forall i int :: { &opts[i] } 0 <= i && i < len(opts) ==>
// @     (acc(&opts[i], def.ReadL10) && opts[i] != nil && opts[i].NonInitMem())
// Due to Viper's very strict injectivity constraints:
// @ requires  forall i, j int :: { &opts[i], &opts[j] } 0 <= i && i < j && j < len(opts) ==>
// @     opts[i] !== opts[j]
// @ preserves slices.AbsSlice_Bytes(data, 0, len(data))
// @ ensures   forall i int :: { &opts[i] } 0 <= i && i < len(opts) ==>
// @     (acc(&opts[i], def.ReadL10) && opts[i] != nil)
// @ ensures   -1 <= idx && idx < len(opts)
// @ ensures   len(processed) == len(opts)
// @ ensures   len(offsets) == len(opts)
// @ ensures   reterr == nil && 0  <= idx ==> processed[idx]
// @ ensures   reterr == nil && idx == -1  ==> retl === base
// @ ensures   reterr == nil && 0   <= idx ==> retl === opts[idx]
// @ ensures   reterr == nil ==> retl != nil
// @ ensures   reterr == nil ==> base.Mem(data)
// @ ensures   forall i int :: {&opts[i]}{processed[i]} 0 <= i && i < len(opts) ==>
// @     (processed[i] ==> (0 <= offsets[i].start && offsets[i].start <= offsets[i].end && offsets[i].end <= len(data)))
// @ ensures   reterr == nil ==> forall i int :: {&opts[i]}{processed[i]} 0 <= i && i < len(opts) ==>
// @     ((processed[i] && !offsets[i].isNil) ==> opts[i].Mem(data[offsets[i].start:offsets[i].end]))
// @ ensures   reterr == nil ==> forall i int :: {&opts[i]}{processed[i]} 0 <= i && i < len(opts) ==>
// @     ((processed[i] && offsets[i].isNil) ==> opts[i].Mem(nil))
// @ ensures   reterr == nil ==> forall i int :: {&opts[i]}{processed[i]} 0 <= i && i < len(opts) ==>
// @     (!processed[i] ==> opts[i].NonInitMem())
// @ ensures   reterr != nil ==> base.NonInitMem()
// @ ensures   reterr != nil ==> (forall i int :: { &opts[i] } 0 <= i && i < len(opts) ==> opts[i].NonInitMem())
// @ ensures   reterr != nil ==> reterr.ErrorMem()
// @ decreases
func decodeLayers(data []byte, base gopacket.DecodingLayer,
	opts ...gopacket.DecodingLayer) (retl gopacket.DecodingLayer, reterr error /*@ , ghost processed seq[bool], ghost offsets seq[offsetPair], ghost idx int @*/) {

	// @ processed = seqs.NewSeqBool(len(opts))
	// @ offsets = newOffsetPair(len(opts))
	// @ idx = -1
	// @ gopacket.AssertInvariantNilDecodeFeedback()
	if err := base.DecodeFromBytes(data, gopacket.NilDecodeFeedback); err != nil {
		return nil, err /*@ , processed, offsets, idx @*/
	}
	last := base
	optsSlice := ([](gopacket.DecodingLayer))(opts)

	// @ ghost oldData := data
	// @ ghost oldStart := 0
	// @ ghost oldEnd := len(data)

	// @ invariant slices.AbsSlice_Bytes(oldData, 0, len(oldData))
	// @ invariant base.Mem(oldData)
	// @ invariant 0 < len(opts) ==> 0 <= i0 && i0 <= len(opts)
	// @ invariant forall i int :: {&opts[i]} 0 <= i && i < len(opts) ==> acc(&opts[i], def.ReadL10)
	// @ invariant forall i, j int :: {&opts[i], &opts[j]} 0 <= i && i < j && j < len(opts) ==> opts[i] !== opts[j]
	// @ invariant forall i int :: {&opts[i]} 0 <= i && i < len(opts) ==> opts[i] != nil
	// @ invariant len(processed) == len(opts)
	// @ invariant len(offsets) == len(opts)
	// @ invariant -1 <= idx && idx < len(opts)
	// @ invariant idx == -1 ==> (last === base && oldStart == 0 && oldEnd == len(oldData))
	// @ invariant 0 <= idx ==> (processed[idx] && last === opts[idx])
	// @ invariant forall i int :: {&opts[i]}{processed[i]} 0 <= i && i < len(opts) ==>
	// @     (processed[i] ==> (0 <= offsets[i].start && offsets[i].start <= offsets[i].end && offsets[i].end <= len(data)))
	// @ invariant forall i int :: {&opts[i]}{processed[i]} 0 <= i && i < len(opts) ==>
	// @     ((processed[i] && !offsets[i].isNil) ==> opts[i].Mem(oldData[offsets[i].start:offsets[i].end]))
	// @ invariant forall i int :: {&opts[i]}{processed[i]} 0 <= i && i < len(opts) ==>
	// @     ((processed[i] && offsets[i].isNil) ==> opts[i].Mem(nil))
	// @ invariant forall i int :: {&opts[i]}{processed[i]} 0 < len(opts) && i0 <= i && i < len(opts) ==>
	// @     !processed[i]
	// @ invariant forall i int :: {&opts[i]}{processed[i]} 0 <= i && i < len(opts) ==>
	// @     (!processed[i] ==> opts[i].NonInitMem())
	// @ invariant gopacket.NilDecodeFeedback.Mem()
	// @ invariant 0 <= oldStart && oldStart <= oldEnd && oldEnd <= len(oldData)
	// @ decreases len(opts) - i0
	for _, opt := range optsSlice /*@ with i0 @*/ {
		layerClassTmp := opt.CanDecode()
		// @ fold layerClassTmp.Mem()
		// @ ghost var pos offsetPair
		// @ ghost var ub []byte
		// @ ghost if idx == -1 {
		// @     pos = offsetPair{0, len(oldData), false}
		// @     ub = oldData
		// @ } else {
		// @     pos = offsets[idx]
		// @     if pos.isNil { ub = nil } else { ub  = oldData[pos.start:pos.end] }
		// @ }
		if layerClassTmp.Contains(last.NextLayerType( /*@ ub @*/ )) {
			data /*@ , start, end @*/ := last.LayerPayload( /*@ ub @*/ )
			// @ assert data == nil || data === oldData[pos.start:pos.end][start:end]
			// @ oldEnd   = pos.start + end
			// @ oldStart = pos.start + start
			// @ ghost if data == nil {
			// @ 	slices.NilAcc_Bytes()
			// @ } else {
			// @	slices.SplitRange_Bytes(oldData, oldStart, oldEnd, writePerm)
			// @ }
			if err := opt.DecodeFromBytes(data, gopacket.NilDecodeFeedback); err != nil {
				// @ ghost if data != nil { slices.CombineRange_Bytes(oldData, oldStart, oldEnd, writePerm) }
				// @ base.DowngradePerm(oldData)

				// ghost clean-up:
				// @ ghost
				// @ invariant 0 <= i0 && i0 <= len(opts)
				// @ invariant -1 <= c && c <= i0
				// @ invariant len(processed) == len(opts)
				// @ invariant len(offsets) == len(opts)
				// @ invariant forall i int :: {&opts[i]} 0 <= i && i < len(opts) ==> acc(&opts[i], def.ReadL10)
				// @ invariant forall i, j int :: {&opts[i], &opts[j]} 0 <= i && i < j && j < len(opts) ==> opts[i] !== opts[j]
				// @ invariant forall i int :: {&opts[i]} 0 <= i && i < len(opts) ==> opts[i] != nil
				// @ invariant forall i int :: {&opts[i]}{processed[i]} 0 <= i && i < len(opts) ==>
				// @     (processed[i] ==> (0 <= offsets[i].start && offsets[i].start <= offsets[i].end && offsets[i].end <= len(oldData)))
				// @ invariant forall i int :: {&opts[i]}{processed[i]} 0 <= i && i < len(opts) ==>
				// @     ((processed[i] && !offsets[i].isNil) ==> opts[i].Mem(oldData[offsets[i].start:offsets[i].end]))
				// @ invariant forall i int :: {&opts[i]}{processed[i]} 0 <= i && i < len(opts) ==>
				// @     ((processed[i] && offsets[i].isNil) ==> opts[i].Mem(nil))
				// @ invariant forall i int :: {&opts[i]}{processed[i]} 0 <= i && i < len(opts) ==>
				// @     (!processed[i] ==> opts[i].NonInitMem())
				// @ invariant forall i int :: {&opts[i]}{processed[i]} 0 < len(opts) && c < i && i < len(opts) ==>
				// @     !processed[i]
				// @ decreases c
				// @ for c := i0-1; 0 <= c; c=c-1 {
				// @	if processed[c] {
				// @		off := offsets[c]
				// @        if off.isNil {
				// @ 			opts[c].DowngradePerm(nil)
				// @		} else {
				// @ 			opts[c].DowngradePerm(oldData[off.start:off.end])
				// @ 		}
				// @ 	}
				// @ 	processed[c] = false
				// @ }
				return nil, err /*@, processed, offsets, idx @*/
			}
			// @ processed[i0] = true
			// @ ghost offsets[i0] = offsetPair{oldStart, oldEnd, data == nil}
			// @ idx = i0
			// @ ghost if data != nil { slices.CombineRange_Bytes(oldData, oldStart, oldEnd, writePerm) }
			last = opt
		}
	}
	return last, nil /*@ , processed, offsets, idx @*/
}

// @ preserves acc(layer.Mem(ubuf), def.ReadL20)
// @ decreases
func nextHdr(layer gopacket.DecodingLayer /*@ , ghost ubuf []byte @*/) slayers.L4ProtocolType {
	switch v := layer.(type) {
	case *slayers.SCION:
		return /*@ unfolding acc(v.Mem(ubuf), def.ReadL20) in @*/ v.NextHdr
	case *slayers.EndToEndExtnSkipper:
		return /*@ unfolding acc(v.Mem(ubuf), def.ReadL20) in (unfolding acc(v.extnBase.Mem(ubuf), def.ReadL20) in @*/ v.NextHdr /*@ ) @*/
	case *slayers.HopByHopExtnSkipper:
		return /*@ unfolding acc(v.Mem(ubuf), def.ReadL20) in (unfolding acc(v.extnBase.Mem(ubuf), def.ReadL20) in @*/ v.NextHdr /*@ ) @*/
	default:
		return slayers.L4None
	}
}

// forwardingMetrics contains the subset of Metrics relevant for forwarding,
// instantiated with some interface-specific labels.
type forwardingMetrics struct {
	InputBytesTotal     prometheus.Counter
	OutputBytesTotal    prometheus.Counter
	InputPacketsTotal   prometheus.Counter
	OutputPacketsTotal  prometheus.Counter
	DroppedPacketsTotal prometheus.Counter
}

// @ requires  acc(labels, _)
// @ preserves acc(metrics.Mem(), _)
// @ ensures   acc(forwardingMetricsNonInjectiveMem(res), _)
// @ decreases
func initForwardingMetrics(metrics *Metrics, labels prometheus.Labels) (res forwardingMetrics) {
	// @ unfold acc(metrics.Mem(), _)
	c := forwardingMetrics{
		InputBytesTotal:     metrics.InputBytesTotal.With(labels),
		InputPacketsTotal:   metrics.InputPacketsTotal.With(labels),
		OutputBytesTotal:    metrics.OutputBytesTotal.With(labels),
		OutputPacketsTotal:  metrics.OutputPacketsTotal.With(labels),
		DroppedPacketsTotal: metrics.DroppedPacketsTotal.With(labels),
	}
	c.InputBytesTotal.Add(float64(0))
	c.InputPacketsTotal.Add(float64(0))
	c.OutputBytesTotal.Add(float64(0))
	c.OutputPacketsTotal.Add(float64(0))
	c.DroppedPacketsTotal.Add(float64(0))
	// @ fold acc(forwardingMetricsNonInjectiveMem(c), _)
	return c
}

// @ preserves neighbors != nil ==> acc(neighbors, def.ReadL20)
// @ ensures   acc(res)
// @ decreases
func interfaceToMetricLabels(id uint16, localIA addr.IA,
	neighbors map[uint16]addr.IA) (res prometheus.Labels) {
	// (VerifiedSCION) Gobra cannot prove this, even though it is obvious from the
	// type of id.
	// @ assume 0 <= id

	if id == 0 {
		return prometheus.Labels{
			"isd_as":          localIA.String(),
			"interface":       "internal",
			"neighbor_isd_as": localIA.String(),
		}
	}
	return prometheus.Labels{
		"isd_as":          localIA.String(),
		"interface":       strconv.FormatUint(uint64(id), 10),
		"neighbor_isd_as": neighbors[id].String(),
	}
}

// @ ensures acc(res)
// @ decreases
func serviceMetricLabels(localIA addr.IA, svc addr.HostSVC) (res prometheus.Labels) {
	return prometheus.Labels{
		"isd_as":  localIA.String(),
		"service": svc.BaseString(),
	}
}<|MERGE_RESOLUTION|>--- conflicted
+++ resolved
@@ -1244,22 +1244,14 @@
 		// @ sl.CombineRange_Bytes(ub, start, end, writePerm)
 		// (VerifiedSCION) Nested if because short-circuiting && is not working
 		// @ ghost if lastLayerIdx >= 0 {
-<<<<<<< HEAD
-		// @	ghost if !offsets[lastLayerIdx].isNil {
-=======
 		// @	if !offsets[lastLayerIdx].isNil {
->>>>>>> 711dd0ba
 		// @		o := offsets[lastLayerIdx]
 		// @		sl.CombineRange_Bytes(p.rawPkt, o.start, o.end, writePerm)
 		// @ 	}
 		// @ }
 		// @ assert sl.AbsSlice_Bytes(p.rawPkt, 0, len(p.rawPkt))
-<<<<<<< HEAD
 		v1, v2 := p.processOHP()
 		return v1, v2 /*@, false @*/
-=======
-		return p.processOHP()
->>>>>>> 711dd0ba
 	case scion.PathType:
 		// @ sl.CombineRange_Bytes(ub, start, end, writePerm)
 		// (VerifiedSCION) Nested if because short-circuiting && is not working
