// Copyright 2020 Anapaya Systems
//
// Licensed under the Apache License, Version 2.0 (the "License");
// you may not use this file except in compliance with the License.
// You may obtain a copy of the License at
//
//   http://www.apache.org/licenses/LICENSE-2.0
//
// Unless required by applicable law or agreed to in writing, software
// distributed under the License is distributed on an "AS IS" BASIS,
// WITHOUT WARRANTIES OR CONDITIONS OF ANY KIND, either express or implied.
// See the License for the specific language governing permissions and
// limitations under the License.

// +gobra

// (VerifiedSCION) the following init-postconditions causes severe slowdowns
// @ initEnsures alreadySet                    != nil && alreadySet.ErrorMem()
// @ initEnsures cannotRoute                   != nil && cannotRoute.ErrorMem()
// @ initEnsures emptyValue                    != nil && emptyValue.ErrorMem()
// @ initEnsures malformedPath                 != nil && malformedPath.ErrorMem()
// @ initEnsures modifyExisting                != nil && modifyExisting.ErrorMem()
// @ initEnsures noSVCBackend                  != nil && noSVCBackend.ErrorMem()
// @ initEnsures unsupportedPathType           != nil && unsupportedPathType.ErrorMem()
// @ initEnsures unsupportedPathTypeNextHeader != nil && unsupportedPathTypeNextHeader.ErrorMem()
// @ initEnsures noBFDSessionFound             != nil && noBFDSessionFound.ErrorMem()
// @ initEnsures noBFDSessionConfigured        != nil && noBFDSessionConfigured.ErrorMem()
// @ initEnsures errBFDDisabled                != nil && errBFDDisabled.ErrorMem()
package router

import (
	"bytes"
	"context"
	"crypto/rand"
	"crypto/subtle"
	"errors"
	"fmt"
	"hash"
	"math/big"
	"net"
	"strconv"
	"sync"
	"syscall"
	"time"

	"github.com/google/gopacket"
	"github.com/google/gopacket/layers"
	"github.com/prometheus/client_golang/prometheus"

	"github.com/scionproto/scion/pkg/addr"
	libepic "github.com/scionproto/scion/pkg/experimental/epic"
	"github.com/scionproto/scion/pkg/log"
	"github.com/scionproto/scion/pkg/private/serrors"
	"github.com/scionproto/scion/pkg/private/util"
	"github.com/scionproto/scion/pkg/scrypto"

	"github.com/scionproto/scion/pkg/slayers"
	"github.com/scionproto/scion/pkg/slayers/path"
	"github.com/scionproto/scion/pkg/slayers/path/empty"
	"github.com/scionproto/scion/pkg/slayers/path/epic"
	"github.com/scionproto/scion/pkg/slayers/path/onehop"
	"github.com/scionproto/scion/pkg/slayers/path/scion"
	"github.com/scionproto/scion/private/topology"
	"github.com/scionproto/scion/private/underlay/conn"
	underlayconn "github.com/scionproto/scion/private/underlay/conn"
	"github.com/scionproto/scion/router/bfd"
	"github.com/scionproto/scion/router/control"
	// @ . "github.com/scionproto/scion/verification/utils/definitions"
	// @ fl "github.com/scionproto/scion/verification/utils/floats"
	// @ sl "github.com/scionproto/scion/verification/utils/slices"
	// @ "github.com/scionproto/scion/verification/utils/seqs"
	// @ socketspec "golang.org/x/net/internal/socket/"
	// @ io "verification/io"
)

const (
	// Number of packets to read in a single ReadBatch call.
	inputBatchCnt = 64

	// TODO(karampok). Investigate whether that value should be higher.  In
	// theory, PayloadLen in SCION header is 16 bits long, supporting a maximum
	// payload size of 64KB. At the moment we are limited by Ethernet size
	// usually ~1500B, but 9000B to support jumbo frames.
	bufSize = 9000

	// hopFieldDefaultExpTime is the default validity of the hop field
	// and 63 is equivalent to 6h.
	hopFieldDefaultExpTime = 63
)

// (VerifiedSCION) acc(Mem(), _) is enough to call every method, given that
// the concrete implementations of this type use internal sync mechanisms to
// obtain write access to the underlying data.
type bfdSession interface {
	// @ pred Mem()

	// (VerifiedSCION) a logger is obtained from ctx through the method Value.
	// @ requires acc(ctx.Mem(), _)
	// @ requires acc(Mem(), _)
	// @ ensures  err != nil ==> err.ErrorMem()
	Run(ctx context.Context) (err error)
	// @ requires  acc(Mem(), _)
	// @ requires  msg.Mem(ub)
	// (VerifiedSCION) an implementation must copy the fields it needs from msg
	// @ preserves sl.AbsSlice_Bytes(ub, 0, len(ub))
	// @ ensures   msg.NonInitMem()
	// @ decreases 0 if sync.IgnoreBlockingForTermination()
	ReceiveMessage(msg *layers.BFD /*@ , ghost ub []byte @*/)
	// @ requires acc(Mem(), _)
	// @ decreases 0 if sync.IgnoreBlockingForTermination()
	IsUp() bool
}

// BatchConn is a connection that supports batch reads and writes.
// (VerifiedSCION) the spec of this interface matches that of the methods
// with the same name in private/underlay/conn/Conn.
type BatchConn interface {
	// @ pred Mem()

	// @ requires  acc(Mem(), _)
	// @ requires  forall i int :: { &msgs[i] } 0 <= i && i < len(msgs) ==>
	// @ 	msgs[i].Mem()
	// @ ensures   forall i int :: { &msgs[i] } 0 <= i && i < len(msgs) ==>
	// @ 	(msgs[i].Mem() && msgs[i].HasActiveAddr())
	// @ ensures   err == nil ==> 0 <= n && n <= len(msgs)
	// @ ensures   err == nil ==>
	// @ 	forall i int :: { &msgs[i] } 0 <= i && i < n ==> (
	// @ 		typeOf(msgs[i].GetAddr()) == type[*net.UDPAddr] &&
	// @ 		!msgs[i].HasWildcardPermAddr())
	// @ ensures   err == nil ==>
	// @ 	forall i int :: { &msgs[i] } 0 <= i && i < n ==> msgs[i].GetN() <= len(msgs[i].GetFstBuffer())
	// @ ensures   err != nil ==> err.ErrorMem()
	// contracts for IO-spec
	// @ requires Prophecy(prophecyM)
	// @ requires io.token(place) && MultiReadBio(place, prophecyM)
	// @ preserves dp.Valid()
	// @ ensures  err != nil ==> prophecyM == 0
	// @ ensures  err == nil ==> prophecyM == n
	// @ ensures  io.token(old(MultiReadBioNext(place, prophecyM)))
	// @ ensures  old(MultiReadBioCorrectIfs(place, prophecyM, path.ifsToIO_ifs(ingressID)))
	// @ ensures  err == nil ==>
	// @ 	forall i int :: { &msgs[i] } 0 <= i && i < n ==>
	// @ 		MsgToAbsVal(dp, &msgs[i], ingressID) == old(MultiReadBioIO_val(place, n)[i])
	// TODO (Markus): uint16 or option[io.IO_ifs] for ingress
	ReadBatch(msgs underlayconn.Messages /*@, ghost ingressID uint16, ghost prophecyM int, ghost place io.Place, ghost dp io.DataPlaneSpec @*/) (n int, err error)
	// @ requires  acc(addr.Mem(), _)
	// @ requires  acc(Mem(), _)
	// @ preserves acc(sl.AbsSlice_Bytes(b, 0, len(b)), R10)
	// @ ensures   err == nil ==> 0 <= n && n <= len(b)
	// @ ensures   err != nil ==> err.ErrorMem()
	WriteTo(b []byte, addr *net.UDPAddr) (n int, err error)
	// @ requires  acc(Mem(), _)
	// (VerifiedSCION) opted for less reusable spec for WriteBatch for
	// performance reasons.
	// @ requires  len(msgs) == 1
	// @ requires  acc(msgs[0].Mem(), R50) && msgs[0].HasActiveAddr()
	// @ ensures   acc(msgs[0].Mem(), R50) && msgs[0].HasActiveAddr()
	// @ ensures   err == nil ==> 0 <= n && n <= len(msgs)
	// @ ensures   err != nil ==> err.ErrorMem()
	// contracts for IO-spec
	// @ requires  dp.Valid()
	// @ requires  MsgToAbsVal(dp, &msgs[0], egressID) == ioAbsPkts
	// @ requires  io.token(place) && io.CBioIO_bio3s_send(place, ioAbsPkts)
	// @ ensures   dp.Valid()
	// (VerifiedSCION) the permission to the protocol must always be returned, otherwise the router could not continue
	// after failing to send a packet.
	// @ ensures   io.token(old(io.dp3s_iospec_bio3s_send_T(place, ioAbsPkts)))
	WriteBatch(msgs underlayconn.Messages, flags int /*@, ghost egressID uint16, ghost place io.Place, ghost ioAbsPkts io.IO_val, ghost dp io.DataPlaneSpec @*/) (n int, err error)
	// @ requires Mem()
	// @ ensures  err != nil ==> err.ErrorMem()
	// @ decreases
	Close() (err error)
}

// DataPlane contains a SCION Border Router's forwarding logic. It reads packets
// from multiple sockets, performs routing, and sends them to their destinations
// (after updating the path, if that is needed).
//
// XXX(lukedirtwalker): this is still in development and not feature complete.
// Currently, only the following features are supported:
//   - initializing connections; MUST be done prior to calling Run
type DataPlane struct {
	// (VerifiedSCION) this is morally ghost
	// It is stored in the dataplane in order to retain
	// knowledge that macFactory will not fail
	// @ key *[]byte
	external          map[uint16]BatchConn
	linkTypes         map[uint16]topology.LinkType
	neighborIAs       map[uint16]addr.IA
	internal          BatchConn
	internalIP        net.IP
	internalNextHops  map[uint16]*net.UDPAddr
	svc               *services
	macFactory        func() hash.Hash
	bfdSessions       map[uint16]bfdSession
	localIA           addr.IA
	mtx               sync.Mutex
	running           bool
	Metrics           *Metrics
	forwardingMetrics map[uint16]forwardingMetrics
}

var (
	alreadySet                    = serrors.New("already set")
	invalidSrcIA                  = serrors.New("invalid source ISD-AS")
	invalidDstIA                  = serrors.New("invalid destination ISD-AS")
	invalidSrcAddrForTransit      = serrors.New("invalid source address for transit pkt")
	cannotRoute                   = serrors.New("cannot route, dropping pkt")
	emptyValue                    = serrors.New("empty value")
	malformedPath                 = serrors.New("malformed path content")
	modifyExisting                = serrors.New("modifying a running dataplane is not allowed")
	noSVCBackend                  = serrors.New("cannot find internal IP for the SVC")
	unsupportedPathType           = serrors.New("unsupported path type")
	unsupportedPathTypeNextHeader = serrors.New("unsupported combination")
	noBFDSessionFound             = serrors.New("no BFD sessions was found")
	noBFDSessionConfigured        = serrors.New("no BFD sessions have been configured")
	errBFDDisabled                = serrors.New("BFD is disabled")
)

type scmpError struct {
	TypeCode slayers.SCMPTypeCode
	Cause    error
}

// Gobra cannot currently prove termination of this function,
// because it is not specified how the ErrorMem() of the result
// of serrors.New relates to that of e.
// @ trusted
// @ preserves e.ErrorMem()
// @ ensures   e.IsDuplicableMem() == old(e.IsDuplicableMem())
// @ decreases e.ErrorMem()
func (e scmpError) Error() string {
	// @ unfold e.ErrorMem()
	// @ defer fold e.ErrorMem()
	return serrors.New("scmp", "typecode", e.TypeCode, "cause", e.Cause).Error()
}

// SetIA sets the local IA for the dataplane.
// @ requires  acc(d.Mem(), OutMutexPerm)
// @ requires  !d.IsRunning()
// @ requires  d.LocalIA().IsZero()
// @ requires  !ia.IsZero()
// @ preserves d.mtx.LockP()
// @ preserves d.mtx.LockInv() == MutexInvariant!<d!>;
// @ ensures   acc(d.Mem(), OutMutexPerm)
// @ ensures   !d.IsRunning()
// @ ensures   e == nil
// @ decreases 0 if sync.IgnoreBlockingForTermination()
func (d *DataPlane) SetIA(ia addr.IA) (e error) {
	d.mtx.Lock()
	defer d.mtx.Unlock()
	// @ unfold MutexInvariant!<d!>()
	// @ assert !d.IsRunning()
	// @ d.isRunningEq()
	// @ unfold d.Mem()
	// @ defer fold MutexInvariant!<d!>()
	// @ defer fold d.Mem()
	if d.running {
		// @ Unreachable()
		return modifyExisting
	}
	if ia.IsZero() {
		// @ Unreachable()
		return emptyValue
	}
	if !d.localIA.IsZero() {
		// @ Unreachable()
		return alreadySet
	}
	d.localIA = ia
	return nil
}

// SetKey sets the key used for MAC verification. The key provided here should
// already be derived as in scrypto.HFMacFactory.
// @ requires  acc(d.Mem(), OutMutexPerm)
// @ requires  !d.IsRunning()
// @ requires  !d.KeyIsSet()
// @ requires  len(key) > 0
// @ requires  sl.AbsSlice_Bytes(key, 0, len(key))
// @ preserves d.mtx.LockP()
// @ preserves d.mtx.LockInv() == MutexInvariant!<d!>;
// @ ensures   acc(d.Mem(), OutMutexPerm)
// @ ensures   !d.IsRunning()
// @ ensures   res == nil ==> d.KeyIsSet()
// @ decreases 0 if sync.IgnoreBlockingForTermination()
func (d *DataPlane) SetKey(key []byte) (res error) {
	// @ share key
	d.mtx.Lock()
	defer d.mtx.Unlock()
	// @ unfold MutexInvariant!<d!>()
	// @ assert !d.IsRunning()
	// @ d.isRunningEq()
	// @ unfold acc(d.Mem(), 1/2)
	// @ d.keyIsSetEq()
	// @ unfold acc(d.Mem(), 1/2)
	// @ defer fold MutexInvariant!<d!>()
	// @ defer fold d.Mem()
	if d.running {
		// @ Unreachable()
		return modifyExisting
	}
	if len(key) == 0 {
		// @ Unreachable()
		return emptyValue
	}
	if d.macFactory != nil {
		// @ Unreachable()
		return alreadySet
	}
	// First check for MAC creation errors.
	if _, err := scrypto.InitMac(key); err != nil {
		return err
	}
	// @ d.key = &key
	verScionTemp :=
		// @ requires acc(&key, _) && acc(sl.AbsSlice_Bytes(key, 0, len(key)), _)
		// @ requires scrypto.ValidKeyForHash(key)
		// @ ensures  acc(&key, _) && acc(sl.AbsSlice_Bytes(key, 0, len(key)), _)
		// @ ensures  h != nil && h.Mem()
		// @ decreases
		func /*@ f @*/ () (h hash.Hash) {
			mac, _ := scrypto.InitMac(key)
			return mac
		}
	// @ proof verScionTemp implements MacFactorySpec{d.key} {
	// @   return verScionTemp() as f
	// @ }
	d.macFactory = verScionTemp
	return nil
}

// AddInternalInterface sets the interface the data-plane will use to
// send/receive traffic in the local AS. This can only be called once; future
// calls will return an error. This can only be called on a not yet running
// dataplane.
// @ requires  acc(d.Mem(), OutMutexPerm)
// @ requires  !d.IsRunning()
// @ requires  !d.InternalConnIsSet()
// @ requires  conn != nil && conn.Mem()
// @ requires  ip.Mem()
// @ preserves d.mtx.LockP()
// @ preserves d.mtx.LockInv() == MutexInvariant!<d!>;
// @ ensures   acc(d.Mem(), OutMutexPerm)
// @ ensures   !d.IsRunning()
// @ decreases 0 if sync.IgnoreBlockingForTermination()
func (d *DataPlane) AddInternalInterface(conn BatchConn, ip net.IP) error {
	d.mtx.Lock()
	defer d.mtx.Unlock()
	// @ unfold MutexInvariant!<d!>()
	// @ assert !d.IsRunning()
	// @ d.isRunningEq()
	// @ unfold acc(d.Mem(), 1/2)
	// @ d.internalIsSetEq()
	// @ unfold acc(d.Mem(), 1/2)
	if d.running {
		// @ Unreachable()
		return modifyExisting
	}
	if conn == nil {
		// @ Unreachable()
		return emptyValue
	}
	if d.internal != nil {
		// @ Unreachable()
		return alreadySet
	}
	d.internal = conn
	d.internalIP = ip
	// @ fold d.Mem()
	// @ fold MutexInvariant!<d!>()
	return nil
}

// AddExternalInterface adds the inter AS connection for the given interface ID.
// If a connection for the given ID is already set this method will return an
// error. This can only be called on a not yet running dataplane.
// @ requires  conn != nil && conn.Mem()
// @ preserves acc(d.Mem(), OutMutexPerm)
// @ preserves !d.IsRunning()
// @ preserves d.mtx.LockP()
// @ preserves d.mtx.LockInv() == MutexInvariant!<d!>;
// @ decreases 0 if sync.IgnoreBlockingForTermination()
func (d *DataPlane) AddExternalInterface(ifID uint16, conn BatchConn) error {
	d.mtx.Lock()
	defer d.mtx.Unlock()
	// @ unfold MutexInvariant!<d!>()
	// @ assert !d.IsRunning()
	// @ d.isRunningEq()
	// @ unfold d.Mem()
	if d.running {
		// @ Unreachable()
		return modifyExisting
	}
	if conn == nil {
		// @ Unreachable()
		return emptyValue
	}
	// @ ghost if d.external != nil { unfold acc(accBatchConn(d.external), 1/2) }
	if _, existsB := d.external[ifID]; existsB {
		// @ establishAlreadySet()
		// @ ghost if d.external != nil { fold acc(accBatchConn(d.external), 1/2) }
		// @ fold d.Mem()
		// @ fold MutexInvariant!<d!>()
		return serrors.WithCtx(alreadySet, "ifID", ifID)
	}
	// @ ghost if d.external != nil { fold acc(accBatchConn(d.external), 1/2) }
	if d.external == nil {
		d.external = make(map[uint16]BatchConn)
		// @ fold accBatchConn(d.external)
	}
	// @ unfold accBatchConn(d.external)
	d.external[ifID] = conn
	// @ fold accBatchConn(d.external)
	// @ fold d.Mem()
	// @ fold MutexInvariant!<d!>()
	return nil
}

// AddNeighborIA adds the neighboring IA for a given interface ID. If an IA for
// the given ID is already set, this method will return an error. This can only
// be called on a yet running dataplane.
// @ requires  !remote.IsZero()
// @ preserves acc(d.Mem(), OutMutexPerm)
// @ preserves !d.IsRunning()
// @ preserves d.mtx.LockP()
// @ preserves d.mtx.LockInv() == MutexInvariant!<d!>;
// @ decreases 0 if sync.IgnoreBlockingForTermination()
func (d *DataPlane) AddNeighborIA(ifID uint16, remote addr.IA) error {
	d.mtx.Lock()
	defer d.mtx.Unlock()
	// @ unfold MutexInvariant!<d!>()
	// @ d.isRunningEq()
	// @ unfold d.Mem()
	if d.running {
		// @ Unreachable()
		return modifyExisting
	}
	if remote.IsZero() {
		// @ Unreachable()
		return emptyValue
	}
	if _, existsB := d.neighborIAs[ifID]; existsB {
		// @ establishAlreadySet()
		// @ fold d.Mem()
		// @ fold MutexInvariant!<d!>()
		return serrors.WithCtx(alreadySet, "ifID", ifID)
	}
	if d.neighborIAs == nil {
		d.neighborIAs = make(map[uint16]addr.IA)
	}
	d.neighborIAs[ifID] = remote
	// @ fold d.Mem()
	// @ fold MutexInvariant!<d!>()
	return nil
}

// AddLinkType adds the link type for a given interface ID. If a link type for
// the given ID is already set, this method will return an error. This can only
// be called on a not yet running dataplane.
// @ preserves acc(d.Mem(), OutMutexPerm)
// @ preserves !d.IsRunning()
// (VerifiedSCION) unlike all other setter methods, this does not lock d.mtx.
// This was reported in https://github.com/scionproto/scion/issues/4282.
// @ preserves MutexInvariant!<d!>()
// @ decreases 0 if sync.IgnoreBlockingForTermination()
func (d *DataPlane) AddLinkType(ifID uint16, linkTo topology.LinkType) error {
	// @ unfold acc(d.Mem(), OutMutexPerm)
	if _, existsB := d.linkTypes[ifID]; existsB {
		// @ establishAlreadySet()
		// @ fold acc(d.Mem(), OutMutexPerm)
		return serrors.WithCtx(alreadySet, "ifID", ifID)
	}
	// @ fold acc(d.Mem(), OutMutexPerm)
	// @ unfold MutexInvariant!<d!>()
	// @ d.isRunningEq()
	// @ unfold d.Mem()
	// @ defer fold MutexInvariant!<d!>()
	// @ defer fold d.Mem()
	if d.linkTypes == nil {
		d.linkTypes = make(map[uint16]topology.LinkType)
	}
	d.linkTypes[ifID] = linkTo
	return nil
}

// AddExternalInterfaceBFD adds the inter AS connection BFD session.
// @ trusted
// @ requires false
func (d *DataPlane) AddExternalInterfaceBFD(ifID uint16, conn BatchConn,
	src, dst control.LinkEnd, cfg control.BFD) error {

	d.mtx.Lock()
	defer d.mtx.Unlock()
	if d.running {
		return modifyExisting
	}
	if conn == nil {
		return emptyValue
	}
	var m bfd.Metrics
	if d.Metrics != nil {
		labels := prometheus.Labels{
			"interface":       fmt.Sprint(ifID),
			"isd_as":          d.localIA.String(),
			"neighbor_isd_as": dst.IA.String(),
		}
		m = bfd.Metrics{
			Up:              d.Metrics.InterfaceUp.With(labels),
			StateChanges:    d.Metrics.BFDInterfaceStateChanges.With(labels),
			PacketsSent:     d.Metrics.BFDPacketsSent.With(labels),
			PacketsReceived: d.Metrics.BFDPacketsReceived.With(labels),
		}
	}
	s := newBFDSend(conn, src.IA, dst.IA, src.Addr, dst.Addr, ifID, d.macFactory())
	return d.addBFDController(ifID, s, cfg, m)
}

// getInterfaceState checks if there is a bfd session for the input interfaceID and
// returns InterfaceUp if the relevant bfdsession state is up, or if there is no BFD
// session. Otherwise, it returns InterfaceDown.
// @ preserves acc(d.Mem(), R5)
// @ decreases 0 if sync.IgnoreBlockingForTermination()
func (d *DataPlane) getInterfaceState(interfaceID uint16) control.InterfaceState {
	// @ unfold acc(d.Mem(), R5)
	// @ defer fold acc(d.Mem(), R5)
	bfdSessions := d.bfdSessions
	// @ ghost if bfdSessions != nil {
	// @ 	unfold acc(accBfdSession(d.bfdSessions), R20)
	// @ 	defer fold acc(accBfdSession(d.bfdSessions), R20)
	// @ }
	if bfdSession, ok := bfdSessions[interfaceID]; ok {
		// @ assert interfaceID in domain(d.bfdSessions)
		// @ assert bfdSession in range(d.bfdSessions)
		// @ assert bfdSession != nil
		// (VerifiedSCION) This checked used to be conjoined with 'ok' in the condition
		// of the if stmt above. We broke it down to perform intermediate asserts.
		if !bfdSession.IsUp() {
			return control.InterfaceDown
		}
	}
	return control.InterfaceUp
}

// (VerifiedSCION) marked as trusted because we currently do not support bfd.Session
// @ trusted
// @ requires  false
func (d *DataPlane) addBFDController(ifID uint16, s *bfdSend, cfg control.BFD,
	metrics bfd.Metrics) error {

	if cfg.Disable {
		return errBFDDisabled
	}
	if d.bfdSessions == nil {
		d.bfdSessions = make(map[uint16]bfdSession)
	}

	// Generate random discriminator. It can't be zero.
	discInt, err := rand.Int(rand.Reader, big.NewInt(0xfffffffe))
	if err != nil {
		return err
	}
	disc := layers.BFDDiscriminator(uint32(discInt.Uint64()) + 1)
	d.bfdSessions[ifID] = &bfd.Session{
		Sender:                s,
		DetectMult:            layers.BFDDetectMultiplier(cfg.DetectMult),
		DesiredMinTxInterval:  cfg.DesiredMinTxInterval,
		RequiredMinRxInterval: cfg.RequiredMinRxInterval,
		LocalDiscriminator:    disc,
		ReceiveQueueSize:      10,
		Metrics:               metrics,
	}
	return nil
}

// AddSvc adds the address for the given service. This can be called multiple
// times for the same service, with the address added to the list of addresses
// that provide the service.
// @ requires  a != nil && acc(a.Mem(), R10)
// @ preserves acc(d.Mem(), OutMutexPerm)
// @ preserves !d.IsRunning()
// @ preserves d.mtx.LockP()
// @ preserves d.mtx.LockInv() == MutexInvariant!<d!>;
// @ decreases 0 if sync.IgnoreBlockingForTermination()
func (d *DataPlane) AddSvc(svc addr.HostSVC, a *net.UDPAddr) error {
	d.mtx.Lock()
	// @ unfold MutexInvariant!<d!>()
	// @ d.isRunningEq()
	defer d.mtx.Unlock()
	if a == nil {
		return emptyValue
	}
	// @ preserves d.Mem()
	// @ ensures   unfolding d.Mem() in d.svc != nil
	// @ decreases
	// @ outline(
	// @ unfold d.Mem()
	if d.svc == nil {
		d.svc = newServices()
	}
	// @ fold d.Mem()
	// @ )
	// @ unfold acc(d.Mem(), R15)
	// @ assert acc(d.svc.Mem(), _)
	d.svc.AddSvc(svc, a)
	if d.Metrics != nil {
		labels := serviceMetricLabels(d.localIA, svc)
		// @ requires acc(&d.Metrics, R20)
		// @ requires acc(d.Metrics.Mem(), _)
		// @ requires acc(labels, _)
		// @ ensures  acc(&d.Metrics, R20)
		// @ decreases
		// @ outline (
		// @ unfold acc(d.Metrics.Mem(), _)
		// @ fl.ZeroLessOne64()
		// @ assert d.Metrics.ServiceInstanceChanges != nil
		// @ assert d.Metrics.ServiceInstanceCount   != nil
		d.Metrics.ServiceInstanceChanges.With(labels).Add(float64(1))
		d.Metrics.ServiceInstanceCount.With(labels).Add(float64(1))
		// @ )
	}
	// @ fold acc(d.Mem(), R15)
	// @ fold MutexInvariant!<d!>()
	return nil
}

// DelSvc deletes the address for the given service.
// (VerifiedSCION) the spec here is definitely weird. Even though
// the lock is acquired here, there is no check that the router is
// not yet running, thus acquiring the lock is not enough to guarantee
// absence of race conditions. To specify that the router is not running,
// we need to pass perms to d.Mem(), but if we do this, then we don't need
// the lock invariant to perform the operations in this function.
// @ requires  a != nil && acc(a.Mem(), R10)
// @ preserves acc(d.Mem(), OutMutexPerm/2)
// @ preserves d.mtx.LockP()
// @ decreases 0 if sync.IgnoreBlockingForTermination()
func (d *DataPlane) DelSvc(svc addr.HostSVC, a *net.UDPAddr) error {
	d.mtx.Lock()
	defer d.mtx.Unlock()
	if a == nil {
		return emptyValue
	}
	// @ unfold acc(d.Mem(), R40)
	// @ ghost defer fold acc(d.Mem(), R40)
	if d.svc == nil {
		return nil
	}
	d.svc.DelSvc(svc, a)
	if d.Metrics != nil {
		labels := serviceMetricLabels(d.localIA, svc)
		// @ unfold acc(d.Metrics.Mem(), _)
		// @ fl.ZeroLessOne64()
		d.Metrics.ServiceInstanceChanges.With(labels).Add(float64(1))
		d.Metrics.ServiceInstanceCount.With(labels).Add(float64(-1))
	}
	return nil
}

// AddNextHop sets the next hop address for the given interface ID. If the
// interface ID already has an address associated this operation fails. This can
// only be called on a not yet running dataplane.
// @ requires  a != nil && a.Mem()
// @ preserves acc(d.Mem(), OutMutexPerm)
// @ preserves !d.IsRunning()
// @ preserves d.mtx.LockP()
// @ preserves d.mtx.LockInv() == MutexInvariant!<d!>;
// @ decreases 0 if sync.IgnoreBlockingForTermination()
func (d *DataPlane) AddNextHop(ifID uint16, a *net.UDPAddr) error {
	d.mtx.Lock()
	defer d.mtx.Unlock()
	// @ unfold MutexInvariant!<d!>()
	// @ d.isRunningEq()
	// @ unfold d.Mem()
	// @ defer fold MutexInvariant!<d!>()
	// @ defer fold d.Mem()
	if d.running {
		return modifyExisting
	}
	if a == nil {
		return emptyValue
	}
	// @ ghost if d.internalNextHops != nil { unfold accAddr(d.internalNextHops) }
	if _, existsB := d.internalNextHops[ifID]; existsB {
		// @ fold accAddr(d.internalNextHops)
		// @ establishAlreadySet()
		return serrors.WithCtx(alreadySet, "ifID", ifID)
	}
	if d.internalNextHops == nil {
		d.internalNextHops = make(map[uint16]*net.UDPAddr)
	}
	// @ defer fold accAddr(d.internalNextHops)
	d.internalNextHops[ifID] = a
	return nil
}

// AddNextHopBFD adds the BFD session for the next hop address.
// If the remote ifID belongs to an existing address, the existing
// BFD session will be re-used.
// @ trusted
// @ requires false
func (d *DataPlane) AddNextHopBFD(ifID uint16, src, dst *net.UDPAddr, cfg control.BFD,
	sibling string) error {

	d.mtx.Lock()
	defer d.mtx.Unlock()
	if d.running {
		return modifyExisting
	}

	if dst == nil {
		return emptyValue
	}

	for k, v := range d.internalNextHops {
		if v.String() == dst.String() {
			if c, ok := d.bfdSessions[k]; ok {
				d.bfdSessions[ifID] = c
				return nil
			}
		}
	}
	var m bfd.Metrics
	if d.Metrics != nil {
		labels := prometheus.Labels{"isd_as": d.localIA.String(), "sibling": sibling}
		m = bfd.Metrics{
			Up:              d.Metrics.SiblingReachable.With(labels),
			StateChanges:    d.Metrics.SiblingBFDStateChanges.With(labels),
			PacketsSent:     d.Metrics.SiblingBFDPacketsSent.With(labels),
			PacketsReceived: d.Metrics.SiblingBFDPacketsReceived.With(labels),
		}
	}

	s := newBFDSend(d.internal, d.localIA, d.localIA, src, dst, 0, d.macFactory())
	return d.addBFDController(ifID, s, cfg, m)
}

// Run starts running the dataplane. Note that configuration is not possible
// after calling this method.
// @ requires  acc(d.Mem(), OutMutexPerm)
// @ requires  !d.IsRunning()
// @ requires  d.InternalConnIsSet()
// @ requires  d.KeyIsSet()
// @ requires  d.SvcsAreSet()
// @ requires  d.MetricsAreSet()
// @ requires  d.PreWellConfigured()
// (VerifiedSCION) here, the spec still uses a private field.
// @ requires  d.mtx.LockP()
// @ requires  d.mtx.LockInv() == MutexInvariant!<d!>;
// @ requires  ctx != nil && ctx.Mem()
// contracts for IO-spec
// @ requires dp.Valid()
// @ requires d.DpAgreesWithSpec(dp)
// @ requires io.token(place) && dp.dp3s_iospec_ordered(state, place)
// @ #backend[moreJoins()]
func (d *DataPlane) Run(ctx context.Context /*@, ghost place io.Place, ghost state io.IO_dp3s_state_local, ghost dp io.DataPlaneSpec @*/) error {
	// @ share d, ctx
	d.mtx.Lock()
	// @ unfold MutexInvariant!<d!>()
	// @ assert !d.IsRunning()
	// @ d.isRunningEq()

	// @ requires  acc(&d, R50)
	// @ requires  acc(&d.running, runningPerm)
	// @ requires  d.Mem() && !d.IsRunning()
	// @ requires  d.InternalConnIsSet()
	// @ requires  d.KeyIsSet()
	// @ requires  d.SvcsAreSet()
	// @ requires  d.MetricsAreSet()
	// @ requires  d.PreWellConfigured()
	// @ requires  d.DpAgreesWithSpec(dp)
	// @ ensures   acc(&d, R50)
	// @ ensures   MutexInvariant!<d!>()
	// @ ensures   d.Mem() && d.IsRunning()
	// @ ensures   d.InternalConnIsSet()
	// @ ensures   d.KeyIsSet()
	// @ ensures   d.SvcsAreSet()
	// @ ensures   d.MetricsAreSet()
	// @ ensures   d.PreWellConfigured()
	// @ ensures   d.DpAgreesWithSpec(dp)
	// @ decreases
	// @ outline (
	// @ reveal d.PreWellConfigured()
	// @ reveal d.DpAgreesWithSpec(dp)
	// @ unfold d.Mem()
	d.running = true
	// @ fold MutexInvariant!<d!>()
	// @ fold d.Mem()
	// @ reveal d.PreWellConfigured()
	// @ reveal d.DpAgreesWithSpec(dp)
	// @ )
	// @ ghost ioLockRun, ioSharedArgRun := InitSharedInv(dp, place, state)
	d.initMetrics( /*@ dp @*/ )

	read /*@@@*/ :=
		// (VerifiedSCION) Due to issue https://github.com/viperproject/gobra/issues/723,
		// there is currently an incompletness when calling closures that capture variables
		// from (Viper) methods where they were not allocated. To address that, we introduce
		// dPtr as an helper parameter. It always receives the value &d.
		// @ requires acc(dPtr, _)
		// @ requires let d := *dPtr in
		// @ 	acc(d.Mem(), _)                            &&
		// @ 	d.WellConfigured()                         &&
		// @ 	d.getValSvc() != nil                       &&
		// @ 	d.getValForwardingMetrics() != nil         &&
		// @ 	(0 in d.getDomForwardingMetrics())         &&
		// @ 	(ingressID in d.getDomForwardingMetrics()) &&
		// @ 	d.getMacFactory() != nil
		// @ requires rd != nil && acc(rd.Mem(), _)
		// contracts for IO-spec
		// @ requires dp.Valid()
		// @ requires let d := *dPtr in
		// @ 	d.DpAgreesWithSpec(dp)
		// @ requires acc(ioLock.LockP(), _) && ioLock.LockInv() == SharedInv!< dp, ioSharedArg !>;
		// @ #backend[moreJoins()]
		func /*@ rc @*/ (ingressID uint16, rd BatchConn, dPtr **DataPlane /*@, ghost ioLock *sync.Mutex, ghost ioSharedArg SharedArg, ghost dp io.DataPlaneSpec @*/) {
			d := *dPtr
			msgs := conn.NewReadMessages(inputBatchCnt)
			// @ requires forall i int :: { &msgs[i] } 0 <= i && i < len(msgs) ==>
			// @ 	msgs[i].Mem() && msgs[i].GetAddr() == nil
			// @ ensures  forall i int :: { &msgs[i] } 0 <= i && i < len(msgs) ==>
			// @ 	msgs[i].Mem() &&
			// @ 	msgs[i].HasActiveAddr() &&
			// @ 	msgs[i].GetAddr() == nil
			// @ decreases
			// @ outline(
			// @ invariant 0 <= i0 && i0 <= len(msgs)
			// @ invariant forall i int :: { &msgs[i] } i0 <= i && i < len(msgs) ==>
			// @ 	msgs[i].Mem() && msgs[i].GetAddr() == nil
			// @ invariant forall i int :: { &msgs[i] } 0 <= i && i < i0 ==>
			// @ 	msgs[i].Mem() && msgs[i].GetAddr() == nil && msgs[i].HasActiveAddr()
			// @ decreases len(msgs) - i0
			for i0 := 0; i0 < len(msgs); i0 += 1 {
				// (VerifiedSCION) changed a range loop in favor of a normal loop
				// to be able to perform this unfold.
				// @ unfold msgs[i0].Mem()
				msg := msgs[i0]
				// @ ensures sl.AbsSlice_Bytes(tmp, 0, len(tmp))
				// @ decreases
				// @ outline(
				tmp := make([]byte, bufSize)
				// @ assert forall i int :: { &tmp[i] } 0 <= i && i < len(tmp) ==> acc(&tmp[i])
				// @ fold sl.AbsSlice_Bytes(tmp, 0, len(tmp))
				// @ )
				// @ assert msgs[i0] === msg
				msg.Buffers[0] = tmp
				// @ msgs[i0].IsActive = true
				// @ fold msgs[i0].Mem()
			}
			// @ )
			// @ ensures writeMsgInv(writeMsgs)
			// @ decreases
			// @ outline (
			writeMsgs := make(underlayconn.Messages, 1)
			writeMsgs[0].Buffers = make([][]byte, 1)
			// @ fold sl.AbsSlice_Bytes(writeMsgs[0].OOB, 0, len(writeMsgs[0].OOB))
			// @ sl.NilAcc_Bytes()
			// @ fold writeMsgInv(writeMsgs)
			// @ )

			processor := newPacketProcessor(d, ingressID)
			var scmpErr /*@@@*/ scmpError

			// @ d.getRunningMem()

			// @ invariant acc(&scmpErr)
			// @ invariant forall i int :: { &msgs[i] } 0 <= i && i < len(msgs) ==>
			// @ 	msgs[i].Mem()
			// @ invariant writeMsgInv(writeMsgs)
			// @ invariant acc(dPtr, _) && *dPtr === d
			// @ invariant acc(&d.running, _) // necessary for loop condition
			// @ invariant acc(d.Mem(), _) && d.WellConfigured()
			// @ invariant d.getValSvc() != nil
			// @ invariant d.getValForwardingMetrics() != nil
			// @ invariant 0 in d.getDomForwardingMetrics()
			// @ invariant ingressID in d.getDomForwardingMetrics()
			// @ invariant acc(rd.Mem(), _)
			// @ invariant processor.sInit() && processor.sInitD() === d
			// @ invariant processor.getIngressID() == ingressID
			// @ invariant acc(ioLock.LockP(), _) && ioLock.LockInv() == SharedInv!< dp, ioSharedArg !>
			// @ invariant d.DpAgreesWithSpec(dp) && dp.Valid()
			for d.running {
				// @ ghost ioIngressID := path.ifsToIO_ifs(ingressID)
				// Multi recv event
				// @ ghost ioLock.Lock()
				// @ unfold SharedInv!< dp, ioSharedArg !>()
				// @ ghost t, s := *ioSharedArg.Place, *ioSharedArg.State
				// @ ghost numberOfReceivedPacketsProphecy := AllocProphecy()
				// @ ExtractMultiReadBio(dp, t, numberOfReceivedPacketsProphecy, s)
				// @ MultiUpdateElemWitness(t, numberOfReceivedPacketsProphecy, ioIngressID, s, ioSharedArg)
				// @ ghost ioValSeq := MultiReadBioIO_val(t, numberOfReceivedPacketsProphecy)

				// @ ghost sN := MultiReadBioUpd(t, numberOfReceivedPacketsProphecy, s)
				// @ ghost tN := MultiReadBioNext(t, numberOfReceivedPacketsProphecy)
				// @ assert dp.dp3s_iospec_ordered(sN, tN)
				// @ BeforeReadBatch:
				pkts, err := rd.ReadBatch(msgs /*@, ingressID, numberOfReceivedPacketsProphecy, t , dp @*/)
				// @ assert old[BeforeReadBatch](MultiReadBioIO_val(t, numberOfReceivedPacketsProphecy)) == ioValSeq
				// @ assert err == nil ==>
				// @ 	forall i int :: { &msgs[i] } 0 <= i && i < pkts ==>
				// @ 		ioValSeq[i] == old[BeforeReadBatch](MultiReadBioIO_val(t, numberOfReceivedPacketsProphecy)[i])
				// @ assert err == nil ==>
				// @ 	forall i int :: { &msgs[i] } 0 <= i && i < pkts ==> MsgToAbsVal(dp, &msgs[i], ingressID) == ioValSeq[i]
				// @ ghost *ioSharedArg.State = sN
				// @ ghost *ioSharedArg.Place = tN
				// @ assert err == nil ==>
				// @ 	forall i int :: { &msgs[i] } 0 <= i && i < pkts ==>
				// @ 		MsgToAbsVal(dp, &msgs[i], ingressID) == old[BeforeReadBatch](MultiReadBioIO_val(t, numberOfReceivedPacketsProphecy)[i])
				// @ MultiElemWitnessConv(ioSharedArg.IBufY, ioIngressID, ioValSeq)
				// @ fold SharedInv!< dp, ioSharedArg !>()
				// @ ioLock.Unlock()
				// End of multi recv event

				// @ assert forall i int :: { &msgs[i] } 0 <= i && i < len(msgs) ==> msgs[i].Mem()
				// @ assert err == nil ==>
				// @ 	forall i int :: { &msgs[i] } 0 <= i && i < pkts ==> msgs[i].GetN() <= len(msgs[i].GetFstBuffer())
				if err != nil {
					log.Debug("Failed to read batch", "err", err)
					// error metric
					continue
				}
				if pkts == 0 {
					continue
				}
				// @ assert pkts <= len(msgs)
				// @ assert forall i int :: { &msgs[i] } 0 <= i && i < pkts ==>
				// @ 	!msgs[i].HasWildcardPermAddr()
				// @ assert forall i int :: { &msgs[i] } 0 <= i && i < pkts ==>
				// @ 	msgs[i].GetN() <= len(msgs[i].GetFstBuffer())
				// @ assert forall i int :: { &msgs[i] } 0 <= i && i < pkts ==>
				// @ 	MsgToAbsVal(dp, &msgs[i], ingressID) == ioValSeq[i]

				// (VerifiedSCION) using regular for loop instead of range loop to avoid unnecessary
				// complications with permissions
				// @ invariant acc(&scmpErr)
				// @ invariant forall i int :: { &msgs[i] } 0 <= i && i < len(msgs) ==> msgs[i].Mem()
				// @ invariant writeMsgInv(writeMsgs)
				// @ invariant acc(dPtr, _) && *dPtr === d
				// @ invariant acc(d.Mem(), _) && d.WellConfigured()
				// @ invariant d.getValSvc() != nil
				// @ invariant d.getValForwardingMetrics() != nil
				// @ invariant 0 in d.getDomForwardingMetrics()
				// @ invariant ingressID in d.getDomForwardingMetrics()
				// @ invariant acc(rd.Mem(), _)
				// @ invariant pkts <= len(msgs)
				// @ invariant 0 <= i0 && i0 <= pkts
				// @ invariant forall i int :: { &msgs[i] } i0 <= i && i < len(msgs) ==>
				// @ 	msgs[i].HasActiveAddr()
				// @ invariant forall i int :: { &msgs[i] } i0 <= i && i < pkts ==>
				// @ 	typeOf(msgs[i].GetAddr()) == type[*net.UDPAddr]
				// @ invariant forall i int :: { &msgs[i] } 0 <= i && i < pkts ==>
				// @ 	msgs[i].GetN() <= len(msgs[i].GetFstBuffer())
				// @ invariant processor.sInit() && processor.sInitD() === d
				// @ invariant processor.getIngressID() == ingressID
				// contracts for IO-spec
				// @ invariant pkts <= len(ioValSeq)
				// @ invariant d.DpAgreesWithSpec(dp) && dp.Valid()
				// @ invariant ioIngressID == path.ifsToIO_ifs(ingressID)
				// @ invariant acc(ioLock.LockP(), _) && ioLock.LockInv() == SharedInv!< dp, ioSharedArg !>;
				// @ invariant forall i int :: { &msgs[i] } i0 <= i && i < pkts ==>
				// @ 	MsgToAbsVal(dp, &msgs[i], ingressID) == ioValSeq[i]
				// @ invariant MultiElemWitnessWithIndex(ioSharedArg.IBufY, ioIngressID, ioValSeq, i0)
				// @ decreases pkts - i0
				for i0 := 0; i0 < pkts; i0++ {
					// @ assert &msgs[:pkts][i0] == &msgs[i0]
					// @ preserves 0 <= i0 && i0 < pkts && pkts <= len(msgs)
					// @ preserves acc(msgs[i0].Mem(), R1)
					// @ ensures   p === msgs[:pkts][i0].GetMessage()
					// @ decreases
					// @ outline(
					// @ unfold acc(msgs[i0].Mem(), R1)
					p := msgs[:pkts][i0]
					// @ fold acc(msgs[i0].Mem(), R1)
					// @ )
					// @ assert msgs[i0].GetN() <= len(msgs[i0].GetFstBuffer())
					// @ d.getForwardingMetricsMem(ingressID)
					// @ unfold acc(forwardingMetricsMem(d.forwardingMetrics[ingressID], ingressID), _)
					// input metric
					inputCounters := d.forwardingMetrics[ingressID]
					// @ assert acc(inputCounters.InputPacketsTotal.Mem(), _)
					// @ assert acc(inputCounters.InputBytesTotal.Mem(), _)
					// @ prometheus.CounterMemImpliesNonNil(inputCounters.InputPacketsTotal)
					// @ prometheus.CounterMemImpliesNonNil(inputCounters.InputBytesTotal)
					inputCounters.InputPacketsTotal.Inc()
					// @ assert msgs[i0].GetN() == p.N
					// @ fl.CastPreservesOrder64(0, p.N)
					inputCounters.InputBytesTotal.Add(float64(p.N))

					srcAddr := p.Addr.(*net.UDPAddr)
					// @ ghost m := &msgs[:pkts][i0]
					// @ unfold m.Mem()
					// @ assert p.Buffers === m.Buffers
					// @ assert acc(&p.Buffers[0])
					// @ assert p.N <= len(p.Buffers[0])
					// @ sl.SplitRange_Bytes(p.Buffers[0], 0, p.N, HalfPerm)
					tmpBuf := p.Buffers[0][:p.N]
					// @ ghost absPktTmpBuf := absIO_val(dp, tmpBuf, ingressID)
					// @ ghost absPktBuf0   := absIO_val(dp, msgs[i0].Buffers[0], ingressID)
					// @ assert msgs[i0] === p
					// @ absIO_valWidenLemma(dp, p.Buffers[0], ingressID, p.N)
					// @ assert absPktTmpBuf.isIO_val_Pkt2 ==> absPktTmpBuf === absPktBuf0
					// @ MultiElemWitnessStep(ioSharedArg.IBufY, ioIngressID, ioValSeq, i0)
					// @ assert ioValSeq[i0].isIO_val_Pkt2 ==>
					// @ 	ElemWitness(ioSharedArg.IBufY, ioIngressID, ioValSeq[i0].IO_val_Pkt2_2)
					// @ assert absPktTmpBuf.isIO_val_Pkt2 ==> absPktTmpBuf == ioValSeq[i0]
					// @ assert path.ifsToIO_ifs(processor.getIngressID()) == ioIngressID
					// @ sl.SplitRange_Bytes(p.Buffers[0], 0, p.N, HalfPerm)
					// @ assert sl.AbsSlice_Bytes(tmpBuf, 0, p.N)
					// @ assert sl.AbsSlice_Bytes(tmpBuf, 0, len(tmpBuf))
					result, err /*@ , addrAliasesPkt, newAbsPkt @*/ := processor.processPkt(tmpBuf, srcAddr /*@, ioLock, ioSharedArg, dp @*/)
					// @ fold scmpErr.Mem()

					switch {
					case err == nil:
						// @ unfold scmpErr.Mem()
					case errors.As(err, &scmpErr):
						// @ unfold d.validResult(result, addrAliasesPkt)
						// @ ghost if addrAliasesPkt  && result.OutAddr != nil {
						// @ 	apply acc(result.OutAddr.Mem(), R15) --* acc(sl.AbsSlice_Bytes(tmpBuf, 0, len(tmpBuf)), R15)
						// @ }
						// @ unfold scmpErr.Mem()
						if !scmpErr.TypeCode.InfoMsg() {
							log.Debug("SCMP", "err", scmpErr, "dst_addr", p.Addr)
						}
						// SCMP go back the way they came.
						result.OutAddr = srcAddr
						result.OutConn = rd
						// @ addrAliasesPkt = false
						// @ fold d.validResult(result, addrAliasesPkt)
					default:
						// @ unfold d.validResult(result, addrAliasesPkt)
						// @ ghost if addrAliasesPkt {
						// @ 	apply acc(result.OutAddr.Mem(), R15) --* acc(sl.AbsSlice_Bytes(tmpBuf, 0, len(tmpBuf)), R15)
						// @ }
						// @ sl.CombineRange_Bytes(p.Buffers[0], 0, p.N, writePerm)
						// @ assert acc(m)
						// @ assert sl.AbsSlice_Bytes(m.OOB, 0, len(m.OOB))
						// @ assert (m.Addr != nil ==> acc(m.Addr.Mem(), _))
						// @ assert 0 <= m.N
						// @ msgs[:pkts][i0].IsActive = false
						// @ fold msgs[:pkts][i0].Mem()
						log.Debug("Error processing packet", "err", err)
						// @ assert acc(inputCounters.DroppedPacketsTotal.Mem(), _)
						// @ prometheus.CounterMemImpliesNonNil(inputCounters.DroppedPacketsTotal)
						inputCounters.DroppedPacketsTotal.Inc()
						// @ unfold scmpErr.Mem()
						continue
					}
					if result.OutConn == nil { // e.g. BFD case no message is forwarded
						// @ unfold d.validResult(result, addrAliasesPkt)
						// @ ghost if addrAliasesPkt {
						// @ 	apply acc(result.OutAddr.Mem(), R15) --* acc(sl.AbsSlice_Bytes(tmpBuf, 0, len(tmpBuf)), R15)
						// @ }
						// @ sl.CombineRange_Bytes(p.Buffers[0], 0, p.N, writePerm)
						// @ msgs[:pkts][i0].IsActive = false
						// @ fold msgs[:pkts][i0].Mem()
						continue
					}

					// (VerifiedSCION) we currently have this assumption because we cannot think of a sound way to capture
					// the behaviour of errors.As(...) in our specifications. Nonetheless, we checked extensively that, when
					// processPkt does not return an error or returns an scmpError (and thus errors.As(err, &scmpErr) succeeds),
					// result.OutPkt is always non-nil. For the other kinds of errors, the result is nil, but that branch is killed
					// before this point.
					// @ assume result.OutPkt != nil

					// Write to OutConn; drop the packet if this would block.
					// Use WriteBatch because it's the only available function that
					// supports MSG_DONTWAIT.
					// @ unfold d.validResult(result, addrAliasesPkt)
					// @ unfold writeMsgInv(writeMsgs)
					writeMsgs[0].Buffers[0] = result.OutPkt
					// @ writeMsgs[0].WildcardPerm = !addrAliasesPkt
					// @ writeMsgs[0].IsActive = true
					writeMsgs[0].Addr = nil
					if result.OutAddr != nil { // don't assign directly to net.Addr, typed nil!
						writeMsgs[0].Addr = result.OutAddr
					}
					// @ sl.NilAcc_Bytes()
					// @ assert absIO_val(dp, result.OutPkt, result.EgressID) == absIO_val(dp, writeMsgs[0].Buffers[0], result.EgressID)
					// @ assert result.OutPkt != nil ==> newAbsPkt == absIO_val(dp, writeMsgs[0].Buffers[0], result.EgressID)
					// @ fold acc(writeMsgs[0].Mem(), R50)

					// @ ghost ioLock.Lock()
					// @ unfold SharedInv!< dp, ioSharedArg !>()
					// @ ghost t, s := *ioSharedArg.Place, *ioSharedArg.State
					// @ ghost if(newAbsPkt.isIO_val_Pkt2) {
					// @ 	ApplyElemWitness(s.obuf, ioSharedArg.OBufY, newAbsPkt.IO_val_Pkt2_1, newAbsPkt.IO_val_Pkt2_2)
					// @ 	assert newAbsPkt.IO_val_Pkt2_2 in AsSet(s.obuf[newAbsPkt.IO_val_Pkt2_1])
					// @ 	assert dp.dp3s_iospec_bio3s_send_guard(s, t, newAbsPkt)
					// @ } else { assert newAbsPkt.isIO_val_Unsupported }
					// @ unfold dp.dp3s_iospec_ordered(s, t)
					// @ unfold dp.dp3s_iospec_bio3s_send(s, t)
					// @ io.TriggerBodyIoSend(newAbsPkt)
					// @ ghost tN := io.dp3s_iospec_bio3s_send_T(t, newAbsPkt)
					_, err = result.OutConn.WriteBatch(writeMsgs, syscall.MSG_DONTWAIT /*@, result.EgressID, t, newAbsPkt, dp @*/)
					// @ ghost *ioSharedArg.Place = tN
					// @ fold SharedInv!< dp, ioSharedArg !>()
					// @ ghost ioLock.Unlock()
					// @ unfold acc(writeMsgs[0].Mem(), R50)
					// @ ghost if addrAliasesPkt && result.OutAddr != nil {
					// @	apply acc(result.OutAddr.Mem(), R15) --* acc(sl.AbsSlice_Bytes(tmpBuf, 0, len(tmpBuf)), R15)
					// @ }
					// @ sl.CombineRange_Bytes(p.Buffers[0], 0, p.N, writePerm)
					// @ msgs[:pkts][i0].IsActive = false
					// @ fold msgs[:pkts][i0].Mem()
					// @ fold writeMsgInv(writeMsgs)
					if err != nil {
						// @ requires err != nil && err.ErrorMem()
						// @ decreases
						// @ outline (
						var errno /*@@@*/ syscall.Errno
						// @ assert acc(&errno)
						// @ fold errno.Mem()
						errorsAs := errors.As(err, &errno)
						// @ unfold errno.Mem()
						if !errorsAs ||
							!(errno == syscall.EAGAIN || errno == syscall.EWOULDBLOCK) {
							log.Debug("Error writing packet", "err", err)
							// error metric
						}
						// @ )
						// @ assert acc(inputCounters.DroppedPacketsTotal.Mem(), _)
						// @ prometheus.CounterMemImpliesNonNil(inputCounters.DroppedPacketsTotal)
						inputCounters.DroppedPacketsTotal.Inc()
						continue
					}
					// @ requires acc(dPtr, _) && *dPtr === d
					// @ requires acc(d.Mem(), _)
					// @ requires result.EgressID in d.getDomForwardingMetrics()
					// @ decreases
					// @ outline(
					// ok metric
					// @ d.getForwardingMetricsMem(result.EgressID)
					// @ unfold acc(forwardingMetricsMem(d.forwardingMetrics[result.EgressID], result.EgressID), _)
					outputCounters := d.forwardingMetrics[result.EgressID]
					// @ assert acc(outputCounters.OutputPacketsTotal.Mem(), _)
					// @ prometheus.CounterMemImpliesNonNil(outputCounters.OutputPacketsTotal)
					outputCounters.OutputPacketsTotal.Inc()
					// @ assert acc(outputCounters.OutputBytesTotal.Mem(), _)
					// @ prometheus.CounterMemImpliesNonNil(outputCounters.OutputBytesTotal)
					// @ fl.CastPreservesOrder64(0, len(result.OutPkt))
					outputCounters.OutputBytesTotal.Add(float64(len(result.OutPkt)))
					// @ )
				}
			}
		}
	// @ unfold acc(d.Mem(), R1)
	// @ assert d.WellConfigured()
	// @ assert 0 in d.getDomForwardingMetrics()
	// @ ghost if d.bfdSessions != nil { unfold acc(accBfdSession(d.bfdSessions), R2) }

	// (VerifiedSCION) we introduce this to avoid problems with the invariants that
	// are generated by Gobra. In particular, the iterator bounds need access to
	// d.bfdSessions, but because it is shared, we need to pass permission to it
	// in the invariant. Unfortunately, the invariants that are passed by the user are
	// put after those that are generated. Introducing this auxioliary variable sidesteps
	// the issue with the encoding.
	bfds := d.bfdSessions

	// @ invariant bfds != nil ==> acc(bfds, R4)
	// @ invariant bfds != nil ==> acc(accBfdSession(bfds), R4)
	// @ invariant acc(&ctx, _) && acc(ctx.Mem(), _)
	// @ decreases len(bfds) - len(visited)
	for k, v := range bfds /*@ with visited @*/ {
		cl :=
			// @ requires c != nil && acc(c.Mem(), _)
			// @ requires acc(&ctx, _) && acc(ctx.Mem(), _)
			func /*@ closure1 @*/ (ifID uint16, c bfdSession) {
				defer log.HandlePanic()
				// @ bfd.EstablishAlreadyRunning()
				if err := c.Run(ctx); err != nil && err != bfd.AlreadyRunning {
					log.Error("BFD session failed to start", "ifID", ifID, "err", err)
				}
			}
		// @ getBfdSessionMem(v, bfds)
		go cl(k, v) // @ as closure1
	}

	// @ ghost if d.external != nil { unfold acc(accBatchConn(d.external), R2) }

	// (VerifiedSCION) we introduce this to avoid problems with the invariants that
	// are generated by Gobra. In particular, the iterator bounds need access to
	// d.bfdSessions, but because it is shared, we need to pass permission to it
	// in the invariant. Unfortunately, the invariants that are passed by the user are
	// put after those that are generated. Introducing this auxioliary variable sidesteps
	// the issue with the encoding.
	externals := d.external

	// @ invariant acc(&read, _) && read implements rc
	// @ invariant acc(&d, _)
	// @ invariant acc(&d.external, _) && d.external === externals
	// @ invariant acc(d.Mem(), _) && d.WellConfigured()
	// @ invariant externals != nil ==> acc(externals, R4)
	// @ invariant externals != nil ==> acc(accBatchConn(externals), R4)
	// @ invariant acc(d.Mem(), _) && d.WellConfigured()
	// @ invariant d.getValSvc() != nil
	// @ invariant d.getValForwardingMetrics() != nil
	// @ invariant 0 in d.getDomForwardingMetrics()
	// @ invariant d.getMacFactory() != nil
	// @ invariant dp.Valid()
	// @ invariant d.DpAgreesWithSpec(dp)
	// @ invariant acc(ioLockRun.LockP(), _) && ioLockRun.LockInv() == SharedInv!< dp, ioSharedArgRun !>;
	// @ decreases len(externals) - len(visited)
	for ifID, v := range externals /*@ with visited @*/ {
		cl :=
			// @ requires acc(&read, _) && read implements rc
			// @ requires acc(&d, _)
			// @ requires acc(d.Mem(), _) && d.WellConfigured()
			// @ requires d.getValSvc() != nil
			// @ requires d.getValForwardingMetrics() != nil
			// @ requires 0 in d.getDomForwardingMetrics()
			// @ requires i in d.getDomForwardingMetrics()
			// @ requires d.getMacFactory() != nil
			// @ requires c != nil && acc(c.Mem(), _)
			// contracts for IO-spec
			// @ requires dp.Valid()
			// @ requires d.DpAgreesWithSpec(dp)
			// @ requires acc(ioLock.LockP(), _) && ioLock.LockInv() == SharedInv!< dp, ioSharedArg !>;
			func /*@ closure2 @*/ (i uint16, c BatchConn /*@, ghost ioLock *sync.Mutex, ghost ioSharedArg SharedArg, ghost dp io.DataPlaneSpec @*/) {
				defer log.HandlePanic()
				read(i, c, &d /*@, ioLock, ioSharedArg, dp @*/) //@ as rc
			}
		// @ ghost if d.external != nil { unfold acc(accBatchConn(d.external), R50) }
		// @ assert v in range(d.external)
		// @ assert acc(v.Mem(), _)
		// @ d.InDomainExternalInForwardingMetrics3(ifID)
		// @ ghost if d.external != nil { fold acc(accBatchConn(d.external), R50) }
		go cl(ifID, v /*@, ioLockRun, ioSharedArgRun, dp @*/) //@ as closure2
	}
	cl :=
		// @ requires acc(&read, _) && read implements rc
		// @ requires acc(&d, _)
		// @ requires acc(d.Mem(), _) && d.WellConfigured()
		// @ requires d.getValSvc() != nil
		// @ requires d.getValForwardingMetrics() != nil
		// @ requires 0 in d.getDomForwardingMetrics()
		// @ requires d.getMacFactory() != nil
		// @ requires c != nil && acc(c.Mem(), _)
		// contracts for IO-spec
		// @ requires dp.Valid()
		// @ requires d.DpAgreesWithSpec(dp)
		// @ requires acc(ioLock.LockP(), _) && ioLock.LockInv() == SharedInv!< dp, ioSharedArg !>;
		func /*@ closure3 @*/ (c BatchConn /*@, ghost ioLock *sync.Mutex, ghost ioSharedArg SharedArg, ghost dp io.DataPlaneSpec @*/) {
			defer log.HandlePanic()
			read(0, c, &d /*@, ioLock, ioSharedArg, dp @*/) //@ as rc
		}
	// @ d.getInternalMem()
	go cl(d.internal /*@, ioLockRun, ioSharedArgRun, dp @*/) //@ as closure3

	d.mtx.Unlock()
	// @ assert acc(ctx.Mem(), _)
	c := ctx.Done()
	// @ fold PredTrue!<!>()
	// @ assert c.RecvGivenPerm() == PredTrue!<!>
	<-c
	return nil
}

// initMetrics initializes the metrics related to packet forwarding. The
// counters are already instantiated for all the relevant interfaces so this
// will not have to be repeated during packet forwarding.
// @ requires  d.Mem()
// @ requires  d.MetricsAreSet()
// @ requires  d.KeyIsSet()
// @ requires  d.InternalConnIsSet()
// @ requires  d.SvcsAreSet()
// @ requires  d.PreWellConfigured()
// @ requires  d.DpAgreesWithSpec(dp)
// @ ensures   d.Mem()
// @ ensures   d.MetricsAreSet()
// @ ensures   d.WellConfigured()
// @ ensures   0 in d.DomainForwardingMetrics()
// @ ensures   d.InternalConnIsSet()
// @ ensures   d.KeyIsSet()
// @ ensures   d.SvcsAreSet()
// @ ensures   d.DpAgreesWithSpec(dp)
// @ ensures   d.getValForwardingMetrics() != nil
// @ decreases
func (d *DataPlane) initMetrics( /*@ ghost dp io.DataPlaneSpec @*/ ) {
	// @ assert reveal d.PreWellConfigured()
	// @ assert reveal d.DpAgreesWithSpec(dp)
	// @ assert unfolding acc(d.Mem(), _) in
	// @ 	d.dpSpecWellConfiguredLocalIA(dp)     &&
	// @ 	d.dpSpecWellConfiguredNeighborIAs(dp) &&
	// @ 	d.dpSpecWellConfiguredLinkTypes(dp)
	// @ unfold d.Mem()
	// @ assert d.dpSpecWellConfiguredLocalIA(dp)
	// @ assert d.dpSpecWellConfiguredNeighborIAs(dp)
	// @ assert d.dpSpecWellConfiguredLinkTypes(dp)

	// @ preserves acc(&d.forwardingMetrics)
	// @ preserves acc(&d.localIA, R20)
	// @ preserves acc(&d.neighborIAs, R20)
	// @ preserves d.neighborIAs != nil ==> acc(d.neighborIAs, R20)
	// @ preserves acc(&d.Metrics, R20)
	// @ preserves acc(d.Metrics.Mem(), _)
	// @ ensures   acc(d.forwardingMetrics)
	// @ ensures   domain(d.forwardingMetrics) == set[uint16]{0}
	// @ ensures   acc(forwardingMetricsMem(d.forwardingMetrics[0], 0), _)
	// @ decreases
	// @ outline (
	d.forwardingMetrics = make(map[uint16]forwardingMetrics)
	labels := interfaceToMetricLabels(0, d.localIA, d.neighborIAs)
	d.forwardingMetrics[0] = initForwardingMetrics(d.Metrics, labels)
	// @ liftForwardingMetricsNonInjectiveMem(d.forwardingMetrics[0], 0)
	// @ )
	// @ ghost if d.external != nil { unfold acc(accBatchConn(d.external), R15) }
	// @ ghost if d.internalNextHops != nil { unfold acc(accAddr(d.internalNextHops), R15) }

	// (VerifiedSCION) avoids incompletnes
	// when folding acc(forwardingMetricsMem(d.forwardingMetrics[id], id), _)
	// @ fold acc(hideLocalIA(&d.localIA), R15)

	// @ ghost dExternal := d.external
	// @ ghost dInternalNextHops := d.internalNextHops

	// @ invariant acc(hideLocalIA(&d.localIA), R15)
	// @ invariant acc(&d.external, R15)
	// @ invariant d.external != nil ==> acc(d.external, R20)
	// @ invariant d.external === dExternal
	// @ invariant acc(&d.forwardingMetrics) && acc(d.forwardingMetrics)
	// @ invariant domain(d.forwardingMetrics) == set[uint16]{0} union visitedSet
	// @ invariant 0 in domain(d.forwardingMetrics)
	// @ invariant acc(&d.internalNextHops, R15)
	// @ invariant d.internalNextHops === dInternalNextHops
	// @ invariant d.internalNextHops != nil ==> acc(d.internalNextHops, R20)
	// @ invariant domain(d.internalNextHops) intersection domain(d.external) == set[uint16]{}
	// @ invariant acc(&d.neighborIAs, R15)
	// @ invariant d.neighborIAs != nil ==> acc(d.neighborIAs, R15)
	// @ invariant forall i uint16 :: { d.forwardingMetrics[i] } i in domain(d.forwardingMetrics) ==>
	// @ 	acc(forwardingMetricsMem(d.forwardingMetrics[i], i), _)
	// @ invariant acc(&d.Metrics, R15)
	// @ invariant acc(d.Metrics.Mem(), _)
	// @ decreases len(d.external) - len(visitedSet)
	for id := range d.external /*@ with visitedSet @*/ {
		if _, notOwned := d.internalNextHops[id]; notOwned {
			// @ Unreachable()
			continue
		}
		labels = interfaceToMetricLabels(id, ( /*@ unfolding acc(hideLocalIA(&d.localIA), R20) in @*/ d.localIA), d.neighborIAs)
		d.forwardingMetrics[id] = initForwardingMetrics(d.Metrics, labels)
		// @ liftForwardingMetricsNonInjectiveMem(d.forwardingMetrics[id], id)
		// @ assert acc(forwardingMetricsMem(d.forwardingMetrics[id], id), _)
	}
	// @ ghost if d.external != nil { fold acc(accBatchConn(d.external), R15) }
	// @ ghost if d.internalNextHops != nil { fold acc(accAddr(d.internalNextHops), R15) }
	// @ fold accForwardingMetrics(d.forwardingMetrics)
	// @ unfold acc(hideLocalIA(&d.localIA), R15)
	// @ assert d.dpSpecWellConfiguredLocalIA(dp)
	// @ assert d.dpSpecWellConfiguredNeighborIAs(dp)
	// @ assert d.dpSpecWellConfiguredLinkTypes(dp)
	// @ fold d.Mem()
	// @ reveal d.WellConfigured()
	// @ assert reveal d.DpAgreesWithSpec(dp)
}

type processResult struct {
	EgressID uint16
	OutConn  BatchConn
	OutAddr  *net.UDPAddr
	OutPkt   []byte
}

// @ requires acc(d.Mem(), _) && d.getMacFactory() != nil
// @ ensures  res.sInit() && res.sInitD() == d && res.getIngressID() == ingressID
// @ decreases
func newPacketProcessor(d *DataPlane, ingressID uint16) (res *scionPacketProcessor) {
	var verScionTmp gopacket.SerializeBuffer
	// @ d.getNewPacketProcessorFootprint()
	verScionTmp = gopacket.NewSerializeBuffer()
	p := &scionPacketProcessor{
		d:         d,
		ingressID: ingressID,
		buffer:    verScionTmp,
		mac:       (d.macFactory() /*@ as MacFactorySpec{d.key} @ */),
		macBuffers: macBuffersT{
			scionInput: make([]byte, path.MACBufferSize),
			epicInput:  make([]byte, libepic.MACBufferSize),
		},
	}
	// @ fold sl.AbsSlice_Bytes(p.macBuffers.scionInput, 0, len(p.macBuffers.scionInput))
	// @ fold slayers.PathPoolMem(p.scionLayer.pathPool, p.scionLayer.pathPoolRaw)
	p.scionLayer.RecyclePaths()
	// @ fold p.scionLayer.NonInitMem()
	// @ fold p.hbhLayer.NonInitMem()
	// @ fold p.e2eLayer.NonInitMem()
	// @ fold p.bfdLayer.NonInitMem()
	// @ fold p.sInit()
	return p
}

// @ preserves p.sInit()
// @ ensures   p.sInitD()         == old(p.sInitD())
// @ ensures   p.getIngressID()   == old(p.getIngressID())
// @ ensures   p.sInitRawPkt()    == nil
// @ ensures   p.sInitPath()      == nil
// @ ensures   p.sInitHopField()  == path.HopField{}
// @ ensures   p.sInitInfoField() == path.InfoField{}
// @ ensures   !p.sInitSegmentChange()
// @ ensures   err != nil ==> err.ErrorMem()
// @ decreases
func (p *scionPacketProcessor) reset() (err error) {
	// @ unfold p.sInit()
	// @ defer fold p.sInit()
	p.rawPkt = nil
	//p.scionLayer // cannot easily be reset
	p.path = nil
	p.hopField = path.HopField{}
	p.infoField = path.InfoField{}
	p.segmentChange = false
	if err := p.buffer.Clear(); err != nil {
		return serrors.WrapStr("Failed to clear buffer", err)
	}
	p.mac.Reset()
	p.cachedMac = nil
	return nil
}

// @ requires p.sInit()
// @ requires sl.AbsSlice_Bytes(rawPkt, 0, len(rawPkt))
// @ requires acc(srcAddr.Mem(), _)
// @ requires let d := p.sInitD() in
// @ 	acc(d.Mem(), _) &&
// @ 	d.WellConfigured()        &&
// @ 	d.getValSvc() != nil      &&
// @ 	d.getValForwardingMetrics() != nil &&
// @ 	d.DpAgreesWithSpec(dp)
// @ ensures  p.sInit()
// @ ensures  acc(p.sInitD().Mem(), _)
// @ ensures  p.sInitD() == old(p.sInitD())
// @ ensures  p.getIngressID() == old(p.getIngressID())
// @ ensures  p.sInitD().validResult(respr, addrAliasesPkt)
// @ ensures  acc(sl.AbsSlice_Bytes(rawPkt, 0, len(rawPkt)), 1 - R15)
// @ ensures  addrAliasesPkt ==> (
// @ 	respr.OutAddr != nil &&
// @ 	(acc(respr.OutAddr.Mem(), R15) --* acc(sl.AbsSlice_Bytes(rawPkt, 0, len(rawPkt)), R15)))
// @ ensures  !addrAliasesPkt ==> acc(sl.AbsSlice_Bytes(rawPkt, 0, len(rawPkt)), R15)
// @ ensures  respr.OutPkt !== rawPkt && respr.OutPkt != nil ==>
// @ 	sl.AbsSlice_Bytes(respr.OutPkt, 0, len(respr.OutPkt))
// @ ensures  reserr != nil ==> reserr.ErrorMem()
// contracts for IO-spec
// @ requires dp.Valid()
// @ requires acc(ioLock.LockP(), _) && ioLock.LockInv() == SharedInv!< dp, ioSharedArg !>;
// @ requires let absPkt := absIO_val(dp, rawPkt, p.getIngressID()) in
// @ 	absPkt.isIO_val_Pkt2 ==> ElemWitness(ioSharedArg.IBufY, path.ifsToIO_ifs(p.getIngressID()), absPkt.IO_val_Pkt2_2)
// @ ensures  dp.Valid()
// @ ensures  respr.OutPkt != nil ==>
// @ 	newAbsPkt == absIO_val(dp, respr.OutPkt, respr.EgressID)
// @ ensures  (respr.OutPkt == nil) == (newAbsPkt == io.IO_val_Unit{})
// @ ensures  newAbsPkt.isIO_val_Pkt2 ==>
// @ 	ElemWitness(ioSharedArg.OBufY, newAbsPkt.IO_val_Pkt2_1, newAbsPkt.IO_val_Pkt2_2)
// @ ensures  reserr != nil && respr.OutPkt != nil ==> newAbsPkt.isIO_val_Unsupported
// @ decreases 0 if sync.IgnoreBlockingForTermination()
// @ #backend[moreJoins(1)]
func (p *scionPacketProcessor) processPkt(rawPkt []byte,
	srcAddr *net.UDPAddr /*@, ghost ioLock *sync.Mutex, ghost ioSharedArg SharedArg, ghost dp io.DataPlaneSpec @*/) (respr processResult, reserr error /*@ , addrAliasesPkt bool, ghost newAbsPkt io.IO_val  @*/) {

	if err := p.reset(); err != nil {
		// @ fold p.sInitD().validResult(processResult{}, false)
		return processResult{}, err /*@, false, io.IO_val_Unit{} @*/
	}
	// @ assert p.sInitD().getValForwardingMetrics() != nil
	// @ unfold p.sInit()
	// @ assert !p.segmentChange
	// @ ghost d := p.d
	p.rawPkt = rawPkt
	p.srcAddr = srcAddr

	// parse SCION header and skip extensions;
	var err error
	// @ ghost var processed seq[bool]
	// @ ghost var offsets   seq[offsetPair]
	// @ ghost var lastLayerIdx int
	p.lastLayer, err /*@ , processed, offsets, lastLayerIdx @*/ = decodeLayers(p.rawPkt, &p.scionLayer, &p.hbhLayer, &p.e2eLayer)
	if err != nil {
		// @ fold p.sInit()
		// @ fold p.sInitD().validResult(processResult{}, false)
		return processResult{}, err /*@, false, io.IO_val_Unit{} @*/
	}
	/*@
	ghost var ub []byte
	ghost var ubScionLayer []byte = p.rawPkt
	ghost var ubHbhLayer []byte
	ghost var ubE2eLayer []byte

	ghost llStart := 0
	ghost llEnd := 0
	ghost mustCombineRanges := lastLayerIdx != -1 && !offsets[lastLayerIdx].isNil
	ghost var o offsetPair
	ghost if lastLayerIdx == -1 {
		ub = p.rawPkt
	} else {
		if offsets[lastLayerIdx].isNil {
			ub = nil
			sl.NilAcc_Bytes()
		} else {
			o = offsets[lastLayerIdx]
			ub = p.rawPkt[o.start:o.end]
			llStart = o.start
			llEnd = o.end
			sl.SplitRange_Bytes(p.rawPkt, o.start, o.end, writePerm)
		}
	}
	hasHbhLayer := processed[0]
	oHbh := offsets[0]
	ubHbhLayer = hasHbhLayer && !oHbh.isNil ? p.rawPkt[oHbh.start:oHbh.end] : ([]byte)(nil)
	hasE2eLayer := processed[1]
	oE2e := offsets[1]
	ubE2eLayer = hasE2eLayer && !oE2e.isNil ? p.rawPkt[oE2e.start:oE2e.end] : ([]byte)(nil)
	assert processed[0] ==> p.hbhLayer.Mem(ubHbhLayer)
	assert processed[1] ==> p.e2eLayer.Mem(ubE2eLayer)
	@*/
	// @ assert sl.AbsSlice_Bytes(ub, 0, len(ub))
	pld /*@ , start, end @*/ := p.lastLayer.LayerPayload( /*@ ub @*/ )
	// @ sl.SplitRange_Bytes(ub, start, end, writePerm)
	// @ sl.NilAcc_Bytes()

	pathType := /*@ unfolding p.scionLayer.Mem(rawPkt) in @*/ p.scionLayer.PathType
	switch pathType {
	case empty.PathType:
		// @ ghost if mustCombineRanges { ghost defer sl.CombineRange_Bytes(p.rawPkt, o.start, o.end, writePerm) }
		if p.lastLayer.NextLayerType( /*@ ub @*/ ) == layers.LayerTypeBFD {
			// @ ResetDecodingLayers(&p.scionLayer, &p.hbhLayer, &p.e2eLayer, ubScionLayer, ubHbhLayer, ubE2eLayer, true, hasHbhLayer, hasE2eLayer)
			// @ defer fold p.sInit()
			// @ defer fold p.d.validResult(processResult{}, false)
			// @ ghost defer sl.CombineRange_Bytes(ub, start, end, writePerm)
			return processResult{}, p.processIntraBFD(pld) /*@, false, io.IO_val_Unit{} @*/
		}
		// @ establishMemUnsupportedPathTypeNextHeader()
		// @ defer fold p.sInit()
		// @ defer fold p.d.validResult(processResult{}, false)
		// @ ghost defer ResetDecodingLayers(&p.scionLayer, &p.hbhLayer, &p.e2eLayer, ubScionLayer, ubHbhLayer, ubE2eLayer, true, hasHbhLayer, hasE2eLayer)
		// @ ghost defer sl.CombineRange_Bytes(ub, start, end, writePerm)
		return processResult{}, serrors.WithCtx(unsupportedPathTypeNextHeader,
			"type", pathType, "header", nextHdr(p.lastLayer /*@, ub @*/)) /*@, false, io.IO_val_Unit{} @*/
	case onehop.PathType:
		if p.lastLayer.NextLayerType( /*@ ub @*/ ) == layers.LayerTypeBFD {
			// @ ghost if mustCombineRanges { ghost defer sl.CombineRange_Bytes(p.rawPkt, o.start, o.end, writePerm) }
			// @ ghost defer sl.CombineRange_Bytes(ub, start, end, writePerm)
			// @ unfold acc(p.scionLayer.Mem(p.rawPkt), R10)
			ohp, ok := p.scionLayer.Path.(*onehop.Path)
			// @ fold acc(p.scionLayer.Mem(p.rawPkt), R10)
			if !ok {
				// @ establishMemMalformedPath()
				// @ defer fold p.sInit()
				// @ defer fold p.d.validResult(processResult{}, false)
				// @ ghost defer ResetDecodingLayers(&p.scionLayer, &p.hbhLayer, &p.e2eLayer, ubScionLayer, ubHbhLayer, ubE2eLayer, true, hasHbhLayer, hasE2eLayer)
				return processResult{}, malformedPath /*@, false, io.IO_val_Unit{} @*/
			}
			// @ defer fold p.sInit()
			// @ defer fold p.d.validResult(processResult{}, false)
			// @ ghost defer ResetDecodingLayers(&p.scionLayer, &p.hbhLayer, &p.e2eLayer, ubScionLayer, ubHbhLayer, ubE2eLayer, true, hasHbhLayer, hasE2eLayer)
			return processResult{}, p.processInterBFD(ohp, pld) /*@, false, io.IO_val_Unit{} @*/
		}
		// @ sl.CombineRange_Bytes(ub, start, end, writePerm)
		// @ ghost if lastLayerIdx >= 0 && !offsets[lastLayerIdx].isNil {
		// @ 	o := offsets[lastLayerIdx]
		// @ 	sl.CombineRange_Bytes(p.rawPkt, o.start, o.end, writePerm)
		// @ }
		// @ assert sl.AbsSlice_Bytes(p.rawPkt, 0, len(p.rawPkt))
		// @ unfold acc(p.d.Mem(), _)
		// @ TemporaryAssumeForIO(reveal p.scionLayer.EqPathType(p.rawPkt))
		// @ assert !(reveal slayers.ValidScionPkt(p.rawPkt))
		v1, v2 /*@, aliasesPkt, newAbsPkt @*/ := p.processOHP( /* @ dp @ */ )
		// @ ResetDecodingLayers(&p.scionLayer, &p.hbhLayer, &p.e2eLayer, ubScionLayer, ubHbhLayer, ubE2eLayer, true, hasHbhLayer, hasE2eLayer)
		// @ fold p.sInit()
		return v1, v2 /*@, aliasesPkt, newAbsPkt @*/
	case scion.PathType:
		// @ sl.CombineRange_Bytes(ub, start, end, writePerm)
		// @ ghost if lastLayerIdx >= 0 && !offsets[lastLayerIdx].isNil {
		// @ 	o := offsets[lastLayerIdx]
		// @ 	sl.CombineRange_Bytes(p.rawPkt, o.start, o.end, writePerm)
		// @ }
		// @ assert sl.AbsSlice_Bytes(p.rawPkt, 0, len(p.rawPkt))
		// @ TemporaryAssumeForIO((typeOf(p.scionLayer.GetPath(p.rawPkt)) == *scion.Raw) ==> slayers.ValidPktMetaHdr(p.rawPkt))
		// @ TemporaryAssumeForIO((typeOf(p.scionLayer.GetPath(p.rawPkt)) == *scion.Raw) ==> p.scionLayer.EqAbsHeader(p.rawPkt))
		// @ TemporaryAssumeForIO(p.scionLayer.EqPathType(p.rawPkt))
		// @ TemporaryAssumeForIOWitness(absIO_val(dp, p.rawPkt, p.ingressID), p.ingressID, ioSharedArg)
		v1, v2 /*@ , addrAliasesPkt, newAbsPkt @*/ := p.processSCION( /*@ p.rawPkt, ub == nil, llStart, llEnd, ioLock, ioSharedArg, dp @*/ )
		// @ ResetDecodingLayers(&p.scionLayer, &p.hbhLayer, &p.e2eLayer, ubScionLayer, ubHbhLayer, ubE2eLayer, v2 == nil, hasHbhLayer, hasE2eLayer)
		// @ fold p.sInit()
		return v1, v2 /*@, addrAliasesPkt, newAbsPkt @*/
	case epic.PathType:
		// @ TODO()
		v1, v2 := p.processEPIC()
		// @ fold p.sInit()
		return v1, v2 /*@, false, io.IO_val_Unit{} @*/
	default:
		// @ ghost if mustCombineRanges { ghost defer sl.CombineRange_Bytes(p.rawPkt, o.start, o.end, writePerm) }
		// @ ResetDecodingLayers(&p.scionLayer, &p.hbhLayer, &p.e2eLayer, ubScionLayer, ubHbhLayer, ubE2eLayer, true, hasHbhLayer, hasE2eLayer)
		// @ sl.CombineRange_Bytes(ub, start, end, writePerm)
		// @ fold p.d.validResult(processResult{}, false)
		// @ fold p.sInit()
		// @ establishMemUnsupportedPathType()
		return processResult{}, serrors.WithCtx(unsupportedPathType, "type", pathType) /*@, false, io.IO_val_Unit{} @*/
	}
}

// @ requires  acc(&p.d, R20)
// @ requires  acc(&p.ingressID, R20)
// @ requires  acc(p.d.Mem(), _)
// @ requires  p.bfdLayer.NonInitMem()
// @ preserves sl.AbsSlice_Bytes(data, 0, len(data))
// @ ensures   acc(&p.d, R20)
// @ ensures   acc(&p.ingressID, R20)
// @ ensures   p.bfdLayer.NonInitMem()
// @ ensures   err != nil ==> err.ErrorMem()
// @ decreases 0 if sync.IgnoreBlockingForTermination()
func (p *scionPacketProcessor) processInterBFD(oh *onehop.Path, data []byte) (err error) {
	// @ unfold acc(p.d.Mem(), _)
	// @ ghost if p.d.bfdSessions != nil { unfold acc(accBfdSession(p.d.bfdSessions), _) }
	if len(p.d.bfdSessions) == 0 {
		// @ establishMemNoBFDSessionConfigured()
		return noBFDSessionConfigured
	}

	bfd := &p.bfdLayer
	// @ gopacket.AssertInvariantNilDecodeFeedback()
	if err := bfd.DecodeFromBytes(data, gopacket.NilDecodeFeedback); err != nil {
		return err
	}

	if v, ok := p.d.bfdSessions[p.ingressID]; ok {
		// @ assert v in range(p.d.bfdSessions)
		v.ReceiveMessage(bfd /*@ , data @*/)
		return nil
	}

	// @ bfd.DowngradePerm(data)
	// @ establishMemNoBFDSessionFound()
	return noBFDSessionFound
}

// @ requires  acc(&p.d, R20)
// @ requires  acc(&p.srcAddr, R20) && acc(p.srcAddr.Mem(), _)
// @ requires  p.bfdLayer.NonInitMem()
// @ requires  acc(p.d.Mem(), _)
// @ requires  sl.AbsSlice_Bytes(data, 0, len(data))
// @ ensures   acc(&p.d, R20)
// @ ensures   acc(&p.srcAddr, R20)
// @ ensures   p.bfdLayer.NonInitMem()
// @ ensures   sl.AbsSlice_Bytes(data, 0, len(data))
// @ ensures   res != nil ==> res.ErrorMem()
// @ decreases 0 if sync.IgnoreBlockingForTermination()
func (p *scionPacketProcessor) processIntraBFD(data []byte) (res error) {
	// @ unfold acc(p.d.Mem(), _)
	// @ ghost if p.d.bfdSessions != nil { unfold acc(accBfdSession(p.d.bfdSessions), _) }
	if len(p.d.bfdSessions) == 0 {
		// @ establishMemNoBFDSessionConfigured()
		return noBFDSessionConfigured
	}

	bfd := &p.bfdLayer
	// @ gopacket.AssertInvariantNilDecodeFeedback()
	if err := bfd.DecodeFromBytes(data, gopacket.NilDecodeFeedback); err != nil {
		return err
	}

	ifID := uint16(0)
	// @ ghost if p.d.internalNextHops != nil { unfold acc(accAddr(p.d.internalNextHops), _) }

	// (VerifiedSCION) establish ability to use range loop (requires a fixed permission)
	// (VerifiedSCION) TODO: Rewrite this to use regular loop instead to avoid complications with permissions.
	// @ ghost m := p.d.internalNextHops
	// @ assert m != nil ==> acc(m, _)
	// @ inhale m != nil ==> acc(m, R19)

	// @ invariant acc(&p.d, R20/2)
	// @ invariant acc(&p.d.internalNextHops, _)
	// @ invariant m === p.d.internalNextHops
	// @ invariant m != nil ==> acc(m, R20)
	// @ invariant m != nil ==> forall a *net.UDPAddr :: { a in range(m) } a in range(m) ==> acc(a.Mem(), _)
	// @ invariant acc(&p.srcAddr, R20) && acc(p.srcAddr.Mem(), _)
	// @ decreases len(p.d.internalNextHops) - len(keys)
	for k, v := range p.d.internalNextHops /*@ with keys @*/ {
		// @ assert acc(&p.d.internalNextHops, _)
		// @ assert forall a *net.UDPAddr :: { a in range(m) } a in range(m) ==> acc(a.Mem(), _)
		// @ assert acc(v.Mem(), _)
		// @ unfold acc(v.Mem(), _)
		// @ unfold acc(p.srcAddr.Mem(), _)
		if bytes.Equal(v.IP, p.srcAddr.IP) && v.Port == p.srcAddr.Port {
			ifID = k
			break
		}
	}
	// (VerifiedSCION) clean-up code to deal with range loop
	// @ exhale m != nil ==> acc(m, R20)
	// @ inhale m != nil ==> acc(m, _)

	// @ assert acc(&p.d.bfdSessions, _)
	// @ ghost if p.d.bfdSessions != nil { unfold acc(accBfdSession(p.d.bfdSessions), _) }
	if v, ok := p.d.bfdSessions[ifID]; ok {
		// @ assert v in range(p.d.bfdSessions)
		v.ReceiveMessage(bfd /*@ , data @*/)
		return nil
	}

	// @ bfd.DowngradePerm(data)
	// @ establishMemNoBFDSessionFound()
	return noBFDSessionFound
}

// @ requires  0 <= startLL && startLL <= endLL && endLL <= len(ub)
// @ requires  acc(&p.d, R5) && acc(p.d.Mem(), _) && p.d.WellConfigured()
// @ requires  p.d.getValSvc() != nil
// The ghost param ub here allows us to introduce a bound variable to p.rawPkt,
// which slightly simplifies the spec
// @ requires  acc(&p.rawPkt, R1) && ub === p.rawPkt
// @ requires  acc(&p.path)
// @ requires  p.scionLayer.Mem(ub)
// @ requires  sl.AbsSlice_Bytes(ub, 0, len(ub))
// @ requires  acc(&p.segmentChange) && !p.segmentChange
// @ preserves acc(&p.srcAddr, R10) && acc(p.srcAddr.Mem(), _)
// @ preserves acc(&p.lastLayer, R10)
// @ preserves p.lastLayer != nil
// @ preserves (p.lastLayer !== &p.scionLayer && llIsNil) ==>
// @ 	acc(p.lastLayer.Mem(nil), R10)
// @ preserves (p.lastLayer !== &p.scionLayer && !llIsNil) ==>
// @ 	acc(p.lastLayer.Mem(ub[startLL:endLL]), R10)
// @ requires  acc(&p.ingressID, R20)
// @ preserves acc(&p.infoField)
// @ preserves acc(&p.hopField)
// @ preserves acc(&p.mac, R10) && p.mac != nil && p.mac.Mem()
// @ preserves acc(&p.macBuffers.scionInput, R10)
// @ preserves sl.AbsSlice_Bytes(p.macBuffers.scionInput, 0, len(p.macBuffers.scionInput))
// @ preserves acc(&p.cachedMac)
// @ ensures   acc(&p.segmentChange)
// @ ensures   acc(&p.ingressID, R20)
// @ ensures   acc(&p.d, R5)
// @ ensures   acc(&p.path)
// @ ensures   acc(&p.rawPkt, R1)
// @ ensures   reserr == nil ==> p.scionLayer.Mem(ub)
// @ ensures   reserr != nil ==> p.scionLayer.NonInitMem()
// @ ensures   acc(sl.AbsSlice_Bytes(ub, 0, len(ub)), 1 - R15)
// @ ensures   p.d.validResult(respr, addrAliasesPkt)
// @ ensures   addrAliasesPkt ==> (
// @ 	respr.OutAddr != nil &&
// @ 	(acc(respr.OutAddr.Mem(), R15) --* acc(sl.AbsSlice_Bytes(ub, 0, len(ub)), R15)))
// @ ensures   !addrAliasesPkt ==> acc(sl.AbsSlice_Bytes(ub, 0, len(ub)), R15)
// @ ensures   respr.OutPkt !== ub && respr.OutPkt != nil ==>
// @ 	sl.AbsSlice_Bytes(respr.OutPkt, 0, len(respr.OutPkt))
// @ ensures   reserr != nil ==> reserr.ErrorMem()
// contracts for IO-spec
// @ requires  p.d.DpAgreesWithSpec(dp)
// @ requires  dp.Valid()
// @ requires  (typeOf(p.scionLayer.GetPath(ub)) == *scion.Raw) ==> slayers.ValidPktMetaHdr(ub)
// @ requires  (typeOf(p.scionLayer.GetPath(ub)) == *scion.Raw) ==> p.scionLayer.EqAbsHeader(ub)
// @ requires  p.scionLayer.EqPathType(ub)
// @ requires  acc(ioLock.LockP(), _) && ioLock.LockInv() == SharedInv!< dp, ioSharedArg !>;
// @ requires  let absPkt := absIO_val(dp, p.rawPkt, p.ingressID) in
// @	absPkt.isIO_val_Pkt2 ==> ElemWitness(ioSharedArg.IBufY, path.ifsToIO_ifs(p.ingressID), absPkt.IO_val_Pkt2_2)
// @ ensures   reserr == nil && newAbsPkt.isIO_val_Pkt2 ==>
// @	ElemWitness(ioSharedArg.OBufY, newAbsPkt.IO_val_Pkt2_1, newAbsPkt.IO_val_Pkt2_2)
// @ ensures   respr.OutPkt != nil ==>
// @	newAbsPkt == absIO_val(dp, respr.OutPkt, respr.EgressID)
// @ ensures   reserr != nil && respr.OutPkt != nil ==>
// @ 	newAbsPkt.isIO_val_Unsupported
// @ ensures  (respr.OutPkt == nil) == (newAbsPkt == io.IO_val_Unit{})
// @ decreases 0 if sync.IgnoreBlockingForTermination()
func (p *scionPacketProcessor) processSCION( /*@ ghost ub []byte, ghost llIsNil bool, ghost startLL int, ghost endLL int, ghost ioLock *sync.Mutex, ghost ioSharedArg SharedArg, ghost dp io.DataPlaneSpec @*/ ) (respr processResult, reserr error /*@ , addrAliasesPkt bool, ghost newAbsPkt io.IO_val  @*/) {

	var ok bool
	// @ unfold acc(p.scionLayer.Mem(ub), R20)
	p.path, ok = p.scionLayer.Path.(*scion.Raw)
	// @ fold acc(p.scionLayer.Mem(ub), R20)
	if !ok {
		// TODO(lukedirtwalker) parameter problem invalid path?
		// @ p.scionLayer.DowngradePerm(ub)
		// @ establishMemMalformedPath()
		// @ fold p.d.validResult(processResult{}, false)
		return processResult{}, malformedPath /*@ , false, io.IO_val_Unit{} @*/
	}
	return p.process( /*@ ub, llIsNil, startLL, endLL , ioLock, ioSharedArg, dp @*/ )
}

// @ trusted
// @ requires false
func (p *scionPacketProcessor) processEPIC() (processResult, error) {

	epicPath, ok := p.scionLayer.Path.(*epic.Path)
	if !ok {
		return processResult{}, malformedPath
	}

	p.path = epicPath.ScionPath
	if p.path == nil {
		return processResult{}, malformedPath
	}

	isPenultimate := p.path.IsPenultimateHop()
	isLast := p.path.IsLastHop()

	result, err := p.process()
	if err != nil {
		return result, err
	}

	if isPenultimate || isLast {
		firstInfo, err := p.path.GetInfoField(0)
		if err != nil {
			return processResult{}, err
		}

		timestamp := time.Unix(int64(firstInfo.Timestamp), 0)
		err = libepic.VerifyTimestamp(timestamp, epicPath.PktID.Timestamp, time.Now())
		if err != nil {
			// TODO(mawyss): Send back SCMP packet
			return processResult{}, err
		}

		HVF := epicPath.PHVF
		if isLast {
			HVF = epicPath.LHVF
		}
		err = libepic.VerifyHVF(p.cachedMac, epicPath.PktID,
			&p.scionLayer, firstInfo.Timestamp, HVF, p.macBuffers.epicInput)
		if err != nil {
			// TODO(mawyss): Send back SCMP packet
			return processResult{}, err
		}
	}

	return result, nil
}

// scionPacketProcessor processes packets. It contains pre-allocated per-packet
// mutable state and context information which should be reused.
type scionPacketProcessor struct {
	// d is a reference to the dataplane instance that initiated this processor.
	d *DataPlane
	// ingressID is the interface ID this packet came in, determined from the
	// socket.
	ingressID uint16
	// rawPkt is the raw packet, it is updated during processing to contain the
	// message to send out.
	rawPkt []byte
	// srcAddr is the source address of the packet
	srcAddr *net.UDPAddr
	// buffer is the buffer that can be used to serialize gopacket layers.
	buffer gopacket.SerializeBuffer
	// mac is the hasher for the MAC computation.
	mac hash.Hash

	// scionLayer is the SCION gopacket layer.
	scionLayer slayers.SCION
	hbhLayer   slayers.HopByHopExtnSkipper
	e2eLayer   slayers.EndToEndExtnSkipper
	// last is the last parsed layer, i.e. either &scionLayer, &hbhLayer or &e2eLayer
	lastLayer gopacket.DecodingLayer

	// path is the raw SCION path. Will be set during processing.
	path *scion.Raw
	// hopField is the current hopField field, is updated during processing.
	hopField path.HopField
	// infoField is the current infoField field, is updated during processing.
	infoField path.InfoField
	// segmentChange indicates if the path segment was changed during processing.
	segmentChange bool

	// cachedMac contains the full 16 bytes of the MAC. Will be set during processing.
	// For a hop performing an Xover, it is the MAC corresponding to the down segment.
	cachedMac []byte
	// macBuffers avoid allocating memory during processing.
	macBuffers macBuffersT

	// bfdLayer is reusable buffer for parsing BFD messages
	bfdLayer layers.BFD
}

// macBuffersT are preallocated buffers for the in- and outputs of MAC functions.
// (VerifiedSCION) This type used to be called macBuffers but this lead to an exception in
// Gobra because there is a field with name and type macBuffers. Because of that, we renamed it.
type macBuffersT struct {
	scionInput []byte
	epicInput  []byte
}

// @ trusted
// @ requires 	false
// @ requires	dp.Valid()
// @ ensures	reserr != nil && respr.OutPkt != nil ==>
// @ 	absIO_val(dp, respr.OutPkt, respr.EgressID).isIO_val_Unsupported
func (p *scionPacketProcessor) packSCMP(
	typ slayers.SCMPType,
	code slayers.SCMPCode,
	scmpP gopacket.SerializableLayer,
	cause error,
	/* @ ghost dp io.DataPlaneSpec, @*/
) (respr processResult, reserr error) {

	// check invoking packet was an SCMP error:
	if p.lastLayer.NextLayerType() == slayers.LayerTypeSCMP {
		var scmpLayer slayers.SCMP
		err := scmpLayer.DecodeFromBytes(p.lastLayer.LayerPayload(), gopacket.NilDecodeFeedback)
		if err != nil {
			return processResult{}, serrors.WrapStr("decoding SCMP layer", err)
		}
		if !scmpLayer.TypeCode.InfoMsg() {
			return processResult{}, serrors.WrapStr("SCMP error for SCMP error pkt -> DROP", cause)
		}
	}

	rawSCMP, err := p.prepareSCMP(typ, code, scmpP, cause /*@ , nil @*/) // (VerifiedSCION) replace nil by sth else
	return processResult{OutPkt: rawSCMP}, err
}

// @ requires  acc(&p.d, R50) && acc(p.d.Mem(), _)
// @ requires  acc(p.scionLayer.Mem(ub), R5)
// @ requires  acc(&p.path, R20)
// @ requires  p.path === p.scionLayer.GetPath(ub)
// @ requires  acc(&p.hopField) && acc(&p.infoField)
// @ requires acc(sl.AbsSlice_Bytes(ub, 0, len(ub)), R1)
// @ ensures  acc(sl.AbsSlice_Bytes(ub, 0, len(ub)), R1)
// @ ensures   acc(&p.d, R50)
// @ ensures   acc(p.scionLayer.Mem(ub), R6)
// @ ensures   acc(&p.path, R20)
// @ ensures   p.path === p.scionLayer.GetPath(ub)
// @ ensures   acc(&p.hopField) && acc(&p.infoField)
// @ ensures   respr === processResult{}
// @ ensures   reserr == nil ==> (
// @	let ubPath := p.scionLayer.UBPath(ub) in
// @	unfolding acc(p.scionLayer.Mem(ub), R10) in
// @	p.path.GetCurrHF(ubPath) < p.path.GetNumHops(ubPath))
// @ ensures   acc(p.scionLayer.Mem(ub), R6)
// @ ensures   p.d.validResult(respr, false)
// @ ensures   reserr == nil ==> (
// @	let ubPath := p.scionLayer.UBPath(ub) in
// @	unfolding acc(p.scionLayer.Mem(ub), R10) in
// @ 	p.path.GetCurrINF(ubPath) < p.path.GetNumINF(ubPath))
// @ ensures   reserr != nil ==> reserr.ErrorMem()
// contracts for IO-spec
// @ requires  dp.Valid()
// @ requires  slayers.ValidPktMetaHdr(ub) && p.scionLayer.EqAbsHeader(ub)
// @ requires  len(absPkt(dp, ub).CurrSeg.Future) > 0
// @ ensures   dp.Valid()
// @ ensures   reserr == nil ==> slayers.ValidPktMetaHdr(ub) && p.scionLayer.EqAbsHeader(ub)
// @ ensures   reserr == nil ==> len(absPkt(dp, ub).CurrSeg.Future) > 0
// @ ensures   reserr == nil ==> p.EqAbsHopField(absPkt(dp, ub))
// @ ensures   reserr == nil ==> p.EqAbsInfoField(absPkt(dp, ub))
// @ ensures   respr.OutPkt == nil
// @ decreases
func (p *scionPacketProcessor) parsePath( /*@ ghost ub []byte, ghost dp io.DataPlaneSpec @*/ ) (respr processResult, reserr error) {
	var err error
	// @ unfold acc(p.scionLayer.Mem(ub), R6)
	// @ defer fold acc(p.scionLayer.Mem(ub), R6)
	// @ ghost startP := p.scionLayer.PathStartIdx(ub)
	// @ ghost endP := p.scionLayer.PathEndIdx(ub)
	// @ ghost ubPath := ub[startP:endP]
	// @ sl.SplitRange_Bytes(ub, startP, endP, R2)
	// @ ghost defer sl.CombineRange_Bytes(ub, startP, endP, R2)
	p.hopField, err = p.path.GetCurrentHopField( /*@ ubPath @*/ )
	// @ fold p.d.validResult(processResult{}, false)
	if err != nil {
		// TODO(lukedirtwalker) parameter problem invalid path?
		return processResult{}, err
	}
	p.infoField, err = p.path.GetCurrentInfoField( /*@ ubPath @*/ )
	if err != nil {
		// TODO(lukedirtwalker) parameter problem invalid path?
		return processResult{}, err
	}
	// @ TemporaryAssumeForIO(slayers.ValidPktMetaHdr(ub))
	// @ TemporaryAssumeForIO(len(absPkt(dp, ub).CurrSeg.Future) > 0)
	// @ TemporaryAssumeForIO(p.EqAbsHopField(absPkt(dp, ub)))
	// @ TemporaryAssumeForIO(p.EqAbsInfoField(absPkt(dp, ub)))
	return processResult{}, nil
}

// @ preserves acc(&p.infoField, R20)
// @ preserves acc(&p.hopField, R20)
// @ preserves acc(&p.d, R50) && acc(p.d.Mem(), _)
// @ ensures   p.d.validResult(respr, false)
// @ ensures   respr.OutPkt != nil ==>
// @ 	reserr != nil && sl.AbsSlice_Bytes(respr.OutPkt, 0, len(respr.OutPkt))
// @ ensures   reserr != nil ==> reserr.ErrorMem()
// contracts for IO-spec
// @ requires  dp.Valid()
// @ ensures   reserr != nil && respr.OutPkt != nil ==>
// @ 	absIO_val(dp, respr.OutPkt, respr.EgressID).isIO_val_Unsupported
// @ decreases
func (p *scionPacketProcessor) validateHopExpiry( /*@ ghost dp io.DataPlaneSpec @*/ ) (respr processResult, reserr error) {
	expiration := util.SecsToTime(p.infoField.Timestamp).
		Add(path.ExpTimeToDuration(p.hopField.ExpTime))
	expired := expiration.Before(time.Now())
	if !expired {
		// @ fold p.d.validResult(respr, false)
		return processResult{}, nil
	}
	// @ ToDoAfterScionFix("https://github.com/scionproto/scion/issues/4482") // depends on packSCMP
	// (VerifiedSCION): adapt; note that packSCMP always returns an empty addr and conn and
	// when the err is nil, it returns the bytes of p.buffer. This should be a magic wand
	// that is consumed after sending the reply. For now, we are making this simplifying
	// assumption, but in the future, we should elaborate the proof for this to not be
	// necessary. To do this, we need to return a flag everywhere that says whether the
	// pkt overlaps with p.buffer and, if so, a wand from AbsSlice of its underlying slice
	// to p.buffer.Mem(). This is very similar to what we did with the address.
	// The flag would be added to processPkt, processSCION, process. Only when processing
	// SCION could this flag be true. In all other cases, it will be false. The processResult
	// that is returned never overlaps with the rawPkt
	return p.packSCMP(
		slayers.SCMPTypeParameterProblem,
		slayers.SCMPCodePathExpired,
		&slayers.SCMPParameterProblem{Pointer: p.currentHopPointer( /*@ nil @*/ )},
		serrors.New("expired hop", "cons_dir", p.infoField.ConsDir, "if_id", p.ingressID,
			"curr_inf", p.path.PathMeta.CurrINF, "curr_hf", p.path.PathMeta.CurrHF),
		/*@ dp, @*/
	)
}

// @ requires  acc(&p.ingressID, R21)
// @ requires  acc(&p.hopField, R20)
// @ requires  acc(&p.infoField, R20)
// @ preserves acc(&p.d, R50) && acc(p.d.Mem(), _)
// @ ensures   acc(&p.infoField, R20)
// @ ensures   acc(&p.hopField, R20)
// @ ensures   acc(&p.ingressID, R21)
// @ ensures   p.d.validResult(respr, false)
// @ ensures   respr.OutPkt != nil ==> reserr != nil && sl.AbsSlice_Bytes(respr.OutPkt, 0, len(respr.OutPkt))
// @ ensures   reserr != nil ==> reserr.ErrorMem()
// @ ensures   reserr == nil && p.infoField.ConsDir ==> (
// @ 	p.ingressID == 0 || p.hopField.ConsIngress == p.ingressID)
// @ ensures   reserr == nil && !p.infoField.ConsDir ==> (
// @ 	p.ingressID == 0 || p.hopField.ConsEgress == p.ingressID)
// contracts for IO-spec
// @ requires  dp.Valid()
// @ requires  len(oldPkt.CurrSeg.Future) > 0
// @ requires  p.EqAbsHopField(oldPkt)
// @ requires  p.EqAbsInfoField(oldPkt)
// @ ensures   reserr == nil ==> AbsValidateIngressIDConstraint(oldPkt, path.ifsToIO_ifs(p.ingressID))
// @ ensures   reserr != nil && respr.OutPkt != nil ==>
// @ 	absIO_val(dp, respr.OutPkt, respr.EgressID).isIO_val_Unsupported
// @ decreases
func (p *scionPacketProcessor) validateIngressID( /*@ ghost oldPkt io.IO_pkt2, ghost dp io.DataPlaneSpec @*/ ) (respr processResult, reserr error) {
	pktIngressID := p.hopField.ConsIngress
	errCode := slayers.SCMPCodeUnknownHopFieldIngress
	if !p.infoField.ConsDir {
		pktIngressID = p.hopField.ConsEgress
		errCode = slayers.SCMPCodeUnknownHopFieldEgress
	}
	if p.ingressID != 0 && p.ingressID != pktIngressID {
		// @ ToDoAfterScionFix("https://github.com/scionproto/scion/issues/4482")
		return p.packSCMP(
			slayers.SCMPTypeParameterProblem,
			errCode,
			&slayers.SCMPParameterProblem{Pointer: p.currentHopPointer( /*@ nil @*/ )},
			serrors.New("ingress interface invalid",
				"pkt_ingress", pktIngressID, "router_ingress", p.ingressID),
			/*@ dp, @*/
		)
	}
	// @ reveal p.EqAbsHopField(oldPkt)
	// @ reveal p.EqAbsInfoField(oldPkt)
	// @ assert reveal AbsValidateIngressIDConstraint(oldPkt, path.ifsToIO_ifs(p.ingressID))
	// @ fold p.d.validResult(respr, false)
	return processResult{}, nil
}

// @ requires  acc(&p.d, R20) && acc(p.d.Mem(), _)
// @ requires  acc(p.scionLayer.Mem(ubScionL), R19)
// @ requires  acc(&p.path, R20)
// @ requires  p.path === p.scionLayer.GetPath(ubScionL)
// @ preserves acc(&p.ingressID, R21)
// @ ensures   acc(p.scionLayer.Mem(ubScionL), R19)
// @ ensures   acc(&p.path, R20)
// @ ensures   acc(&p.d, R20) && acc(p.d.Mem(), _)
// @ ensures   p.d.validResult(respr, false)
// @ ensures   respr.OutPkt != nil ==>
// @ 	reserr != nil && sl.AbsSlice_Bytes(respr.OutPkt, 0, len(respr.OutPkt))
// @ ensures   reserr != nil ==> reserr.ErrorMem()
// contracts for IO-spec
// @ requires  acc(sl.AbsSlice_Bytes(ubScionL, 0, len(ubScionL)), R20)
// @ requires  dp.Valid() && slayers.ValidPktMetaHdr(ubScionL) && p.scionLayer.EqAbsHeader(ubScionL)
// @ ensures   acc(sl.AbsSlice_Bytes(ubScionL, 0, len(ubScionL)), R20)
// @ ensures   reserr == nil ==> dp.Valid() && slayers.ValidPktMetaHdr(ubScionL)
// @ ensures   reserr == nil ==> p.DstIsLocalIngressID(ubScionL)
// @ ensures   reserr == nil ==> p.LastHopLen(ubScionL, dp)
// @ ensures   reserr != nil && respr.OutPkt != nil ==>
// @ 	absIO_val(dp, respr.OutPkt, respr.EgressID).isIO_val_Unsupported
// @ decreases
func (p *scionPacketProcessor) validateSrcDstIA( /*@ ghost ubScionL []byte, ghost dp io.DataPlaneSpec @*/ ) (respr processResult, reserr error) {
	// @ unfold acc(p.scionLayer.Mem(ubScionL), R20)
	// @ defer fold acc(p.scionLayer.Mem(ubScionL), R20)
	// @ ghost startP := p.scionLayer.PathStartIdx(ubScionL)
	// @ ghost endP := p.scionLayer.PathEndIdx(ubScionL)
	// @ ghost ubPath := ubScionL[startP:endP]
	// @ sl.SplitRange_Bytes(ubScionL, startP, endP, R55)
	// @ p.AbsPktToSubSliceAbsPkt(ubScionL, startP, endP, dp)
	// @ ghost defer sl.CombineRange_Bytes(ubScionL, startP, endP, R55)
	// @ unfold acc(p.scionLayer.HeaderMem(ubScionL[slayers.CmnHdrLen:]), R20)
	// @ defer fold acc(p.scionLayer.HeaderMem(ubScionL[slayers.CmnHdrLen:]), R20)
	// @ p.d.getLocalIA()
	srcIsLocal := (p.scionLayer.SrcIA == p.d.localIA)
	dstIsLocal := (p.scionLayer.DstIA == p.d.localIA)
	if p.ingressID == 0 {
		// Outbound
		// Only check SrcIA if first hop, for transit this already checked by ingress router.
		// Note: SCMP error messages triggered by the sibling router may use paths that
		// don't start with the first hop.
		if p.path.IsFirstHop( /*@ ubPath @*/ ) && !srcIsLocal {
			// @ ToDoAfterScionFix("https://github.com/scionproto/scion/issues/4482") // depends on packSCMP
			return p.invalidSrcIA( /*@ dp @*/ )
		}
		if dstIsLocal {
			// @ ToDoAfterScionFix("https://github.com/scionproto/scion/issues/4482") // depends on packSCMP
			return p.invalidDstIA( /*@ dp @*/ )
		}
	} else {
		// Inbound
		if srcIsLocal {
			// @ ToDoAfterScionFix("https://github.com/scionproto/scion/issues/4482") // depends on packSCMP
			return p.invalidSrcIA( /*@ dp @*/ )
		}
		if p.path.IsLastHop( /*@ ubPath @*/ ) != dstIsLocal {
			// @ ToDoAfterScionFix("https://github.com/scionproto/scion/issues/4482") // depends on packSCMP
			return p.invalidDstIA( /*@ dp @*/ )
		}
		// @ ghost if(p.path.IsLastHopSpec(ubPath)) {
		// @ 	p.path.LastHopLemma(ubPath, dp)
		// @	p.SubSliceAbsPktToAbsPkt(ubScionL, startP, endP, dp)
		// @ }
	}
	// @ fold p.d.validResult(processResult{}, false)

	// @ assert  (unfolding acc(p.scionLayer.Mem(ubScionL), R55) in
	// @	(unfolding acc(p.scionLayer.HeaderMem(ubScionL[slayers.CmnHdrLen:]), R55) in
	// @	p.scionLayer.DstIA) == (unfolding acc(p.d.Mem(), _) in p.d.localIA)) ==> p.ingressID != 0
	// @ assert  (unfolding acc(p.scionLayer.Mem(ubScionL), R55) in
	// @	(unfolding acc(p.scionLayer.HeaderMem(ubScionL[slayers.CmnHdrLen:]), R55) in
	// @	p.scionLayer.DstIA) == (unfolding acc(p.d.Mem(), _) in p.d.localIA)) ==> p.path.IsLastHopSpec(ubPath)
	// @ assert reveal p.DstIsLocalIngressID(ubScionL)
	// @ assert reveal p.LastHopLen(ubScionL, dp)
	return processResult{}, nil
}

// invalidSrcIA is a helper to return an SCMP error for an invalid SrcIA.
// @ trusted
// @ requires dp.Valid()
// @ requires false
func (p *scionPacketProcessor) invalidSrcIA( /*@ ghost dp io.DataPlaneSpec @*/ ) (processResult, error) {
	return p.packSCMP(
		slayers.SCMPTypeParameterProblem,
		slayers.SCMPCodeInvalidSourceAddress,
		&slayers.SCMPParameterProblem{Pointer: uint16(slayers.CmnHdrLen + addr.IABytes)},
		invalidSrcIA,
		/*@ dp, @*/
	)
}

// invalidDstIA is a helper to return an SCMP error for an invalid DstIA.
// @ trusted
// @ requires dp.Valid()
// @ requires false
func (p *scionPacketProcessor) invalidDstIA( /*@ ghost dp io.DataPlaneSpec @*/ ) (processResult, error) {
	return p.packSCMP(
		slayers.SCMPTypeParameterProblem,
		slayers.SCMPCodeInvalidDestinationAddress,
		&slayers.SCMPParameterProblem{Pointer: uint16(slayers.CmnHdrLen)},
		invalidDstIA,
		/*@ dp, @*/
	)
}

// validateTransitUnderlaySrc checks that the source address of transit packets
// matches the expected sibling router.
// Provided that underlying network infrastructure prevents address spoofing,
// this check prevents malicious end hosts in the local AS from bypassing the
// SrcIA checks by disguising packets as transit traffic.
// @ requires  acc(&p.path, R15)
// @ requires  acc(p.scionLayer.Mem(ub), R4)
// @ requires  p.path === p.scionLayer.GetPath(ub)
// @ requires  acc(&p.ingressID, R21)
// @ requires  acc(&p.infoField, R4) && acc(&p.hopField, R4)
// @ requires  let ubPath := p.scionLayer.UBPath(ub) in
// @	unfolding acc(p.scionLayer.Mem(ub), R10) in
// @	p.path.GetCurrHF(ubPath) <= p.path.GetNumHops(ubPath)
// @ requires  let ubPath := p.scionLayer.UBPath(ub) in
// @	unfolding acc(p.scionLayer.Mem(ub), R10) in
// @	p.path.GetCurrINF(ubPath) <= p.path.GetNumINF(ubPath)
// @ requires  acc(&p.d, R20) && acc(p.d.Mem(), _)
// @ requires  acc(&p.srcAddr, R20) && acc(p.srcAddr.Mem(), _)
// @ preserves acc(sl.AbsSlice_Bytes(ub, 0, len(ub)), R4)
// @ ensures   acc(&p.path, R15)
// @ ensures   acc(p.scionLayer.Mem(ub), R4)
// @ ensures   acc(&p.ingressID, R21)
// @ ensures   acc(&p.infoField, R4) && acc(&p.hopField, R4)
// @ ensures   acc(&p.d, R20)
// @ ensures   acc(&p.srcAddr, R20)
// @ ensures   p.d.validResult(respr, false)
// @ ensures   respr.OutPkt == nil
// @ ensures   reserr != nil ==> reserr.ErrorMem()
// @ decreases
func (p *scionPacketProcessor) validateTransitUnderlaySrc( /*@ ghost ub []byte @*/ ) (respr processResult, reserr error) {
	// @ ghost startP := p.scionLayer.PathStartIdx(ub)
	// @ ghost endP := p.scionLayer.PathEndIdx(ub)
	// @ unfold acc(p.scionLayer.Mem(ub), R4)
	// @ defer fold acc(p.scionLayer.Mem(ub), R4)
	// @ ghost ubPath := ub[startP:endP]
	// @ sl.SplitRange_Bytes(ub, startP, endP, R5)
	// @ ghost defer sl.CombineRange_Bytes(ub, startP, endP, R5)
	// (VerifiedSCION) Gobra cannot prove this property yet, even though it follows
	// from the type system
	// @ assume 0 <= p.path.GetCurrHF(ubPath) // TODO: drop assumptions like this
	if p.path.IsFirstHop( /*@ ubPath @*/ ) || p.ingressID != 0 {
		// not a transit packet, nothing to check
		// @ fold p.d.validResult(processResult{}, false)
		return processResult{}, nil
	}
	pktIngressID := p.ingressInterface( /*@ ubPath @*/ )
	// @ p.d.getInternalNextHops()
	// @ ghost if p.d.internalNextHops != nil { unfold acc(accAddr(p.d.internalNextHops), _) }
	expectedSrc, ok := p.d.internalNextHops[pktIngressID]
	// @ ghost if ok {
	// @	assert expectedSrc in range(p.d.internalNextHops)
	// @    unfold acc(expectedSrc.Mem(), _)
	// @ }
	// @ unfold acc(p.srcAddr.Mem(), _)
	if !ok || !expectedSrc.IP.Equal(p.srcAddr.IP) {
		// Drop
		// @ establishInvalidSrcAddrForTransit()
		// @ fold p.d.validResult(processResult{}, false)
		return processResult{}, invalidSrcAddrForTransit
	}
	// @ fold p.d.validResult(processResult{}, false)
	return processResult{}, nil
}

// @ requires  acc(&p.d, R20) && acc(p.d.Mem(), _)
// @ requires  acc(&p.segmentChange, R20)
// @ requires  acc(&p.ingressID, R21)
// @ requires  acc(&p.infoField, R20)
// @ requires  acc(&p.hopField, R20)
// @ ensures   acc(&p.infoField, R20)
// @ ensures   acc(&p.hopField, R20)
// @ ensures   acc(&p.ingressID, R21)
// @ ensures   acc(&p.segmentChange, R20)
// @ ensures   acc(&p.d, R20)
// @ ensures   p.d.validResult(respr, false)
// @ ensures   reserr == nil ==> respr === processResult{}
// @ ensures   reserr != nil ==> sl.AbsSlice_Bytes(respr.OutPkt, 0, len(respr.OutPkt))
// @ ensures   reserr != nil ==> reserr.ErrorMem()
// contracts for IO-spec
// @ requires  dp.Valid()
// @ requires  p.d.DpAgreesWithSpec(dp)
// @ requires  len(oldPkt.CurrSeg.Future) > 0
// @ requires  p.EqAbsHopField(oldPkt)
// @ requires  p.EqAbsInfoField(oldPkt)
// @ requires  p.segmentChange ==> oldPkt.RightSeg != none[io.IO_seg2] && len(get(oldPkt.RightSeg).Past) > 0
// @ requires  !p.segmentChange ==> AbsValidateIngressIDConstraint(oldPkt, path.ifsToIO_ifs(p.ingressID))
// @ requires  p.segmentChange ==> AbsValidateIngressIDConstraintXover(oldPkt, path.ifsToIO_ifs(p.ingressID))
// @ ensures   reserr == nil && !p.segmentChange ==> AbsValidateEgressIDConstraint(oldPkt, (p.ingressID != 0), dp)
// @ ensures   reserr == nil &&  p.segmentChange ==> oldPkt.RightSeg != none[io.IO_seg2] && len(get(oldPkt.RightSeg).Past) > 0
// @ ensures   reserr == nil &&  p.segmentChange ==> p.ingressID != 0 && AbsValidateEgressIDConstraintXover(oldPkt, dp)
// @ ensures   reserr != nil && respr.OutPkt != nil ==>
// @ 	absIO_val(dp, respr.OutPkt, respr.EgressID).isIO_val_Unsupported
// @ decreases
func (p *scionPacketProcessor) validateEgressID( /*@ ghost oldPkt io.IO_pkt2, ghost dp io.DataPlaneSpec @*/ ) (respr processResult, reserr error) {
	pktEgressID := p.egressInterface( /*@ oldPkt @*/ )
	// @ reveal AbsEgressInterfaceConstraint(oldPkt, path.ifsToIO_ifs(pktEgressID))
	// @ p.d.getInternalNextHops()
	// @ if p.d.internalNextHops != nil { unfold acc(accAddr(p.d.internalNextHops), _) }
	_, ih := p.d.internalNextHops[pktEgressID]
	// @ p.d.getExternalMem()
	// @ if p.d.external != nil { unfold acc(accBatchConn(p.d.external), _) }
	_, eh := p.d.external[pktEgressID]
	if !ih && !eh {
		errCode := slayers.SCMPCodeUnknownHopFieldEgress
		if !p.infoField.ConsDir {
			errCode = slayers.SCMPCodeUnknownHopFieldIngress
		}
		// @ ToDoAfterScionFix("https://github.com/scionproto/scion/issues/4482") // depends on packSCMP
		return p.packSCMP(
			slayers.SCMPTypeParameterProblem,
			errCode,
			&slayers.SCMPParameterProblem{Pointer: p.currentHopPointer( /*@ nil @*/ )},
			cannotRoute,
			/*@ dp, @*/
		)
	}

	// @ TemporaryAssumeForIO(pktEgressID != 0 &&
	// @	(io.IO_ifs(pktEgressID) in domain(dp.GetNeighborIAs())))
	// @ p.d.getLinkTypesMem()
	ingress, egress := p.d.linkTypes[p.ingressID], p.d.linkTypes[pktEgressID]
	// @ p.d.LinkTypesLemma(dp)
	if !p.segmentChange {
		// Check that the interface pair is valid within a single segment.
		// No check required if the packet is received from an internal interface.
		// @ assert reveal AbsValidateIngressIDConstraint(oldPkt, path.ifsToIO_ifs(p.ingressID))
		switch {
		case p.ingressID == 0:
			// @ assert reveal AbsValidateEgressIDConstraint(oldPkt, (p.ingressID != 0), dp)
			// @ fold p.d.validResult(respr, false)
			return processResult{}, nil
		case ingress == topology.Core && egress == topology.Core:
			// @ assert reveal AbsValidateEgressIDConstraint(oldPkt, (p.ingressID != 0), dp)
			// @ fold p.d.validResult(respr, false)
			return processResult{}, nil
		case ingress == topology.Child && egress == topology.Parent:
			// @ assert reveal AbsValidateEgressIDConstraint(oldPkt, (p.ingressID != 0), dp)
			// @ fold p.d.validResult(respr, false)
			return processResult{}, nil
		case ingress == topology.Parent && egress == topology.Child:
			// @ assert reveal AbsValidateEgressIDConstraint(oldPkt, (p.ingressID != 0), dp)
			// @ fold p.d.validResult(respr, false)
			return processResult{}, nil
		default: // malicious
			// @ ToDoAfterScionFix("https://github.com/scionproto/scion/issues/4482") // depends on packSCMP
			return p.packSCMP(
				slayers.SCMPTypeParameterProblem,
				slayers.SCMPCodeInvalidPath, // XXX(matzf) new code InvalidHop?
				&slayers.SCMPParameterProblem{Pointer: p.currentHopPointer( /*@ nil @*/ )},
				serrors.WithCtx(cannotRoute, "ingress_id", p.ingressID, "ingress_type", ingress,
					"egress_id", pktEgressID, "egress_type", egress) /*@, dp, @*/)
		}
	}
	// @ assert reveal AbsValidateIngressIDConstraintXover(oldPkt, path.ifsToIO_ifs(p.ingressID))
	// Check that the interface pair is valid on a segment switch.
	// Having a segment change received from the internal interface is never valid.
	switch {
	case ingress == topology.Core && egress == topology.Child:
		// @ assert reveal AbsValidateEgressIDConstraintXover(oldPkt, dp)
		// @ fold p.d.validResult(respr, false)
		return processResult{}, nil
	case ingress == topology.Child && egress == topology.Core:
		// @ assert reveal AbsValidateEgressIDConstraintXover(oldPkt, dp)
		// @ fold p.d.validResult(respr, false)
		return processResult{}, nil
	case ingress == topology.Child && egress == topology.Child:
		// @ assert reveal AbsValidateEgressIDConstraintXover(oldPkt, dp)
		// @ fold p.d.validResult(respr, false)
		return processResult{}, nil
	default:
		// @ ToDoAfterScionFix("https://github.com/scionproto/scion/issues/4482") // depends on packSCMP
		return p.packSCMP(
			slayers.SCMPTypeParameterProblem,
			slayers.SCMPCodeInvalidSegmentChange,
			&slayers.SCMPParameterProblem{Pointer: p.currentInfoPointer( /*@ nil @*/ )},
			serrors.WithCtx(cannotRoute, "ingress_id", p.ingressID, "ingress_type", ingress,
				"egress_id", pktEgressID, "egress_type", egress) /*@, dp, @*/)
	}
}

// @ requires  acc(&p.infoField)
// @ requires  acc(&p.path, R20)
// @ requires  acc(p.scionLayer.Mem(ub), R19)
// @ requires  p.path === p.scionLayer.GetPath(ub)
// @ requires  acc(&p.hopField,  R20)
// @ requires  sl.AbsSlice_Bytes(ub, 0, len(ub))
// @ preserves acc(&p.ingressID, R21)
// @ ensures   acc(&p.hopField,  R20)
// @ ensures   sl.AbsSlice_Bytes(ub, 0, len(ub))
// @ ensures   acc(&p.infoField)
// @ ensures   acc(&p.path, R20)
// @ ensures   acc(p.scionLayer.Mem(ub), R19)
// @ ensures   err != nil ==> err.ErrorMem()
// contracts for IO-spec
// @ requires  dp.Valid() && slayers.ValidPktMetaHdr(ub) && p.scionLayer.EqAbsHeader(ub)
// @ requires  len(absPkt(dp, ub).CurrSeg.Future) > 0
// @ requires  acc(&p.d, R55) && acc(p.d.Mem(), _) && acc(&p.ingressID, R55)
// @ requires  p.LastHopLen(ub, dp)
// @ requires  p.EqAbsHopField(absPkt(dp, ub))
// @ requires  p.EqAbsInfoField(absPkt(dp, ub))
// @ ensures   acc(&p.d, R55) && acc(p.d.Mem(), _) && acc(&p.ingressID, R55)
// @ ensures   err == nil ==> dp.Valid() && slayers.ValidPktMetaHdr(ub) && p.scionLayer.EqAbsHeader(ub)
// @ ensures   err == nil ==> len(absPkt(dp, ub).CurrSeg.Future) > 0
// @ ensures   err == nil ==> absPkt(dp, ub) == AbsUpdateNonConsDirIngressSegID(old(absPkt(dp, ub)), path.ifsToIO_ifs(p.ingressID))
// @ ensures   err == nil ==> p.LastHopLen(ub, dp)
// @ ensures   err == nil ==> p.EqAbsHopField(absPkt(dp, ub))
// @ ensures   err == nil ==> p.EqAbsInfoField(absPkt(dp, ub))
// @ decreases
func (p *scionPacketProcessor) updateNonConsDirIngressSegID( /*@ ghost ub []byte, ghost dp io.DataPlaneSpec @*/ ) (err error) {
	// @ ghost ubPath := p.scionLayer.UBPath(ub)
	// @ ghost start := p.scionLayer.PathStartIdx(ub)
	// @ ghost end   := p.scionLayer.PathEndIdx(ub)
	// @ assert ub[start:end] === ubPath

	// @ unfold acc(p.scionLayer.Mem(ub), R20)
	// @ defer fold acc(p.scionLayer.Mem(ub), R20)
	// against construction dir the ingress router updates the SegID, ifID == 0
	// means this comes from this AS itself, so nothing has to be done.
	// TODO(lukedirtwalker): For packets destined to peer links this shouldn't
	// be updated.
	// @ reveal p.EqAbsInfoField(absPkt(dp, ub))
	// @ reveal p.EqAbsHopField(absPkt(dp, ub))
	if !p.infoField.ConsDir && p.ingressID != 0 {
		p.infoField.UpdateSegID(p.hopField.Mac /*@, p.hopField.ToIO_HF() @*/)
		// @ reveal p.LastHopLen(ub, dp)
		// @ assert path.AbsUInfoFromUint16(p.infoField.SegID) == old(io.upd_uinfo(path.AbsUInfoFromUint16(p.infoField.SegID), p.hopField.ToIO_HF()))
		// (VerifiedSCION) the following property is guaranteed by the type system, but Gobra cannot infer it yet
		// @ assume 0 <= p.path.GetCurrINF(ubPath)
		// @ sl.SplitRange_Bytes(ub, start, end, HalfPerm)
		// @ p.AbsPktToSubSliceAbsPkt(ub, start, end, dp)
		// @ sl.SplitRange_Bytes(ub, start, end, HalfPerm)
		if err := p.path.SetInfoField(p.infoField, int( /*@ unfolding acc(p.path.Mem(ubPath), R45) in (unfolding acc(p.path.Base.Mem(), R50) in @*/ p.path.PathMeta.CurrINF) /*@ ) , ubPath , dp@*/); err != nil {
			// @ ghost sl.CombineRange_Bytes(ub, start, end, writePerm)
			return serrors.WrapStr("update info field", err)
		}
		// @ ghost sl.CombineRange_Bytes(ub, start, end, HalfPerm)
		// @ p.SubSliceAbsPktToAbsPkt(ub, start, end, dp)
		// @ ghost sl.CombineRange_Bytes(ub, start, end, HalfPerm)
		// @ absPktFutureLemma(dp, ub)
		// @ assert  absPkt(dp, ub).CurrSeg.UInfo == old(io.upd_uinfo(path.AbsUInfoFromUint16(p.infoField.SegID), p.hopField.ToIO_HF()))
		// @ assert reveal p.EqAbsInfoField(absPkt(dp, ub))
		// @ assert reveal p.EqAbsHopField(absPkt(dp, ub))
		// @ assert reveal p.LastHopLen(ub, dp)
	}
	// @ assert absPkt(dp, ub) == reveal AbsUpdateNonConsDirIngressSegID(old(absPkt(dp, ub)), path.ifsToIO_ifs(p.ingressID))
	return nil
}

// @ requires acc(p.scionLayer.Mem(ubScionL), R20)
// @ requires acc(&p.path, R20)
// @ requires p.path == p.scionLayer.GetPath(ubScionL)
// @ ensures  acc(p.scionLayer.Mem(ubScionL), R20)
// @ ensures  acc(&p.path, R20)
// @ decreases
func (p *scionPacketProcessor) currentInfoPointer( /*@ ghost ubScionL []byte @*/ ) uint16 {
	// @ ghost ubPath := p.scionLayer.UBPath(ubScionL)
	// @ unfold acc(p.scionLayer.Mem(ubScionL), R21)
	// @ defer  fold acc(p.scionLayer.Mem(ubScionL), R21)
	// @ unfold acc(p.scionLayer.Path.Mem(ubPath), R21)
	// @ defer  fold acc(p.scionLayer.Path.Mem(ubPath), R21)
	// @ unfold acc(p.scionLayer.Path.(*scion.Raw).Base.Mem(), R21)
	// @ defer  fold acc(p.scionLayer.Path.(*scion.Raw).Base.Mem(), R21)
	return uint16(slayers.CmnHdrLen + p.scionLayer.AddrHdrLen( /*@ ubScionL, false @*/ ) +
		scion.MetaLen + path.InfoLen*int(p.path.PathMeta.CurrINF))
}

// (VerifiedSCION) This could probably be made pure, but it is likely not beneficial, nor needed
// to expose the body of this function at the moment.
// @ requires acc(p.scionLayer.Mem(ubScionL), R20)
// @ requires acc(&p.path, R20)
// @ requires p.path == p.scionLayer.GetPath(ubScionL)
// @ ensures  acc(p.scionLayer.Mem(ubScionL), R20)
// @ ensures  acc(&p.path, R20)
// @ decreases
func (p *scionPacketProcessor) currentHopPointer( /*@ ghost ubScionL []byte @*/ ) uint16 {
	// @ ghost ubPath := p.scionLayer.UBPath(ubScionL)
	// @ unfold acc(p.scionLayer.Mem(ubScionL), R20/2)
	// @ defer  fold acc(p.scionLayer.Mem(ubScionL), R20/2)
	// @ unfold acc(p.scionLayer.Path.Mem(ubPath), R20/2)
	// @ defer  fold acc(p.scionLayer.Path.Mem(ubPath), R20/2)
	// @ unfold acc(p.scionLayer.Path.(*scion.Raw).Base.Mem(), R20/2)
	// @ defer  fold acc(p.scionLayer.Path.(*scion.Raw).Base.Mem(), R20/2)
	return uint16(slayers.CmnHdrLen + p.scionLayer.AddrHdrLen( /*@ ubScionL, false @*/ ) +
		scion.MetaLen + path.InfoLen*p.path.NumINF + path.HopLen*int(p.path.PathMeta.CurrHF))
}

// @ requires  acc(&p.infoField, R20)
// @ requires  acc(&p.hopField, R20)
// @ preserves acc(&p.mac, R20) && p.mac != nil && p.mac.Mem()
// @ preserves acc(&p.macBuffers.scionInput, R20)
// @ preserves sl.AbsSlice_Bytes(p.macBuffers.scionInput, 0, len(p.macBuffers.scionInput))
// @ preserves acc(&p.cachedMac)
// @ preserves acc(&p.d, R50) && acc(p.d.Mem(), _)
// @ ensures   acc(&p.infoField, R20)
// @ ensures   acc(&p.hopField,  R20)
// @ ensures   p.d.validResult(respr, false)
// @ ensures   respr.OutPkt != nil ==>
// @ 	reserr != nil && sl.AbsSlice_Bytes(respr.OutPkt, 0, len(respr.OutPkt))
// @ ensures   len(p.cachedMac) == path.MACBufferSize
// @ ensures   sl.AbsSlice_Bytes(p.cachedMac, 0, len(p.cachedMac))
// @ ensures   reserr != nil ==> reserr.ErrorMem()
// contracts for IO-spec
// @ requires  dp.Valid()
// @ requires  len(oldPkt.CurrSeg.Future) > 0
// @ requires  p.EqAbsHopField(oldPkt)
// @ requires  p.EqAbsInfoField(oldPkt)
// @ ensures   reserr == nil ==> AbsVerifyCurrentMACConstraint(oldPkt, dp)
// @ ensures   reserr != nil && respr.OutPkt != nil ==>
// @ 	absIO_val(dp, respr.OutPkt, respr.EgressID).isIO_val_Unsupported
// @ decreases
func (p *scionPacketProcessor) verifyCurrentMAC( /*@ ghost oldPkt io.IO_pkt2, ghost dp io.DataPlaneSpec @*/ ) (respr processResult, reserr error) {
	fullMac := path.FullMAC(p.mac, p.infoField, p.hopField, p.macBuffers.scionInput)
	// @ fold acc(sl.AbsSlice_Bytes(p.hopField.Mac[:path.MacLen], 0, path.MacLen), R21)
	// @ defer unfold acc(sl.AbsSlice_Bytes(p.hopField.Mac[:path.MacLen], 0, path.MacLen), R21)
	// @ sl.SplitRange_Bytes(fullMac, 0, path.MacLen, R21)
	// @ ghost defer sl.CombineRange_Bytes(fullMac, 0, path.MacLen, R21)
	if subtle.ConstantTimeCompare(p.hopField.Mac[:path.MacLen], fullMac[:path.MacLen]) == 0 {
		// @ ToDoAfterScionFix("https://github.com/scionproto/scion/issues/4482")
		return p.packSCMP(
			slayers.SCMPTypeParameterProblem,
			slayers.SCMPCodeInvalidHopFieldMAC,
			&slayers.SCMPParameterProblem{Pointer: p.currentHopPointer( /*@ nil @*/ )},
			serrors.New("MAC verification failed", "expected", fmt.Sprintf(
				"%x", fullMac[:path.MacLen]),
				"actual", fmt.Sprintf("%x", p.hopField.Mac[:path.MacLen]),
				"cons_dir", p.infoField.ConsDir,
				"if_id", p.ingressID, "curr_inf", p.path.PathMeta.CurrINF,
				"curr_hf", p.path.PathMeta.CurrHF, "seg_id", p.infoField.SegID),
			/*@ dp, @*/
		)
	}
	// Add the full MAC to the SCION packet processor,
	// such that EPIC does not need to recalculate it.
	p.cachedMac = fullMac
	// @ reveal p.EqAbsInfoField(oldPkt)
	// @ reveal p.EqAbsHopField(oldPkt)
	// (VerifiedSCION) Assumptions for Cryptography:
	// @ absInf := p.infoField.ToIntermediateAbsInfoField()
	// @ absHF := p.hopField.ToIO_HF()
	// @ AssumeForIO(dp.hf_valid(absInf.ConsDir, absInf.AInfo, absInf.UInfo, absHF))
	// @ reveal AbsVerifyCurrentMACConstraint(oldPkt, dp)
	// @ fold p.d.validResult(processResult{}, false)
	return processResult{}, nil
}

// @ requires  acc(&p.d, R15)
// @ requires  acc(p.d.Mem(), _)
// @ requires  p.d.getValSvc() != nil
// @ requires  acc(sl.AbsSlice_Bytes(ubScionL, 0, len(ubScionL)), R15)
// @ preserves acc(p.scionLayer.Mem(ubScionL), R10)
// @ ensures   acc(&p.d, R15)
// @ ensures   p.d.validResult(respr, addrAliasesUb)
// @ ensures   !addrAliasesUb ==> acc(sl.AbsSlice_Bytes(ubScionL, 0, len(ubScionL)), R15)
// @ ensures   !addrAliasesUb && resaddr != nil ==> acc(resaddr.Mem(), _)
// @ ensures   addrAliasesUb ==> resaddr != nil
// @ ensures   addrAliasesUb ==> acc(resaddr.Mem(), R15)
// @ ensures   addrAliasesUb ==> (acc(resaddr.Mem(), R15) --* acc(sl.AbsSlice_Bytes(ubScionL, 0, len(ubScionL)), R15))
// @ ensures   respr.OutPkt != nil ==>
// @ 	reserr != nil && sl.AbsSlice_Bytes(respr.OutPkt, 0, len(respr.OutPkt))
// @ ensures   reserr != nil ==> !addrAliasesUb
// @ ensures   reserr != nil ==> reserr.ErrorMem()
// contracts for IO-spec
// @ requires  dp.Valid()
// @ ensures   reserr != nil && respr.OutPkt != nil ==>
// @ 	absIO_val(dp, respr.OutPkt, respr.EgressID).isIO_val_Unsupported
// @ decreases 0 if sync.IgnoreBlockingForTermination()
func (p *scionPacketProcessor) resolveInbound( /*@ ghost ubScionL []byte, ghost dp io.DataPlaneSpec @*/ ) (resaddr *net.UDPAddr, respr processResult, reserr error /*@ , addrAliasesUb bool @*/) {
	// (VerifiedSCION) the parameter used to be p.scionLayer,
	// instead of &p.scionLayer.
	a, err /*@ , addrAliases @*/ := p.d.resolveLocalDst(&p.scionLayer /*@, ubScionL @*/)
	// @ establishNoSVCBackend()
	switch {
	case errors.Is(err, noSVCBackend):
		// @ ghost if addrAliases {
		// @ 	apply acc(a.Mem(), R15) --* acc(sl.AbsSlice_Bytes(ubScionL, 0, len(ubScionL)), R15)
		// @ }
		// @ ToDoAfterScionFix("https://github.com/scionproto/scion/issues/4482")
		r, err := p.packSCMP(
			slayers.SCMPTypeDestinationUnreachable,
			slayers.SCMPCodeNoRoute,
			&slayers.SCMPDestinationUnreachable{}, err /*@, dp, @*/)
		return nil, r, err /*@ , false @*/
	default:
		// @ fold p.d.validResult(respr, addrAliases)
		return a, processResult{}, nil /*@ , addrAliases @*/
	}
}

// @ requires  acc(&p.path, R20)
// @ requires  p.scionLayer.Mem(ub)
// @ requires  p.path === p.scionLayer.GetPath(ub)
// @ requires  sl.AbsSlice_Bytes(ub, 0, len(ub))
// @ requires  acc(&p.infoField)
// @ requires  acc(&p.hopField, R20)
// @ ensures   acc(&p.infoField)
// @ ensures   acc(&p.hopField, R20)
// @ ensures   sl.AbsSlice_Bytes(ub, 0, len(ub))
// @ ensures   acc(&p.path, R20)
// @ ensures   reserr == nil ==> p.scionLayer.Mem(ub)
// @ ensures   reserr != nil ==> p.scionLayer.NonInitMem()
// @ ensures   reserr != nil ==> reserr.ErrorMem()
// contracts for IO-spec
// @ requires  dp.Valid() && slayers.ValidPktMetaHdr(ub) && p.scionLayer.EqAbsHeader(ub)
// @ requires  len(absPkt(dp, ub).CurrSeg.Future) > 0
// @ requires  p.EqAbsHopField(absPkt(dp, ub))
// @ requires  p.EqAbsInfoField(absPkt(dp, ub))
// @ ensures   reserr == nil ==> dp.Valid() && slayers.ValidPktMetaHdr(ub) && p.scionLayer.EqAbsHeader(ub)
// @ ensures   reserr == nil ==> len(absPkt(dp, ub).CurrSeg.Future) >= 0
// @ ensures   reserr == nil ==> absPkt(dp, ub) == AbsProcessEgress(old(absPkt(dp, ub)))
// @ decreases
func (p *scionPacketProcessor) processEgress( /*@ ghost ub []byte, ghost dp io.DataPlaneSpec @*/ ) (reserr error) {
	// @ ghost ubPath := p.scionLayer.UBPath(ub)
	// @ ghost startP := p.scionLayer.PathStartIdx(ub)
	// @ ghost endP   := p.scionLayer.PathEndIdx(ub)
	// @ assert ub[startP:endP] === ubPath

	// @ unfold acc(p.scionLayer.Mem(ub), 1-R55)
	// @ sl.SplitRange_Bytes(ub, startP, endP, HalfPerm)
	// @ p.AbsPktToSubSliceAbsPkt(ub, startP, endP, dp)
	// @ reveal p.EqAbsInfoField(absPkt(dp, ub))
	// @ reveal p.EqAbsHopField(absPkt(dp, ub))
	// @ sl.SplitRange_Bytes(ub, startP, endP, HalfPerm)
	// @ unfold acc(p.scionLayer.Mem(ub), R55)
	// we are the egress router and if we go in construction direction we
	// need to update the SegID.
	if p.infoField.ConsDir {
		p.infoField.UpdateSegID(p.hopField.Mac /*@, p.hopField.ToIO_HF() @*/)
		// @ assert path.AbsUInfoFromUint16(p.infoField.SegID) == old(io.upd_uinfo(path.AbsUInfoFromUint16(p.infoField.SegID), p.hopField.ToIO_HF()))
		// @ assume 0 <= p.path.GetCurrINF(ubPath)
		if err := p.path.SetInfoField(p.infoField, int( /*@ unfolding acc(p.path.Mem(ubPath), R45) in (unfolding acc(p.path.Base.Mem(), R50) in @*/ p.path.PathMeta.CurrINF /*@ ) @*/) /*@ , ubPath, dp @*/); err != nil {
			// TODO parameter problem invalid path
			// @ ghost sl.CombineRange_Bytes(ub, startP, endP, writePerm)
			// @ p.path.DowngradePerm(ubPath)
			// @ p.scionLayer.PathPoolMemExchange(p.scionLayer.PathType, p.scionLayer.Path)
			// @ unfold p.scionLayer.HeaderMem(ub[slayers.CmnHdrLen:])
			// @ fold p.scionLayer.NonInitMem()
			return serrors.WrapStr("update info field", err)
		}
	}
	if err := p.path.IncPath( /*@ ubPath @*/ ); err != nil {
		// @ ghost sl.CombineRange_Bytes(ub, startP, endP, writePerm)
		// @ p.scionLayer.PathPoolMemExchange(p.scionLayer.PathType, p.scionLayer.Path)
		// @ unfold p.scionLayer.HeaderMem(ub[slayers.CmnHdrLen:])
		// @ fold p.scionLayer.NonInitMem()
		// TODO parameter problem invalid path
		return serrors.WrapStr("incrementing path", err)
	}
	// @ fold acc(p.scionLayer.Mem(ub), R55)
	// @ ghost sl.CombineRange_Bytes(ub, startP, endP, HalfPerm)
	// @ TemporaryAssumeForIO(dp.Valid() && scion.validPktMetaHdr(ubPath) && p.path.EqAbsHeader(ubPath))
	// @ p.SubSliceAbsPktToAbsPkt(ub, startP, endP, dp)
	// @ ghost sl.CombineRange_Bytes(ub, startP, endP, HalfPerm)
	// @ absPktFutureLemma(dp, ub)
	// @ TemporaryAssumeForIO(absPkt(dp, ub) == AbsProcessEgress(old(absPkt(dp, ub))))
	// @ fold acc(p.scionLayer.Mem(ub), 1-R55)
	return nil
}

// @ requires  acc(&p.path, R20)
// @ requires  p.scionLayer.Mem(ub)
// @ requires  p.path == p.scionLayer.GetPath(ub)
// @ requires  sl.AbsSlice_Bytes(ub, 0, len(ub))
// @ preserves acc(&p.segmentChange)
// @ preserves acc(&p.hopField)
// @ preserves acc(&p.infoField)
// @ ensures   sl.AbsSlice_Bytes(ub, 0, len(ub))
// @ ensures   acc(&p.path, R20)
// @ ensures   reserr == nil ==> p.scionLayer.Mem(ub)
// @ ensures   reserr == nil ==> p.scionLayer.UBPath(ub) === old(p.scionLayer.UBPath(ub))
// @ ensures   reserr == nil ==> p.scionLayer.GetPath(ub) === old(p.scionLayer.GetPath(ub))
// @ ensures   reserr != nil ==> p.scionLayer.NonInitMem()
// @ ensures   p.segmentChange
// @ ensures   respr === processResult{}
// @ ensures   reserr != nil ==> reserr.ErrorMem()
// contract for IO-spec
// @ requires  dp.Valid() && slayers.ValidPktMetaHdr(ub) && p.scionLayer.EqAbsHeader(ub)
// @ requires  p.GetIsXoverSpec(ub)
// @ ensures   reserr == nil ==> len(old(absPkt(dp, ub)).CurrSeg.Future) == 1
// @ ensures   reserr == nil ==> old(absPkt(dp, ub)).LeftSeg != none[io.IO_seg2]
// @ ensures   reserr == nil ==> len(get(old(absPkt(dp, ub)).LeftSeg).Future) > 0
// @ ensures   reserr == nil ==> len(get(old(absPkt(dp, ub)).LeftSeg).History) == 0
// @ ensures   reserr == nil ==> slayers.ValidPktMetaHdr(ub) && p.scionLayer.EqAbsHeader(ub)
// @ ensures   reserr == nil ==> len(absPkt(dp, ub).CurrSeg.Future) > 0
// @ ensures   reserr == nil ==> p.EqAbsHopField(absPkt(dp, ub))
// @ ensures   reserr == nil ==> p.EqAbsInfoField(absPkt(dp, ub))
// @ ensures   reserr == nil ==> absPkt(dp, ub) == AbsDoXover(old(absPkt(dp, ub)))
// @ decreases
func (p *scionPacketProcessor) doXover( /*@ ghost ub []byte, ghost dp io.DataPlaneSpec @*/ ) (respr processResult, reserr error) {
	p.segmentChange = true
	// @ ghost  startP := p.scionLayer.PathStartIdx(ub)
	// @ ghost  endP   := p.scionLayer.PathEndIdx(ub)
	// @ ghost  ubPath := ub[startP:endP]

	// @ unfold acc(p.scionLayer.Mem(ub), 1-R55)
	// @ sl.SplitRange_Bytes(ub, startP, endP, HalfPerm)
	// @ p.AbsPktToSubSliceAbsPkt(ub, startP, endP, dp)
	// @ TemporaryAssumeForIO(len(old(absPkt(dp, ub)).CurrSeg.Future) == 1)
	// @ reveal p.EqAbsInfoField(absPkt(dp, ub))
	// @ reveal p.EqAbsHopField(absPkt(dp, ub))
	// @ sl.SplitRange_Bytes(ub, startP, endP, HalfPerm)
	// @ unfold acc(p.scionLayer.Mem(ub), R55)
	if err := p.path.IncPath( /*@ ubPath @*/ ); err != nil {
		// TODO parameter problem invalid path
		// TODO(joao): we currently expose a lot of internal information from slayers here. Can we avoid it?
		// @ ghost sl.CombineRange_Bytes(ub, startP, endP, writePerm)
		// @ unfold p.scionLayer.HeaderMem(ub[slayers.CmnHdrLen:])
		// @ p.scionLayer.PathPoolMemExchange(p.scionLayer.PathType, p.scionLayer.Path)
		// @ fold p.scionLayer.NonInitMem()
		return processResult{}, serrors.WrapStr("incrementing path", err)
	}
	// @ fold acc(p.scionLayer.Mem(ub), R55)
	var err error
	if p.hopField, err = p.path.GetCurrentHopField( /*@ ubPath @*/ ); err != nil {
		// @ ghost sl.CombineRange_Bytes(ub, startP, endP, writePerm)
		// @ fold p.scionLayer.Mem(ub)
		// @ p.scionLayer.DowngradePerm(ub)
		// TODO parameter problem invalid path
		return processResult{}, err
	}
	if p.infoField, err = p.path.GetCurrentInfoField( /*@ ubPath @*/ ); err != nil {
		// @ ghost sl.CombineRange_Bytes(ub, startP, endP, writePerm)
		// @ fold p.scionLayer.Mem(ub)
		// @ p.scionLayer.DowngradePerm(ub)
		// TODO parameter problem invalid path
		return processResult{}, err
	}
	// @ ghost sl.CombineRange_Bytes(ub, startP, endP, writePerm)
	// @ TemporaryAssumeForIO(old(absPkt(dp, ub)).LeftSeg != none[io.IO_seg2])
	// @ TemporaryAssumeForIO(len(get(old(absPkt(dp, ub)).LeftSeg).Future) > 0)
	// @ TemporaryAssumeForIO(len(get(old(absPkt(dp, ub)).LeftSeg).History) == 0)
	// @ TemporaryAssumeForIO(slayers.ValidPktMetaHdr(ub) && p.scionLayer.EqAbsHeader(ub))
	// @ TemporaryAssumeForIO(absPkt(dp, ub) == AbsDoXover(old(absPkt(dp, ub))))
	// @ fold acc(p.scionLayer.Mem(ub), 1-R55)
	return processResult{}, nil
}

// @ requires  acc(&p.path, R20)
// @ requires  acc(p.path.Mem(ubPath), R5)
// @ requires  acc(&p.infoField, R5) && acc(&p.hopField, R5)
// @ requires  p.path.GetCurrINF(ubPath) <= p.path.GetNumINF(ubPath)
// @ requires  p.path.GetCurrHF(ubPath) <= p.path.GetNumHops(ubPath)
// @ preserves acc(sl.AbsSlice_Bytes(ubPath, 0, len(ubPath)), R5)
// @ ensures   acc(&p.path, R20)
// @ ensures   acc(p.path.Mem(ubPath), R5)
// @ ensures   acc(&p.infoField, R5) && acc(&p.hopField, R5)
// @ decreases
func (p *scionPacketProcessor) ingressInterface( /*@ ghost ubPath []byte @*/ ) uint16 {
	info := p.infoField
	hop := p.hopField
	if p.path.IsFirstHopAfterXover( /*@ ubPath @*/ ) {
		var err error
		info, err = p.path.GetInfoField(int( /*@ unfolding acc(p.path.Mem(ubPath), R45) in (unfolding acc(p.path.Base.Mem(), R50) in @*/ p.path.PathMeta.CurrINF /*@ ) @*/) - 1 /*@ , ubPath @*/)
		if err != nil { // cannot be out of range
			panic(err)
		}
		hop, err = p.path.GetHopField(int( /*@ unfolding acc(p.path.Mem(ubPath), R45) in (unfolding acc(p.path.Base.Mem(), R50) in @*/ p.path.PathMeta.CurrHF /*@ ) @*/) - 1 /*@ , ubPath @*/)
		if err != nil { // cannot be out of range
			panic(err)
		}
	}
	if info.ConsDir {
		return hop.ConsIngress
	}
	return hop.ConsEgress
}

// @ requires acc(&p.infoField, R21)
// @ requires acc(&p.hopField, R21)
// @ ensures  acc(&p.infoField, R21)
// @ ensures  acc(&p.hopField, R21)
// contracts for IO-spec
// @ requires len(oldPkt.CurrSeg.Future) > 0
// @ requires p.EqAbsInfoField(oldPkt)
// @ requires p.EqAbsHopField(oldPkt)
// @ ensures  p.EqAbsInfoField(oldPkt)
// @ ensures  p.EqAbsHopField(oldPkt)
// @ ensures  AbsEgressInterfaceConstraint(oldPkt, path.ifsToIO_ifs(egress))
// @ decreases
func (p *scionPacketProcessor) egressInterface( /*@ ghost oldPkt io.IO_pkt2 @*/ ) /*@ (egress @*/ uint16 /*@ ) @*/ {
	// @ reveal p.EqAbsInfoField(oldPkt)
	// @ reveal p.EqAbsHopField(oldPkt)
	if p.infoField.ConsDir {
		// @ assert reveal AbsEgressInterfaceConstraint(oldPkt, path.ifsToIO_ifs(p.hopField.ConsEgress))
		return p.hopField.ConsEgress
	}
	// @ assert reveal AbsEgressInterfaceConstraint(oldPkt, path.ifsToIO_ifs(p.hopField.ConsIngress))
	return p.hopField.ConsIngress
}

// @ requires  acc(&p.d, R20) && acc(p.d.Mem(), _)
// @ requires  acc(&p.infoField, R20)
// @ requires  acc(&p.hopField, R20)
// @ preserves acc(&p.ingressID, R21)
// @ ensures   acc(&p.infoField, R20)
// @ ensures   acc(&p.hopField, R20)
// @ ensures   acc(&p.d, R20)
// @ ensures   p.d.validResult(respr, false)
// @ ensures   respr.OutPkt != nil ==>
// @ 	reserr != nil && sl.AbsSlice_Bytes(respr.OutPkt, 0, len(respr.OutPkt))
// @ ensures   reserr != nil ==> reserr.ErrorMem()
// contracts for IO-spec
// @ requires  dp.Valid()
// @ requires  len(oldPkt.CurrSeg.Future) > 0
// @ requires  p.EqAbsInfoField(oldPkt)
// @ requires  p.EqAbsHopField(oldPkt)
// @ ensures   reserr != nil && respr.OutPkt != nil ==>
// @ 	absIO_val(dp, respr.OutPkt, respr.EgressID).isIO_val_Unsupported
// @ decreases 0 if sync.IgnoreBlockingForTermination()
func (p *scionPacketProcessor) validateEgressUp( /*@ ghost oldPkt io.IO_pkt2, ghost dp io.DataPlaneSpec @*/ ) (respr processResult, reserr error) {
	egressID := p.egressInterface( /*@ oldPkt @ */ )
	// @ p.d.getBfdSessionsMem()
	// @ ghost if p.d.bfdSessions != nil { unfold acc(accBfdSession(p.d.bfdSessions), _) }
	if v, ok := p.d.bfdSessions[egressID]; ok {
		if !v.IsUp() {
			typ := slayers.SCMPTypeExternalInterfaceDown
			// @ p.d.getLocalIA()
			var scmpP gopacket.SerializableLayer = &slayers.SCMPExternalInterfaceDown{
				IA:   p.d.localIA,
				IfID: uint64(egressID),
			}
			// @ p.d.getExternalMem()
			// @ if p.d.external != nil { unfold acc(accBatchConn(p.d.external), _) }
			if _, external := p.d.external[egressID]; !external {
				typ = slayers.SCMPTypeInternalConnectivityDown
				scmpP = &slayers.SCMPInternalConnectivityDown{
					IA:      p.d.localIA,
					Ingress: uint64(p.ingressID),
					Egress:  uint64(egressID),
				}
			}
			// @ ToDoAfterScionFix("https://github.com/scionproto/scion/issues/4482") // depends on packSCMP
			return p.packSCMP(typ, 0, scmpP, serrors.New("bfd session down") /*@, dp @*/)
		}
	}
	// @ fold p.d.validResult(processResult{}, false)
	return processResult{}, nil
}

// @ requires  0 <= startLL && startLL <= endLL && endLL <= len(ub)
// @ requires  acc(&p.path, R20)
// @ requires  acc(p.scionLayer.Mem(ub), R10)
// @ requires  p.path === p.scionLayer.GetPath(ub)
// @ requires  acc(&p.d, R20) && acc(p.d.Mem(), _)
// @ requires  sl.AbsSlice_Bytes(ub, 0, len(ub))
// @ requires  acc(&p.ingressID, R21)
// @ requires  acc(&p.hopField)
// @ preserves acc(&p.lastLayer, R19)
// @ preserves p.lastLayer != nil
// @ preserves (&p.scionLayer !== p.lastLayer && llIsNil) ==>
// @ 	acc(p.lastLayer.Mem(nil), R15)
// @ preserves (&p.scionLayer !== p.lastLayer && !llIsNil) ==>
// @ 	acc(p.lastLayer.Mem(ub[startLL:endLL]), R15)
// @ preserves acc(&p.infoField, R20)
// @ ensures   acc(&p.hopField)
// @ ensures   acc(&p.ingressID, R21)
// @ ensures   sl.AbsSlice_Bytes(ub, 0, len(ub))
// @ ensures   acc(&p.path, R20)
// @ ensures   acc(p.scionLayer.Mem(ub), R10)
// @ ensures   acc(&p.d, R20) && acc(p.d.Mem(), _)
// @ ensures   p.d.validResult(respr, false)
// @ ensures   respr.OutPkt != nil ==>
// @ 	reserr != nil && sl.AbsSlice_Bytes(respr.OutPkt, 0, len(respr.OutPkt))
// @ ensures   reserr != nil ==> reserr.ErrorMem()
// constracts for IO-spec
// @ requires  dp.Valid() && slayers.ValidPktMetaHdr(ub) && p.scionLayer.EqAbsHeader(ub)
// @ requires  p.DstIsLocalIngressID(ub)
<<<<<<< HEAD
=======
// @ requires  p.LastHopLen(ub, dp)
>>>>>>> d8fb8f1a
// @ requires  len(absPkt(dp, ub).CurrSeg.Future) > 0
// @ requires  p.EqAbsHopField(absPkt(dp, ub))
// @ ensures   reserr == nil ==> p.DstIsLocalIngressID(ub)
// @ ensures   reserr == nil ==> slayers.ValidPktMetaHdr(ub) && p.scionLayer.EqAbsHeader(ub)
<<<<<<< HEAD
=======
// @ ensures   reserr == nil ==> p.LastHopLen(ub, dp)
>>>>>>> d8fb8f1a
// @ ensures   reserr == nil ==> len(absPkt(dp, ub).CurrSeg.Future) > 0
// @ ensures   reserr == nil ==> p.EqAbsHopField(absPkt(dp, ub))
// @ ensures   reserr == nil ==> absPkt(dp, ub) == old(absPkt(dp, ub))
// @ ensures   reserr != nil && respr.OutPkt != nil ==>
// @ 	absIO_val(dp, respr.OutPkt, respr.EgressID).isIO_val_Unsupported
// @ decreases
func (p *scionPacketProcessor) handleIngressRouterAlert( /*@ ghost ub []byte, ghost llIsNil bool, ghost startLL int, ghost endLL int, ghost dp io.DataPlaneSpec @*/ ) (respr processResult, reserr error) {
	// @ ghost ubPath := p.scionLayer.UBPath(ub)
	// @ ghost startP := p.scionLayer.PathStartIdx(ub)
	// @ ghost endP   := p.scionLayer.PathEndIdx(ub)
	// @ assert ub[startP:endP] === ubPath
	if p.ingressID == 0 {
		// @ fold p.d.validResult(processResult{}, false)
		return processResult{}, nil
	}
	alert := p.ingressRouterAlertFlag()
	if !*alert {
		// @ fold p.d.validResult(processResult{}, false)
		return processResult{}, nil
	}
	*alert = false
	// @ unfold acc(p.scionLayer.Mem(ub), R20)
	// @ defer fold acc(p.scionLayer.Mem(ub), R20)
	// (VerifiedSCION) the following is guaranteed by the type system, but Gobra cannot prove it yet
	// @ assume 0 <= p.path.GetCurrHF(ubPath)
	// @ reveal p.LastHopLen(ub, dp)
	// @ sl.SplitRange_Bytes(ub, startP, endP, HalfPerm)
	// @ p.AbsPktToSubSliceAbsPkt(ub, startP, endP, dp)
	// @ sl.SplitRange_Bytes(ub, startP, endP, HalfPerm)
	if err := p.path.SetHopField(p.hopField, int( /*@ unfolding acc(p.path.Mem(ubPath), R50) in (unfolding acc(p.path.Base.Mem(), R55) in @*/ p.path.PathMeta.CurrHF /*@ ) @*/) /*@ , ubPath @*/); err != nil {
		// @ sl.CombineRange_Bytes(ub, startP, endP, writePerm)
		// @ fold p.d.validResult(processResult{}, false)
		return processResult{}, serrors.WrapStr("update hop field", err)
	}
	// @ sl.CombineRange_Bytes(ub, startP, endP, HalfPerm)
	// @ assert p.DstIsLocalIngressID(ub)
	// @ TemporaryAssumeForIO(dp.Valid() && scion.validPktMetaHdr(ubPath) && p.path.EqAbsHeader(ubPath)) // postcondition of SetHopfield
	// @ p.SubSliceAbsPktToAbsPkt(ub, startP, endP, dp)
	// @ absPktFutureLemma(dp, ub)
	// @ TemporaryAssumeForIO(p.EqAbsHopField(absPkt(dp, ub))) // postcondition of SetHopfield
	// @ TemporaryAssumeForIO(absPkt(dp, ub) == old(absPkt(dp, ub)))
	// @ sl.CombineRange_Bytes(ub, startP, endP, HalfPerm)
	// @ assert dp.Valid()
	// @ assert slayers.ValidPktMetaHdr(ub)
	// @ assert reveal p.LastHopLen(ub, dp)
	// @ assert p.scionLayer.EqAbsHeader(ub)
	/*@
	ghost var ubLL []byte
	ghost if &p.scionLayer === p.lastLayer {
		ubLL = ub
	} else if llIsNil {
		ubLL = nil
		sl.NilAcc_Bytes()
	} else {
		ubLL = ub[startLL:endLL]
		sl.SplitRange_Bytes(ub, startLL, endLL, R1)
		ghost defer sl.CombineRange_Bytes(ub, startLL, endLL, R1)
	}
	@*/
	return p.handleSCMPTraceRouteRequest(p.ingressID /*@ , ubLL, dp @*/)
}

// @ preserves acc(&p.infoField, R20)
// @ ensures   res == &p.hopField.EgressRouterAlert || res == &p.hopField.IngressRouterAlert
// @ decreases
func (p *scionPacketProcessor) ingressRouterAlertFlag() (res *bool) {
	if !p.infoField.ConsDir {
		return &p.hopField.EgressRouterAlert
	}
	return &p.hopField.IngressRouterAlert
}

// @ requires  0 <= startLL && startLL <= endLL && endLL <= len(ub)
// @ requires  acc(&p.path, R20)
// @ requires  acc(p.scionLayer.Mem(ub), R13)
// @ requires  p.path === p.scionLayer.GetPath(ub)
// @ requires  acc(&p.d, R20) && acc(p.d.Mem(), _)
// @ requires sl.AbsSlice_Bytes(ub, 0, len(ub))
// @ requires acc(&p.infoField, R20)
// @ requires acc(&p.hopField)
// @ preserves acc(&p.lastLayer, R19)
// @ preserves p.lastLayer != nil
// @ preserves (&p.scionLayer !== p.lastLayer && llIsNil) ==>
// @ 	acc(p.lastLayer.Mem(nil), R15)
// @ preserves (&p.scionLayer !== p.lastLayer && !llIsNil) ==>
// @ 	acc(p.lastLayer.Mem(ub[startLL:endLL]), R15)
// @ preserves acc(&p.ingressID, R21)
// @ ensures acc(&p.infoField, R20)
// @ ensures acc(&p.hopField)
// @ ensures sl.AbsSlice_Bytes(ub, 0, len(ub))
// @ ensures   acc(&p.path, R20)
// @ ensures   acc(p.scionLayer.Mem(ub), R13)
// @ ensures   acc(&p.d, R20)
// @ ensures   p.d.validResult(respr, false)
// @ ensures   respr.OutPkt != nil ==>
// @ 	reserr != nil && sl.AbsSlice_Bytes(respr.OutPkt, 0, len(respr.OutPkt))
// @ ensures   reserr != nil ==> reserr.ErrorMem()
// constracts for IO-spec
// @ requires dp.Valid() && slayers.ValidPktMetaHdr(ub) && p.scionLayer.EqAbsHeader(ub)
// @ requires len(absPkt(dp, ub).CurrSeg.Future) > 0
// @ requires p.EqAbsHopField(absPkt(dp, ub))
// @ requires p.EqAbsInfoField(absPkt(dp, ub))
// @ ensures reserr == nil ==> slayers.ValidPktMetaHdr(ub) && p.scionLayer.EqAbsHeader(ub)
// @ ensures reserr == nil ==> len(absPkt(dp, ub).CurrSeg.Future) > 0
// @ ensures reserr == nil ==> p.EqAbsHopField(absPkt(dp, ub))
// @ ensures reserr == nil ==> p.EqAbsInfoField(absPkt(dp, ub))
// @ ensures reserr == nil ==> absPkt(dp, ub) == old(absPkt(dp, ub))
// @ ensures   reserr != nil && respr.OutPkt != nil ==>
// @ 	absIO_val(dp, respr.OutPkt, respr.EgressID).isIO_val_Unsupported
// @ decreases
func (p *scionPacketProcessor) handleEgressRouterAlert( /*@ ghost ub []byte, ghost llIsNil bool, ghost startLL int, ghost endLL int , ghost dp io.DataPlaneSpec @*/ ) (respr processResult, reserr error) {
	// @ ghost ubPath := p.scionLayer.UBPath(ub)
	// @ ghost startP := p.scionLayer.PathStartIdx(ub)
	// @ ghost endP   := p.scionLayer.PathEndIdx(ub)
	// @ assert ub[startP:endP] === ubPath

	alert := p.egressRouterAlertFlag()
	if !*alert {
		// @ fold p.d.validResult(processResult{}, false)
		return processResult{}, nil
	}
	egressID := p.egressInterface( /*@ absPkt(dp, ub) @*/ )
	// @ p.d.getExternalMem()
	// @ if p.d.external != nil { unfold acc(accBatchConn(p.d.external), _) }
	if _, ok := p.d.external[egressID]; !ok {
		// @ fold p.d.validResult(processResult{}, false)
		return processResult{}, nil
	}
	*alert = false
	// @ unfold acc(p.scionLayer.Mem(ub), R20)
	// @ defer fold acc(p.scionLayer.Mem(ub), R20)
	// (VerifiedSCION) the following is guaranteed by the type system,
	// but Gobra cannot prove it yet
	// @ assume 0 <= p.path.GetCurrHF(ubPath)
	// @ sl.SplitRange_Bytes(ub, startP, endP, HalfPerm)
	// @ p.AbsPktToSubSliceAbsPkt(ub, startP, endP, dp)
	// @ sl.SplitRange_Bytes(ub, startP, endP, HalfPerm)
	if err := p.path.SetHopField(p.hopField, int( /*@ unfolding acc(p.path.Mem(ubPath), R50) in (unfolding acc(p.path.Base.Mem(), R55) in @*/ p.path.PathMeta.CurrHF /*@ ) @*/) /*@ , ubPath @*/); err != nil {
		// @ sl.CombineRange_Bytes(ub, startP, endP, writePerm)
		// @ fold p.d.validResult(processResult{}, false)
		return processResult{}, serrors.WrapStr("update hop field", err)
	}
	// @ sl.CombineRange_Bytes(ub, startP, endP, HalfPerm)
	// @ TemporaryAssumeForIO(dp.Valid() && scion.validPktMetaHdr(ubPath) && p.path.EqAbsHeader(ubPath)) // postcondition of SetHopfield
	// @ p.SubSliceAbsPktToAbsPkt(ub, startP, endP, dp)
	// @ absPktFutureLemma(dp, ub)
	// @ TemporaryAssumeForIO(p.EqAbsHopField(absPkt(dp, ub))) // postcondition of SetHopfield
	// @ TemporaryAssumeForIO(p.EqAbsInfoField(absPkt(dp, ub)))
	// @ sl.CombineRange_Bytes(ub, startP, endP, HalfPerm)
	// @ TemporaryAssumeForIO(absPkt(dp, ub) == old(absPkt(dp, ub)))
	/*@
	ghost var ubLL []byte
	ghost if &p.scionLayer === p.lastLayer {
		ubLL = ub
	} else if llIsNil {
		ubLL = nil
		sl.NilAcc_Bytes()
	} else {
		ubLL = ub[startLL:endLL]
		sl.SplitRange_Bytes(ub, startLL, endLL, R1)
		ghost defer sl.CombineRange_Bytes(ub, startLL, endLL, R1)
	}
	@*/
	return p.handleSCMPTraceRouteRequest(egressID /*@ , ubLL, dp @*/)
}

// @ preserves acc(&p.infoField, R21)
// @ ensures   res == &p.hopField.IngressRouterAlert || res == &p.hopField.EgressRouterAlert
// @ decreases
func (p *scionPacketProcessor) egressRouterAlertFlag() (res *bool) {
	if !p.infoField.ConsDir {
		return &p.hopField.IngressRouterAlert
	}
	return &p.hopField.EgressRouterAlert
}

// @ requires  acc(&p.lastLayer, R20)
// @ requires  p.lastLayer != nil && acc(p.lastLayer.Mem(ubLastLayer), R15)
// @ requires  acc(&p.d, R21) && acc(p.d.Mem(), _)
// @ preserves acc(sl.AbsSlice_Bytes(ubLastLayer, 0, len(ubLastLayer)), R1)
// @ ensures   acc(&p.lastLayer, R20)
// @ ensures   acc(p.lastLayer.Mem(ubLastLayer), R15)
// @ ensures   acc(&p.d, R21) && acc(p.d.Mem(), _)
// @ ensures   p.d.validResult(respr, false)
// @ ensures   respr.OutPkt != nil ==>
// @ 	reserr != nil && sl.AbsSlice_Bytes(respr.OutPkt, 0, len(respr.OutPkt))
// @ ensures   reserr != nil ==> reserr.ErrorMem()
// contracts for IO-spec
// @ requires  dp.Valid()
// @ ensures   reserr != nil && respr.OutPkt != nil ==>
// @ 	absIO_val(dp, respr.OutPkt, respr.EgressID).isIO_val_Unsupported
// @ decreases
func (p *scionPacketProcessor) handleSCMPTraceRouteRequest(
	interfaceID uint16 /*@ , ghost ubLastLayer []byte, ghost dp io.DataPlaneSpec @*/) (respr processResult, reserr error) {

	if p.lastLayer.NextLayerType( /*@ ubLastLayer @*/ ) != slayers.LayerTypeSCMP {
		log.Debug("Packet with router alert, but not SCMP")
		// @ fold p.d.validResult(processResult{}, false)
		return processResult{}, nil
	}
	scionPld /*@ , start, end @*/ := p.lastLayer.LayerPayload( /*@ ubLastLayer @*/ )
	// @ assert scionPld === ubLastLayer[start:end] || scionPld == nil
	// @ if scionPld == nil { sl.NilAcc_Bytes() } else {
	// @	sl.SplitRange_Bytes(ubLastLayer, start, end, R1)
	// @ 	ghost defer sl.CombineRange_Bytes(ubLastLayer, start, end, R1)
	// @ }
	// @ gopacket.AssertInvariantNilDecodeFeedback()
	var scmpH /*@@@*/ slayers.SCMP
	// @ fold scmpH.NonInitMem()
	if err := scmpH.DecodeFromBytes(scionPld, gopacket.NilDecodeFeedback); err != nil {
		log.Debug("Parsing SCMP header of router alert", "err", err)
		// @ fold p.d.validResult(processResult{}, false)
		return processResult{}, nil
	}
	if /*@ (unfolding acc(scmpH.Mem(scionPld), R55) in @*/ scmpH.TypeCode /*@ ) @*/ != slayers.CreateSCMPTypeCode(slayers.SCMPTypeTracerouteRequest, 0) {
		log.Debug("Packet with router alert, but not traceroute request",
			"type_code", ( /*@ unfolding acc(scmpH.Mem(scionPld), R55) in @*/ scmpH.TypeCode))
		// @ fold p.d.validResult(processResult{}, false)
		return processResult{}, nil
	}
	var scmpP /*@@@*/ slayers.SCMPTraceroute
	// @ fold scmpP.NonInitMem()
	// @ unfold scmpH.Mem(scionPld)
	// @ unfold scmpH.BaseLayer.Mem(scionPld, 4)
	// @ sl.SplitRange_Bytes(scionPld, 4, len(scionPld), R1)
	// @ ghost defer sl.CombineRange_Bytes(scionPld, 4, len(scionPld), R1)
	if err := scmpP.DecodeFromBytes(scmpH.Payload, gopacket.NilDecodeFeedback); err != nil {
		log.Debug("Parsing SCMPTraceroute", "err", err)
		// @ fold p.d.validResult(processResult{}, false)
		return processResult{}, nil
	}
	// @ unfold scmpP.Mem(scmpH.Payload)
	// @ unfold scmpP.BaseLayer.Mem(scmpH.Payload, 4+addr.IABytes+slayers.scmpRawInterfaceLen)
	// @ p.d.getLocalIA()
	scmpP = slayers.SCMPTraceroute{
		Identifier: scmpP.Identifier,
		Sequence:   scmpP.Sequence,
		IA:         p.d.localIA,
		Interface:  uint64(interfaceID),
	}
	// @ ToDoAfterScionFix("https://github.com/scionproto/scion/issues/4482") // depends on packSCMP
	return p.packSCMP(slayers.SCMPTypeTracerouteReply, 0, &scmpP, nil /*@, dp @*/)
}

// @ preserves acc(p.scionLayer.Mem(ubScionL), R20)
// @ preserves acc(&p.d, R50) && acc(p.d.Mem(), _)
// @ ensures   p.d.validResult(respr, false)
// @ ensures   respr.OutPkt != nil ==> reserr != nil && sl.AbsSlice_Bytes(respr.OutPkt, 0, len(respr.OutPkt))
// @ ensures   reserr == nil ==> int(p.scionLayer.GetPayloadLen(ubScionL)) == len(p.scionLayer.GetPayload(ubScionL))
// @ ensures   reserr != nil ==> reserr.ErrorMem()
// contracts for IO-spec
// @ requires  dp.Valid()
// @ ensures   reserr != nil && respr.OutPkt != nil ==>
// @ 	absIO_val(dp, respr.OutPkt, respr.EgressID).isIO_val_Unsupported
// @ decreases
func (p *scionPacketProcessor) validatePktLen( /*@ ghost ubScionL []byte, ghost dp io.DataPlaneSpec @*/ ) (respr processResult, reserr error) {
	// @ unfold acc(p.scionLayer.Mem(ubScionL), R20)
	// @ defer fold acc(p.scionLayer.Mem(ubScionL), R20)
	if int(p.scionLayer.PayloadLen) == len(p.scionLayer.Payload) {
		// @ fold p.d.validResult(processResult{}, false)
		return processResult{}, nil
	}
	// @ ToDoAfterScionFix("https://github.com/scionproto/scion/issues/4482") // depends on packSCMP
	return p.packSCMP(
		slayers.SCMPTypeParameterProblem,
		slayers.SCMPCodeInvalidPacketSize,
		&slayers.SCMPParameterProblem{Pointer: 0},
		serrors.New("bad packet size",
			"header", p.scionLayer.PayloadLen, "actual", len(p.scionLayer.Payload)),
		/*@ dp, @*/
	)
}

// @ requires  0 <= startLL && startLL <= endLL && endLL <= len(ub)
// @ requires  acc(&p.d, R5) && acc(p.d.Mem(), _) && p.d.WellConfigured()
// @ requires  p.d.getValSvc() != nil
// The ghost param ub here allows us to introduce a bound variable to p.rawPkt,
// which slightly simplifies the spec
// @ requires  acc(&p.rawPkt, R1) && ub === p.rawPkt
// @ requires  acc(&p.path, R10)
// @ requires  p.scionLayer.Mem(ub)
// @ requires  p.path == p.scionLayer.GetPath(ub)
// @ requires  sl.AbsSlice_Bytes(ub, 0, len(ub))
// @ requires   acc(&p.ingressID, R20)
// @ requires  acc(&p.segmentChange) && !p.segmentChange
// @ preserves acc(&p.srcAddr, R10) && acc(p.srcAddr.Mem(), _)
// @ preserves acc(&p.lastLayer, R10)
// @ preserves p.lastLayer != nil
// @ preserves (p.lastLayer !== &p.scionLayer && llIsNil) ==>
// @ 	acc(p.lastLayer.Mem(nil), R10)
// @ preserves (p.lastLayer !== &p.scionLayer && !llIsNil) ==>
// @ 	acc(p.lastLayer.Mem(ub[startLL:endLL]), R10)
// @ preserves acc(&p.infoField)
// @ preserves acc(&p.hopField)
// @ preserves acc(&p.mac, R10) && p.mac != nil && p.mac.Mem()
// @ preserves acc(&p.macBuffers.scionInput, R10)
// @ preserves sl.AbsSlice_Bytes(p.macBuffers.scionInput, 0, len(p.macBuffers.scionInput))
// @ preserves acc(&p.cachedMac)
// @ ensures   acc(&p.segmentChange)
// @ ensures   acc(&p.ingressID, R20)
// @ ensures   acc(&p.d, R5)
// @ ensures   acc(&p.path, R10)
// @ ensures   acc(&p.rawPkt, R1)
// @ ensures   acc(sl.AbsSlice_Bytes(ub, 0, len(ub)), 1 - R15)
// @ ensures   p.d.validResult(respr, addrAliasesPkt)
// @ ensures   addrAliasesPkt ==> (
// @ 	respr.OutAddr != nil &&
// @ 	(acc(respr.OutAddr.Mem(), R15) --* acc(sl.AbsSlice_Bytes(ub, 0, len(ub)), R15)))
// @ ensures   !addrAliasesPkt ==> acc(sl.AbsSlice_Bytes(ub, 0, len(ub)), R15)
// @ ensures   respr.OutPkt !== ub && respr.OutPkt != nil ==>
// @ 	sl.AbsSlice_Bytes(respr.OutPkt, 0, len(respr.OutPkt))
// @ ensures   reserr == nil ==> p.scionLayer.Mem(ub)
// @ ensures   reserr != nil ==> p.scionLayer.NonInitMem()
// @ ensures   reserr != nil ==> reserr.ErrorMem()
// contracts for IO-spec
// @ requires  p.d.DpAgreesWithSpec(dp)
// @ requires  dp.Valid()
// @ requires  slayers.ValidPktMetaHdr(ub) && p.scionLayer.EqAbsHeader(ub) && p.scionLayer.EqPathType(ub)
// @ requires  acc(ioLock.LockP(), _) && ioLock.LockInv() == SharedInv!< dp, ioSharedArg !>;
// @ requires  let absPkt := absIO_val(dp, ub, p.ingressID) in
// @	absPkt.isIO_val_Pkt2 ==> ElemWitness(ioSharedArg.IBufY, path.ifsToIO_ifs(p.ingressID), absPkt.IO_val_Pkt2_2)
// @ ensures   reserr == nil && newAbsPkt.isIO_val_Pkt2 ==>
// @	ElemWitness(ioSharedArg.OBufY, newAbsPkt.IO_val_Pkt2_1, newAbsPkt.IO_val_Pkt2_2)
// @ ensures   respr.OutPkt != nil ==>
// @	newAbsPkt == absIO_val(dp, respr.OutPkt, respr.EgressID)
// @ ensures   reserr != nil && respr.OutPkt != nil ==>
// @ 	newAbsPkt.isIO_val_Unsupported
// @ ensures (respr.OutPkt == nil) == (newAbsPkt == io.IO_val_Unit{})
// @ decreases 0 if sync.IgnoreBlockingForTermination()
// @ #backend[stateConsolidationMode(6)]
func (p *scionPacketProcessor) process( /*@ ghost ub []byte, ghost llIsNil bool, ghost startLL int, ghost endLL int, ghost ioLock *sync.Mutex, ghost ioSharedArg SharedArg, ghost dp io.DataPlaneSpec @*/ ) (respr processResult, reserr error /*@, addrAliasesPkt bool, ghost newAbsPkt io.IO_val @*/) {
	// @ ghost var oldPkt io.IO_pkt2
	// @ ghost if(slayers.ValidScionPkt(ub)) {
	// @ 	absIO_valLemma(dp, ub, p.ingressID)
	// @ 	oldPkt = absIO_val(dp, ub, p.ingressID).IO_val_Pkt2_2
	// @ } else {
	// @ 	absPktFutureLemma(dp, ub)
	// @ 	oldPkt = absPkt(dp, ub)
	// @ }
	// @ nextPkt := oldPkt
	if r, err := p.parsePath( /*@ ub , dp @*/ ); err != nil {
		// @ p.scionLayer.DowngradePerm(ub)
		return r, err /*@, false, absReturnErr(dp, r) @*/
	}
	if r, err := p.validateHopExpiry( /*@ dp @*/ ); err != nil {
		// @ p.scionLayer.DowngradePerm(ub)
		return r, err /*@, false, absReturnErr(dp, r) @*/
	}
	if r, err := p.validateIngressID( /*@ nextPkt, dp @*/ ); err != nil {
		// @ p.scionLayer.DowngradePerm(ub)
		return r, err /*@, false, absReturnErr(dp, r) @*/
	}
	// @ assert AbsValidateIngressIDConstraint(nextPkt, path.ifsToIO_ifs(p.ingressID))
	if r, err := p.validatePktLen( /*@ ub, dp @*/ ); err != nil {
		// @ p.scionLayer.DowngradePerm(ub)
		return r, err /*@, false, absReturnErr(dp, r) @*/
	}
	if r, err := p.validateTransitUnderlaySrc( /*@ ub @*/ ); err != nil {
		// @ p.scionLayer.DowngradePerm(ub)
		return r, err /*@, false, absReturnErr(dp, r) @*/
	}
	if r, err := p.validateSrcDstIA( /*@ ub, dp @*/ ); err != nil {
		// @ p.scionLayer.DowngradePerm(ub)
		return r, err /*@, false, absReturnErr(dp, r) @*/
	}
	if err := p.updateNonConsDirIngressSegID( /*@ ub, dp @*/ ); err != nil {
		// @ p.scionLayer.DowngradePerm(ub)
		return processResult{}, err /*@, false, absReturnErr(dp, processResult{}) @*/
	}
	// @ assert absPkt(dp, ub) == AbsUpdateNonConsDirIngressSegID(oldPkt, path.ifsToIO_ifs(p.ingressID))
	// @ nextPkt = absPkt(dp, ub)
	// @ AbsValidateIngressIDLemma(oldPkt, nextPkt, path.ifsToIO_ifs(p.ingressID))
	if r, err := p.verifyCurrentMAC( /*@ nextPkt, dp @*/ ); err != nil {
		// @ p.scionLayer.DowngradePerm(ub)
		return r, err /*@, false, absReturnErr(dp, r) @*/
	}
	// @ assert AbsVerifyCurrentMACConstraint(nextPkt, dp)
	if r, err := p.handleIngressRouterAlert( /*@ ub, llIsNil, startLL, endLL, dp @*/ ); err != nil {
		// @ p.scionLayer.DowngradePerm(ub)
		return r, err /*@, false, absReturnErr(dp, r) @*/
	}
	// @ assert nextPkt == absPkt(dp, ub)
	// Inbound: pkts destined to the local IA.
	// @ p.d.getLocalIA()
	if /*@ unfolding acc(p.scionLayer.Mem(ub), R50) in (unfolding acc(p.scionLayer.HeaderMem(ub[slayers.CmnHdrLen:]), R55) in @*/ p.scionLayer.DstIA /*@ ) @*/ == p.d.localIA {
		// @ assert p.DstIsLocalIngressID(ub)
		// @ assert unfolding acc(p.scionLayer.Mem(ub), R50) in (unfolding acc(p.scionLayer.HeaderMem(ub[slayers.CmnHdrLen:]), R55) in p.scionLayer.DstIA) == p.d.localIA
		// @ p.LocalDstLemma(ub, dp)
		// @ assert p.ingressID != 0
		// @ assert len(nextPkt.CurrSeg.Future) == 1
		a, r, err /*@, aliasesUb @*/ := p.resolveInbound( /*@ ub, dp @*/ )
		if err != nil {
			// @ p.scionLayer.DowngradePerm(ub)
			return r, err /*@, aliasesUb, absReturnErr(dp, r) @*/
		}
		// @ p.d.getInternal()
		// @ unfold p.d.validResult(r, aliasesUb)
		// @ fold p.d.validResult(processResult{OutConn: p.d.internal, OutAddr: a, OutPkt: p.rawPkt}, aliasesUb)
		// @ assert ub === p.rawPkt
		// @ TemporaryAssumeForIO(old(slayers.ValidScionPkt(ub)) == slayers.ValidScionPkt(ub))
		// @ ghost if(slayers.ValidScionPkt(ub)) {
		// @ 	InternalEnterEvent(oldPkt, path.ifsToIO_ifs(p.ingressID), nextPkt, none[io.IO_ifs], ioLock, ioSharedArg, dp)
		// @ }
		// @ newAbsPkt = reveal absIO_val(dp, p.rawPkt, 0)
		return processResult{OutConn: p.d.internal, OutAddr: a, OutPkt: p.rawPkt}, nil /*@, aliasesUb, newAbsPkt @*/
	}
	// Outbound: pkts leaving the local IA.
	// BRTransit: pkts leaving from the same BR different interface.
	// @ unfold acc(p.scionLayer.Mem(ub), R3)
	// @ ghost ubPath := p.scionLayer.UBPath(ub)
	if p.path.IsXover( /*@ ubPath @*/ ) {
		// @ assert p.GetIsXoverSpec(ub)
		// @ fold acc(p.scionLayer.Mem(ub), R3)
		if r, err := p.doXover( /*@ ub, dp @*/ ); err != nil {
			// @ fold p.d.validResult(processResult{}, false)
			return r, err /*@, false, absReturnErr(dp, r) @*/
		}
		// @ assert absPkt(dp, ub) == AbsDoXover(nextPkt)
		// @ AbsValidateIngressIDXoverLemma(nextPkt, AbsDoXover(nextPkt), path.ifsToIO_ifs(p.ingressID))
		// @ nextPkt = absPkt(dp, ub)
		if r, err := p.validateHopExpiry( /*@ dp @*/ ); err != nil {
			// @ p.scionLayer.DowngradePerm(ub)
			return r, serrors.WithCtx(err, "info", "after xover") /*@, false, absReturnErr(dp, r) @*/
		}
		// verify the new block
		if r, err := p.verifyCurrentMAC( /*@ nextPkt, dp @*/ ); err != nil {
			// @ p.scionLayer.DowngradePerm(ub)
			return r, serrors.WithCtx(err, "info", "after xover") /*@, false, absReturnErr(dp, r) @*/
		}
		// @ assert AbsVerifyCurrentMACConstraint(nextPkt, dp)
	}
	// @ fold acc(p.scionLayer.Mem(ub), R3)
	// @ assert p.segmentChange ==> nextPkt.RightSeg != none[io.IO_seg2]
	if r, err := p.validateEgressID( /*@ nextPkt, dp @*/ ); err != nil {
		// @ p.scionLayer.DowngradePerm(ub)
		return r, err /*@, false, absReturnErr(dp, r) @*/
	}
	// @ assert !p.segmentChange ==> AbsValidateEgressIDConstraint(nextPkt, (p.ingressID != 0), dp)
	// @ assert p.segmentChange ==> p.ingressID != 0 && AbsValidateEgressIDConstraintXover(nextPkt, dp)
	// handle egress router alert before we check if it's up because we want to
	// send the reply anyway, so that trace route can pinpoint the exact link
	// that failed.
	if r, err := p.handleEgressRouterAlert( /*@ ub, llIsNil, startLL, endLL , dp @*/ ); err != nil {
		// @ p.scionLayer.DowngradePerm(ub)
		return r, err /*@, false, absReturnErr(dp, r) @*/
	}
	// @ assert nextPkt == absPkt(dp, ub)
	if r, err := p.validateEgressUp( /*@ nextPkt, dp @*/ ); err != nil {
		// @ p.scionLayer.DowngradePerm(ub)
		return r, err /*@, false, absReturnErr(dp, r) @*/
	}
	// @ assert nextPkt == absPkt(dp, ub)
	egressID := p.egressInterface( /*@ nextPkt @*/ )
	// @ assert AbsEgressInterfaceConstraint(nextPkt, path.ifsToIO_ifs(egressID))
	// @ p.d.getExternalMem()
	// @ if p.d.external != nil { unfold acc(accBatchConn(p.d.external), _) }
	if c, ok := p.d.external[egressID]; ok {
		if err := p.processEgress( /*@ ub, dp @*/ ); err != nil {
			// @ fold p.d.validResult(processResult{}, false)
			return processResult{}, err /*@, false, absReturnErr(dp, processResult{}) @*/
		}
		// @ p.d.InDomainExternalInForwardingMetrics2(egressID)
		// @ assert absPkt(dp, ub) == AbsProcessEgress(nextPkt)
		// @ nextPkt = absPkt(dp, ub)
		// @ TemporaryAssumeForIO(old(slayers.ValidScionPkt(ub)) == slayers.ValidScionPkt(ub))
		// @ ghost if(slayers.ValidScionPkt(ub)) {
		// @ 	ghost if(!p.segmentChange) {
		// 			enter/exit event
		// @		ExternalEvent(oldPkt, path.ifsToIO_ifs(p.ingressID), nextPkt, path.ifsToIO_ifs(egressID), ioLock, ioSharedArg, dp)
		// @ 	} else {
		// 			xover event
		// @		XoverEvent(oldPkt, path.ifsToIO_ifs(p.ingressID), nextPkt, path.ifsToIO_ifs(egressID), ioLock, ioSharedArg, dp)
		// @ 	}
		// @ }
		// @ newAbsPkt = reveal absIO_val(dp, p.rawPkt, egressID)
		// @ fold p.d.validResult(processResult{EgressID: egressID, OutConn: c, OutPkt: p.rawPkt}, false)
		return processResult{EgressID: egressID, OutConn: c, OutPkt: p.rawPkt}, nil /*@, false, newAbsPkt @*/
	}
	// ASTransit: pkts leaving from another AS BR.
	// @ p.d.getInternalNextHops()
	// @ ghost if p.d.internalNextHops != nil { unfold acc(accAddr(p.d.internalNextHops), _) }
	if a, ok := p.d.internalNextHops[egressID]; ok {
		// @ p.d.getInternal()
		// @ ghost if(path.ifsToIO_ifs(p.ingressID) != none[io.IO_ifs]) {
		// @ 	TemporaryAssumeForIO(old(slayers.ValidScionPkt(ub)) == slayers.ValidScionPkt(ub))
		// @	ghost if(slayers.ValidScionPkt(ub)) {
		// @ 		if(!p.segmentChange) {
		// 				enter event
		// @			InternalEnterEvent(oldPkt, path.ifsToIO_ifs(p.ingressID), nextPkt, none[io.IO_ifs], ioLock, ioSharedArg, dp)
		// @ 		} else {
		// 				xover event
		// @			XoverEvent(oldPkt, path.ifsToIO_ifs(p.ingressID), nextPkt, none[io.IO_ifs], ioLock, ioSharedArg, dp)
		// @ 		}
		// @ 	}
		// @ 	newAbsPkt = reveal absIO_val(dp, p.rawPkt, 0)
		// @ } else {
		// @ 	ToDoAfterScionFix("https://github.com/scionproto/scion/issues/4497")
		// @ }
		// @ fold p.d.validResult(processResult{OutConn: p.d.internal, OutAddr: a, OutPkt: p.rawPkt}, false)
		return processResult{OutConn: p.d.internal, OutAddr: a, OutPkt: p.rawPkt}, nil /*@, false, newAbsPkt @*/
	}
	errCode := slayers.SCMPCodeUnknownHopFieldEgress
	if !p.infoField.ConsDir {
		errCode = slayers.SCMPCodeUnknownHopFieldIngress
	}
	// @ p.scionLayer.DowngradePerm(ub)
	// @ ToDoAfterScionFix("https://github.com/scionproto/scion/issues/4482") // depends on packSCMP
	tmp, err := p.packSCMP(
		slayers.SCMPTypeParameterProblem,
		errCode,
		&slayers.SCMPParameterProblem{Pointer: p.currentHopPointer( /*@ nil @*/ )},
		cannotRoute,
		/*@ dp, @*/
	)
	return tmp, err /*@, false, absReturnErr(dp, tmp) @*/
}

// @ requires  acc(&p.rawPkt, R15)
// @ requires  p.scionLayer.Mem(p.rawPkt)
// @ requires  acc(&p.ingressID,  R15)
// @ requires  acc(&p.d, R15) && acc(p.d.Mem(), _) && p.d.WellConfigured()
// @ requires  p.d.getValSvc() != nil
// @ requires  sl.AbsSlice_Bytes(p.rawPkt, 0, len(p.rawPkt))
// @ preserves acc(&p.mac, R10)
// @ preserves p.mac != nil && p.mac.Mem()
// @ preserves acc(&p.macBuffers.scionInput, R10)
// @ preserves sl.AbsSlice_Bytes(p.macBuffers.scionInput, 0, len(p.macBuffers.scionInput))
// @ preserves acc(&p.buffer, R10) && p.buffer != nil && p.buffer.Mem()
// @ ensures   acc(&p.rawPkt, R15)
// @ ensures   p.scionLayer.Mem(p.rawPkt)
// @ ensures   acc(&p.ingressID,  R15)
// @ ensures   acc(&p.d,          R15)
// @ ensures   p.d.validResult(respr, addrAliasesPkt)
// @ ensures   acc(sl.AbsSlice_Bytes(p.rawPkt, 0, len(p.rawPkt)), 1 - R15)
// @ ensures   addrAliasesPkt ==> (
// @ 	respr.OutAddr != nil &&
// @ 	let rawPkt := p.rawPkt in
// @ 	(acc(respr.OutAddr.Mem(), R15) --* acc(sl.AbsSlice_Bytes(rawPkt, 0, len(rawPkt)), R15)))
// @ ensures  !addrAliasesPkt ==> acc(sl.AbsSlice_Bytes(p.rawPkt, 0, len(p.rawPkt)), R15)
// @ ensures  respr.OutPkt !== p.rawPkt && respr.OutPkt != nil ==>
// @ 	sl.AbsSlice_Bytes(respr.OutPkt, 0, len(respr.OutPkt))
// @ ensures  reserr != nil ==> reserr.ErrorMem()
// contracts for IO-spec
// @ requires p.scionLayer.EqPathType(p.rawPkt)
// @ requires !slayers.ValidScionPkt(p.rawPkt)
// @ requires dp.Valid()
// @ ensures  (respr.OutPkt == nil) == (newAbsPkt == io.IO_val_Unit{})
// @ ensures  respr.OutPkt != nil ==>
// @ 	newAbsPkt == absIO_val(dp, respr.OutPkt, respr.EgressID) &&
// @ 	newAbsPkt.isIO_val_Unsupported
// @ decreases 0 if sync.IgnoreBlockingForTermination()
func (p *scionPacketProcessor) processOHP( /* @ ghost dp io.DataPlaneSpec @ */ ) (respr processResult, reserr error /*@ , addrAliasesPkt bool, ghost newAbsPkt io.IO_val @*/) {
	// @ ghost ubScionL := p.rawPkt
	// @ p.scionLayer.ExtractAcc(ubScionL)
	s := p.scionLayer
	// @ ghost  ubPath := p.scionLayer.UBPath(ubScionL)
	// @ unfold acc(p.scionLayer.Mem(ubScionL), 1-R15)
	// @ apply acc(&p.scionLayer, R16) --* acc(p.scionLayer.Mem(ubScionL), R15)
	// @ unfold acc(p.scionLayer.Mem(ubScionL), R15)
	// @ assert s.Path === p.scionLayer.Path
	// @ assert s.Path.Mem(ubPath)
	ohp, ok := s.Path.(*onehop.Path)
	if !ok {
		// TODO parameter problem -> invalid path
		// @ establishMemMalformedPath()
		// @ fold p.scionLayer.Mem(ubScionL)
		// @ fold p.d.validResult(processResult{}, false)
		return processResult{}, malformedPath /*@ , false, absReturnErr(dp, processResult{}) @*/
	}
	if /*@ unfolding acc(s.Path.Mem(ubPath), R50) in @*/ !ohp.Info.ConsDir {
		// TODO parameter problem -> invalid path
		// @ establishMemMalformedPath()
		// @ defer fold p.scionLayer.Mem(ubScionL)
		// @ fold p.d.validResult(processResult{}, false)
		return processResult{}, serrors.WrapStr(
			"OneHop path in reverse construction direction is not allowed",
			malformedPath, "srcIA", s.SrcIA, "dstIA", s.DstIA) /*@ , false, absReturnErr(dp, processResult{}) @*/
	}

	// OHP leaving our IA
	if p.ingressID == 0 {
		// @ p.d.getLocalIA()
		if !p.d.localIA.Equal(s.SrcIA) {
			// @ establishCannotRoute()
			// TODO parameter problem -> invalid path
			// @ defer fold p.scionLayer.Mem(ubScionL)
			// @ fold p.d.validResult(processResult{}, false)
			return processResult{}, serrors.WrapStr("bad source IA", cannotRoute,
				"type", "ohp", "egress", ( /*@ unfolding acc(ohp.Mem(ubPath), R50) in (unfolding acc(ohp.FirstHop.Mem(), R55) in @*/ ohp.FirstHop.ConsEgress /*@ ) @*/),
				"localIA", p.d.localIA, "srcIA", s.SrcIA) /*@ , false, absReturnErr(dp, processResult{}) @*/
		}
		// @ p.d.getNeighborIAs()
		neighborIA, ok := p.d.neighborIAs[ /*@ unfolding acc(ohp.Mem(ubPath), R50) in (unfolding acc(ohp.FirstHop.Mem(), R55) in @*/ ohp.FirstHop.ConsEgress /*@ ) @*/]
		if !ok {
			// @ establishCannotRoute()
			// TODO parameter problem invalid interface
			// @ defer fold p.scionLayer.Mem(ubScionL)
			// @ fold p.d.validResult(processResult{}, false)
			return processResult{}, serrors.WithCtx(cannotRoute,
				"type", "ohp", "egress", ( /*@ unfolding acc(ohp.Mem(ubPath), R50) in (unfolding acc(ohp.FirstHop.Mem(), R55) in @*/ ohp.FirstHop.ConsEgress /*@ ) @*/)) /*@ , false, absReturnErr(dp, processResult{}) @*/
		}
		if !neighborIA.Equal(s.DstIA) {
			// @ establishCannotRoute()
			// @ defer fold p.scionLayer.Mem(ubScionL)
			// @ fold p.d.validResult(processResult{}, false)
			return processResult{}, serrors.WrapStr("bad destination IA", cannotRoute,
				"type", "ohp", "egress", ( /*@ unfolding acc(ohp.Mem(ubPath), R50) in (unfolding acc(ohp.FirstHop.Mem(), R55) in @*/ ohp.FirstHop.ConsEgress /*@ ) @*/),
				"neighborIA", neighborIA, "dstIA", s.DstIA) /*@ , false, absReturnErr(dp, processResult{}) @*/
		}
		// @ unfold s.Path.Mem(ubPath)
		// @ unfold ohp.FirstHop.Mem()
		// @ preserves acc(&ohp.Info, R15) && acc(&ohp.FirstHop, R15)
		// @ preserves acc(&p.macBuffers.scionInput, R15)
		// @ preserves acc(&p.mac, R15) && p.mac != nil && p.mac.Mem()
		// @ preserves sl.AbsSlice_Bytes(p.macBuffers.scionInput, 0, len(p.macBuffers.scionInput))
		// @ decreases
		// @ outline (
		mac /*@@@*/ := path.MAC(p.mac, ohp.Info, ohp.FirstHop, p.macBuffers.scionInput)
		// (VerifiedSCION) introduced separate copy to avoid exposing quantified permissions outside the scope of this outline block.
		macCopy := mac
		// @ fold acc(sl.AbsSlice_Bytes(ohp.FirstHop.Mac[:], 0, len(ohp.FirstHop.Mac[:])), R20)
		// @ fold acc(sl.AbsSlice_Bytes(mac[:], 0, len(mac)), R20)
		compRes := subtle.ConstantTimeCompare(ohp.FirstHop.Mac[:], mac[:]) == 0
		// @ unfold acc(sl.AbsSlice_Bytes(ohp.FirstHop.Mac[:], 0, len(ohp.FirstHop.Mac[:])), R20)
		// @ )
		if compRes {
			// @ defer fold p.scionLayer.Mem(ubScionL)
			// @ defer fold s.Path.Mem(ubPath)
			// @ defer fold ohp.FirstHop.Mem()
			// TODO parameter problem -> invalid MAC
			// @ fold p.d.validResult(processResult{}, false)
			return processResult{}, serrors.New("MAC", "expected", fmt.Sprintf("%x", macCopy),
				"actual", fmt.Sprintf("%x", ohp.FirstHop.Mac), "type", "ohp") /*@ , false, absReturnErr(dp, processResult{}) @*/
		}
		ohp.Info.UpdateSegID(ohp.FirstHop.Mac /*@, ohp.FirstHop.ToIO_HF() @*/)
		// @ fold ohp.FirstHop.Mem()
		// @ fold s.Path.Mem(ubPath)
		// @ fold p.scionLayer.Mem(ubScionL)

		// (VerifiedSCION) the second parameter was changed from 's' to 'p.scionLayer' due to the
		// changes made to 'updateSCIONLayer'.
		if err := updateSCIONLayer(p.rawPkt, &p.scionLayer /* s */, p.buffer); err != nil {
			// @ fold p.d.validResult(processResult{}, false)
			return processResult{}, err /*@ , false, absReturnErr(dp, processResult{}) @*/
		}
		// @ unfold p.scionLayer.Mem(ubScionL)
		// @ defer fold p.scionLayer.Mem(ubScionL)
		// @ unfold s.Path.Mem(ubPath)
		// @ defer fold s.Path.Mem(ubPath)
		// @ unfold ohp.FirstHop.Mem()
		// @ defer fold ohp.FirstHop.Mem()
		// OHP should always be directed to the correct BR.
		// @ p.d.getExternalMem()
		// @ ghost if p.d.external != nil { unfold acc(accBatchConn(p.d.external), _) }
		if c, ok := p.d.external[ohp.FirstHop.ConsEgress]; ok {
			// (VerifiedSCION) the following must hold, obviously.
			// Unfortunately, Gobra struggles with instantiating the body
			// of the function.
			// @ assume ohp.FirstHop.ConsEgress in p.d.getDomExternal()
			// buffer should already be correct
			// (VerifiedSCION) TODO: we need to add a pre to run that says that the
			// domain of forwardingMetrics is the same as the one for external
			// @ p.d.InDomainExternalInForwardingMetrics(ohp.FirstHop.ConsEgress)
			// @ fold p.d.validResult(processResult{EgressID: ohp.FirstHop.ConsEgress, OutConn: c, OutPkt: p.rawPkt}, false)
			// @ TemporaryAssumeForIO(!slayers.ValidScionPkt(p.rawPkt))
			return processResult{EgressID: ohp.FirstHop.ConsEgress, OutConn: c, OutPkt: p.rawPkt},
				nil /*@ , false, reveal absIO_val(dp, respr.OutPkt, respr.EgressID) @*/
		}
		// TODO parameter problem invalid interface
		// @ establishCannotRoute()
		// @ fold p.d.validResult(processResult{}, false)
		return processResult{}, serrors.WithCtx(cannotRoute, "type", "ohp",
			"egress", ohp.FirstHop.ConsEgress, "consDir", ohp.Info.ConsDir) /*@ , false, absReturnErr(dp, processResult{}) @*/
	}

	// OHP entering our IA
	// @ p.d.getLocalIA()
	if !p.d.localIA.Equal(s.DstIA) {
		// @ establishCannotRoute()
		// @ defer fold p.scionLayer.Mem(ubScionL)
		// @ fold p.d.validResult(processResult{}, false)
		return processResult{}, serrors.WrapStr("bad destination IA", cannotRoute,
			"type", "ohp", "ingress", p.ingressID,
			"localIA", p.d.localIA, "dstIA", s.DstIA) /*@ , false, absReturnErr(dp, processResult{}) @*/
	}
	// @ p.d.getNeighborIAs()
	neighborIA := p.d.neighborIAs[p.ingressID]
	if !neighborIA.Equal(s.SrcIA) {
		// @ establishCannotRoute()
		// @ defer fold p.scionLayer.Mem(ubScionL)
		// @ fold p.d.validResult(processResult{}, false)
		return processResult{}, serrors.WrapStr("bad source IA", cannotRoute,
			"type", "ohp", "ingress", p.ingressID,
			"neighborIA", neighborIA, "srcIA", s.SrcIA) /*@ , false, absReturnErr(dp, processResult{}) @*/
	}

	// @ unfold s.Path.Mem(ubPath)
	// @ unfold ohp.SecondHop.Mem()
	ohp.SecondHop = path.HopField{
		ConsIngress: p.ingressID,
		ExpTime:/*@ unfolding acc(ohp.FirstHop.Mem(), R55) in @*/ ohp.FirstHop.ExpTime,
	}
	// (VerifiedSCION) the following property follows from the type system, but
	// Gobra cannot prove it yet.
	// @ assume 0 <= p.ingressID
	// XXX(roosd): Here we leak the buffer into the SCION packet header.
	// This is okay because we do not operate on the buffer or the packet
	// for the rest of processing.
	ohp.SecondHop.Mac = path.MAC(p.mac, ohp.Info, ohp.SecondHop, p.macBuffers.scionInput)
	// @ fold ohp.SecondHop.Mem()
	// @ fold s.Path.Mem(ubPath)

	// (VerifiedSCION) the second parameter was changed from 's' to 'p.scionLayer' due to the
	// changes made to 'updateSCIONLayer'.
	// @ fold p.scionLayer.Mem(ubScionL)
	if err := updateSCIONLayer(p.rawPkt, &p.scionLayer /* s */, p.buffer); err != nil {
		// @ fold p.d.validResult(processResult{}, false)
		return processResult{}, err /*@ , false, absReturnErr(dp, processResult{}) @*/
	}
	// (VerifiedSCION) the parameter was changed from 's' to '&p.scionLayer' due to the
	// changes made to 'resolveLocalDst'.
	a, err /*@ , addrAliases @*/ := p.d.resolveLocalDst(&p.scionLayer /* s */ /*@ , ubScionL @*/)
	if err != nil {
		// @ ghost if addrAliases {
		// @ 	apply acc(a.Mem(), R15) --* acc(sl.AbsSlice_Bytes(ubScionL, 0, len(ubScionL)), R15)
		// @ }
		// @ fold p.d.validResult(processResult{}, false)
		return processResult{}, err /*@ , false, absReturnErr(dp, processResult{}) @*/
	}
	// @ p.d.getInternal()
	// @ assert p.d.internal != nil ==> acc(p.d.internal.Mem(), _)
	// @ fold p.d.validResult(processResult{OutConn: p.d.internal, OutAddr: a, OutPkt: p.rawPkt}, addrAliases)
	// @ TemporaryAssumeForIO(!slayers.ValidScionPkt(p.rawPkt))
	return processResult{OutConn: p.d.internal, OutAddr: a, OutPkt: p.rawPkt}, nil /*@ , addrAliases, reveal absIO_val(dp, respr.OutPkt, 0) @*/
}

// @ requires  acc(d.Mem(), _)
// @ requires  d.getValSvc() != nil
// @ requires  acc(sl.AbsSlice_Bytes(ub, 0, len(ub)), R15)
// @ preserves acc(s.Mem(ub), R14)
// @ ensures   !addrAliasesUb ==> acc(sl.AbsSlice_Bytes(ub, 0, len(ub)), R15)
// @ ensures   !addrAliasesUb && resaddr != nil ==> acc(resaddr.Mem(), _)
// @ ensures   addrAliasesUb ==> resaddr != nil
// @ ensures   addrAliasesUb ==> acc(resaddr.Mem(), R15)
// @ ensures   addrAliasesUb ==> (acc(resaddr.Mem(), R15) --* acc(sl.AbsSlice_Bytes(ub, 0, len(ub)), R15))
// @ ensures   reserr != nil ==> reserr.ErrorMem()
// (VerifiedSCION) the type of 's' was changed from slayers.SCION to *slayers.SCION. This makes
// specs a lot easier and, makes the implementation faster as well by avoiding passing large data-structures
// by value. We should consider porting merging this in upstream SCION.
// @ decreases 0 if sync.IgnoreBlockingForTermination()
func (d *DataPlane) resolveLocalDst(s *slayers.SCION /*@, ghost ub []byte @*/) (resaddr *net.UDPAddr, reserr error /*@ , addrAliasesUb bool @*/) {
	// @ ghost start, end := s.ExtractAcc(ub)
	// @ assert s.RawDstAddr === ub[start:end]
	// @ sl.SplitRange_Bytes(ub, start, end, R15)
	// @ assert acc(sl.AbsSlice_Bytes(s.RawDstAddr, 0, len(s.RawDstAddr)), R15)
	dst, err := s.DstAddr()
	// @ apply acc(s, R16) --* acc(s.Mem(ub), R15)
	if err != nil {
		// @ sl.CombineRange_Bytes(ub, start, end, R15)
		// TODO parameter problem.
		return nil, err /*@ , false @*/
	}
	switch v := dst.(type) {
	case addr.HostSVC:
		// For map lookup use the Base address, i.e. strip the multi cast
		// information, because we only register base addresses in the map.
		// @ d.getSvcMem()
		a, ok := d.svc.Any(v.Base())
		if !ok {
			// @ apply acc(dst.Mem(), R15) --* acc(sl.AbsSlice_Bytes(ub[start:end], 0, len(ub[start:end])), R15)
			// @ sl.CombineRange_Bytes(ub, start, end, R15)
			// @ establishNoSVCBackend()
			return nil, noSVCBackend /*@ , false @*/
		}
		// @ apply acc(dst.Mem(), R15) --* acc(sl.AbsSlice_Bytes(ub[start:end], 0, len(ub[start:end])), R15)
		// @ sl.CombineRange_Bytes(ub, start, end, R15)
		return a, nil /*@ , false @*/
	case *net.IPAddr:
		tmp := addEndhostPort(v)
		// @ package acc(tmp.Mem(), R15) --* acc(sl.AbsSlice_Bytes(ub, 0, len(ub)), R15) {
		// @ 	apply acc(tmp.Mem(), R15) --* acc(v.Mem(), R15)
		// @ 	assert acc(dst.Mem(), R15)
		// @ 	apply acc(dst.Mem(), R15) --* acc(sl.AbsSlice_Bytes(ub[start:end], 0, len(ub[start:end])), R15)
		// @ 	sl.CombineRange_Bytes(ub, start, end, R15)
		// @ }
		return tmp, nil /*@ , true @*/
	default:
		panic("unexpected address type returned from DstAddr")
	}
}

// @ requires acc(dst.Mem(), R15)
// @ ensures  res != nil && acc(res.Mem(), R15)
// @ ensures  acc(res.Mem(), R15) --* acc(dst.Mem(), R15)
// @ decreases
func addEndhostPort(dst *net.IPAddr) (res *net.UDPAddr) {
	// @ unfold acc(dst.Mem(), R15)
	tmp := &net.UDPAddr{IP: dst.IP, Port: topology.EndhostPort}
	// @ assert forall i int :: { &tmp.IP[i] } 0 <= i && i < len(tmp.IP) ==> acc(&tmp.IP[i], R15)
	// @ fold acc(sl.AbsSlice_Bytes(tmp.IP, 0, len(tmp.IP)), R15)
	// @ fold acc(tmp.Mem(), R15)
	// @ package (acc(tmp.Mem(), R15) --* acc(dst.Mem(), R15)) {
	// @ 	assert acc(dst, R15)
	// @ 	assert acc(tmp, R50)
	// @ 	assert dst.IP === tmp.IP
	// @ 	unfold acc(tmp.Mem(), R15)
	// @ 	unfold acc(sl.AbsSlice_Bytes(tmp.IP, 0, len(tmp.IP)), R15)
	// @ 	assert forall i int :: { &tmp.IP[i] } 0 <= i && i < len(tmp.IP) ==> acc(&tmp.IP[i], R15)
	// @ 	assert forall i int :: { &dst.IP[i] } 0 <= i && i < len(dst.IP) ==> acc(&dst.IP[i], R15)
	// @ 	fold acc(dst.Mem(), R15)
	// @ }
	return tmp
}

// TODO(matzf) this function is now only used to update the OneHop-path.
// This should be changed so that the OneHop-path can be updated in-place, like
// the scion.Raw path.
// @ requires  acc(s.Mem(rawPkt), R00)
// @ requires  s.HasOneHopPath(rawPkt)
// @ preserves buffer != nil && buffer.Mem()
// @ preserves sl.AbsSlice_Bytes(rawPkt, 0, len(rawPkt))
// @ ensures   acc(s.Mem(rawPkt), R00)
// @ ensures   res != nil ==> res.ErrorMem()
// @ decreases
// (VerifiedSCION) the type of 's' was changed from slayers.SCION to *slayers.SCION. This makes
// specs a lot easier and, makes the implementation faster as well by avoiding passing large data-structures
// by value. We should consider porting merging this in upstream SCION.
func updateSCIONLayer(rawPkt []byte, s *slayers.SCION, buffer gopacket.SerializeBuffer) (res error) {
	if err := buffer.Clear(); err != nil {
		return err
	}
	if err := s.SerializeTo(buffer, gopacket.SerializeOptions{} /*@ , rawPkt @*/); err != nil {
		return err
	}
	// TODO(lukedirtwalker): We should add a method to the scion layers
	// which can write into the existing buffer, see also the discussion in
	// https://fsnets.slack.com/archives/C8ADBBG0J/p1592805884250700
	rawContents := buffer.Bytes()
	// @ s.InferSizeOHP(rawPkt)
	// @ assert len(rawContents) <= len(rawPkt)
	// @ unfold sl.AbsSlice_Bytes(rawPkt, 0, len(rawPkt))
	// @ unfold acc(sl.AbsSlice_Bytes(rawContents, 0, len(rawContents)), R20)
	// (VerifiedSCION) proving that the reslicing operation below is safe
	// was tricky and required enriching (non-modularly) the invariants of *onehop.Path
	// and *slayers.SCION.
	// @ assert forall i int :: { &rawPkt[:len(rawContents)][i] }{ &rawPkt[i] } 0 <= i && i < len(rawContents) ==>
	// @ 	 &rawPkt[i] == &rawPkt[:len(rawContents)][i]
	copy(rawPkt[:len(rawContents)], rawContents /*@ , R20 @*/)
	// @ fold sl.AbsSlice_Bytes(rawPkt, 0, len(rawPkt))
	// @ fold acc(sl.AbsSlice_Bytes(rawContents, 0, len(rawContents)), R20)
	// @ buffer.RestoreMem(rawContents)
	return nil
}

type bfdSend struct {
	conn             BatchConn
	srcAddr, dstAddr *net.UDPAddr
	scn              *slayers.SCION
	ohp              *onehop.Path
	mac              hash.Hash
	macBuffer        []byte
	buffer           gopacket.SerializeBuffer
}

// newBFDSend creates and initializes a BFD Sender
// @ trusted
// @ requires false
// @ decreases
func newBFDSend(conn BatchConn, srcIA, dstIA addr.IA, srcAddr, dstAddr *net.UDPAddr,
	ifID uint16, mac hash.Hash) (res *bfdSend) {

	scn := &slayers.SCION{
		Version:      0,
		TrafficClass: 0xb8,
		FlowID:       0xdead,
		NextHdr:      slayers.L4BFD,
		SrcIA:        srcIA,
		DstIA:        dstIA,
	}

	if err := scn.SetSrcAddr(&net.IPAddr{IP: srcAddr.IP} /*@ , false @*/); err != nil {
		panic(err) // Must work unless IPAddr is not supported
	}
	if err := scn.SetDstAddr(&net.IPAddr{IP: dstAddr.IP} /*@ , false @*/); err != nil {
		panic(err) // Must work unless IPAddr is not supported
	}

	var ohp *onehop.Path
	if ifID == 0 {
		scn.PathType = empty.PathType
		scn.Path = &empty.Path{}
	} else {
		ohp = &onehop.Path{
			Info: path.InfoField{
				ConsDir: true,
				// Timestamp set in Send
			},
			FirstHop: path.HopField{
				ConsEgress: ifID,
				ExpTime:    hopFieldDefaultExpTime,
			},
		}
		scn.PathType = onehop.PathType
		scn.Path = ohp
	}

	return &bfdSend{
		conn:      conn,
		srcAddr:   srcAddr,
		dstAddr:   dstAddr,
		scn:       scn,
		ohp:       ohp,
		mac:       mac,
		macBuffer: make([]byte, path.MACBufferSize),
		buffer:    gopacket.NewSerializeBuffer(),
	}
}

// @ preserves acc(b.Mem(), R10)
// @ decreases
func (b *bfdSend) String() string {
	// @ unfold acc(b.Mem(), R10)
	// @ ghost defer fold acc(b.Mem(), R10)
	return b.srcAddr.String()
}

// Send sends out a BFD message.
// Due to the internal state of the MAC computation, this is not goroutine
// safe.
// @ trusted
// @ requires Uncallable()
func (b *bfdSend) Send(bfd *layers.BFD) error {
	if b.ohp != nil {
		// Subtract 10 seconds to deal with possible clock drift.
		ohp := b.ohp
		ohp.Info.Timestamp = uint32(time.Now().Unix() - 10)
		ohp.FirstHop.Mac = path.MAC(b.mac, ohp.Info, ohp.FirstHop, b.macBuffer)
	}

	err := gopacket.SerializeLayers(b.buffer, gopacket.SerializeOptions{FixLengths: true},
		b.scn, bfd)
	if err != nil {
		return err
	}
	_, err = b.conn.WriteTo(b.buffer.Bytes(), b.dstAddr)
	return err
}

// @ requires  acc(&p.d, _) && acc(p.d.Mem(), _)
// @ requires  acc(p.scionLayer.Mem(ub), R4)
// @ requires  p.scionLayer.ValidPathMetaData(ub)
// @ requires  sl.AbsSlice_Bytes(ub, 0, len(ub))
// @ requires  acc(&p.ingressID,  R15)
// @ ensures   acc(p.scionLayer.Mem(ub), R4)
// @ ensures   sl.AbsSlice_Bytes(ub, 0, len(ub))
// @ ensures   acc(&p.ingressID,  R15)
// @ decreases
func (p *scionPacketProcessor) prepareSCMP(
	typ slayers.SCMPType,
	code slayers.SCMPCode,
	scmpP gopacket.SerializableLayer,
	cause error,
	// @ ghost ub []byte,
) ([]byte, error) {

	// *copy* and reverse path -- the original path should not be modified as this writes directly
	// back to rawPkt (quote).
	var path *scion.Raw
	// @ ghost startP := p.scionLayer.PathStartIdx(ub)
	// @ ghost endP := p.scionLayer.PathEndIdx(ub)
	// @ slayers.LemmaPathIdxStartEnd(&p.scionLayer, ub, R20)
	// @ ghost ubPath := ub[startP:endP]
	// @ unfold acc(p.scionLayer.Mem(ub), R4)
	pathType := p.scionLayer.Path.Type( /*@ ubPath @*/ )
	// @ establishCannotRoute()
	// @ ghost pathFromEpic := false
	// @ ghost var epicPathUb []byte = nil
	switch pathType {
	case scion.PathType:
		var ok bool
		path, ok = p.scionLayer.Path.(*scion.Raw)
		if !ok {
			// @ fold acc(p.scionLayer.Mem(ub), R4)
			return nil, serrors.WithCtx(cannotRoute, "details", "unsupported path type",
				"path type", pathType)
		}
	case epic.PathType:
		epicPath, ok := p.scionLayer.Path.(*epic.Path)
		if !ok {
			// @ fold acc(p.scionLayer.Mem(ub), R4)
			return nil, serrors.WithCtx(cannotRoute, "details", "unsupported path type",
				"path type", pathType)
		}
		/*@
		scionBuf := epicPath.GetUnderlyingScionPathBuf(ubPath)
		unfold acc(epicPath.Mem(ubPath), R4)
		assert ubPath[epic.MetadataLen:] === scionBuf
		epicPathUb = ubPath
		ubPath = scionBuf
		startP += epic.MetadataLen
		assert ubPath === ub[startP:endP]
		@*/
		path = epicPath.ScionPath
		// @ pathFromEpic = true
	default:
		// @ fold acc(p.scionLayer.Mem(ub), R4)
		return nil, serrors.WithCtx(cannotRoute, "details", "unsupported path type",
			"path type", pathType)
	}
	/*@
	assert pathType == scion.PathType || pathType == epic.PathType
	assert typeOf(p.scionLayer.Path) == type[*scion.Raw] || typeOf(p.scionLayer.Path) == type[*epic.Path]
	assert !pathFromEpic ==> typeOf(p.scionLayer.Path) == type[*scion.Raw]
	assert pathFromEpic ==> typeOf(p.scionLayer.Path) == type[*epic.Path]
	sl.SplitRange_Bytes(ub, startP, endP, writePerm)
	@*/
	decPath, err := path.ToDecoded( /*@ ubPath @*/ )
	if err != nil {
		/*@
		sl.CombineRange_Bytes(ub, startP, endP, writePerm)
		ghost if pathFromEpic {
			epicPath := p.scionLayer.Path.(*epic.Path)
			assert acc(path.Mem(ubPath), R4)
			fold acc(epicPath.Mem(epicPathUb), R4)
		} else {
			rawPath := p.scionLayer.Path.(*scion.Raw)
			assert acc(path.Mem(ubPath), R4)
			assert acc(rawPath.Mem(ubPath), R4)
		}
		fold acc(p.scionLayer.Mem(ub), R4)
		@*/
		return nil, serrors.Wrap(cannotRoute, err, "details", "decoding raw path")
	}
	// @ ghost rawPath := path.RawBufferMem(ubPath)
	revPathTmp, err := decPath.Reverse( /*@ rawPath @*/ )
	if err != nil {
		/*@
		sl.CombineRange_Bytes(ub, startP, endP, writePerm)
		ghost if pathFromEpic {
			epicPath := p.scionLayer.Path.(*epic.Path)
			assert acc(path.Mem(ubPath), R4)
			fold acc(epicPath.Mem(epicPathUb), R4)
		} else {
			rawPath := p.scionLayer.Path.(*scion.Raw)
			assert acc(path.Mem(ubPath), R4)
			assert acc(rawPath.Mem(ubPath), R4)
		}
		fold acc(p.scionLayer.Mem(ub), R4)
		@*/
		return nil, serrors.Wrap(cannotRoute, err, "details", "reversing path for SCMP")
	}
	// @ assert revPathTmp.Mem(rawPath)
	revPath := revPathTmp.(*scion.Decoded)
	// @ assert revPath.Mem(rawPath)

	// Revert potential path segment switches that were done during processing.
	if revPath.IsXover( /*@ rawPath @*/ ) {
		if err := revPath.IncPath( /*@ rawPath @*/ ); err != nil {
			/*@
			sl.CombineRange_Bytes(ub, startP, endP, writePerm)
			ghost if pathFromEpic {
				epicPath := p.scionLayer.Path.(*epic.Path)
				assert acc(path.Mem(ubPath), R4)
				fold acc(epicPath.Mem(epicPathUb), R4)
			} else {
				rawPath := p.scionLayer.Path.(*scion.Raw)
				assert acc(path.Mem(ubPath), R4)
				assert acc(rawPath.Mem(ubPath), R4)
			}
			fold acc(p.scionLayer.Mem(ub), R4)
			@*/
			return nil, serrors.Wrap(cannotRoute, err, "details", "reverting cross over for SCMP")
		}
	}
	// If the packet is sent to an external router, we need to increment the
	// path to prepare it for the next hop.
	// @ p.d.getExternalMem()
	// @ if p.d.external != nil { unfold acc(accBatchConn(p.d.external), _) }
	_, external := p.d.external[p.ingressID]
	if external {
		// @ requires revPath.Mem(rawPath)
		// @ requires revPath.ValidCurrIdxs(rawPath)
		// @ ensures  revPath.Mem(rawPath)
		// @ decreases
		// @ outline(
		// @ unfold revPath.Mem(rawPath)
		// @ unfold revPath.Base.Mem()
		infoField := &revPath.InfoFields[revPath.PathMeta.CurrINF]
		if infoField.ConsDir {
			hopField := /*@ unfolding acc(revPath.HopFields[revPath.PathMeta.CurrHF].Mem(), _) in @*/
				revPath.HopFields[revPath.PathMeta.CurrHF]
			infoField.UpdateSegID(hopField.Mac /*@, hopField.ToIO_HF() @*/)
		}
		// @ fold revPath.Base.Mem()
		// @ fold revPath.Mem(rawPath)
		// @ )
		if err := revPath.IncPath( /*@ rawPath @*/ ); err != nil {
			/*@
			sl.CombineRange_Bytes(ub, startP, endP, writePerm)
			ghost if pathFromEpic {
				epicPath := p.scionLayer.Path.(*epic.Path)
				assert acc(path.Mem(ubPath), R4)
				fold acc(epicPath.Mem(epicPathUb), R4)
			} else {
				rawPath := p.scionLayer.Path.(*scion.Raw)
				assert acc(path.Mem(ubPath), R4)
				assert acc(rawPath.Mem(ubPath), R4)
			}
			fold acc(p.scionLayer.Mem(ub), R4)
			@*/
			return nil, serrors.Wrap(cannotRoute, err, "details", "incrementing path for SCMP")
		}
	}
	// @ TODO()

	// create new SCION header for reply.
	var scionL /*@@@*/ slayers.SCION
	// (VerifiedSCION) TODO: adapt *SCION.Mem(...)
	scionL.FlowID = p.scionLayer.FlowID
	scionL.TrafficClass = p.scionLayer.TrafficClass
	scionL.PathType = revPath.Type( /*@ nil @*/ )
	scionL.Path = revPath
	scionL.DstIA = p.scionLayer.SrcIA
	scionL.SrcIA = p.d.localIA
	srcA, err := p.scionLayer.SrcAddr()
	if err != nil {
		return nil, serrors.Wrap(cannotRoute, err, "details", "extracting src addr")
	}
	if err := scionL.SetDstAddr(srcA /*@ , false @*/); err != nil {
		return nil, serrors.Wrap(cannotRoute, err, "details", "setting dest addr")
	}
	if err := scionL.SetSrcAddr(&net.IPAddr{IP: p.d.internalIP} /*@ , false @*/); err != nil {
		return nil, serrors.Wrap(cannotRoute, err, "details", "setting src addr")
	}
	scionL.NextHdr = slayers.L4SCMP

	typeCode := slayers.CreateSCMPTypeCode(typ, code)
	scmpH /*@@@*/ := slayers.SCMP{TypeCode: typeCode}
	scmpH.SetNetworkLayerForChecksum(&scionL)

	if err := p.buffer.Clear(); err != nil {
		return nil, err
	}

	sopts := gopacket.SerializeOptions{
		ComputeChecksums: true,
		FixLengths:       true,
	}
	scmpLayers := []gopacket.SerializableLayer{&scionL, &scmpH, scmpP}
	if cause != nil {
		// add quote for errors.
		hdrLen := slayers.CmnHdrLen + scionL.AddrHdrLen( /*@ nil, false @*/ ) + scionL.Path.Len( /*@ nil @*/ )
		switch scmpH.TypeCode.Type() {
		case slayers.SCMPTypeExternalInterfaceDown:
			hdrLen += 20
		case slayers.SCMPTypeInternalConnectivityDown:
			hdrLen += 28
		default:
			hdrLen += 8
		}
		quote := p.rawPkt
		maxQuoteLen := slayers.MaxSCMPPacketLen - hdrLen
		if len(quote) > maxQuoteLen {
			quote = quote[:maxQuoteLen]
		}
		scmpLayers = append( /*@ noPerm, @*/ scmpLayers, gopacket.Payload(quote))
	}
	// XXX(matzf) could we use iovec gather to avoid copying quote?
	err = gopacket.SerializeLayers(p.buffer, sopts /*@ , nil @*/, scmpLayers...)
	if err != nil {
		return nil, serrors.Wrap(cannotRoute, err, "details", "serializing SCMP message")
	}
	return p.buffer.Bytes(), scmpError{TypeCode: typeCode, Cause: cause}
}

// decodeLayers implements roughly the functionality of
// gopacket.DecodingLayerParser, but customized to our use case with a "base"
// layer and additional, optional layers in the given order.
// Returns the last decoded layer.
// @ requires  base != nil && base.NonInitMem()
// @ requires  forall i int :: { &opts[i] } 0 <= i && i < len(opts) ==>
// @     (acc(&opts[i], R10) && opts[i] != nil && opts[i].NonInitMem())
// Due to Viper's very strict injectivity constraints:
// @ requires  forall i, j int :: { &opts[i], &opts[j] } 0 <= i && i < j && j < len(opts) ==>
// @     opts[i] !== opts[j]
// @ preserves acc(sl.AbsSlice_Bytes(data, 0, len(data)), R39)
// @ ensures   forall i int :: { &opts[i] } 0 <= i && i < len(opts) ==>
// @     (acc(&opts[i], R10) && opts[i] != nil)
// @ ensures   -1 <= idx && idx < len(opts)
// @ ensures   len(processed) == len(opts)
// @ ensures   len(offsets) == len(opts)
// @ ensures   reterr == nil && 0  <= idx ==> processed[idx]
// @ ensures   reterr == nil && idx == -1  ==> retl === base
// @ ensures   reterr == nil && 0   <= idx ==> retl === opts[idx]
// @ ensures   reterr == nil ==> retl != nil
// @ ensures   reterr == nil ==> base.Mem(data)
// @ ensures   reterr == nil && typeOf(base.GetPath(data)) == *scion.Raw ==>
// @ 	slayers.ValidPktMetaHdr(data)
// @ ensures   reterr == nil && typeOf(base.GetPath(data)) == *scion.Raw ==>
// @ 	base.EqAbsHeader(data)
// @ ensures   reterr == nil ==> base.EqPathType(data)
// @ ensures   forall i int :: {&opts[i]}{processed[i]} 0 <= i && i < len(opts) ==>
// @     (processed[i] ==> (0 <= offsets[i].start && offsets[i].start <= offsets[i].end && offsets[i].end <= len(data)))
// @ ensures   reterr == nil ==> forall i int :: {&opts[i]}{processed[i]} 0 <= i && i < len(opts) ==>
// @     ((processed[i] && !offsets[i].isNil) ==> opts[i].Mem(data[offsets[i].start:offsets[i].end]))
// @ ensures   reterr == nil ==> forall i int :: {&opts[i]}{processed[i]} 0 <= i && i < len(opts) ==>
// @     ((processed[i] && offsets[i].isNil) ==> opts[i].Mem(nil))
// @ ensures   reterr == nil ==> forall i int :: {&opts[i]}{processed[i]} 0 <= i && i < len(opts) ==>
// @     (!processed[i] ==> opts[i].NonInitMem())
// @ ensures   reterr != nil ==> base.NonInitMem()
// @ ensures   reterr != nil ==> (forall i int :: { &opts[i] } 0 <= i && i < len(opts) ==> opts[i].NonInitMem())
// @ ensures   reterr != nil ==> reterr.ErrorMem()
// @ decreases
// (VerifiedSCION) originally, `base` was declared with type `gopacket.DecodingLayer`. This is unnecessarily complicated for a private function
// that is only called once with a parameter of type `*SCION`, and leads to more annyoing post-conditions.
func decodeLayers(data []byte, base *slayers.SCION,
	opts ...gopacket.DecodingLayer) (retl gopacket.DecodingLayer, reterr error /*@ , ghost processed seq[bool], ghost offsets seq[offsetPair], ghost idx int @*/) {

	// @ processed = seqs.NewSeqBool(len(opts))
	// @ offsets = newOffsetPair(len(opts))
	// @ idx = -1
	// @ gopacket.AssertInvariantNilDecodeFeedback()
	if err := base.DecodeFromBytes(data, gopacket.NilDecodeFeedback); err != nil {
		return nil, err /*@ , processed, offsets, idx @*/
	}
	var last gopacket.DecodingLayer = base
	optsSlice := ([](gopacket.DecodingLayer))(opts)

	// @ ghost oldData := data
	// @ ghost oldStart := 0
	// @ ghost oldEnd := len(data)

	// @ invariant acc(sl.AbsSlice_Bytes(oldData, 0, len(oldData)), R39)
	// @ invariant base.Mem(oldData)
	// @ invariant typeOf(base.GetPath(oldData)) == *scion.Raw ==>
	// @ 	slayers.ValidPktMetaHdr(oldData)
	// @ invariant typeOf(base.GetPath(oldData)) == *scion.Raw ==>
	// @ 	base.EqAbsHeader(oldData)
	// @ invariant base.EqPathType(oldData)
	// @ invariant 0 < len(opts) ==> 0 <= i0 && i0 <= len(opts)
	// @ invariant forall i int :: {&opts[i]} 0 <= i && i < len(opts) ==> acc(&opts[i], R10)
	// @ invariant forall i, j int :: {&opts[i], &opts[j]} 0 <= i && i < j && j < len(opts) ==> opts[i] !== opts[j]
	// @ invariant forall i int :: {&opts[i]} 0 <= i && i < len(opts) ==> opts[i] != nil
	// @ invariant len(processed) == len(opts)
	// @ invariant len(offsets) == len(opts)
	// @ invariant -1 <= idx && idx < len(opts)
	// @ invariant idx == -1 ==> (last === base && oldStart == 0 && oldEnd == len(oldData))
	// @ invariant 0 <= idx ==> (processed[idx] && last === opts[idx])
	// @ invariant forall i int :: {&opts[i]}{processed[i]} 0 <= i && i < len(opts) ==>
	// @     (processed[i] ==> (0 <= offsets[i].start && offsets[i].start <= offsets[i].end && offsets[i].end <= len(data)))
	// @ invariant forall i int :: {&opts[i]}{processed[i]} 0 <= i && i < len(opts) ==>
	// @     ((processed[i] && !offsets[i].isNil) ==> opts[i].Mem(oldData[offsets[i].start:offsets[i].end]))
	// @ invariant forall i int :: {&opts[i]}{processed[i]} 0 <= i && i < len(opts) ==>
	// @     ((processed[i] && offsets[i].isNil) ==> opts[i].Mem(nil))
	// @ invariant forall i int :: {&opts[i]}{processed[i]} 0 < len(opts) && i0 <= i && i < len(opts) ==>
	// @     !processed[i]
	// @ invariant forall i int :: {&opts[i]}{processed[i]} 0 <= i && i < len(opts) ==>
	// @     (!processed[i] ==> opts[i].NonInitMem())
	// @ invariant gopacket.NilDecodeFeedback.Mem()
	// @ invariant 0 <= oldStart && oldStart <= oldEnd && oldEnd <= len(oldData)
	// @ decreases len(opts) - i0
	for _, opt := range optsSlice /*@ with i0 @*/ {
		layerClassTmp := opt.CanDecode()
		// @ fold layerClassTmp.Mem()
		// @ ghost var pos offsetPair
		// @ ghost var ub []byte
		// @ ghost if idx == -1 {
		// @     pos = offsetPair{0, len(oldData), false}
		// @     ub = oldData
		// @ } else {
		// @     pos = offsets[idx]
		// @     if pos.isNil { ub = nil } else { ub  = oldData[pos.start:pos.end] }
		// @ }
		if layerClassTmp.Contains(last.NextLayerType( /*@ ub @*/ )) {
			data /*@ , start, end @*/ := last.LayerPayload( /*@ ub @*/ )
			// @ assert data == nil || data === oldData[pos.start:pos.end][start:end]
			// @ oldEnd   = pos.start + end
			// @ oldStart = pos.start + start
			// @ ghost if data == nil {
			// @ 	sl.NilAcc_Bytes()
			// @ } else {
			// @	sl.SplitRange_Bytes(oldData, oldStart, oldEnd, R40)
			// @ }
			if err := opt.DecodeFromBytes(data, gopacket.NilDecodeFeedback); err != nil {
				// @ ghost if data != nil { sl.CombineRange_Bytes(oldData, oldStart, oldEnd, R40) }
				// @ base.DowngradePerm(oldData)

				// ghost clean-up:
				// @ ghost
				// @ invariant 0 <= i0 && i0 <= len(opts)
				// @ invariant -1 <= c && c <= i0
				// @ invariant len(processed) == len(opts)
				// @ invariant len(offsets) == len(opts)
				// @ invariant forall i int :: {&opts[i]} 0 <= i && i < len(opts) ==> acc(&opts[i], R10)
				// @ invariant forall i, j int :: {&opts[i], &opts[j]} 0 <= i && i < j && j < len(opts) ==> opts[i] !== opts[j]
				// @ invariant forall i int :: {&opts[i]} 0 <= i && i < len(opts) ==> opts[i] != nil
				// @ invariant forall i int :: {&opts[i]}{processed[i]} 0 <= i && i < len(opts) ==>
				// @     (processed[i] ==> (0 <= offsets[i].start && offsets[i].start <= offsets[i].end && offsets[i].end <= len(oldData)))
				// @ invariant forall i int :: {&opts[i]}{processed[i]} 0 <= i && i < len(opts) ==>
				// @     ((processed[i] && !offsets[i].isNil) ==> opts[i].Mem(oldData[offsets[i].start:offsets[i].end]))
				// @ invariant forall i int :: {&opts[i]}{processed[i]} 0 <= i && i < len(opts) ==>
				// @     ((processed[i] && offsets[i].isNil) ==> opts[i].Mem(nil))
				// @ invariant forall i int :: {&opts[i]}{processed[i]} 0 <= i && i < len(opts) ==>
				// @     (!processed[i] ==> opts[i].NonInitMem())
				// @ invariant forall i int :: {&opts[i]}{processed[i]} 0 < len(opts) && c < i && i < len(opts) ==>
				// @     !processed[i]
				// @ decreases c
				// @ for c := i0-1; 0 <= c; c=c-1 {
				// @	if processed[c] {
				// @		off := offsets[c]
				// @        if off.isNil {
				// @ 			opts[c].DowngradePerm(nil)
				// @		} else {
				// @ 			opts[c].DowngradePerm(oldData[off.start:off.end])
				// @ 		}
				// @ 	}
				// @ 	processed[c] = false
				// @ }
				return nil, err /*@, processed, offsets, idx @*/
			}
			// @ processed[i0] = true
			// @ ghost offsets[i0] = offsetPair{oldStart, oldEnd, data == nil}
			// @ idx = i0
			// @ ghost if data != nil { sl.CombineRange_Bytes(oldData, oldStart, oldEnd, R40) }
			last = opt
		}
	}
	return last, nil /*@ , processed, offsets, idx @*/
}

// @ preserves acc(layer.Mem(ubuf), R20)
// @ decreases
func nextHdr(layer gopacket.DecodingLayer /*@ , ghost ubuf []byte @*/) slayers.L4ProtocolType {
	switch v := layer.(type) {
	case *slayers.SCION:
		return /*@ unfolding acc(v.Mem(ubuf), R20) in @*/ v.NextHdr
	case *slayers.EndToEndExtnSkipper:
		return /*@ unfolding acc(v.Mem(ubuf), R20) in (unfolding acc(v.extnBase.Mem(ubuf), R20) in @*/ v.NextHdr /*@ ) @*/
	case *slayers.HopByHopExtnSkipper:
		return /*@ unfolding acc(v.Mem(ubuf), R20) in (unfolding acc(v.extnBase.Mem(ubuf), R20) in @*/ v.NextHdr /*@ ) @*/
	default:
		return slayers.L4None
	}
}

// forwardingMetrics contains the subset of Metrics relevant for forwarding,
// instantiated with some interface-specific labels.
type forwardingMetrics struct {
	InputBytesTotal     prometheus.Counter
	OutputBytesTotal    prometheus.Counter
	InputPacketsTotal   prometheus.Counter
	OutputPacketsTotal  prometheus.Counter
	DroppedPacketsTotal prometheus.Counter
}

// @ requires  acc(labels, _)
// @ preserves acc(metrics.Mem(), _)
// @ ensures   acc(forwardingMetricsNonInjectiveMem(res), _)
// @ decreases
func initForwardingMetrics(metrics *Metrics, labels prometheus.Labels) (res forwardingMetrics) {
	// @ unfold acc(metrics.Mem(), _)
	c := forwardingMetrics{
		InputBytesTotal:     metrics.InputBytesTotal.With(labels),
		InputPacketsTotal:   metrics.InputPacketsTotal.With(labels),
		OutputBytesTotal:    metrics.OutputBytesTotal.With(labels),
		OutputPacketsTotal:  metrics.OutputPacketsTotal.With(labels),
		DroppedPacketsTotal: metrics.DroppedPacketsTotal.With(labels),
	}
	c.InputBytesTotal.Add(float64(0))
	c.InputPacketsTotal.Add(float64(0))
	c.OutputBytesTotal.Add(float64(0))
	c.OutputPacketsTotal.Add(float64(0))
	c.DroppedPacketsTotal.Add(float64(0))
	// @ fold acc(forwardingMetricsNonInjectiveMem(c), _)
	return c
}

// @ preserves neighbors != nil ==> acc(neighbors, R20)
// @ ensures   acc(res)
// @ decreases
func interfaceToMetricLabels(id uint16, localIA addr.IA,
	neighbors map[uint16]addr.IA) (res prometheus.Labels) {
	// (VerifiedSCION) Gobra cannot prove this, even though it is obvious from the
	// type of id.
	// @ assume 0 <= id

	if id == 0 {
		return prometheus.Labels{
			"isd_as":          localIA.String(),
			"interface":       "internal",
			"neighbor_isd_as": localIA.String(),
		}
	}
	return prometheus.Labels{
		"isd_as":          localIA.String(),
		"interface":       strconv.FormatUint(uint64(id), 10),
		"neighbor_isd_as": neighbors[id].String(),
	}
}

// @ ensures acc(res)
// @ decreases
func serviceMetricLabels(localIA addr.IA, svc addr.HostSVC) (res prometheus.Labels) {
	return prometheus.Labels{
		"isd_as":  localIA.String(),
		"service": svc.BaseString(),
	}
}<|MERGE_RESOLUTION|>--- conflicted
+++ resolved
@@ -2827,18 +2827,12 @@
 // constracts for IO-spec
 // @ requires  dp.Valid() && slayers.ValidPktMetaHdr(ub) && p.scionLayer.EqAbsHeader(ub)
 // @ requires  p.DstIsLocalIngressID(ub)
-<<<<<<< HEAD
-=======
 // @ requires  p.LastHopLen(ub, dp)
->>>>>>> d8fb8f1a
 // @ requires  len(absPkt(dp, ub).CurrSeg.Future) > 0
 // @ requires  p.EqAbsHopField(absPkt(dp, ub))
 // @ ensures   reserr == nil ==> p.DstIsLocalIngressID(ub)
 // @ ensures   reserr == nil ==> slayers.ValidPktMetaHdr(ub) && p.scionLayer.EqAbsHeader(ub)
-<<<<<<< HEAD
-=======
 // @ ensures   reserr == nil ==> p.LastHopLen(ub, dp)
->>>>>>> d8fb8f1a
 // @ ensures   reserr == nil ==> len(absPkt(dp, ub).CurrSeg.Future) > 0
 // @ ensures   reserr == nil ==> p.EqAbsHopField(absPkt(dp, ub))
 // @ ensures   reserr == nil ==> absPkt(dp, ub) == old(absPkt(dp, ub))
