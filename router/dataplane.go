// Copyright 2020 Anapaya Systems
//
// Licensed under the Apache License, Version 2.0 (the "License");
// you may not use this file except in compliance with the License.
// You may obtain a copy of the License at
//
//   http://www.apache.org/licenses/LICENSE-2.0
//
// Unless required by applicable law or agreed to in writing, software
// distributed under the License is distributed on an "AS IS" BASIS,
// WITHOUT WARRANTIES OR CONDITIONS OF ANY KIND, either express or implied.
// See the License for the specific language governing permissions and
// limitations under the License.

// +gobra

// (VerifiedSCION) the following init-postconditions causes severe slowdowns
// @ initEnsures alreadySet                    != nil && alreadySet.ErrorMem()
// @ initEnsures cannotRoute                   != nil && cannotRoute.ErrorMem()
// @ initEnsures emptyValue                    != nil && emptyValue.ErrorMem()
// @ initEnsures malformedPath                 != nil && malformedPath.ErrorMem()
// @ initEnsures modifyExisting                != nil && modifyExisting.ErrorMem()
// @ initEnsures noSVCBackend                  != nil && noSVCBackend.ErrorMem()
// @ initEnsures unsupportedPathType           != nil && unsupportedPathType.ErrorMem()
// @ initEnsures unsupportedPathTypeNextHeader != nil && unsupportedPathTypeNextHeader.ErrorMem()
// @ initEnsures noBFDSessionFound             != nil && noBFDSessionFound.ErrorMem()
// @ initEnsures noBFDSessionConfigured        != nil && noBFDSessionConfigured.ErrorMem()
// @ initEnsures errBFDDisabled                != nil && errBFDDisabled.ErrorMem()
package router

import (
	"bytes"
	"context"
	"crypto/rand"
	"crypto/subtle"
	"errors"
	"fmt"
	"hash"
	"math/big"
	"net"
	"strconv"
	"sync"
	"syscall"
	"time"

	"github.com/google/gopacket"
	"github.com/google/gopacket/layers"
	"github.com/prometheus/client_golang/prometheus"

	"github.com/scionproto/scion/pkg/addr"
	libepic "github.com/scionproto/scion/pkg/experimental/epic"
	"github.com/scionproto/scion/pkg/log"
	"github.com/scionproto/scion/pkg/private/serrors"
	"github.com/scionproto/scion/pkg/private/util"
	"github.com/scionproto/scion/pkg/scrypto"

	"github.com/scionproto/scion/pkg/slayers"
	"github.com/scionproto/scion/pkg/slayers/path"
	"github.com/scionproto/scion/pkg/slayers/path/empty"
	"github.com/scionproto/scion/pkg/slayers/path/epic"
	"github.com/scionproto/scion/pkg/slayers/path/onehop"
	"github.com/scionproto/scion/pkg/slayers/path/scion"
	"github.com/scionproto/scion/private/topology"
	"github.com/scionproto/scion/private/underlay/conn"
	underlayconn "github.com/scionproto/scion/private/underlay/conn"
	"github.com/scionproto/scion/router/bfd"
	"github.com/scionproto/scion/router/control"
	// @ . "github.com/scionproto/scion/verification/utils/definitions"
	// @ fl "github.com/scionproto/scion/verification/utils/floats"
	// @ gsync "github.com/scionproto/scion/verification/utils/ghost_sync"
	// @ sl "github.com/scionproto/scion/verification/utils/slices"
	// @ "github.com/scionproto/scion/verification/utils/seqs"
	// @ socketspec "golang.org/x/net/internal/socket/"
	// @ io "verification/io"
)

const (
	// Number of packets to read in a single ReadBatch call.
	inputBatchCnt = 64

	// TODO(karampok). Investigate whether that value should be higher.  In
	// theory, PayloadLen in SCION header is 16 bits long, supporting a maximum
	// payload size of 64KB. At the moment we are limited by Ethernet size
	// usually ~1500B, but 9000B to support jumbo frames.
	bufSize = 9000

	// hopFieldDefaultExpTime is the default validity of the hop field
	// and 63 is equivalent to 6h.
	hopFieldDefaultExpTime = 63
)

// (VerifiedSCION) acc(Mem(), _) is enough to call every method, given that
// the concrete implementations of this type use internal sync mechanisms to
// obtain write access to the underlying data.
type bfdSession interface {
	// @ pred Mem()

	// (VerifiedSCION) a logger is obtained from ctx through the method Value.
	// @ requires acc(ctx.Mem(), _)
	// @ requires acc(Mem(), _)
	// @ ensures  err != nil ==> err.ErrorMem()
	Run(ctx context.Context) (err error)
	// @ requires  acc(Mem(), _)
	// @ requires  msg.Mem(ub)
	// (VerifiedSCION) an implementation must copy the fields it needs from msg
	// @ preserves sl.Bytes(ub, 0, len(ub))
	// @ ensures   msg.NonInitMem()
	// @ decreases 0 if sync.IgnoreBlockingForTermination()
	ReceiveMessage(msg *layers.BFD /*@ , ghost ub []byte @*/)
	// @ requires acc(Mem(), _)
	// @ decreases 0 if sync.IgnoreBlockingForTermination()
	IsUp() bool
}

// BatchConn is a connection that supports batch reads and writes.
// (VerifiedSCION) the spec of this interface matches that of the methods
// with the same name in private/underlay/conn/Conn.
type BatchConn interface {
	// @ pred Mem()

	// @ requires  acc(Mem(), _)
	// @ requires  forall i int :: { &msgs[i] } 0 <= i && i < len(msgs) ==>
	// @ 	msgs[i].Mem()
	// @ ensures   forall i int :: { &msgs[i] } 0 <= i && i < len(msgs) ==>
	// @ 	(msgs[i].Mem() && msgs[i].HasActiveAddr())
	// @ ensures   err == nil ==> 0 <= n && n <= len(msgs)
	// @ ensures   err == nil ==>
	// @ 	forall i int :: { &msgs[i] } 0 <= i && i < n ==> (
	// @ 		typeOf(msgs[i].GetAddr()) == type[*net.UDPAddr] &&
	// @ 		!msgs[i].HasWildcardPermAddr())
	// @ ensures   err == nil ==>
	// @ 	forall i int :: { &msgs[i] } 0 <= i && i < n ==> msgs[i].GetN() <= len(msgs[i].GetFstBuffer())
	// @ ensures   err != nil ==> err.ErrorMem()
	// contracts for IO-spec
	// @ requires Prophecy(prophecyM)
	// @ requires io.token(place) && MultiReadBio(place, prophecyM)
	// @ ensures  err != nil ==> prophecyM == 0
	// @ ensures  err == nil ==> prophecyM == n
	// @ ensures  io.token(old(MultiReadBioNext(place, prophecyM)))
	// @ ensures  old(MultiReadBioCorrectIfs(place, prophecyM, path.ifsToIO_ifs(ingressID)))
	// @ ensures  err == nil ==>
	// @ 	forall i int :: { &msgs[i] } 0 <= i && i < n ==>
	// @ 		MsgToAbsVal(&msgs[i], ingressID) == old(MultiReadBioIO_val(place, n)[i])
	ReadBatch(msgs underlayconn.Messages /*@, ghost ingressID uint16, ghost prophecyM int, ghost place io.Place @*/) (n int, err error)
	// @ requires  acc(addr.Mem(), _)
	// @ requires  acc(Mem(), _)
	// @ preserves acc(sl.Bytes(b, 0, len(b)), R10)
	// @ ensures   err == nil ==> 0 <= n && n <= len(b)
	// @ ensures   err != nil ==> err.ErrorMem()
	WriteTo(b []byte, addr *net.UDPAddr) (n int, err error)
	// @ requires  acc(Mem(), _)
	// (VerifiedSCION) opted for less reusable spec for WriteBatch for
	// performance reasons.
	// @ requires  len(msgs) == 1
	// @ requires  acc(msgs[0].Mem(), R50) && msgs[0].HasActiveAddr()
	// preconditions for IO-spec:
	// @ requires  MsgToAbsVal(&msgs[0], egressID) == ioAbsPkts
	// @ requires  io.token(place) && io.CBioIO_bio3s_send(place, ioAbsPkts)
	// @ ensures   acc(msgs[0].Mem(), R50) && msgs[0].HasActiveAddr()
	// @ ensures   err == nil ==> 0 <= n && n <= len(msgs)
	// @ ensures   err != nil ==> err.ErrorMem()
	// postconditions for IO-spec:
	// (VerifiedSCION) the permission to the protocol must always be returned,
	// otherwise the router cannot continue after failing to send a packet.
	// @ ensures   io.token(old(io.dp3s_iospec_bio3s_send_T(place, ioAbsPkts)))
	WriteBatch(msgs underlayconn.Messages, flags int /*@, ghost egressID uint16, ghost place io.Place, ghost ioAbsPkts io.IO_val @*/) (n int, err error)
	// @ requires Mem()
	// @ ensures  err != nil ==> err.ErrorMem()
	// @ decreases
	Close() (err error)
}

// DataPlane contains a SCION Border Router's forwarding logic. It reads packets
// from multiple sockets, performs routing, and sends them to their destinations
// (after updating the path, if that is needed).
//
// XXX(lukedirtwalker): this is still in development and not feature complete.
// Currently, only the following features are supported:
//   - initializing connections; MUST be done prior to calling Run
type DataPlane struct {
	// (VerifiedSCION) This is stored in the dataplane in order to retain
	// knowledge that macFactory will not fail.
	// @ ghost key *[]byte
	external          map[uint16]BatchConn
	linkTypes         map[uint16]topology.LinkType
	neighborIAs       map[uint16]addr.IA
	internal          BatchConn
	internalIP        net.IP
	internalNextHops  map[uint16]*net.UDPAddr
	svc               *services
	macFactory        func() hash.Hash
	bfdSessions       map[uint16]bfdSession
	localIA           addr.IA
	mtx               sync.Mutex
	running           bool
	Metrics           *Metrics
	forwardingMetrics map[uint16]forwardingMetrics
}

var (
	alreadySet                    = serrors.New("already set")
	invalidSrcIA                  = serrors.New("invalid source ISD-AS")
	invalidDstIA                  = serrors.New("invalid destination ISD-AS")
	invalidSrcAddrForTransit      = serrors.New("invalid source address for transit pkt")
	cannotRoute                   = serrors.New("cannot route, dropping pkt")
	emptyValue                    = serrors.New("empty value")
	malformedPath                 = serrors.New("malformed path content")
	modifyExisting                = serrors.New("modifying a running dataplane is not allowed")
	noSVCBackend                  = serrors.New("cannot find internal IP for the SVC")
	unsupportedPathType           = serrors.New("unsupported path type")
	unsupportedPathTypeNextHeader = serrors.New("unsupported combination")
	noBFDSessionFound             = serrors.New("no BFD sessions was found")
	noBFDSessionConfigured        = serrors.New("no BFD sessions have been configured")
	errBFDDisabled                = serrors.New("BFD is disabled")
)

type scmpError struct {
	TypeCode slayers.SCMPTypeCode
	Cause    error
}

// Gobra cannot currently prove termination of this function,
// because it is not specified how the ErrorMem() of the result
// of serrors.New relates to that of e.
// @ trusted
// @ preserves e.ErrorMem()
// @ ensures   e.IsDuplicableMem() == old(e.IsDuplicableMem())
// @ decreases e.ErrorMem()
func (e scmpError) Error() string {
	// @ unfold e.ErrorMem()
	// @ defer fold e.ErrorMem()
	return serrors.New("scmp", "typecode", e.TypeCode, "cause", e.Cause).Error()
}

// SetIA sets the local IA for the dataplane.
// @ requires  acc(d.Mem(), OutMutexPerm)
// @ requires  !d.IsRunning()
// @ requires  d.LocalIA().IsZero()
// @ requires  !ia.IsZero()
// @ preserves d.mtx.LockP()
// @ preserves d.mtx.LockInv() == MutexInvariant!<d!>
// @ ensures   acc(d.Mem(), OutMutexPerm)
// @ ensures   !d.IsRunning()
// @ ensures   e == nil
// @ decreases 0 if sync.IgnoreBlockingForTermination()
func (d *DataPlane) SetIA(ia addr.IA) (e error) {
	d.mtx.Lock()
	defer d.mtx.Unlock()
	// @ unfold MutexInvariant!<d!>()
	// @ assert !d.IsRunning()
	// @ d.isRunningEq()
	// @ unfold d.Mem()
	// @ defer fold MutexInvariant!<d!>()
	// @ defer fold d.Mem()
	if d.running {
		// @ Unreachable()
		return modifyExisting
	}
	if ia.IsZero() {
		// @ Unreachable()
		return emptyValue
	}
	if !d.localIA.IsZero() {
		// @ Unreachable()
		return alreadySet
	}
	d.localIA = ia
	return nil
}

// SetKey sets the key used for MAC verification. The key provided here should
// already be derived as in scrypto.HFMacFactory.
// @ requires  acc(d.Mem(), OutMutexPerm)
// @ requires  !d.IsRunning()
// @ requires  !d.KeyIsSet()
// @ requires  len(key) > 0
// @ requires  sl.Bytes(key, 0, len(key))
// @ preserves d.mtx.LockP()
// @ preserves d.mtx.LockInv() == MutexInvariant!<d!>
// @ ensures   acc(d.Mem(), OutMutexPerm)
// @ ensures   !d.IsRunning()
// @ ensures   res == nil ==> d.KeyIsSet()
// @ decreases 0 if sync.IgnoreBlockingForTermination()
func (d *DataPlane) SetKey(key []byte) (res error) {
	// @ share key
	d.mtx.Lock()
	defer d.mtx.Unlock()
	// @ unfold MutexInvariant!<d!>()
	// @ assert !d.IsRunning()
	// @ d.isRunningEq()
	// @ unfold acc(d.Mem(), 1/2)
	// @ d.keyIsSetEq()
	// @ unfold acc(d.Mem(), 1/2)
	// @ defer fold MutexInvariant!<d!>()
	// @ defer fold d.Mem()
	if d.running {
		// @ Unreachable()
		return modifyExisting
	}
	if len(key) == 0 {
		// @ Unreachable()
		return emptyValue
	}
	if d.macFactory != nil {
		// @ Unreachable()
		return alreadySet
	}
	// First check for MAC creation errors.
	if _, err := scrypto.InitMac(key); err != nil {
		return err
	}
	// @ d.key = &key
	verScionTemp :=
		// @ requires acc(&key, _) && acc(sl.Bytes(key, 0, len(key)), _)
		// @ requires scrypto.ValidKeyForHash(key)
		// @ ensures  acc(&key, _) && acc(sl.Bytes(key, 0, len(key)), _)
		// @ ensures  h != nil && h.Mem()
		// @ decreases
		func /*@ f @*/ () (h hash.Hash) {
			mac, _ := scrypto.InitMac(key)
			return mac
		}
	// @ proof verScionTemp implements MacFactorySpec{d.key} {
	// @   return verScionTemp() as f
	// @ }
	d.macFactory = verScionTemp
	return nil
}

// AddInternalInterface sets the interface the data-plane will use to
// send/receive traffic in the local AS. This can only be called once; future
// calls will return an error. This can only be called on a not yet running
// dataplane.
// @ requires  acc(d.Mem(), OutMutexPerm)
// @ requires  !d.IsRunning()
// @ requires  !d.InternalConnIsSet()
// @ requires  conn != nil && conn.Mem()
// @ requires  ip.Mem()
// @ preserves d.mtx.LockP()
// @ preserves d.mtx.LockInv() == MutexInvariant!<d!>
// @ ensures   acc(d.Mem(), OutMutexPerm)
// @ ensures   !d.IsRunning()
// @ decreases 0 if sync.IgnoreBlockingForTermination()
func (d *DataPlane) AddInternalInterface(conn BatchConn, ip net.IP) error {
	d.mtx.Lock()
	defer d.mtx.Unlock()
	// @ unfold MutexInvariant!<d!>()
	// @ assert !d.IsRunning()
	// @ d.isRunningEq()
	// @ unfold acc(d.Mem(), 1/2)
	// @ d.internalIsSetEq()
	// @ unfold acc(d.Mem(), 1/2)
	if d.running {
		// @ Unreachable()
		return modifyExisting
	}
	if conn == nil {
		// @ Unreachable()
		return emptyValue
	}
	if d.internal != nil {
		// @ Unreachable()
		return alreadySet
	}
	d.internal = conn
	d.internalIP = ip
	// @ fold d.Mem()
	// @ fold MutexInvariant!<d!>()
	return nil
}

// AddExternalInterface adds the inter AS connection for the given interface ID.
// If a connection for the given ID is already set this method will return an
// error. This can only be called on a not yet running dataplane.
// @ requires  conn != nil && conn.Mem()
// @ preserves acc(d.Mem(), OutMutexPerm)
// @ preserves !d.IsRunning()
// @ preserves d.mtx.LockP()
// @ preserves d.mtx.LockInv() == MutexInvariant!<d!>
// @ decreases 0 if sync.IgnoreBlockingForTermination()
func (d *DataPlane) AddExternalInterface(ifID uint16, conn BatchConn) error {
	d.mtx.Lock()
	defer d.mtx.Unlock()
	// @ unfold MutexInvariant!<d!>()
	// @ assert !d.IsRunning()
	// @ d.isRunningEq()
	// @ unfold d.Mem()
	if d.running {
		// @ Unreachable()
		return modifyExisting
	}
	if conn == nil {
		// @ Unreachable()
		return emptyValue
	}
	// @ ghost if d.external != nil { unfold acc(accBatchConn(d.external), 1/2) }
	if _, existsB := d.external[ifID]; existsB {
		// @ establishAlreadySet()
		// @ ghost if d.external != nil { fold acc(accBatchConn(d.external), 1/2) }
		// @ fold d.Mem()
		// @ fold MutexInvariant!<d!>()
		return serrors.WithCtx(alreadySet, "ifID", ifID)
	}
	// @ ghost if d.external != nil { fold acc(accBatchConn(d.external), 1/2) }
	if d.external == nil {
		d.external = make(map[uint16]BatchConn)
		// @ fold accBatchConn(d.external)
	}
	// @ unfold accBatchConn(d.external)
	d.external[ifID] = conn
	// @ fold accBatchConn(d.external)
	// @ fold d.Mem()
	// @ fold MutexInvariant!<d!>()
	return nil
}

// AddNeighborIA adds the neighboring IA for a given interface ID. If an IA for
// the given ID is already set, this method will return an error. This can only
// be called on a yet running dataplane.
// @ requires  !remote.IsZero()
// @ preserves acc(d.Mem(), OutMutexPerm)
// @ preserves !d.IsRunning()
// @ preserves d.mtx.LockP()
// @ preserves d.mtx.LockInv() == MutexInvariant!<d!>
// @ decreases 0 if sync.IgnoreBlockingForTermination()
func (d *DataPlane) AddNeighborIA(ifID uint16, remote addr.IA) error {
	d.mtx.Lock()
	defer d.mtx.Unlock()
	// @ unfold MutexInvariant!<d!>()
	// @ d.isRunningEq()
	// @ unfold d.Mem()
	if d.running {
		// @ Unreachable()
		return modifyExisting
	}
	if remote.IsZero() {
		// @ Unreachable()
		return emptyValue
	}
	if _, existsB := d.neighborIAs[ifID]; existsB {
		// @ establishAlreadySet()
		// @ fold d.Mem()
		// @ fold MutexInvariant!<d!>()
		return serrors.WithCtx(alreadySet, "ifID", ifID)
	}
	if d.neighborIAs == nil {
		d.neighborIAs = make(map[uint16]addr.IA)
	}
	d.neighborIAs[ifID] = remote
	// @ fold d.Mem()
	// @ fold MutexInvariant!<d!>()
	return nil
}

// AddLinkType adds the link type for a given interface ID. If a link type for
// the given ID is already set, this method will return an error. This can only
// be called on a not yet running dataplane.
// @ preserves acc(d.Mem(), OutMutexPerm)
// @ preserves !d.IsRunning()
// (VerifiedSCION) unlike all other setter methods, this does not lock d.mtx.
// This was reported in https://github.com/scionproto/scion/issues/4282.
// @ preserves MutexInvariant!<d!>()
// @ decreases 0 if sync.IgnoreBlockingForTermination()
func (d *DataPlane) AddLinkType(ifID uint16, linkTo topology.LinkType) error {
	// @ unfold acc(d.Mem(), OutMutexPerm)
	if _, existsB := d.linkTypes[ifID]; existsB {
		// @ establishAlreadySet()
		// @ fold acc(d.Mem(), OutMutexPerm)
		return serrors.WithCtx(alreadySet, "ifID", ifID)
	}
	// @ fold acc(d.Mem(), OutMutexPerm)
	// @ unfold MutexInvariant!<d!>()
	// @ d.isRunningEq()
	// @ unfold d.Mem()
	// @ defer fold MutexInvariant!<d!>()
	// @ defer fold d.Mem()
	if d.linkTypes == nil {
		d.linkTypes = make(map[uint16]topology.LinkType)
	}
	d.linkTypes[ifID] = linkTo
	return nil
}

// AddExternalInterfaceBFD adds the inter AS connection BFD session.
// @ trusted
// @ requires false
func (d *DataPlane) AddExternalInterfaceBFD(ifID uint16, conn BatchConn,
	src, dst control.LinkEnd, cfg control.BFD) error {

	d.mtx.Lock()
	defer d.mtx.Unlock()
	if d.running {
		return modifyExisting
	}
	if conn == nil {
		return emptyValue
	}
	var m bfd.Metrics
	if d.Metrics != nil {
		labels := prometheus.Labels{
			"interface":       fmt.Sprint(ifID),
			"isd_as":          d.localIA.String(),
			"neighbor_isd_as": dst.IA.String(),
		}
		m = bfd.Metrics{
			Up:              d.Metrics.InterfaceUp.With(labels),
			StateChanges:    d.Metrics.BFDInterfaceStateChanges.With(labels),
			PacketsSent:     d.Metrics.BFDPacketsSent.With(labels),
			PacketsReceived: d.Metrics.BFDPacketsReceived.With(labels),
		}
	}
	s := newBFDSend(conn, src.IA, dst.IA, src.Addr, dst.Addr, ifID, d.macFactory())
	return d.addBFDController(ifID, s, cfg, m)
}

// getInterfaceState checks if there is a bfd session for the input interfaceID and
// returns InterfaceUp if the relevant bfdsession state is up, or if there is no BFD
// session. Otherwise, it returns InterfaceDown.
// @ preserves acc(d.Mem(), R5)
// @ decreases 0 if sync.IgnoreBlockingForTermination()
func (d *DataPlane) getInterfaceState(interfaceID uint16) control.InterfaceState {
	// @ unfold acc(d.Mem(), R5)
	// @ defer fold acc(d.Mem(), R5)
	bfdSessions := d.bfdSessions
	// @ ghost if bfdSessions != nil {
	// @ 	unfold acc(accBfdSession(d.bfdSessions), R20)
	// @ 	defer fold acc(accBfdSession(d.bfdSessions), R20)
	// @ }
	if bfdSession, ok := bfdSessions[interfaceID]; ok {
		// @ assert interfaceID in domain(d.bfdSessions)
		// @ assert bfdSession in range(d.bfdSessions)
		// @ assert bfdSession != nil
		// (VerifiedSCION) This checked used to be conjoined with 'ok' in the condition
		// of the if stmt above. We broke it down to perform intermediate asserts.
		if !bfdSession.IsUp() {
			return control.InterfaceDown
		}
	}
	return control.InterfaceUp
}

// (VerifiedSCION) marked as trusted because we currently do not support bfd.Session
// @ trusted
// @ requires  false
func (d *DataPlane) addBFDController(ifID uint16, s *bfdSend, cfg control.BFD,
	metrics bfd.Metrics) error {

	if cfg.Disable {
		return errBFDDisabled
	}
	if d.bfdSessions == nil {
		d.bfdSessions = make(map[uint16]bfdSession)
	}

	// Generate random discriminator. It can't be zero.
	discInt, err := rand.Int(rand.Reader, big.NewInt(0xfffffffe))
	if err != nil {
		return err
	}
	disc := layers.BFDDiscriminator(uint32(discInt.Uint64()) + 1)
	d.bfdSessions[ifID] = &bfd.Session{
		Sender:                s,
		DetectMult:            layers.BFDDetectMultiplier(cfg.DetectMult),
		DesiredMinTxInterval:  cfg.DesiredMinTxInterval,
		RequiredMinRxInterval: cfg.RequiredMinRxInterval,
		LocalDiscriminator:    disc,
		ReceiveQueueSize:      10,
		Metrics:               metrics,
	}
	return nil
}

// AddSvc adds the address for the given service. This can be called multiple
// times for the same service, with the address added to the list of addresses
// that provide the service.
// @ requires  a != nil && acc(a.Mem(), R10)
// @ preserves acc(d.Mem(), OutMutexPerm)
// @ preserves !d.IsRunning()
// @ preserves d.mtx.LockP()
// @ preserves d.mtx.LockInv() == MutexInvariant!<d!>
// @ decreases 0 if sync.IgnoreBlockingForTermination()
func (d *DataPlane) AddSvc(svc addr.HostSVC, a *net.UDPAddr) error {
	d.mtx.Lock()
	// @ unfold MutexInvariant!<d!>()
	// @ d.isRunningEq()
	defer d.mtx.Unlock()
	if a == nil {
		return emptyValue
	}
	// @ preserves d.Mem()
	// @ ensures   unfolding d.Mem() in d.svc != nil
	// @ decreases
	// @ outline(
	// @ unfold d.Mem()
	if d.svc == nil {
		d.svc = newServices()
	}
	// @ fold d.Mem()
	// @ )
	// @ unfold acc(d.Mem(), R15)
	// @ assert acc(d.svc.Mem(), _)
	d.svc.AddSvc(svc, a)
	if d.Metrics != nil {
		labels := serviceMetricLabels(d.localIA, svc)
		// @ requires acc(&d.Metrics, R20)
		// @ requires acc(d.Metrics.Mem(), _)
		// @ requires acc(labels, _)
		// @ ensures  acc(&d.Metrics, R20)
		// @ decreases
		// @ outline (
		// @ unfold acc(d.Metrics.Mem(), _)
		// @ fl.ZeroLessOne64()
		// @ assert d.Metrics.ServiceInstanceChanges != nil
		// @ assert d.Metrics.ServiceInstanceCount   != nil
		d.Metrics.ServiceInstanceChanges.With(labels).Add(float64(1))
		d.Metrics.ServiceInstanceCount.With(labels).Add(float64(1))
		// @ )
	}
	// @ fold acc(d.Mem(), R15)
	// @ fold MutexInvariant!<d!>()
	return nil
}

// DelSvc deletes the address for the given service.
// (VerifiedSCION) the spec here is definitely weird. Even though
// the lock is acquired here, there is no check that the router is
// not yet running, thus acquiring the lock is not enough to guarantee
// absence of race conditions. To specify that the router is not running,
// we need to pass perms to d.Mem(), but if we do this, then we don't need
// the lock invariant to perform the operations in this function.
// @ requires  a != nil && acc(a.Mem(), R10)
// @ preserves acc(d.Mem(), OutMutexPerm/2)
// @ preserves d.mtx.LockP()
// @ decreases 0 if sync.IgnoreBlockingForTermination()
func (d *DataPlane) DelSvc(svc addr.HostSVC, a *net.UDPAddr) error {
	d.mtx.Lock()
	defer d.mtx.Unlock()
	if a == nil {
		return emptyValue
	}
	// @ unfold acc(d.Mem(), R40)
	// @ ghost defer fold acc(d.Mem(), R40)
	if d.svc == nil {
		return nil
	}
	d.svc.DelSvc(svc, a)
	if d.Metrics != nil {
		labels := serviceMetricLabels(d.localIA, svc)
		// @ unfold acc(d.Metrics.Mem(), _)
		// @ fl.ZeroLessOne64()
		d.Metrics.ServiceInstanceChanges.With(labels).Add(float64(1))
		d.Metrics.ServiceInstanceCount.With(labels).Add(float64(-1))
	}
	return nil
}

// AddNextHop sets the next hop address for the given interface ID. If the
// interface ID already has an address associated this operation fails. This can
// only be called on a not yet running dataplane.
// @ requires  a != nil && a.Mem()
// @ preserves acc(d.Mem(), OutMutexPerm)
// @ preserves !d.IsRunning()
// @ preserves d.mtx.LockP()
// @ preserves d.mtx.LockInv() == MutexInvariant!<d!>
// @ decreases 0 if sync.IgnoreBlockingForTermination()
func (d *DataPlane) AddNextHop(ifID uint16, a *net.UDPAddr) error {
	d.mtx.Lock()
	defer d.mtx.Unlock()
	// @ unfold MutexInvariant!<d!>()
	// @ d.isRunningEq()
	// @ unfold d.Mem()
	// @ defer fold MutexInvariant!<d!>()
	// @ defer fold d.Mem()
	if d.running {
		return modifyExisting
	}
	if a == nil {
		return emptyValue
	}
	// @ ghost if d.internalNextHops != nil { unfold accAddr(d.internalNextHops) }
	if _, existsB := d.internalNextHops[ifID]; existsB {
		// @ fold accAddr(d.internalNextHops)
		// @ establishAlreadySet()
		return serrors.WithCtx(alreadySet, "ifID", ifID)
	}
	if d.internalNextHops == nil {
		d.internalNextHops = make(map[uint16]*net.UDPAddr)
	}
	// @ defer fold accAddr(d.internalNextHops)
	d.internalNextHops[ifID] = a
	return nil
}

// AddNextHopBFD adds the BFD session for the next hop address.
// If the remote ifID belongs to an existing address, the existing
// BFD session will be re-used.
// @ trusted
// @ requires false
func (d *DataPlane) AddNextHopBFD(ifID uint16, src, dst *net.UDPAddr, cfg control.BFD,
	sibling string) error {

	d.mtx.Lock()
	defer d.mtx.Unlock()
	if d.running {
		return modifyExisting
	}

	if dst == nil {
		return emptyValue
	}

	for k, v := range d.internalNextHops {
		if v.String() == dst.String() {
			if c, ok := d.bfdSessions[k]; ok {
				d.bfdSessions[ifID] = c
				return nil
			}
		}
	}
	var m bfd.Metrics
	if d.Metrics != nil {
		labels := prometheus.Labels{"isd_as": d.localIA.String(), "sibling": sibling}
		m = bfd.Metrics{
			Up:              d.Metrics.SiblingReachable.With(labels),
			StateChanges:    d.Metrics.SiblingBFDStateChanges.With(labels),
			PacketsSent:     d.Metrics.SiblingBFDPacketsSent.With(labels),
			PacketsReceived: d.Metrics.SiblingBFDPacketsReceived.With(labels),
		}
	}

	s := newBFDSend(d.internal, d.localIA, d.localIA, src, dst, 0, d.macFactory())
	return d.addBFDController(ifID, s, cfg, m)
}

// Run starts running the dataplane. Note that configuration is not possible
// after calling this method.
// @ requires  acc(d.Mem(), OutMutexPerm)
// @ requires  !d.IsRunning()
// @ requires  d.InternalConnIsSet()
// @ requires  d.KeyIsSet()
// @ requires  d.SvcsAreSet()
// @ requires  d.MetricsAreSet()
// @ requires  d.PreWellConfigured()
// (VerifiedSCION) here, the spec still uses a private field.
// @ requires  d.mtx.LockP()
// @ requires  d.mtx.LockInv() == MutexInvariant!<d!>
// @ requires  ctx != nil && ctx.Mem()
// contracts for IO-spec
// @ requires dp.Valid()
// @ requires d.DpAgreesWithSpec(dp)
// @ requires io.token(place) && dp.dp3s_iospec_ordered(state, place)
// @ #backend[moreJoins()]
func (d *DataPlane) Run(ctx context.Context /*@, ghost place io.Place, ghost state io.IO_dp3s_state_local, ghost dp io.DataPlaneSpec @*/) error {
	// @ share d, ctx
	d.mtx.Lock()
	// @ unfold MutexInvariant!<d!>()
	// @ assert !d.IsRunning()
	// @ d.isRunningEq()

	// @ requires  acc(&d, R50)
	// @ requires  acc(&d.running, runningPerm)
	// @ requires  d.Mem() && !d.IsRunning()
	// @ requires  d.InternalConnIsSet()
	// @ requires  d.KeyIsSet()
	// @ requires  d.SvcsAreSet()
	// @ requires  d.MetricsAreSet()
	// @ requires  d.PreWellConfigured()
	// @ requires  d.DpAgreesWithSpec(dp)
	// @ ensures   acc(&d, R50)
	// @ ensures   MutexInvariant!<d!>()
	// @ ensures   d.Mem() && d.IsRunning()
	// @ ensures   d.InternalConnIsSet()
	// @ ensures   d.KeyIsSet()
	// @ ensures   d.SvcsAreSet()
	// @ ensures   d.MetricsAreSet()
	// @ ensures   d.PreWellConfigured()
	// @ ensures   d.DpAgreesWithSpec(dp)
	// @ decreases
	// @ outline (
	// @ reveal d.PreWellConfigured()
	// @ reveal d.getDomExternal()
	// @ reveal d.DpAgreesWithSpec(dp)
	// @ unfold d.Mem()
	d.running = true
	// @ fold MutexInvariant!<d!>()
	// @ fold d.Mem()
	// @ reveal d.getDomExternal()
	// @ reveal d.PreWellConfigured()
	// @ reveal d.DpAgreesWithSpec(dp)
	// @ )
	// @ ghost ioLockRun, ioSharedArgRun := InitSharedInv(dp, place, state)
	d.initMetrics( /*@ dp @*/ )

	read /*@@@*/ :=
		// (VerifiedSCION) Due to issue https://github.com/viperproject/gobra/issues/723,
		// there is currently an incompletness when calling closures that capture variables
		// from (Viper) methods where they were not allocated. To address that, we introduce
		// dPtr as an helper parameter. It always receives the value &d.
		// @ requires acc(dPtr, _)
		// @ requires let d := *dPtr in
		// @ 	acc(d.Mem(), _)                            &&
		// @ 	d.WellConfigured()                         &&
		// @ 	d.getValSvc() != nil                       &&
		// @ 	d.getValForwardingMetrics() != nil         &&
		// @ 	(0 in d.getDomForwardingMetrics())         &&
		// @ 	(ingressID in d.getDomForwardingMetrics()) &&
		// @ 	d.getMacFactory() != nil
		// @ requires rd != nil && acc(rd.Mem(), _)
		// contracts for IO-spec
		// @ requires dp.Valid()
		// @ requires let d := *dPtr in
		// @ 	d.DpAgreesWithSpec(dp)
		// @ requires acc(ioLock.LockP(), _)
		// @ requires ioLock.LockInv() == SharedInv!< dp, ioSharedArg !>
		// @ #backend[moreJoins()]
		func /*@ rc @*/ (ingressID uint16, rd BatchConn, dPtr **DataPlane /*@, ghost ioLock gpointer[gsync.GhostMutex], ghost ioSharedArg SharedArg, ghost dp io.DataPlaneSpec @*/) {
			d := *dPtr
			msgs := conn.NewReadMessages(inputBatchCnt)
			// @ requires forall i int :: { &msgs[i] } 0 <= i && i < len(msgs) ==>
			// @ 	msgs[i].Mem() && msgs[i].GetAddr() == nil
			// @ ensures  forall i int :: { &msgs[i] } 0 <= i && i < len(msgs) ==>
			// @ 	msgs[i].Mem() &&
			// @ 	msgs[i].HasActiveAddr() &&
			// @ 	msgs[i].GetAddr() == nil
			// @ decreases
			// @ outline(
			// @ invariant 0 <= i0 && i0 <= len(msgs)
			// @ invariant forall i int :: { &msgs[i] } i0 <= i && i < len(msgs) ==>
			// @ 	msgs[i].Mem() && msgs[i].GetAddr() == nil
			// @ invariant forall i int :: { &msgs[i] } 0 <= i && i < i0 ==>
			// @ 	msgs[i].Mem() && msgs[i].GetAddr() == nil && msgs[i].HasActiveAddr()
			// @ decreases len(msgs) - i0
			for i0 := 0; i0 < len(msgs); i0 += 1 {
				// (VerifiedSCION) changed a range loop in favor of a normal loop
				// to be able to perform this unfold.
				// @ unfold msgs[i0].Mem()
				msg := msgs[i0]
				// @ ensures sl.Bytes(tmp, 0, len(tmp))
				// @ decreases
				// @ outline(
				tmp := make([]byte, bufSize)
				// @ assert forall i int :: { &tmp[i] } 0 <= i && i < len(tmp) ==> acc(&tmp[i])
				// @ fold sl.Bytes(tmp, 0, len(tmp))
				// @ )
				// @ assert msgs[i0] === msg
				msg.Buffers[0] = tmp
				// @ msgs[i0].IsActive = true
				// @ fold msgs[i0].Mem()
			}
			// @ )
			// @ ensures writeMsgInv(writeMsgs)
			// @ decreases
			// @ outline (
			writeMsgs := make(underlayconn.Messages, 1)
			writeMsgs[0].Buffers = make([][]byte, 1)
			// @ fold sl.Bytes(writeMsgs[0].OOB, 0, len(writeMsgs[0].OOB))
			// @ sl.NilAcc_Bytes()
			// @ fold writeMsgInv(writeMsgs)
			// @ )

			processor := newPacketProcessor(d, ingressID)
			var scmpErr /*@@@*/ scmpError

			// @ d.getRunningMem()

			// @ invariant acc(&scmpErr)
			// @ invariant forall i int :: { &msgs[i] } 0 <= i && i < len(msgs) ==>
			// @ 	msgs[i].Mem()
			// @ invariant writeMsgInv(writeMsgs)
			// @ invariant acc(dPtr, _) && *dPtr === d
			// @ invariant acc(&d.running, _) // necessary for loop condition
			// @ invariant acc(d.Mem(), _) && d.WellConfigured()
			// @ invariant d.getValSvc() != nil
			// @ invariant d.getValForwardingMetrics() != nil
			// @ invariant 0 in d.getDomForwardingMetrics()
			// @ invariant ingressID in d.getDomForwardingMetrics()
			// @ invariant acc(rd.Mem(), _)
			// @ invariant processor.sInit() && processor.sInitD() === d
			// @ invariant processor.getIngressID() == ingressID
			// @ invariant acc(ioLock.LockP(), _)
			// @ invariant ioLock.LockInv() == SharedInv!< dp, ioSharedArg !>
			// @ invariant d.DpAgreesWithSpec(dp) && dp.Valid()
			for d.running {
				// @ ghost ioIngressID := path.ifsToIO_ifs(ingressID)
				// Multi recv event
				// @ ghost ioLock.Lock()
				// @ unfold SharedInv!< dp, ioSharedArg !>()
				// @ ghost t, s := *ioSharedArg.Place, *ioSharedArg.State
				// @ ghost numberOfReceivedPacketsProphecy := AllocProphecy()
				// @ ExtractMultiReadBio(dp, t, numberOfReceivedPacketsProphecy, s)
				// @ MultiUpdateElemWitness(t, numberOfReceivedPacketsProphecy, ioIngressID, s, ioSharedArg)
				// @ ghost ioValSeq := MultiReadBioIO_val(t, numberOfReceivedPacketsProphecy)

				// @ ghost sN := MultiReadBioUpd(t, numberOfReceivedPacketsProphecy, s)
				// @ ghost tN := MultiReadBioNext(t, numberOfReceivedPacketsProphecy)
				// @ assert dp.dp3s_iospec_ordered(sN, tN)
				// @ BeforeReadBatch:
				pkts, err := rd.ReadBatch(msgs /*@, ingressID, numberOfReceivedPacketsProphecy, t @*/)
				// @ assert old[BeforeReadBatch](MultiReadBioIO_val(t, numberOfReceivedPacketsProphecy)) == ioValSeq
				// @ assert err == nil ==>
				// @ 	forall i int :: { &msgs[i] } 0 <= i && i < pkts ==>
				// @ 		ioValSeq[i] == old[BeforeReadBatch](MultiReadBioIO_val(t, numberOfReceivedPacketsProphecy)[i])
				// @ assert err == nil ==>
				// @ 	forall i int :: { &msgs[i] } 0 <= i && i < pkts ==> MsgToAbsVal(&msgs[i], ingressID) == ioValSeq[i]
				// @ ghost *ioSharedArg.State = sN
				// @ ghost *ioSharedArg.Place = tN
				// @ assert err == nil ==>
				// @ 	forall i int :: { &msgs[i] } 0 <= i && i < pkts ==>
				// @ 		MsgToAbsVal(&msgs[i], ingressID) == old[BeforeReadBatch](MultiReadBioIO_val(t, numberOfReceivedPacketsProphecy)[i])
				// @ MultiElemWitnessConv(ioSharedArg.IBufY, ioIngressID, ioValSeq)
				// @ fold SharedInv!< dp, ioSharedArg !>()
				// @ ioLock.Unlock()
				// End of multi recv event

				// @ assert forall i int :: { &msgs[i] } 0 <= i && i < len(msgs) ==> msgs[i].Mem()
				// @ assert err == nil ==>
				// @ 	forall i int :: { &msgs[i] } 0 <= i && i < pkts ==> msgs[i].GetN() <= len(msgs[i].GetFstBuffer())
				if err != nil {
					log.Debug("Failed to read batch", "err", err)
					// error metric
					continue
				}
				if pkts == 0 {
					continue
				}
				// @ assert pkts <= len(msgs)
				// @ assert forall i int :: { &msgs[i] } 0 <= i && i < pkts ==>
				// @ 	!msgs[i].HasWildcardPermAddr()
				// @ assert forall i int :: { &msgs[i] } 0 <= i && i < pkts ==>
				// @ 	msgs[i].GetN() <= len(msgs[i].GetFstBuffer())
				// @ assert forall i int :: { &msgs[i] } 0 <= i && i < pkts ==>
				// @ 	MsgToAbsVal(&msgs[i], ingressID) == ioValSeq[i]

				// (VerifiedSCION) using regular for loop instead of range loop to avoid unnecessary
				// complications with permissions
				// @ invariant acc(&scmpErr)
				// @ invariant forall i int :: { &msgs[i] } 0 <= i && i < len(msgs) ==> msgs[i].Mem()
				// @ invariant writeMsgInv(writeMsgs)
				// @ invariant acc(dPtr, _) && *dPtr === d
				// @ invariant acc(d.Mem(), _) && d.WellConfigured()
				// @ invariant d.getValSvc() != nil
				// @ invariant d.getValForwardingMetrics() != nil
				// @ invariant 0 in d.getDomForwardingMetrics()
				// @ invariant ingressID in d.getDomForwardingMetrics()
				// @ invariant acc(rd.Mem(), _)
				// @ invariant pkts <= len(msgs)
				// @ invariant 0 <= i0 && i0 <= pkts
				// @ invariant forall i int :: { &msgs[i] } i0 <= i && i < len(msgs) ==>
				// @ 	msgs[i].HasActiveAddr()
				// @ invariant forall i int :: { &msgs[i] } i0 <= i && i < pkts ==>
				// @ 	typeOf(msgs[i].GetAddr()) == type[*net.UDPAddr]
				// @ invariant forall i int :: { &msgs[i] } 0 <= i && i < pkts ==>
				// @ 	msgs[i].GetN() <= len(msgs[i].GetFstBuffer())
				// @ invariant processor.sInit() && processor.sInitD() === d
				// @ invariant processor.getIngressID() == ingressID
				// contracts for IO-spec
				// @ invariant pkts <= len(ioValSeq)
				// @ invariant d.DpAgreesWithSpec(dp) && dp.Valid()
				// @ invariant ioIngressID == path.ifsToIO_ifs(ingressID)
				// @ invariant acc(ioLock.LockP(), _)
				// @ invariant ioLock.LockInv() == SharedInv!< dp, ioSharedArg !>
				// @ invariant forall i int :: { &msgs[i] } i0 <= i && i < pkts ==>
				// @ 	MsgToAbsVal(&msgs[i], ingressID) == ioValSeq[i]
				// @ invariant MultiElemWitnessWithIndex(ioSharedArg.IBufY, ioIngressID, ioValSeq, i0)
				// @ decreases pkts - i0
				for i0 := 0; i0 < pkts; i0++ {
					// @ assert &msgs[:pkts][i0] == &msgs[i0]
					// @ preserves 0 <= i0 && i0 < pkts && pkts <= len(msgs)
					// @ preserves acc(msgs[i0].Mem(), R1)
					// @ ensures   p === msgs[:pkts][i0].GetMessage()
					// @ decreases
					// @ outline(
					// @ unfold acc(msgs[i0].Mem(), R1)
					p := msgs[:pkts][i0]
					// @ fold acc(msgs[i0].Mem(), R1)
					// @ )
					// @ assert msgs[i0].GetN() <= len(msgs[i0].GetFstBuffer())
					// @ d.getForwardingMetricsMem(ingressID)
					// @ unfold acc(forwardingMetricsMem(d.forwardingMetrics[ingressID], ingressID), _)
					// input metric
					inputCounters := d.forwardingMetrics[ingressID]
					// @ assert acc(inputCounters.InputPacketsTotal.Mem(), _)
					// @ assert acc(inputCounters.InputBytesTotal.Mem(), _)
					// @ prometheus.CounterMemImpliesNonNil(inputCounters.InputPacketsTotal)
					// @ prometheus.CounterMemImpliesNonNil(inputCounters.InputBytesTotal)
					inputCounters.InputPacketsTotal.Inc()
					// @ assert msgs[i0].GetN() == p.N
					// @ fl.CastPreservesOrder64(0, p.N)
					inputCounters.InputBytesTotal.Add(float64(p.N))

					srcAddr := p.Addr.(*net.UDPAddr)
					// @ ghost m := &msgs[:pkts][i0]
					// @ unfold m.Mem()
					// @ assert p.Buffers === m.Buffers
					// @ assert acc(&p.Buffers[0])
					// @ assert p.N <= len(p.Buffers[0])
					// @ sl.SplitRange_Bytes(p.Buffers[0], 0, p.N, HalfPerm)
					tmpBuf := p.Buffers[0][:p.N]
					// @ ghost absPktTmpBuf := absIO_val(tmpBuf, ingressID)
					// @ ghost absPktBuf0   := absIO_val(msgs[i0].Buffers[0], ingressID)
					// @ assert msgs[i0] === p
					// @ absIO_valWidenLemma(p.Buffers[0], ingressID, p.N)
					// @ assert absPktTmpBuf.isIO_val_Pkt2 ==> absPktTmpBuf === absPktBuf0
					// @ MultiElemWitnessStep(ioSharedArg.IBufY, ioIngressID, ioValSeq, i0)
					// @ assert ioValSeq[i0].isIO_val_Pkt2 ==>
					// @ 	ElemWitness(ioSharedArg.IBufY, ioIngressID, ioValSeq[i0].IO_val_Pkt2_2)
					// @ assert absPktTmpBuf.isIO_val_Pkt2 ==> absPktTmpBuf == ioValSeq[i0]
					// @ assert path.ifsToIO_ifs(processor.getIngressID()) == ioIngressID
					// @ sl.SplitRange_Bytes(p.Buffers[0], 0, p.N, HalfPerm)
					// @ assert sl.Bytes(tmpBuf, 0, p.N)
					// @ assert sl.Bytes(tmpBuf, 0, len(tmpBuf))
					result, err /*@ , addrAliasesPkt, newAbsPkt @*/ := processor.processPkt(tmpBuf, srcAddr /*@, ioLock, ioSharedArg, dp @*/)
					// @ fold scmpErr.Mem()

					switch {
					case err == nil:
						// @ unfold scmpErr.Mem()
					case errors.As(err, &scmpErr):
						// @ unfold d.validResult(result, addrAliasesPkt)
						// @ ghost if addrAliasesPkt  && result.OutAddr != nil {
						// @ 	apply acc(result.OutAddr.Mem(), R15) --* acc(sl.Bytes(tmpBuf, 0, len(tmpBuf)), R15)
						// @ }
						// @ unfold scmpErr.Mem()
						if !scmpErr.TypeCode.InfoMsg() {
							log.Debug("SCMP", "err", scmpErr, "dst_addr", p.Addr)
						}
						// SCMP go back the way they came.
						result.OutAddr = srcAddr
						result.OutConn = rd
						// @ addrAliasesPkt = false
						// @ fold d.validResult(result, addrAliasesPkt)
					default:
						// @ unfold d.validResult(result, addrAliasesPkt)
						// @ ghost if addrAliasesPkt {
						// @ 	apply acc(result.OutAddr.Mem(), R15) --* acc(sl.Bytes(tmpBuf, 0, len(tmpBuf)), R15)
						// @ }
						// @ sl.CombineRange_Bytes(p.Buffers[0], 0, p.N, writePerm)
						// @ assert acc(m)
						// @ assert sl.Bytes(m.OOB, 0, len(m.OOB))
						// @ assert (m.Addr != nil ==> acc(m.Addr.Mem(), _))
						// @ assert 0 <= m.N
						// @ msgs[:pkts][i0].IsActive = false
						// @ fold msgs[:pkts][i0].Mem()
						log.Debug("Error processing packet", "err", err)
						// @ assert acc(inputCounters.DroppedPacketsTotal.Mem(), _)
						// @ prometheus.CounterMemImpliesNonNil(inputCounters.DroppedPacketsTotal)
						inputCounters.DroppedPacketsTotal.Inc()
						// @ unfold scmpErr.Mem()
						continue
					}
					if result.OutConn == nil { // e.g. BFD case no message is forwarded
						// @ unfold d.validResult(result, addrAliasesPkt)
						// @ ghost if addrAliasesPkt {
						// @ 	apply acc(result.OutAddr.Mem(), R15) --* acc(sl.Bytes(tmpBuf, 0, len(tmpBuf)), R15)
						// @ }
						// @ sl.CombineRange_Bytes(p.Buffers[0], 0, p.N, writePerm)
						// @ msgs[:pkts][i0].IsActive = false
						// @ fold msgs[:pkts][i0].Mem()
						continue
					}

					// (VerifiedSCION) we currently have this assumption because we cannot think of a sound way to capture
					// the behaviour of errors.As(...) in our specifications. Nonetheless, we checked extensively that, when
					// processPkt does not return an error or returns an scmpError (and thus errors.As(err, &scmpErr) succeeds),
					// result.OutPkt is always non-nil. For the other kinds of errors, the result is nil, but that branch is killed
					// before this point.
					// @ assume result.OutPkt != nil

					// Write to OutConn; drop the packet if this would block.
					// Use WriteBatch because it's the only available function that
					// supports MSG_DONTWAIT.
					// @ unfold d.validResult(result, addrAliasesPkt)
					// @ unfold writeMsgInv(writeMsgs)
					writeMsgs[0].Buffers[0] = result.OutPkt
					// @ writeMsgs[0].WildcardPerm = !addrAliasesPkt
					// @ writeMsgs[0].IsActive = true
					writeMsgs[0].Addr = nil
					if result.OutAddr != nil { // don't assign directly to net.Addr, typed nil!
						writeMsgs[0].Addr = result.OutAddr
					}
					// @ sl.NilAcc_Bytes()
					// @ assert absIO_val(result.OutPkt, result.EgressID) ==
					// @ 	absIO_val(writeMsgs[0].Buffers[0], result.EgressID)
					// @ assert result.OutPkt != nil ==> newAbsPkt ==
					// @ 	absIO_val(writeMsgs[0].Buffers[0], result.EgressID)
					// @ fold acc(writeMsgs[0].Mem(), R50)

					// @ ghost ioLock.Lock()
					// @ unfold SharedInv!< dp, ioSharedArg !>()
					// @ ghost t, s := *ioSharedArg.Place, *ioSharedArg.State
					// @ ghost if(newAbsPkt.isIO_val_Pkt2) {
					// @ 	ApplyElemWitness(s.obuf, ioSharedArg.OBufY, newAbsPkt.IO_val_Pkt2_1, newAbsPkt.IO_val_Pkt2_2)
					// @ 	assert newAbsPkt.IO_val_Pkt2_2 in AsSet(s.obuf[newAbsPkt.IO_val_Pkt2_1])
					// @ 	assert dp.dp3s_iospec_bio3s_send_guard(s, t, newAbsPkt)
					// @ } else { assert newAbsPkt.isIO_val_Unsupported }
					// @ unfold dp.dp3s_iospec_ordered(s, t)
					// @ unfold dp.dp3s_iospec_bio3s_send(s, t)
					// @ io.TriggerBodyIoSend(newAbsPkt)
					// @ ghost tN := io.dp3s_iospec_bio3s_send_T(t, newAbsPkt)
					_, err = result.OutConn.WriteBatch(writeMsgs, syscall.MSG_DONTWAIT /*@, result.EgressID, t, newAbsPkt @*/)
					// @ ghost *ioSharedArg.Place = tN
					// @ fold SharedInv!< dp, ioSharedArg !>()
					// @ ghost ioLock.Unlock()
					// @ unfold acc(writeMsgs[0].Mem(), R50)
					// @ ghost if addrAliasesPkt && result.OutAddr != nil {
					// @ 	apply acc(result.OutAddr.Mem(), R15) --* acc(sl.Bytes(tmpBuf, 0, len(tmpBuf)), R15)
					// @ }
					// @ sl.CombineRange_Bytes(p.Buffers[0], 0, p.N, writePerm)
					// @ msgs[:pkts][i0].IsActive = false
					// @ fold msgs[:pkts][i0].Mem()
					// @ fold writeMsgInv(writeMsgs)
					if err != nil {
						// @ requires err != nil && err.ErrorMem()
						// @ decreases
						// @ outline (
						var errno /*@@@*/ syscall.Errno
						// @ assert acc(&errno)
						// @ fold errno.Mem()
						errorsAs := errors.As(err, &errno)
						// @ unfold errno.Mem()
						if !errorsAs ||
							!(errno == syscall.EAGAIN || errno == syscall.EWOULDBLOCK) {
							log.Debug("Error writing packet", "err", err)
							// error metric
						}
						// @ )
						// @ assert acc(inputCounters.DroppedPacketsTotal.Mem(), _)
						// @ prometheus.CounterMemImpliesNonNil(inputCounters.DroppedPacketsTotal)
						inputCounters.DroppedPacketsTotal.Inc()
						continue
					}
					// @ requires acc(dPtr, _) && *dPtr === d
					// @ requires acc(d.Mem(), _)
					// @ requires result.EgressID in d.getDomForwardingMetrics()
					// @ decreases
					// @ outline(
					// ok metric
					// @ d.getForwardingMetricsMem(result.EgressID)
					// @ unfold acc(forwardingMetricsMem(d.forwardingMetrics[result.EgressID], result.EgressID), _)
					outputCounters := d.forwardingMetrics[result.EgressID]
					// @ assert acc(outputCounters.OutputPacketsTotal.Mem(), _)
					// @ prometheus.CounterMemImpliesNonNil(outputCounters.OutputPacketsTotal)
					outputCounters.OutputPacketsTotal.Inc()
					// @ assert acc(outputCounters.OutputBytesTotal.Mem(), _)
					// @ prometheus.CounterMemImpliesNonNil(outputCounters.OutputBytesTotal)
					// @ fl.CastPreservesOrder64(0, len(result.OutPkt))
					outputCounters.OutputBytesTotal.Add(float64(len(result.OutPkt)))
					// @ )
				}
			}
		}
	// @ unfold acc(d.Mem(), R1)
	// @ assert d.WellConfigured()
	// @ assert 0 in d.getDomForwardingMetrics()
	// @ ghost if d.bfdSessions != nil { unfold acc(accBfdSession(d.bfdSessions), R2) }

	// (VerifiedSCION) we introduce this to avoid problems with the invariants that
	// are generated by Gobra. In particular, the iterator bounds need access to
	// d.bfdSessions, but because it is shared, we need to pass permission to it
	// in the invariant. Unfortunately, the invariants that are passed by the user are
	// put after those that are generated. Introducing this auxioliary variable sidesteps
	// the issue with the encoding.
	bfds := d.bfdSessions

	// @ invariant bfds != nil ==> acc(bfds, R4)
	// @ invariant bfds != nil ==> acc(accBfdSession(bfds), R4)
	// @ invariant acc(&ctx, _) && acc(ctx.Mem(), _)
	// @ decreases len(bfds) - len(visited)
	for k, v := range bfds /*@ with visited @*/ {
		cl :=
			// @ requires c != nil && acc(c.Mem(), _)
			// @ requires acc(&ctx, _) && acc(ctx.Mem(), _)
			func /*@ closure1 @*/ (ifID uint16, c bfdSession) {
				defer log.HandlePanic()
				// @ bfd.EstablishAlreadyRunning()
				if err := c.Run(ctx); err != nil && err != bfd.AlreadyRunning {
					log.Error("BFD session failed to start", "ifID", ifID, "err", err)
				}
			}
		// @ getBfdSessionMem(v, bfds)
		go cl(k, v) // @ as closure1
	}

	// @ ghost if d.external != nil { unfold acc(accBatchConn(d.external), R2) }

	// (VerifiedSCION) we introduce this to avoid problems with the invariants that
	// are generated by Gobra. In particular, the iterator bounds need access to
	// d.bfdSessions, but because it is shared, we need to pass permission to it
	// in the invariant. Unfortunately, the invariants that are passed by the user are
	// put after those that are generated. Introducing this auxioliary variable sidesteps
	// the issue with the encoding.
	externals := d.external

	// @ invariant acc(&read, _) && read implements rc
	// @ invariant acc(&d, _)
	// @ invariant acc(&d.external, _) && d.external === externals
	// @ invariant acc(d.Mem(), _) && d.WellConfigured()
	// @ invariant externals != nil ==> acc(externals, R4)
	// @ invariant externals != nil ==> acc(accBatchConn(externals), R4)
	// @ invariant acc(d.Mem(), _) && d.WellConfigured()
	// @ invariant d.getValSvc() != nil
	// @ invariant d.getValForwardingMetrics() != nil
	// @ invariant 0 in d.getDomForwardingMetrics()
	// @ invariant d.getMacFactory() != nil
	// @ invariant dp.Valid()
	// @ invariant d.DpAgreesWithSpec(dp)
	// @ invariant acc(ioLockRun.LockP(), _)
	// @ invariant ioLockRun.LockInv() == SharedInv!< dp, ioSharedArgRun !>
	// @ decreases len(externals) - len(visited)
	for ifID, v := range externals /*@ with visited @*/ {
		cl :=
			// @ requires acc(&read, _) && read implements rc
			// @ requires acc(&d, _)
			// @ requires acc(d.Mem(), _) && d.WellConfigured()
			// @ requires d.getValSvc() != nil
			// @ requires d.getValForwardingMetrics() != nil
			// @ requires 0 in d.getDomForwardingMetrics()
			// @ requires i in d.getDomForwardingMetrics()
			// @ requires d.getMacFactory() != nil
			// @ requires c != nil && acc(c.Mem(), _)
			// contracts for IO-spec
			// @ requires dp.Valid()
			// @ requires d.DpAgreesWithSpec(dp)
			// @ requires acc(ioLock.LockP(), _)
			// @ requires ioLock.LockInv() == SharedInv!< dp, ioSharedArg !>
			func /*@ closure2 @*/ (i uint16, c BatchConn /*@, ghost ioLock gpointer[gsync.GhostMutex], ghost ioSharedArg SharedArg, ghost dp io.DataPlaneSpec @*/) {
				defer log.HandlePanic()
				read(i, c, &d /*@, ioLock, ioSharedArg, dp @*/) //@ as rc
			}
		// @ ghost if d.external != nil { unfold acc(accBatchConn(d.external), R50) }
		// @ assert v in range(d.external)
		// @ assert acc(v.Mem(), _)
		// @ d.InDomainExternalInForwardingMetrics3(ifID)
		// @ ghost if d.external != nil { fold acc(accBatchConn(d.external), R50) }
		go cl(ifID, v /*@, ioLockRun, ioSharedArgRun, dp @*/) //@ as closure2
	}
	cl :=
		// @ requires acc(&read, _) && read implements rc
		// @ requires acc(&d, _)
		// @ requires acc(d.Mem(), _) && d.WellConfigured()
		// @ requires d.getValSvc() != nil
		// @ requires d.getValForwardingMetrics() != nil
		// @ requires 0 in d.getDomForwardingMetrics()
		// @ requires d.getMacFactory() != nil
		// @ requires c != nil && acc(c.Mem(), _)
		// contracts for IO-spec
		// @ requires dp.Valid()
		// @ requires d.DpAgreesWithSpec(dp)
		// @ requires acc(ioLock.LockP(), _)
		// @ requires ioLock.LockInv() == SharedInv!< dp, ioSharedArg !>
		func /*@ closure3 @*/ (c BatchConn /*@, ghost ioLock gpointer[gsync.GhostMutex], ghost ioSharedArg SharedArg, ghost dp io.DataPlaneSpec @*/) {
			defer log.HandlePanic()
			read(0, c, &d /*@, ioLock, ioSharedArg, dp @*/) //@ as rc
		}
	// @ d.getInternalMem()
	go cl(d.internal /*@, ioLockRun, ioSharedArgRun, dp @*/) //@ as closure3

	d.mtx.Unlock()
	// @ assert acc(ctx.Mem(), _)
	c := ctx.Done()
	// @ fold PredTrue!<!>()
	// @ assert c.RecvGivenPerm() == PredTrue!<!>
	<-c
	return nil
}

// initMetrics initializes the metrics related to packet forwarding. The
// counters are already instantiated for all the relevant interfaces so this
// will not have to be repeated during packet forwarding.
// @ requires  d.Mem()
// @ requires  d.MetricsAreSet()
// @ requires  d.KeyIsSet()
// @ requires  d.InternalConnIsSet()
// @ requires  d.SvcsAreSet()
// @ requires  d.PreWellConfigured()
// @ requires  d.DpAgreesWithSpec(dp)
// @ ensures   d.Mem()
// @ ensures   d.MetricsAreSet()
// @ ensures   d.WellConfigured()
// @ ensures   0 in d.DomainForwardingMetrics()
// @ ensures   d.InternalConnIsSet()
// @ ensures   d.KeyIsSet()
// @ ensures   d.SvcsAreSet()
// @ ensures   d.DpAgreesWithSpec(dp)
// @ ensures   d.getValForwardingMetrics() != nil
// @ decreases
func (d *DataPlane) initMetrics( /*@ ghost dp io.DataPlaneSpec @*/ ) {
	// @ assert reveal d.PreWellConfigured()
	// @ reveal d.getDomExternal()
	// @ assert reveal d.DpAgreesWithSpec(dp)
	// @ assert unfolding acc(d.Mem(), _) in
	// @ 	d.dpSpecWellConfiguredLocalIA(dp)     &&
	// @ 	d.dpSpecWellConfiguredNeighborIAs(dp) &&
	// @ 	d.dpSpecWellConfiguredLinkTypes(dp)
	// @ unfold d.Mem()
	// @ assert d.dpSpecWellConfiguredLocalIA(dp)
	// @ assert d.dpSpecWellConfiguredNeighborIAs(dp)
	// @ assert d.dpSpecWellConfiguredLinkTypes(dp)

	// @ preserves acc(&d.forwardingMetrics)
	// @ preserves acc(&d.localIA, R20)
	// @ preserves acc(&d.neighborIAs, R20)
	// @ preserves d.neighborIAs != nil ==> acc(d.neighborIAs, R20)
	// @ preserves acc(&d.Metrics, R20)
	// @ preserves acc(d.Metrics.Mem(), _)
	// @ ensures   acc(d.forwardingMetrics)
	// @ ensures   domain(d.forwardingMetrics) == set[uint16]{0}
	// @ ensures   acc(forwardingMetricsMem(d.forwardingMetrics[0], 0), _)
	// @ decreases
	// @ outline (
	d.forwardingMetrics = make(map[uint16]forwardingMetrics)
	labels := interfaceToMetricLabels(0, d.localIA, d.neighborIAs)
	d.forwardingMetrics[0] = initForwardingMetrics(d.Metrics, labels)
	// @ liftForwardingMetricsNonInjectiveMem(d.forwardingMetrics[0], 0)
	// @ )
	// @ ghost if d.external != nil { unfold acc(accBatchConn(d.external), R15) }
	// @ ghost if d.internalNextHops != nil { unfold acc(accAddr(d.internalNextHops), R15) }

	// (VerifiedSCION) avoids incompletnes
	// when folding acc(forwardingMetricsMem(d.forwardingMetrics[id], id), _)
	// @ fold acc(hideLocalIA(&d.localIA), R15)

	// @ ghost dExternal := d.external
	// @ ghost dInternalNextHops := d.internalNextHops

	// @ invariant acc(hideLocalIA(&d.localIA), R15)
	// @ invariant acc(&d.external, R15)
	// @ invariant d.external != nil ==> acc(d.external, R20)
	// @ invariant d.external === dExternal
	// @ invariant acc(&d.forwardingMetrics) && acc(d.forwardingMetrics)
	// @ invariant domain(d.forwardingMetrics) == set[uint16]{0} union visitedSet
	// @ invariant 0 in domain(d.forwardingMetrics)
	// @ invariant acc(&d.internalNextHops, R15)
	// @ invariant d.internalNextHops === dInternalNextHops
	// @ invariant d.internalNextHops != nil ==> acc(d.internalNextHops, R20)
	// @ invariant domain(d.internalNextHops) intersection domain(d.external) == set[uint16]{}
	// @ invariant acc(&d.neighborIAs, R15)
	// @ invariant d.neighborIAs != nil ==> acc(d.neighborIAs, R15)
	// @ invariant forall i uint16 :: { d.forwardingMetrics[i] } i in domain(d.forwardingMetrics) ==>
	// @ 	acc(forwardingMetricsMem(d.forwardingMetrics[i], i), _)
	// @ invariant acc(&d.Metrics, R15)
	// @ invariant acc(d.Metrics.Mem(), _)
	// @ decreases len(d.external) - len(visitedSet)
	for id := range d.external /*@ with visitedSet @*/ {
		if _, notOwned := d.internalNextHops[id]; notOwned {
			// @ Unreachable()
			continue
		}
		labels = interfaceToMetricLabels(id, ( /*@ unfolding acc(hideLocalIA(&d.localIA), R20) in @*/ d.localIA), d.neighborIAs)
		d.forwardingMetrics[id] = initForwardingMetrics(d.Metrics, labels)
		// @ liftForwardingMetricsNonInjectiveMem(d.forwardingMetrics[id], id)
		// @ assert acc(forwardingMetricsMem(d.forwardingMetrics[id], id), _)
	}
	// @ ghost if d.external != nil { fold acc(accBatchConn(d.external), R15) }
	// @ ghost if d.internalNextHops != nil { fold acc(accAddr(d.internalNextHops), R15) }
	// @ fold accForwardingMetrics(d.forwardingMetrics)
	// @ unfold acc(hideLocalIA(&d.localIA), R15)
	// @ assert d.dpSpecWellConfiguredLocalIA(dp)
	// @ assert d.dpSpecWellConfiguredNeighborIAs(dp)
	// @ assert d.dpSpecWellConfiguredLinkTypes(dp)
	// @ fold d.Mem()
	// @ reveal d.getDomExternal()
	// @ reveal d.WellConfigured()
	// @ assert reveal d.DpAgreesWithSpec(dp)
}

type processResult struct {
	EgressID uint16
	OutConn  BatchConn
	OutAddr  *net.UDPAddr
	OutPkt   []byte
}

// @ requires acc(d.Mem(), _) && d.getMacFactory() != nil
// @ ensures  res.sInit() && res.sInitD() == d && res.getIngressID() == ingressID
// @ decreases
func newPacketProcessor(d *DataPlane, ingressID uint16) (res *scionPacketProcessor) {
	var verScionTmp gopacket.SerializeBuffer
	// @ d.getNewPacketProcessorFootprint()
	verScionTmp = gopacket.NewSerializeBuffer()
	p := &scionPacketProcessor{
		d:         d,
		ingressID: ingressID,
		buffer:    verScionTmp,
		mac:       (d.macFactory() /*@ as MacFactorySpec{d.key} @ */),
		macBuffers: macBuffersT{
			scionInput: make([]byte, path.MACBufferSize),
			epicInput:  make([]byte, libepic.MACBufferSize),
		},
	}
	// @ fold sl.Bytes(p.macBuffers.scionInput, 0, len(p.macBuffers.scionInput))
	// @ fold slayers.PathPoolMem(p.scionLayer.pathPool, p.scionLayer.pathPoolRaw)
	p.scionLayer.RecyclePaths()
	// @ fold p.scionLayer.NonInitMem()
	// @ fold p.hbhLayer.NonInitMem()
	// @ fold p.e2eLayer.NonInitMem()
	// @ fold p.bfdLayer.NonInitMem()
	// @ fold p.sInit()
	return p
}

// @ preserves p.sInit()
// @ ensures   p.sInitD()         == old(p.sInitD())
// @ ensures   p.getIngressID()   == old(p.getIngressID())
// @ ensures   p.sInitRawPkt()    == nil
// @ ensures   p.sInitPath()      == nil
// @ ensures   p.sInitHopField()  == path.HopField{}
// @ ensures   p.sInitInfoField() == path.InfoField{}
// @ ensures   !p.sInitSegmentChange()
// @ ensures   err != nil ==> err.ErrorMem()
// @ decreases
func (p *scionPacketProcessor) reset() (err error) {
	// @ unfold p.sInit()
	// @ defer fold p.sInit()
	p.rawPkt = nil
	//p.scionLayer // cannot easily be reset
	p.path = nil
	p.hopField = path.HopField{}
	p.infoField = path.InfoField{}
	p.segmentChange = false
	if err := p.buffer.Clear(); err != nil {
		return serrors.WrapStr("Failed to clear buffer", err)
	}
	p.mac.Reset()
	p.cachedMac = nil
	return nil
}

// @ requires p.sInit()
// @ requires sl.Bytes(rawPkt, 0, len(rawPkt))
// @ requires acc(srcAddr.Mem(), _)
// @ requires let d := p.sInitD() in
// @ 	acc(d.Mem(), _) &&
// @ 	d.WellConfigured()        &&
// @ 	d.getValSvc() != nil      &&
// @ 	d.getValForwardingMetrics() != nil &&
// @ 	d.DpAgreesWithSpec(dp)
// @ ensures  p.sInit()
// @ ensures  acc(p.sInitD().Mem(), _)
// @ ensures  p.sInitD() == old(p.sInitD())
// @ ensures  p.getIngressID() == old(p.getIngressID())
// @ ensures  p.sInitD().validResult(respr, addrAliasesPkt)
// @ ensures  acc(sl.Bytes(rawPkt, 0, len(rawPkt)), 1 - R15)
// @ ensures  addrAliasesPkt ==> (
// @ 	respr.OutAddr != nil &&
// @ 	(acc(respr.OutAddr.Mem(), R15) --* acc(sl.Bytes(rawPkt, 0, len(rawPkt)), R15)))
// @ ensures  !addrAliasesPkt ==> acc(sl.Bytes(rawPkt, 0, len(rawPkt)), R15)
// @ ensures  respr.OutPkt !== rawPkt && respr.OutPkt != nil ==>
// @ 	sl.Bytes(respr.OutPkt, 0, len(respr.OutPkt))
// @ ensures  reserr != nil ==> reserr.ErrorMem()
// contracts for IO-spec
// @ requires dp.Valid()
// @ requires acc(ioLock.LockP(), _)
// @ requires ioLock.LockInv() == SharedInv!< dp, ioSharedArg !>
// @ requires let absPkt := absIO_val(rawPkt, p.getIngressID()) in
// @ 	absPkt.isIO_val_Pkt2 ==> ElemWitness(ioSharedArg.IBufY, path.ifsToIO_ifs(p.getIngressID()), absPkt.IO_val_Pkt2_2)
// @ ensures  respr.OutPkt != nil ==>
// @ 	newAbsPkt == absIO_val(respr.OutPkt, respr.EgressID)
// @ ensures  (respr.OutPkt == nil) == (newAbsPkt == io.IO_val_Unit{})
// @ ensures  newAbsPkt.isIO_val_Pkt2 ==>
// @ 	ElemWitness(ioSharedArg.OBufY, newAbsPkt.IO_val_Pkt2_1, newAbsPkt.IO_val_Pkt2_2)
// @ ensures  reserr != nil && respr.OutPkt != nil ==> newAbsPkt.isIO_val_Unsupported
// @ decreases 0 if sync.IgnoreBlockingForTermination()
// @ #backend[moreJoins(1)]
func (p *scionPacketProcessor) processPkt(rawPkt []byte,
	srcAddr *net.UDPAddr /*@, ghost ioLock gpointer[gsync.GhostMutex], ghost ioSharedArg SharedArg, ghost dp io.DataPlaneSpec @*/) (respr processResult, reserr error /*@ , ghost addrAliasesPkt bool, ghost newAbsPkt io.IO_val @*/) {

	if err := p.reset(); err != nil {
		// @ fold p.sInitD().validResult(processResult{}, false)
		return processResult{}, err /*@, false, io.IO_val_Unit{} @*/
	}
	// @ assert p.sInitD().getValForwardingMetrics() != nil
	// @ unfold p.sInit()
	// @ assert !p.segmentChange
	// @ ghost d := p.d
	p.rawPkt = rawPkt
	p.srcAddr = srcAddr

	// parse SCION header and skip extensions;
	var err error
	// @ ghost var processed seq[bool]
	// @ ghost var offsets   seq[offsetPair]
	// @ ghost var lastLayerIdx int
	p.lastLayer, err /*@ , processed, offsets, lastLayerIdx @*/ = decodeLayers(p.rawPkt, &p.scionLayer, &p.hbhLayer, &p.e2eLayer)
	if err != nil {
		// @ fold p.sInit()
		// @ fold p.sInitD().validResult(processResult{}, false)
		return processResult{}, err /*@, false, io.IO_val_Unit{} @*/
	}
	// @ ghost var ub []byte
	// @ ghost var ubScionLayer []byte = p.rawPkt
	// @ ghost var ubHbhLayer []byte
	// @ ghost var ubE2eLayer []byte

	// @ ghost llStart := 0
	// @ ghost llEnd := 0
	// @ ghost mustCombineRanges := lastLayerIdx != -1 && !offsets[lastLayerIdx].isNil
	// @ ghost var o offsetPair
	// @ ghost if lastLayerIdx == -1 {
	// @ 	ub = p.rawPkt
	// @ } else {
	// @ 	if offsets[lastLayerIdx].isNil {
	// @ 		ub = nil
	// @ 		sl.NilAcc_Bytes()
	// @ 	} else {
	// @ 		o = offsets[lastLayerIdx]
	// @ 		ub = p.rawPkt[o.start:o.end]
	// @ 		llStart = o.start
	// @ 		llEnd = o.end
	// @ 		sl.SplitRange_Bytes(p.rawPkt, o.start, o.end, HalfPerm)
	// @ 	}
	// @ }
	// @ hasHbhLayer := processed[0]
	// @ oHbh := offsets[0]
	// @ ubHbhLayer = hasHbhLayer && !oHbh.isNil ? p.rawPkt[oHbh.start:oHbh.end] : ([]byte)(nil)
	// @ hasE2eLayer := processed[1]
	// @ oE2e := offsets[1]
	// @ ubE2eLayer = hasE2eLayer && !oE2e.isNil ? p.rawPkt[oE2e.start:oE2e.end] : ([]byte)(nil)
	// @ assert processed[0] ==> p.hbhLayer.Mem(ubHbhLayer)
	// @ assert processed[1] ==> p.e2eLayer.Mem(ubE2eLayer)
	// @ assert acc(sl.Bytes(ub, 0, len(ub)), HalfPerm)
	pld /*@ , start, end @*/ := p.lastLayer.LayerPayload( /*@ ub @*/ )
	// @ sl.SplitRange_Bytes(ub, start, end, HalfPerm)
	// @ sl.NilAcc_Bytes()
	pathType := /*@ unfolding p.scionLayer.Mem(rawPkt) in @*/ p.scionLayer.PathType
	switch pathType {
	case empty.PathType:
		// @ ghost sl.SplitRange_Bytes(p.rawPkt, o.start, o.end, HalfPerm)
		// @ sl.SplitRange_Bytes(ub, start, end, HalfPerm)
		// @ ghost if mustCombineRanges { ghost defer sl.CombineRange_Bytes(p.rawPkt, o.start, o.end, writePerm) }
		if p.lastLayer.NextLayerType( /*@ ub @*/ ) == layers.LayerTypeBFD {
			// @ ResetDecodingLayers(&p.scionLayer, &p.hbhLayer, &p.e2eLayer, ubScionLayer, ubHbhLayer, ubE2eLayer, true, hasHbhLayer, hasE2eLayer)
			// @ defer fold p.sInit()
			// @ defer fold p.d.validResult(processResult{}, false)
			// @ ghost defer sl.CombineRange_Bytes(ub, start, end, writePerm)
			return processResult{}, p.processIntraBFD(pld) /*@, false, io.IO_val_Unit{} @*/
		}
		// @ establishMemUnsupportedPathTypeNextHeader()
		// @ defer fold p.sInit()
		// @ defer fold p.d.validResult(processResult{}, false)
		// @ ghost defer ResetDecodingLayers(&p.scionLayer, &p.hbhLayer, &p.e2eLayer, ubScionLayer, ubHbhLayer, ubE2eLayer, true, hasHbhLayer, hasE2eLayer)
		// @ ghost defer sl.CombineRange_Bytes(ub, start, end, writePerm)
		return processResult{}, serrors.WithCtx(unsupportedPathTypeNextHeader,
			"type", pathType, "header", nextHdr(p.lastLayer /*@, ub @*/)) /*@, false, io.IO_val_Unit{} @*/
	case onehop.PathType:
		if p.lastLayer.NextLayerType( /*@ ub @*/ ) == layers.LayerTypeBFD {
			// @ ghost sl.SplitRange_Bytes(p.rawPkt, o.start, o.end, HalfPerm)
			// @ sl.SplitRange_Bytes(ub, start, end, HalfPerm)
			// @ ghost if mustCombineRanges { ghost defer sl.CombineRange_Bytes(p.rawPkt, o.start, o.end, writePerm) }
			// @ ghost defer sl.CombineRange_Bytes(ub, start, end, writePerm)
			// @ unfold acc(p.scionLayer.Mem(p.rawPkt), R10)
			ohp, ok := p.scionLayer.Path.(*onehop.Path)
			// @ fold acc(p.scionLayer.Mem(p.rawPkt), R10)
			if !ok {
				// @ establishMemMalformedPath()
				// @ defer fold p.sInit()
				// @ defer fold p.d.validResult(processResult{}, false)
				// @ ghost defer ResetDecodingLayers(&p.scionLayer, &p.hbhLayer, &p.e2eLayer, ubScionLayer, ubHbhLayer, ubE2eLayer, true, hasHbhLayer, hasE2eLayer)
				return processResult{}, malformedPath /*@, false, io.IO_val_Unit{} @*/
			}
			// @ defer fold p.sInit()
			// @ defer fold p.d.validResult(processResult{}, false)
			// @ ghost defer ResetDecodingLayers(&p.scionLayer, &p.hbhLayer, &p.e2eLayer, ubScionLayer, ubHbhLayer, ubE2eLayer, true, hasHbhLayer, hasE2eLayer)
			return processResult{}, p.processInterBFD(ohp, pld) /*@, false, io.IO_val_Unit{} @*/
		}
		// @ sl.CombineRange_Bytes(ub, start, end, HalfPerm)
		// @ ghost if lastLayerIdx >= 0 && !offsets[lastLayerIdx].isNil {
		// @ 	o := offsets[lastLayerIdx]
		// @ 	sl.CombineRange_Bytes(p.rawPkt, o.start, o.end, HalfPerm)
		// @ }
		// @ assert sl.Bytes(p.rawPkt, 0, len(p.rawPkt))
		// @ unfold acc(p.d.Mem(), _)
		// @ assert reveal p.scionLayer.EqPathType(p.rawPkt)
		// @ assert !(reveal slayers.IsSupportedPkt(p.rawPkt))
		v1, v2 /*@, aliasesPkt, newAbsPkt @*/ := p.processOHP()
		// @ ResetDecodingLayers(&p.scionLayer, &p.hbhLayer, &p.e2eLayer, ubScionLayer, ubHbhLayer, ubE2eLayer, true, hasHbhLayer, hasE2eLayer)
		// @ fold p.sInit()
		return v1, v2 /*@, aliasesPkt, newAbsPkt @*/
	case scion.PathType:
<<<<<<< HEAD
		// @ sl.CombineRange_Bytes(ub, start, end, writePerm)
		// @ ghost if lastLayerIdx >= 0 {
		// @	ghost if !offsets[lastLayerIdx].isNil {
		// @		o := offsets[lastLayerIdx]
		// @		sl.CombineRange_Bytes(p.rawPkt, o.start, o.end, writePerm)
		// @ 	}
=======
		// @ sl.CombineRange_Bytes(ub, start, end, HalfPerm)
		// @ ghost if lastLayerIdx >= 0 && !offsets[lastLayerIdx].isNil {
		// @ 	o := offsets[lastLayerIdx]
		// @ 	sl.CombineRange_Bytes(p.rawPkt, o.start, o.end, HalfPerm)
>>>>>>> 2d69d42f
		// @ }
		// @ assert sl.Bytes(p.rawPkt, 0, len(p.rawPkt))
		v1, v2 /*@ , addrAliasesPkt, newAbsPkt @*/ := p.processSCION( /*@ p.rawPkt, ub == nil, llStart, llEnd, ioLock, ioSharedArg, dp @*/ )
		// @ ResetDecodingLayers(&p.scionLayer, &p.hbhLayer, &p.e2eLayer, ubScionLayer, ubHbhLayer, ubE2eLayer, v2 == nil, hasHbhLayer, hasE2eLayer)
		// @ fold p.sInit()
		return v1, v2 /*@, addrAliasesPkt, newAbsPkt @*/
	case epic.PathType:
		// @ sl.CombineRange_Bytes(ub, start, end, writePerm)
		// @ ghost if lastLayerIdx >= 0 {
		// @	ghost if !offsets[lastLayerIdx].isNil {
		// @		o := offsets[lastLayerIdx]
		// @		sl.CombineRange_Bytes(p.rawPkt, o.start, o.end, writePerm)
		// @ 	}
		// @ }
		// @ assert sl.AbsSlice_Bytes(p.rawPkt, 0, len(p.rawPkt))
		v1, v2 /*@ , addrAliasesPkt @*/ := p.processEPIC( /*@ p.rawPkt, ub == nil, llStart, llEnd @*/ )
		// @ ResetDecodingLayers(&p.scionLayer, &p.hbhLayer, &p.e2eLayer, ubScionLayer, ubHbhLayer, ubE2eLayer, v2 == nil, hasHbhLayer, hasE2eLayer)
		// @ fold p.sInit()
<<<<<<< HEAD
		return v1, v2 /*@, addrAliasesPkt @*/
=======
		return v1, v2 /*@, false, io.IO_val_Unit{} @*/
>>>>>>> 2d69d42f
	default:
		// @ ghost if mustCombineRanges { ghost defer sl.CombineRange_Bytes(p.rawPkt, o.start, o.end, HalfPerm) }
		// @ ResetDecodingLayers(&p.scionLayer, &p.hbhLayer, &p.e2eLayer, ubScionLayer, ubHbhLayer, ubE2eLayer, true, hasHbhLayer, hasE2eLayer)
		// @ sl.CombineRange_Bytes(ub, start, end, HalfPerm)
		// @ fold p.d.validResult(processResult{}, false)
		// @ fold p.sInit()
		// @ establishMemUnsupportedPathType()
		return processResult{}, serrors.WithCtx(unsupportedPathType, "type", pathType) /*@, false, io.IO_val_Unit{} @*/
	}
}

// @ requires  acc(&p.d, R20)
// @ requires  acc(&p.ingressID, R20)
// @ requires  acc(p.d.Mem(), _)
// @ requires  p.bfdLayer.NonInitMem()
// @ preserves sl.Bytes(data, 0, len(data))
// @ ensures   acc(&p.d, R20)
// @ ensures   acc(&p.ingressID, R20)
// @ ensures   p.bfdLayer.NonInitMem()
// @ ensures   err != nil ==> err.ErrorMem()
// @ decreases 0 if sync.IgnoreBlockingForTermination()
func (p *scionPacketProcessor) processInterBFD(oh *onehop.Path, data []byte) (err error) {
	// @ unfold acc(p.d.Mem(), _)
	// @ ghost if p.d.bfdSessions != nil { unfold acc(accBfdSession(p.d.bfdSessions), _) }
	if len(p.d.bfdSessions) == 0 {
		// @ establishMemNoBFDSessionConfigured()
		return noBFDSessionConfigured
	}

	bfd := &p.bfdLayer
	// @ gopacket.AssertInvariantNilDecodeFeedback()
	if err := bfd.DecodeFromBytes(data, gopacket.NilDecodeFeedback); err != nil {
		return err
	}

	if v, ok := p.d.bfdSessions[p.ingressID]; ok {
		// @ assert v in range(p.d.bfdSessions)
		v.ReceiveMessage(bfd /*@ , data @*/)
		return nil
	}

	// @ bfd.DowngradePerm(data)
	// @ establishMemNoBFDSessionFound()
	return noBFDSessionFound
}

// @ requires  acc(&p.d, R20)
// @ requires  acc(&p.srcAddr, R20) && acc(p.srcAddr.Mem(), _)
// @ requires  p.bfdLayer.NonInitMem()
// @ requires  acc(p.d.Mem(), _)
// @ requires  sl.Bytes(data, 0, len(data))
// @ ensures   acc(&p.d, R20)
// @ ensures   acc(&p.srcAddr, R20)
// @ ensures   p.bfdLayer.NonInitMem()
// @ ensures   sl.Bytes(data, 0, len(data))
// @ ensures   res != nil ==> res.ErrorMem()
// @ decreases 0 if sync.IgnoreBlockingForTermination()
func (p *scionPacketProcessor) processIntraBFD(data []byte) (res error) {
	// @ unfold acc(p.d.Mem(), _)
	// @ ghost if p.d.bfdSessions != nil { unfold acc(accBfdSession(p.d.bfdSessions), _) }
	if len(p.d.bfdSessions) == 0 {
		// @ establishMemNoBFDSessionConfigured()
		return noBFDSessionConfigured
	}

	bfd := &p.bfdLayer
	// @ gopacket.AssertInvariantNilDecodeFeedback()
	if err := bfd.DecodeFromBytes(data, gopacket.NilDecodeFeedback); err != nil {
		return err
	}

	ifID := uint16(0)
	// @ ghost if p.d.internalNextHops != nil { unfold acc(accAddr(p.d.internalNextHops), _) }

	// (VerifiedSCION) establish ability to use range loop (requires a fixed permission)
	// (VerifiedSCION) TODO: Rewrite this to use regular loop instead to avoid complications with permissions.
	// @ ghost m := p.d.internalNextHops
	// @ assert m != nil ==> acc(m, _)
	// @ inhale m != nil ==> acc(m, R19)

	// @ invariant acc(&p.d, R20/2)
	// @ invariant acc(&p.d.internalNextHops, _)
	// @ invariant m === p.d.internalNextHops
	// @ invariant m != nil ==> acc(m, R20)
	// @ invariant m != nil ==> forall a *net.UDPAddr :: { a in range(m) } a in range(m) ==> acc(a.Mem(), _)
	// @ invariant acc(&p.srcAddr, R20) && acc(p.srcAddr.Mem(), _)
	// @ decreases len(p.d.internalNextHops) - len(keys)
	for k, v := range p.d.internalNextHops /*@ with keys @*/ {
		// @ assert acc(&p.d.internalNextHops, _)
		// @ assert forall a *net.UDPAddr :: { a in range(m) } a in range(m) ==> acc(a.Mem(), _)
		// @ assert acc(v.Mem(), _)
		// @ unfold acc(v.Mem(), _)
		// @ unfold acc(p.srcAddr.Mem(), _)
		if bytes.Equal(v.IP, p.srcAddr.IP) && v.Port == p.srcAddr.Port {
			ifID = k
			break
		}
	}
	// (VerifiedSCION) clean-up code to deal with range loop
	// @ exhale m != nil ==> acc(m, R20)
	// @ inhale m != nil ==> acc(m, _)

	// @ assert acc(&p.d.bfdSessions, _)
	// @ ghost if p.d.bfdSessions != nil { unfold acc(accBfdSession(p.d.bfdSessions), _) }
	if v, ok := p.d.bfdSessions[ifID]; ok {
		// @ assert v in range(p.d.bfdSessions)
		v.ReceiveMessage(bfd /*@ , data @*/)
		return nil
	}

	// @ bfd.DowngradePerm(data)
	// @ establishMemNoBFDSessionFound()
	return noBFDSessionFound
}

// @ requires  0 <= startLL && startLL <= endLL && endLL <= len(ub)
// @ requires  acc(&p.d, R5) && acc(p.d.Mem(), _) && p.d.WellConfigured()
// @ requires  p.d.getValSvc() != nil
// The ghost param ub here allows us to introduce a bound variable to p.rawPkt,
// which slightly simplifies the spec
// @ requires  acc(&p.rawPkt, R1) && ub === p.rawPkt
// @ requires  acc(&p.path)
// @ requires  p.scionLayer.Mem(ub)
// @ requires  sl.Bytes(ub, 0, len(ub))
// @ requires  acc(&p.segmentChange) && !p.segmentChange
// @ preserves acc(&p.srcAddr, R10) && acc(p.srcAddr.Mem(), _)
// @ preserves acc(&p.lastLayer, R10)
// @ preserves p.lastLayer != nil
// @ preserves (p.lastLayer !== &p.scionLayer && llIsNil) ==>
// @ 	acc(p.lastLayer.Mem(nil), R10)
// @ preserves (p.lastLayer !== &p.scionLayer && !llIsNil) ==>
// @ 	acc(p.lastLayer.Mem(ub[startLL:endLL]), R10)
// @ requires  acc(&p.ingressID, R20)
// @ preserves acc(&p.infoField)
// @ preserves acc(&p.hopField)
// @ preserves acc(&p.mac, R10) && p.mac != nil && p.mac.Mem()
// @ preserves acc(&p.macBuffers.scionInput, R10)
// @ preserves sl.Bytes(p.macBuffers.scionInput, 0, len(p.macBuffers.scionInput))
// @ preserves acc(&p.cachedMac)
// @ ensures   acc(&p.segmentChange)
// @ ensures   acc(&p.ingressID, R20)
// @ ensures   acc(&p.d, R5)
// @ ensures   acc(&p.path)
// @ ensures   acc(&p.rawPkt, R1)
// @ ensures   reserr == nil ==> p.scionLayer.Mem(ub)
// @ ensures   reserr != nil ==> p.scionLayer.NonInitMem()
// @ ensures   acc(sl.Bytes(ub, 0, len(ub)), 1 - R15)
// @ ensures   p.d.validResult(respr, addrAliasesPkt)
// @ ensures   addrAliasesPkt ==> (
// @ 	respr.OutAddr != nil &&
// @ 	(acc(respr.OutAddr.Mem(), R15) --* acc(sl.Bytes(ub, 0, len(ub)), R15)))
// @ ensures   !addrAliasesPkt ==> acc(sl.Bytes(ub, 0, len(ub)), R15)
// @ ensures   respr.OutPkt !== ub && respr.OutPkt != nil ==>
// @ 	sl.Bytes(respr.OutPkt, 0, len(respr.OutPkt))
// @ ensures   reserr != nil ==> reserr.ErrorMem()
// contracts for IO-spec
// @ requires  p.d.DpAgreesWithSpec(dp)
// @ requires  dp.Valid()
// @ requires  (typeOf(p.scionLayer.GetPath(ub)) == *scion.Raw) ==>
// @ 	p.scionLayer.EqAbsHeader(ub) && p.scionLayer.ValidScionInitSpec(ub)
// @ requires  p.scionLayer.EqPathType(ub)
// @ requires  acc(ioLock.LockP(), _)
// @ requires  ioLock.LockInv() == SharedInv!< dp, ioSharedArg !>
// @ requires  let absPkt := absIO_val(p.rawPkt, p.ingressID) in
// @ 	absPkt.isIO_val_Pkt2 ==> ElemWitness(ioSharedArg.IBufY, path.ifsToIO_ifs(p.ingressID), absPkt.IO_val_Pkt2_2)
// @ ensures   reserr == nil && newAbsPkt.isIO_val_Pkt2 ==>
// @ 	ElemWitness(ioSharedArg.OBufY, newAbsPkt.IO_val_Pkt2_1, newAbsPkt.IO_val_Pkt2_2)
// @ ensures   respr.OutPkt != nil ==>
// @ 	newAbsPkt == absIO_val(respr.OutPkt, respr.EgressID)
// @ ensures   reserr != nil && respr.OutPkt != nil ==>
// @ 	newAbsPkt.isIO_val_Unsupported
// @ ensures  (respr.OutPkt == nil) == (newAbsPkt == io.IO_val_Unit{})
// @ decreases 0 if sync.IgnoreBlockingForTermination()
func (p *scionPacketProcessor) processSCION( /*@ ghost ub []byte, ghost llIsNil bool, ghost startLL int, ghost endLL int, ghost ioLock gpointer[gsync.GhostMutex], ghost ioSharedArg SharedArg, ghost dp io.DataPlaneSpec @*/ ) (respr processResult, reserr error /*@ , ghost addrAliasesPkt bool, ghost newAbsPkt io.IO_val @*/) {

	var ok bool
	// @ unfold acc(p.scionLayer.Mem(ub), R20)
	p.path, ok = p.scionLayer.Path.(*scion.Raw)
	// @ fold acc(p.scionLayer.Mem(ub), R20)
	if !ok {
		// TODO(lukedirtwalker) parameter problem invalid path?
		// @ p.scionLayer.DowngradePerm(ub)
		// @ establishMemMalformedPath()
		// @ fold p.d.validResult(processResult{}, false)
		return processResult{}, malformedPath /*@ , false, io.IO_val_Unit{} @*/
	}
	return p.process( /*@ ub, llIsNil, startLL, endLL , ioLock, ioSharedArg, dp @*/ )
}

// @ requires  0 <= startLL && startLL <= endLL && endLL <= len(ub)
// @ requires  acc(&p.d, R5) && acc(p.d.Mem(), _) && p.d.WellConfigured()
// @ requires  p.d.getValSvc() != nil
// The ghost param ub here allows us to introduce a bound variable to p.rawPkt,
// which slightly simplifies the spec
// @ requires  acc(&p.rawPkt, R1) && ub === p.rawPkt
// @ requires  acc(&p.path)
// @ requires  p.scionLayer.Mem(ub)
// @ requires  sl.AbsSlice_Bytes(ub, 0, len(ub))
// @ preserves acc(&p.srcAddr, R10) && acc(p.srcAddr.Mem(), _)
// @ preserves acc(&p.lastLayer, R10)
// @ preserves p.lastLayer != nil
// @ preserves (p.lastLayer !== &p.scionLayer && llIsNil) ==>
// @ 	acc(p.lastLayer.Mem(nil), R10)
// @ preserves (p.lastLayer !== &p.scionLayer && !llIsNil) ==>
// @ 	acc(p.lastLayer.Mem(ub[startLL:endLL]), R10)
// @ preserves acc(&p.ingressID, R20)
// @ preserves acc(&p.infoField)
// @ preserves acc(&p.hopField)
// @ preserves acc(&p.segmentChange)
// @ preserves acc(&p.mac, R10) && p.mac != nil && p.mac.Mem()
// @ preserves acc(&p.macBuffers.scionInput, R10)
// @ preserves sl.AbsSlice_Bytes(p.macBuffers.scionInput, 0, len(p.macBuffers.scionInput))
// @ preserves acc(&p.cachedMac)
// @ ensures   acc(&p.d, R5)
// @ ensures   acc(&p.path)
// @ ensures   acc(&p.rawPkt, R1)
// @ ensures   reserr == nil ==> p.scionLayer.Mem(ub)
// @ ensures   reserr != nil ==> p.scionLayer.NonInitMem()
// @ ensures   acc(sl.AbsSlice_Bytes(ub, 0, len(ub)), 1 - R15)
// @ ensures   p.d.validResult(respr, addrAliasesPkt)
// @ ensures   addrAliasesPkt ==> (
// @ 	respr.OutAddr != nil &&
// @ 	(acc(respr.OutAddr.Mem(), R15) --* acc(sl.AbsSlice_Bytes(ub, 0, len(ub)), R15)))
// @ ensures   !addrAliasesPkt ==> acc(sl.AbsSlice_Bytes(ub, 0, len(ub)), R15)
// @ ensures   respr.OutPkt !== ub && respr.OutPkt != nil ==>
// @ 	sl.AbsSlice_Bytes(respr.OutPkt, 0, len(respr.OutPkt))
// @ ensures   reserr != nil ==> reserr.ErrorMem()
func (p *scionPacketProcessor) processEPIC( /*@ ghost ub []byte, ghost llIsNil bool, ghost startLL int, ghost endLL int @*/ ) (respr processResult, reserr error /*@ , addrAliasesPkt bool @*/) {
	// @ unfold acc(p.scionLayer.Mem(ub), R10)
	epicPath, ok := p.scionLayer.Path.(*epic.Path)
	if !ok {
		// @ fold acc(p.scionLayer.Mem(ub), R10)
		// @ p.scionLayer.DowngradePerm(ub)
		// @ establishMemMalformedPath()
		// @ fold p.d.validResult(respr, false)
		return processResult{}, malformedPath /*@ , false @*/
	}

	// @ ghost startP := p.scionLayer.PathStartIdx(ub)
	// @ ghost endP := p.scionLayer.PathEndIdx(ub)
	// @ ghost ubPath := ub[startP:endP]
	// @ unfold acc(epicPath.Mem(ubPath), R10)
	p.path = epicPath.ScionPath
	if p.path == nil {
		// @ fold acc(epicPath.Mem(ubPath), R10)
		// @ fold acc(p.scionLayer.Mem(ub), R10)
		// @ p.scionLayer.DowngradePerm(ub)
		// @ establishMemMalformedPath()
		// @ fold p.d.validResult(respr, false)
		return processResult{}, malformedPath /*@ , false @*/
	}

	isPenultimate := p.path.IsPenultimateHop( /*@ ubPath[epic.MetadataLen:] @*/ )
	isLast := p.path.IsLastHop( /*@ ubPath[epic.MetadataLen:] @*/ )
	// @ fold acc(epicPath.Mem(ubPath), R10)
	// @ fold acc(p.scionLayer.Mem(ub), R10)

	result, err /*@ , addrAliases @*/ := p.process( /*@ ub, llIsNil, startLL, endLL @*/ )
	if err != nil {
		return result, err /*@ , addrAliases @*/
	}
	// @ TODO()

	if isPenultimate || isLast {
		firstInfo, err := p.path.GetInfoField(0 /*@ , ubPath[epic.MetadataLen:] @*/)
		if err != nil {
			// @ p.scionLayer.DowngradePerm(ub)
			// @ fold p.d.validResult(respr, false)
			return processResult{}, err /*@ , false @*/
		}

		timestamp := time.Unix(int64(firstInfo.Timestamp), 0)
		err = libepic.VerifyTimestamp(timestamp, epicPath.PktID.Timestamp, time.Now())
		if err != nil {
			// @ p.scionLayer.DowngradePerm(ub)
			// @ fold p.d.validResult(respr, false)
			// TODO(mawyss): Send back SCMP packet
			return processResult{}, err /*@ , false @*/
		}

		HVF := epicPath.PHVF
		if isLast {
			HVF = epicPath.LHVF
		}
		err = libepic.VerifyHVF(p.cachedMac, epicPath.PktID,
			&p.scionLayer, firstInfo.Timestamp, HVF, p.macBuffers.epicInput /*@ , ub @*/)
		if err != nil {
			// @ p.scionLayer.DowngradePerm(ub)
			// TODO(mawyss): Send back SCMP packet
			return processResult{}, err /*@ , false @*/
		}
	}

	return result, nil /*@ , false @*/
}

// scionPacketProcessor processes packets. It contains pre-allocated per-packet
// mutable state and context information which should be reused.
type scionPacketProcessor struct {
	// d is a reference to the dataplane instance that initiated this processor.
	d *DataPlane
	// ingressID is the interface ID this packet came in, determined from the
	// socket.
	ingressID uint16
	// rawPkt is the raw packet, it is updated during processing to contain the
	// message to send out.
	rawPkt []byte
	// srcAddr is the source address of the packet
	srcAddr *net.UDPAddr
	// buffer is the buffer that can be used to serialize gopacket layers.
	buffer gopacket.SerializeBuffer
	// mac is the hasher for the MAC computation.
	mac hash.Hash

	// scionLayer is the SCION gopacket layer.
	scionLayer slayers.SCION
	hbhLayer   slayers.HopByHopExtnSkipper
	e2eLayer   slayers.EndToEndExtnSkipper
	// last is the last parsed layer, i.e. either &scionLayer, &hbhLayer or &e2eLayer
	lastLayer gopacket.DecodingLayer

	// path is the raw SCION path. Will be set during processing.
	path *scion.Raw
	// hopField is the current hopField field, is updated during processing.
	hopField path.HopField
	// infoField is the current infoField field, is updated during processing.
	infoField path.InfoField
	// segmentChange indicates if the path segment was changed during processing.
	segmentChange bool

	// cachedMac contains the full 16 bytes of the MAC. Will be set during processing.
	// For a hop performing an Xover, it is the MAC corresponding to the down segment.
	cachedMac []byte
	// macBuffers avoid allocating memory during processing.
	macBuffers macBuffersT

	// bfdLayer is reusable buffer for parsing BFD messages
	bfdLayer layers.BFD
}

// macBuffersT are preallocated buffers for the in- and outputs of MAC functions.
// (VerifiedSCION) This type used to be called macBuffers but this lead to an exception in
// Gobra because there is a field with name and type macBuffers. Because of that, we renamed it.
type macBuffersT struct {
	scionInput []byte
	epicInput  []byte
}

// @ trusted
// @ requires false
// @ ensures  reserr != nil && respr.OutPkt != nil ==>
// @ 	absIO_val(respr.OutPkt, respr.EgressID).isIO_val_Unsupported
func (p *scionPacketProcessor) packSCMP(
	typ slayers.SCMPType,
	code slayers.SCMPCode,
	scmpP gopacket.SerializableLayer,
	cause error,
) (respr processResult, reserr error) {

	// check invoking packet was an SCMP error:
	if p.lastLayer.NextLayerType() == slayers.LayerTypeSCMP {
		var scmpLayer slayers.SCMP
		err := scmpLayer.DecodeFromBytes(p.lastLayer.LayerPayload(), gopacket.NilDecodeFeedback)
		if err != nil {
			return processResult{}, serrors.WrapStr("decoding SCMP layer", err)
		}
		if !scmpLayer.TypeCode.InfoMsg() {
			return processResult{}, serrors.WrapStr("SCMP error for SCMP error pkt -> DROP", cause)
		}
	}

	rawSCMP, err := p.prepareSCMP(typ, code, scmpP, cause /*@ , nil @*/) // (VerifiedSCION) replace nil by sth else
	return processResult{OutPkt: rawSCMP}, err
}

// @ requires  acc(&p.d, R50) && acc(p.d.Mem(), _)
// @ requires  acc(p.scionLayer.Mem(ub), R5)
// @ requires  acc(&p.path, R20)
// @ requires  p.path === p.scionLayer.GetScionPath(ub)
// @ requires  acc(&p.hopField) && acc(&p.infoField)
// @ requires  acc(sl.Bytes(ub, 0, len(ub)), R1)
// Preconditions for IO:
// @ requires  p.scionLayer.EqAbsHeader(ub)
// @ requires  p.scionLayer.ValidScionInitSpec(ub)
// @ ensures   acc(sl.Bytes(ub, 0, len(ub)), R1)
// @ ensures   acc(&p.d, R50)
// @ ensures   acc(p.scionLayer.Mem(ub), R6)
// @ ensures   acc(&p.path, R20)
// @ ensures   p.path === p.scionLayer.GetScionPath(ub)
// @ ensures   acc(&p.hopField) && acc(&p.infoField)
// @ ensures   respr === processResult{}
<<<<<<< HEAD
// @ ensures   reserr == nil ==> (
// @	let ubPath := p.scionLayer.UBPath(ub) in
// @	let ubScionPath := p.scionLayer.UBScionPath(ub) in
// @	unfolding acc(p.scionLayer.Mem(ub), R10) in
// @	unfolding acc(p.scionLayer.Path.Mem(ubPath), R50) in
// @	p.path.GetCurrHF(ubScionPath) < p.path.GetNumHops(ubScionPath))
// @ ensures   acc(p.scionLayer.Mem(ub), R6)
// @ ensures   p.d.validResult(respr, false)
// @ ensures   reserr == nil ==> (
// @	let ubPath := p.scionLayer.UBPath(ub) in
// @	let ubScionPath := p.scionLayer.UBScionPath(ub) in
// @	unfolding acc(p.scionLayer.Mem(ub), R10) in
// @	unfolding acc(p.scionLayer.Path.Mem(ubPath), R50) in
// @ 	p.path.GetCurrINF(ubScionPath) < p.path.GetNumINF(ubScionPath))
=======
// @ ensures   reserr == nil ==>
// @ 	let ubPath := p.scionLayer.UBPath(ub) in
// @ 	unfolding acc(p.scionLayer.Mem(ub), R10) in
// @ 	p.path.GetBase(ubPath).Valid()
// @ ensures   acc(p.scionLayer.Mem(ub), R6)
// @ ensures   p.d.validResult(respr, false)
>>>>>>> 2d69d42f
// @ ensures   reserr != nil ==> reserr.ErrorMem()
// Postconditions for IO:
// @ ensures   reserr == nil ==>
// @ 	slayers.ValidPktMetaHdr(ub) && p.scionLayer.EqAbsHeader(ub)
// @ ensures   reserr == nil ==> absPkt(ub).PathNotFullyTraversed()
// @ ensures   reserr == nil ==> p.EqAbsHopField(absPkt(ub))
// @ ensures   reserr == nil ==> p.EqAbsInfoField(absPkt(ub))
// @ ensures   old(slayers.IsSupportedPkt(ub)) == slayers.IsSupportedPkt(ub)
// @ ensures   respr.OutPkt == nil
// @ decreases
func (p *scionPacketProcessor) parsePath( /*@ ghost ub []byte @*/ ) (respr processResult, reserr error) {
	var err error
	// @ unfold acc(p.scionLayer.Mem(ub), R6)
	// @ defer fold acc(p.scionLayer.Mem(ub), R6)
	// @ ghost startP := p.scionLayer.PathStartIdx(ub)
	// @ ghost endP := p.scionLayer.PathEndIdx(ub)
	// @ ghost ubPath := ub[startP:endP]
<<<<<<< HEAD

	// @ unfold acc(p.scionLayer.Path.Mem(ubPath), R7)
	// @ defer fold acc(p.scionLayer.Path.Mem(ubPath), R7)
	// @ ghost startScionP := p.scionLayer.PathScionStartIdx(ub)
	// @ ghost endScionP := p.scionLayer.PathScionEndIdx(ub)
	// @ ghost ubScionPath := ub[startScionP:endScionP]

	// @ sl.SplitRange_Bytes(ub, startScionP, endScionP, R1)
	// @ ghost defer sl.CombineRange_Bytes(ub, startScionP, endScionP, R1)
	p.hopField, err = p.path.GetCurrentHopField( /*@ ubScionPath @*/ )
=======
	// @ sl.SplitRange_Bytes(ub, startP, endP, R2)
	// @ ghost defer sl.CombineRange_Bytes(ub, startP, endP, R2)
	// (VerifiedSCION) Due to an incompleteness (https://github.com/viperproject/gobra/issues/770),
	// we introduce a temporary variable to be able to call `path.AbsMacArrayCongruence()`.
	var tmpHopField path.HopField
	tmpHopField, err = p.path.GetCurrentHopField( /*@ ubPath @*/ )
	p.hopField = tmpHopField
	// @ path.AbsMacArrayCongruence(p.hopField.Mac, tmpHopField.Mac)
	// @ assert p.hopField.ToIO_HF() == tmpHopField.ToIO_HF()
	// @ assert err == nil ==> reveal p.path.CorrectlyDecodedHf(ubPath, tmpHopField)
	// @ assert err == nil ==> reveal p.path.CorrectlyDecodedHf(ubPath, p.hopField)
>>>>>>> 2d69d42f
	// @ fold p.d.validResult(processResult{}, false)
	if err != nil {
		// TODO(lukedirtwalker) parameter problem invalid path?
		return processResult{}, err
	}
	p.infoField, err = p.path.GetCurrentInfoField( /*@ ubScionPath @*/ )
	if err != nil {
		// TODO(lukedirtwalker) parameter problem invalid path?
		return processResult{}, err
	}
	// Segments without the Peering flag must consist of at least two HFs:
	// https://github.com/scionproto/scion/issues/4524
	// (VerifiedSCION) The version verified here is prior to the support of peering
	// links, so we do not check the Peering flag here.
	hasSingletonSegment :=
		// @ unfolding acc(p.path.Mem(ubPath), _) in
		// @ unfolding acc(p.path.Base.Mem(), _) in
		p.path.PathMeta.SegLen[0] == 1 ||
			p.path.PathMeta.SegLen[1] == 1 ||
			p.path.PathMeta.SegLen[2] == 1
	if hasSingletonSegment {
		// @ establishMemMalformedPath()
		return processResult{}, malformedPath
	}
	if !p.path.CurrINFMatchesCurrHF( /*@ ubPath @*/ ) {
		// @ establishMemMalformedPath()
		return processResult{}, malformedPath
	}
	// @ p.EstablishEqAbsHeader(ub, startP, endP)
	// @ p.path.EstablishValidPktMetaHdr(ubPath)
	// @ p.SubSliceAbsPktToAbsPkt(ub, startP, endP)
	// @ absPktFutureLemma(ub)
	// @ p.path.DecodingLemma(ubPath, p.infoField, p.hopField)
	// @ assert reveal p.path.EqAbsInfoField(p.path.absPkt(ubPath),
	// @ 	p.infoField.ToAbsInfoField())
	// @ assert reveal p.path.EqAbsHopField(p.path.absPkt(ubPath),
	// @ 	p.hopField.ToIO_HF())
	// @ assert reveal p.EqAbsHopField(absPkt(ub))
	// @ assert reveal p.EqAbsInfoField(absPkt(ub))
	// @ assert old(reveal slayers.IsSupportedPkt(ub)) == reveal slayers.IsSupportedPkt(ub)
	return processResult{}, nil
}

// @ preserves acc(&p.infoField, R20)
// @ preserves acc(&p.hopField, R20)
// @ preserves acc(&p.d, R50) && acc(p.d.Mem(), _)
// @ ensures   p.d.validResult(respr, false)
// @ ensures   respr.OutPkt != nil ==>
// @ 	reserr != nil && sl.Bytes(respr.OutPkt, 0, len(respr.OutPkt))
// @ ensures   reserr != nil ==> reserr.ErrorMem()
// contracts for IO-spec
// @ ensures   reserr != nil && respr.OutPkt != nil ==>
// @ 	absIO_val(respr.OutPkt, respr.EgressID).isIO_val_Unsupported
// @ decreases
func (p *scionPacketProcessor) validateHopExpiry() (respr processResult, reserr error) {
	expiration := util.SecsToTime(p.infoField.Timestamp).
		Add(path.ExpTimeToDuration(p.hopField.ExpTime))
	expired := expiration.Before(time.Now())
	if !expired {
		// @ fold p.d.validResult(respr, false)
		return processResult{}, nil
	}
	// @ ToDoAfterScionFix("https://github.com/scionproto/scion/issues/4482") // depends on packSCMP
	// (VerifiedSCION): adapt; note that packSCMP always returns an empty addr and conn and
	// when the err is nil, it returns the bytes of p.buffer. This should be a magic wand
	// that is consumed after sending the reply. For now, we are making this simplifying
	// assumption, but in the future, we should elaborate the proof for this to not be
	// necessary. To do this, we need to return a flag everywhere that says whether the
	// pkt overlaps with p.buffer and, if so, a wand from AbsSlice of its underlying slice
	// to p.buffer.Mem(). This is very similar to what we did with the address.
	// The flag would be added to processPkt, processSCION, process. Only when processing
	// SCION could this flag be true. In all other cases, it will be false. The processResult
	// that is returned never overlaps with the rawPkt
	return p.packSCMP(
		slayers.SCMPTypeParameterProblem,
		slayers.SCMPCodePathExpired,
		&slayers.SCMPParameterProblem{Pointer: p.currentHopPointer( /*@ nil @*/ )},
		serrors.New("expired hop", "cons_dir", p.infoField.ConsDir, "if_id", p.ingressID,
			"curr_inf", p.path.PathMeta.CurrINF, "curr_hf", p.path.PathMeta.CurrHF),
	)
}

// @ requires  acc(&p.ingressID, R21)
// @ requires  acc(&p.hopField, R20)
// @ requires  acc(&p.infoField, R20)
// @ preserves acc(&p.d, R50) && acc(p.d.Mem(), _)
// @ ensures   acc(&p.infoField, R20)
// @ ensures   acc(&p.hopField, R20)
// @ ensures   acc(&p.ingressID, R21)
// @ ensures   p.d.validResult(respr, false)
// @ ensures   respr.OutPkt != nil ==>
// @ 	reserr != nil && sl.Bytes(respr.OutPkt, 0, len(respr.OutPkt))
// @ ensures   reserr != nil ==> reserr.ErrorMem()
// @ ensures   reserr == nil && p.infoField.ConsDir ==> (
// @ 	p.ingressID == 0 || p.hopField.ConsIngress == p.ingressID)
// @ ensures   reserr == nil && !p.infoField.ConsDir ==> (
// @ 	p.ingressID == 0 || p.hopField.ConsEgress == p.ingressID)
// contracts for IO-spec
// @ requires  oldPkt.PathNotFullyTraversed()
// @ requires  p.EqAbsHopField(oldPkt)
// @ requires  p.EqAbsInfoField(oldPkt)
// @ ensures   reserr == nil ==>
// @ 	AbsValidateIngressIDConstraint(oldPkt, path.ifsToIO_ifs(p.ingressID))
// @ ensures   reserr != nil && respr.OutPkt != nil ==>
// @ 	absIO_val(respr.OutPkt, respr.EgressID).isIO_val_Unsupported
// @ decreases
func (p *scionPacketProcessor) validateIngressID( /*@ ghost oldPkt io.IO_pkt2 @*/ ) (respr processResult, reserr error) {
	pktIngressID := p.hopField.ConsIngress
	errCode := slayers.SCMPCodeUnknownHopFieldIngress
	if !p.infoField.ConsDir {
		pktIngressID = p.hopField.ConsEgress
		errCode = slayers.SCMPCodeUnknownHopFieldEgress
	}
	if p.ingressID != 0 && p.ingressID != pktIngressID {
		// @ ToDoAfterScionFix("https://github.com/scionproto/scion/issues/4482")
		return p.packSCMP(
			slayers.SCMPTypeParameterProblem,
			errCode,
			&slayers.SCMPParameterProblem{Pointer: p.currentHopPointer( /*@ nil @*/ )},
			serrors.New("ingress interface invalid",
				"pkt_ingress", pktIngressID, "router_ingress", p.ingressID),
		)
	}
	// @ reveal p.EqAbsHopField(oldPkt)
	// @ reveal p.EqAbsInfoField(oldPkt)
	// @ assert reveal AbsValidateIngressIDConstraint(oldPkt, path.ifsToIO_ifs(p.ingressID))
	// @ fold p.d.validResult(respr, false)
	return processResult{}, nil
}

// @ requires  acc(&p.d, R20) && acc(p.d.Mem(), _)
// @ requires  acc(p.scionLayer.Mem(ubScionL), R19)
// @ requires  acc(&p.path, R20)
<<<<<<< HEAD
// @ requires  p.path === p.scionLayer.GetScionPath(ubScionL)
// @ preserves acc(&p.ingressID, R20)
=======
// @ requires  p.path === p.scionLayer.GetPath(ubScionL)
// @ preserves acc(&p.ingressID, R21)
>>>>>>> 2d69d42f
// @ ensures   acc(p.scionLayer.Mem(ubScionL), R19)
// @ ensures   acc(&p.path, R20)
// @ ensures   acc(&p.d, R20) && acc(p.d.Mem(), _)
// @ ensures   p.d.validResult(respr, false)
// @ ensures   respr.OutPkt != nil ==>
// @ 	reserr != nil && sl.Bytes(respr.OutPkt, 0, len(respr.OutPkt))
// @ ensures   reserr != nil ==> reserr.ErrorMem()
// contracts for IO-spec
// @ requires  acc(sl.Bytes(ubScionL, 0, len(ubScionL)), R20)
// @ requires  slayers.ValidPktMetaHdr(ubScionL) && p.scionLayer.EqAbsHeader(ubScionL)
// @ ensures   acc(sl.Bytes(ubScionL, 0, len(ubScionL)), R20)
// @ ensures   reserr == nil ==> slayers.ValidPktMetaHdr(ubScionL)
// @ ensures   reserr == nil ==> p.DstIsLocalIngressID(ubScionL)
// @ ensures   reserr == nil ==> p.LastHopLen(ubScionL)
// @ ensures   reserr != nil && respr.OutPkt != nil ==>
// @ 	absIO_val(respr.OutPkt, respr.EgressID).isIO_val_Unsupported
// @ decreases
func (p *scionPacketProcessor) validateSrcDstIA( /*@ ghost ubScionL []byte @*/ ) (respr processResult, reserr error) {
<<<<<<< HEAD
	// @ ghost ubPath := p.scionLayer.UBPath(ubScionL)
	// @ ghost ubScionPath := p.scionLayer.UBScionPath(ubScionL)
=======
>>>>>>> 2d69d42f
	// @ unfold acc(p.scionLayer.Mem(ubScionL), R20)
	// @ defer fold acc(p.scionLayer.Mem(ubScionL), R20)
	// @ ghost startP := p.scionLayer.PathStartIdx(ubScionL)
	// @ ghost endP := p.scionLayer.PathEndIdx(ubScionL)
	// @ ghost ubPath := ubScionL[startP:endP]
	// @ sl.SplitRange_Bytes(ubScionL, startP, endP, R50)
	// @ p.AbsPktToSubSliceAbsPkt(ubScionL, startP, endP)
	// @ p.scionLayer.ValidHeaderOffsetToSubSliceLemma(ubScionL, startP)
	// @ ghost defer sl.CombineRange_Bytes(ubScionL, startP, endP, R50)
	// @ unfold acc(p.scionLayer.HeaderMem(ubScionL[slayers.CmnHdrLen:]), R20)
	// @ defer fold acc(p.scionLayer.HeaderMem(ubScionL[slayers.CmnHdrLen:]), R20)
	// @ p.d.getLocalIA()
	// @ ghost if typeOf(p.scionLayer.Path) == *epic.Path {
	// @ 	unfold acc(p.scionLayer.Path.Mem(ubPath), R20)
	// @ 	defer fold acc(p.scionLayer.Path.Mem(ubPath), R20)
	// @ }
	srcIsLocal := (p.scionLayer.SrcIA == p.d.localIA)
	dstIsLocal := (p.scionLayer.DstIA == p.d.localIA)
	if p.ingressID == 0 {
		// Outbound
		// Only check SrcIA if first hop, for transit this already checked by ingress router.
		// Note: SCMP error messages triggered by the sibling router may use paths that
		// don't start with the first hop.
<<<<<<< HEAD
		if p.path.IsFirstHop( /*@ ubScionPath @*/ ) && !srcIsLocal {
			// @ TODO() // depends on packSCMP
=======
		if p.path.IsFirstHop( /*@ ubPath @*/ ) && !srcIsLocal {
			// @ ToDoAfterScionFix("https://github.com/scionproto/scion/issues/4482") // depends on packSCMP
>>>>>>> 2d69d42f
			return p.invalidSrcIA()
		}
		if dstIsLocal {
			// @ ToDoAfterScionFix("https://github.com/scionproto/scion/issues/4482") // depends on packSCMP
			return p.invalidDstIA()
		}
	} else {
		// Inbound
		if srcIsLocal {
			// @ ToDoAfterScionFix("https://github.com/scionproto/scion/issues/4482") // depends on packSCMP
			return p.invalidSrcIA()
		}
<<<<<<< HEAD
		if p.path.IsLastHop( /*@ ubScionPath @*/ ) != dstIsLocal {
			// @ TODO() // depends on packSCMP
=======
		if p.path.IsLastHop( /*@ ubPath @*/ ) != dstIsLocal {
			// @ ToDoAfterScionFix("https://github.com/scionproto/scion/issues/4482") // depends on packSCMP
>>>>>>> 2d69d42f
			return p.invalidDstIA()
		}
		// @ ghost if(p.path.IsLastHopSpec(ubPath)) {
		// @ 	p.path.LastHopLemma(ubPath)
		// @ 	p.scionLayer.ValidHeaderOffsetFromSubSliceLemma(ubScionL, startP)
		// @ 	p.SubSliceAbsPktToAbsPkt(ubScionL, startP, endP)
		// @ }
	}
	// @ fold p.d.validResult(processResult{}, false)

	// @ assert  (unfolding acc(p.scionLayer.Mem(ubScionL), R55) in
	// @ 	(unfolding acc(p.scionLayer.HeaderMem(ubScionL[slayers.CmnHdrLen:]), R55) in
	// @ 	p.scionLayer.DstIA) == (unfolding acc(p.d.Mem(), _) in p.d.localIA)) ==> p.ingressID != 0
	// @ assert  (unfolding acc(p.scionLayer.Mem(ubScionL), R55) in
	// @ 	(unfolding acc(p.scionLayer.HeaderMem(ubScionL[slayers.CmnHdrLen:]), R55) in
	// @ 	p.scionLayer.DstIA) == (unfolding acc(p.d.Mem(), _) in p.d.localIA)) ==> p.path.IsLastHopSpec(ubPath)
	// @ assert reveal p.DstIsLocalIngressID(ubScionL)
	// @ assert reveal p.LastHopLen(ubScionL)
	return processResult{}, nil
}

// invalidSrcIA is a helper to return an SCMP error for an invalid SrcIA.
// @ trusted
// @ requires false
func (p *scionPacketProcessor) invalidSrcIA() (processResult, error) {
	return p.packSCMP(
		slayers.SCMPTypeParameterProblem,
		slayers.SCMPCodeInvalidSourceAddress,
		&slayers.SCMPParameterProblem{Pointer: uint16(slayers.CmnHdrLen + addr.IABytes)},
		invalidSrcIA,
	)
}

// invalidDstIA is a helper to return an SCMP error for an invalid DstIA.
// @ trusted
// @ requires false
func (p *scionPacketProcessor) invalidDstIA() (processResult, error) {
	return p.packSCMP(
		slayers.SCMPTypeParameterProblem,
		slayers.SCMPCodeInvalidDestinationAddress,
		&slayers.SCMPParameterProblem{Pointer: uint16(slayers.CmnHdrLen)},
		invalidDstIA,
	)
}

// validateTransitUnderlaySrc checks that the source address of transit packets
// matches the expected sibling router.
// Provided that underlying network infrastructure prevents address spoofing,
// this check prevents malicious end hosts in the local AS from bypassing the
// SrcIA checks by disguising packets as transit traffic.
// @ requires  acc(&p.path, R15)
// @ requires  acc(p.scionLayer.Mem(ub), R4)
<<<<<<< HEAD
// @ requires  p.path === p.scionLayer.GetScionPath(ub)
// @ requires  acc(&p.ingressID, R20)
// @ requires  acc(&p.infoField, R4) && acc(&p.hopField, R4)
// @ requires  let ubPath := p.scionLayer.UBPath(ub)      in
// @ 	let ubScionPath := p.scionLayer.UBScionPath(ub)   in
// @ 	unfolding acc(p.scionLayer.Mem(ub), R10)          in
// @ 	unfolding acc(p.scionLayer.Path.Mem(ubPath), R50) in
// @ 	p.path.GetCurrHF(ubScionPath) <= p.path.GetNumHops(ubScionPath)
// @ requires  let ubPath := p.scionLayer.UBPath(ub)      in
// @ 	let ubScionPath := p.scionLayer.UBScionPath(ub)   in
// @ 	unfolding acc(p.scionLayer.Mem(ub), R10)          in
// @ 	unfolding acc(p.scionLayer.Path.Mem(ubPath), R50) in
// @ 	p.path.GetCurrINF(ubScionPath) <= p.path.GetNumINF(ubScionPath)
=======
// @ requires  p.path === p.scionLayer.GetPath(ub)
// @ requires  acc(&p.ingressID, R21)
// @ requires  acc(&p.infoField, R4) && acc(&p.hopField, R4)
// @ requires  let ubPath := p.scionLayer.UBPath(ub) in
// @ 	unfolding acc(p.scionLayer.Mem(ub), R10) in
// @ 	p.path.GetCurrHF(ubPath) <= p.path.GetNumHops(ubPath)
// @ requires  let ubPath := p.scionLayer.UBPath(ub) in
// @ 	unfolding acc(p.scionLayer.Mem(ub), R10) in
// @ 	p.path.GetCurrINF(ubPath) <= p.path.GetNumINF(ubPath)
>>>>>>> 2d69d42f
// @ requires  acc(&p.d, R20) && acc(p.d.Mem(), _)
// @ requires  acc(&p.srcAddr, R20) && acc(p.srcAddr.Mem(), _)
// @ preserves acc(sl.Bytes(ub, 0, len(ub)), R4)
// @ ensures   acc(&p.path, R15)
// @ ensures   acc(p.scionLayer.Mem(ub), R4)
// @ ensures   acc(&p.ingressID, R21)
// @ ensures   acc(&p.infoField, R4) && acc(&p.hopField, R4)
// @ ensures   acc(&p.d, R20)
// @ ensures   acc(&p.srcAddr, R20)
// @ ensures   p.d.validResult(respr, false)
// @ ensures   respr.OutPkt == nil
// @ ensures   reserr != nil ==> reserr.ErrorMem()
// @ decreases
func (p *scionPacketProcessor) validateTransitUnderlaySrc( /*@ ghost ub []byte @*/ ) (respr processResult, reserr error) {
	// @ ghost startP := p.scionLayer.PathStartIdx(ub)
	// @ ghost endP := p.scionLayer.PathEndIdx(ub)
	// @ ghost startScionP := p.scionLayer.PathScionStartIdx(ub)
	// @ ghost endScionP := p.scionLayer.PathScionEndIdx(ub)
	// @ unfold acc(p.scionLayer.Mem(ub), R5)
	// @ defer fold acc(p.scionLayer.Mem(ub), R5)
	// @ ghost ubPath := ub[startP:endP]
	// @ ghost ubScionPath := ub[startScionP:endScionP]

	// @ ghost if typeOf(p.scionLayer.Path) == *epic.Path {
	// @ 	unfold acc(p.scionLayer.Path.Mem(ubPath), R5)
	// @ 	defer fold acc(p.scionLayer.Path.Mem(ubPath), R5)
	// @ }
	// @ sl.SplitRange_Bytes(ub, startScionP, endScionP, R5)
	// @ ghost defer sl.CombineRange_Bytes(ub, startScionP, endScionP, R5)
	// (VerifiedSCION) Gobra cannot prove this property yet, even though it follows
	// from the type system
	// @ assume 0 <= p.path.GetCurrHF(ubScionPath) // TODO: drop assumptions like this
	if p.path.IsFirstHop( /*@ ubScionPath @*/ ) || p.ingressID != 0 {
		// not a transit packet, nothing to check
		// @ fold p.d.validResult(processResult{}, false)
		return processResult{}, nil
	}
	pktIngressID := p.ingressInterface( /*@ ubScionPath @*/ )
	// @ p.d.getInternalNextHops()
	// @ ghost if p.d.internalNextHops != nil { unfold acc(accAddr(p.d.internalNextHops), _) }
	expectedSrc, ok := p.d.internalNextHops[pktIngressID]
	// @ ghost if ok {
	// @ 	assert expectedSrc in range(p.d.internalNextHops)
	// @    unfold acc(expectedSrc.Mem(), _)
	// @ }
	// @ unfold acc(p.srcAddr.Mem(), _)
	if !ok || !expectedSrc.IP.Equal(p.srcAddr.IP) {
		// Drop
		// @ establishInvalidSrcAddrForTransit()
		// @ fold p.d.validResult(processResult{}, false)
		return processResult{}, invalidSrcAddrForTransit
	}
	// @ fold p.d.validResult(processResult{}, false)
	return processResult{}, nil
}

// @ requires  acc(&p.d, R20) && acc(p.d.Mem(), _)
// @ requires  acc(&p.segmentChange, R20)
// @ requires  acc(&p.ingressID, R21)
// @ requires  acc(&p.infoField, R20)
// @ requires  acc(&p.hopField, R20)
// @ ensures   acc(&p.infoField, R20)
// @ ensures   acc(&p.hopField, R20)
// @ ensures   acc(&p.ingressID, R21)
// @ ensures   acc(&p.segmentChange, R20)
// @ ensures   acc(&p.d, R20) && acc(p.d.Mem(), _)
// @ ensures   p.d.validResult(respr, false)
// @ ensures   reserr == nil ==> respr === processResult{}
// @ ensures   reserr != nil ==> sl.Bytes(respr.OutPkt, 0, len(respr.OutPkt))
// @ ensures   reserr != nil ==> reserr.ErrorMem()
// contracts for IO-spec
// @ requires  dp.Valid()
// @ requires  p.d.WellConfigured()
// @ requires  p.d.DpAgreesWithSpec(dp)
// @ requires  oldPkt.PathNotFullyTraversed()
// @ requires  p.EqAbsHopField(oldPkt)
// @ requires  p.EqAbsInfoField(oldPkt)
// @ requires  p.segmentChange ==>
// @ 	oldPkt.RightSeg != none[io.IO_seg2] && len(get(oldPkt.RightSeg).Past) > 0
// @ requires  !p.segmentChange ==>
// @ 	AbsValidateIngressIDConstraint(oldPkt, path.ifsToIO_ifs(p.ingressID))
// @ requires  p.segmentChange ==>
// @ 	AbsValidateIngressIDConstraintXover(oldPkt, path.ifsToIO_ifs(p.ingressID))
// @ ensures   reserr == nil ==> p.NoBouncingPkt(oldPkt)
// @ ensures   reserr == nil && !p.segmentChange ==>
// @ 	AbsValidateEgressIDConstraint(oldPkt, (p.ingressID != 0), dp)
// @ ensures   reserr == nil && p.segmentChange ==>
// @ 	oldPkt.RightSeg != none[io.IO_seg2] && len(get(oldPkt.RightSeg).Past) > 0
// @ ensures   reserr == nil && p.segmentChange ==>
// @ 	p.ingressID != 0 && AbsValidateEgressIDConstraintXover(oldPkt, dp)
// @ ensures   reserr != nil && respr.OutPkt != nil ==>
// @ 	absIO_val(respr.OutPkt, respr.EgressID).isIO_val_Unsupported
// @ decreases
func (p *scionPacketProcessor) validateEgressID( /*@ ghost oldPkt io.IO_pkt2, ghost dp io.DataPlaneSpec @*/ ) (respr processResult, reserr error) {
	pktEgressID := p.egressInterface( /*@ oldPkt @*/ )
	// @ reveal AbsEgressInterfaceConstraint(oldPkt, path.ifsToIO_ifs(pktEgressID))
	// @ p.d.getInternalNextHops()
	// @ if p.d.internalNextHops != nil { unfold acc(accAddr(p.d.internalNextHops), _) }
	_, ih := p.d.internalNextHops[pktEgressID]
	// @ p.d.getExternalMem()
	// @ if p.d.external != nil { unfold acc(accBatchConn(p.d.external), _) }
	_, eh := p.d.external[pktEgressID]
	// egress interface must be a known interface
	// packet coming from internal interface, must go to an external interface
	// packet coming from external interface can go to either internal or external interface
	if !ih && !eh || (p.ingressID == 0) && !eh {
		errCode := slayers.SCMPCodeUnknownHopFieldEgress
		if !p.infoField.ConsDir {
			errCode = slayers.SCMPCodeUnknownHopFieldIngress
		}
		// @ ToDoAfterScionFix("https://github.com/scionproto/scion/issues/4482") // depends on packSCMP
		return p.packSCMP(
			slayers.SCMPTypeParameterProblem,
			errCode,
			&slayers.SCMPParameterProblem{Pointer: p.currentHopPointer( /*@ nil @*/ )},
			cannotRoute,
		)
	}
	// @ p.d.getDomExternalLemma()
	// @ p.EstablishNoBouncingPkt(oldPkt, pktEgressID)
	// @ p.d.getLinkTypesMem()
	ingress, egress := p.d.linkTypes[p.ingressID], p.d.linkTypes[pktEgressID]
	// @ p.d.LinkTypesLemma(dp)
	if !p.segmentChange {
		// Check that the interface pair is valid within a single segment.
		// No check required if the packet is received from an internal interface.
		// @ assert reveal AbsValidateIngressIDConstraint(oldPkt, path.ifsToIO_ifs(p.ingressID))
		switch {
		case p.ingressID == 0:
			// @ assert reveal AbsValidateEgressIDConstraint(oldPkt, (p.ingressID != 0), dp)
			// @ fold p.d.validResult(respr, false)
			return processResult{}, nil
		case ingress == topology.Core && egress == topology.Core:
			// @ assert reveal AbsValidateEgressIDConstraint(oldPkt, (p.ingressID != 0), dp)
			// @ fold p.d.validResult(respr, false)
			return processResult{}, nil
		case ingress == topology.Child && egress == topology.Parent:
			// @ assert reveal AbsValidateEgressIDConstraint(oldPkt, (p.ingressID != 0), dp)
			// @ fold p.d.validResult(respr, false)
			return processResult{}, nil
		case ingress == topology.Parent && egress == topology.Child:
			// @ assert reveal AbsValidateEgressIDConstraint(oldPkt, (p.ingressID != 0), dp)
			// @ fold p.d.validResult(respr, false)
			return processResult{}, nil
		default: // malicious
			// @ ToDoAfterScionFix("https://github.com/scionproto/scion/issues/4482") // depends on packSCMP
			return p.packSCMP(
				slayers.SCMPTypeParameterProblem,
				slayers.SCMPCodeInvalidPath, // XXX(matzf) new code InvalidHop?
				&slayers.SCMPParameterProblem{Pointer: p.currentHopPointer( /*@ nil @*/ )},
				serrors.WithCtx(cannotRoute, "ingress_id", p.ingressID, "ingress_type", ingress,
					"egress_id", pktEgressID, "egress_type", egress))
		}
	}
	// @ assert reveal AbsValidateIngressIDConstraintXover(oldPkt, path.ifsToIO_ifs(p.ingressID))
	// Check that the interface pair is valid on a segment switch.
	// Having a segment change received from the internal interface is never valid.
	switch {
	case ingress == topology.Core && egress == topology.Child:
		// @ assert reveal AbsValidateEgressIDConstraintXover(oldPkt, dp)
		// @ fold p.d.validResult(respr, false)
		return processResult{}, nil
	case ingress == topology.Child && egress == topology.Core:
		// @ assert reveal AbsValidateEgressIDConstraintXover(oldPkt, dp)
		// @ fold p.d.validResult(respr, false)
		return processResult{}, nil
	case ingress == topology.Child && egress == topology.Child:
		// @ assert reveal AbsValidateEgressIDConstraintXover(oldPkt, dp)
		// @ fold p.d.validResult(respr, false)
		return processResult{}, nil
	default:
		// @ ToDoAfterScionFix("https://github.com/scionproto/scion/issues/4482") // depends on packSCMP
		return p.packSCMP(
			slayers.SCMPTypeParameterProblem,
			slayers.SCMPCodeInvalidSegmentChange,
			&slayers.SCMPParameterProblem{Pointer: p.currentInfoPointer( /*@ nil @*/ )},
			serrors.WithCtx(cannotRoute, "ingress_id", p.ingressID, "ingress_type", ingress,
				"egress_id", pktEgressID, "egress_type", egress))
	}
}

// @ requires  acc(&p.infoField)
// @ requires  acc(&p.path, R20)
// @ requires  acc(p.scionLayer.Mem(ub), R19)
<<<<<<< HEAD
// @ requires  p.path === p.scionLayer.GetScionPath(ub)
// @ preserves acc(&p.ingressID, R20)
// @ preserves acc(&p.hopField,  R20)
// @ preserves sl.AbsSlice_Bytes(ub, 0, len(ub))
=======
// @ requires  p.path === p.scionLayer.GetPath(ub)
// @ requires  acc(&p.hopField,  R20)
// @ requires  sl.Bytes(ub, 0, len(ub))
// @ requires  acc(&p.ingressID, R21)
// preconditions for IO:
// @ requires  slayers.ValidPktMetaHdr(ub) && p.scionLayer.EqAbsHeader(ub)
// @ requires  absPkt(ub).PathNotFullyTraversed()
// @ requires  acc(&p.d, R55) && acc(p.d.Mem(), _) && acc(&p.ingressID, R55)
// @ requires  p.LastHopLen(ub)
// @ requires  p.EqAbsHopField(absPkt(ub))
// @ requires  p.EqAbsInfoField(absPkt(ub))
// @ ensures   acc(&p.ingressID, R21)
// @ ensures   acc(&p.hopField,  R20)
// @ ensures   sl.Bytes(ub, 0, len(ub))
// @ ensures   acc(&p.infoField)
>>>>>>> 2d69d42f
// @ ensures   acc(&p.path, R20)
// @ ensures   acc(p.scionLayer.Mem(ub), R19)
// @ ensures   err != nil ==> err.ErrorMem()
// posconditions for IO:
// @ ensures   acc(&p.d, R55) && acc(p.d.Mem(), _) && acc(&p.ingressID, R55)
// @ ensures   err == nil ==> slayers.ValidPktMetaHdr(ub) && p.scionLayer.EqAbsHeader(ub)
// @ ensures   err == nil ==> absPkt(ub).PathNotFullyTraversed()
// @ ensures   err == nil ==>
// @ 	absPkt(ub) == AbsUpdateNonConsDirIngressSegID(old(absPkt(ub)), path.ifsToIO_ifs(p.ingressID))
// @ ensures   err == nil ==> p.LastHopLen(ub)
// @ ensures   err == nil ==> p.EqAbsHopField(absPkt(ub))
// @ ensures   err == nil ==> p.EqAbsInfoField(absPkt(ub))
// @ ensures   err == nil ==> old(slayers.IsSupportedPkt(ub)) == slayers.IsSupportedPkt(ub)
// @ decreases
func (p *scionPacketProcessor) updateNonConsDirIngressSegID( /*@ ghost ub []byte @*/ ) (err error) {
	// @ ghost ubPath := p.scionLayer.UBPath(ub)
	// @ ghost ubScionPath := p.scionLayer.UBScionPath(ub)
	// @ ghost startScion := p.scionLayer.PathScionStartIdx(ub)
	// @ ghost endScion   := p.scionLayer.PathScionEndIdx(ub)

	// @ unfold acc(p.scionLayer.Mem(ub), R20)
	// @ defer fold acc(p.scionLayer.Mem(ub), R20)
	// @ ghost if typeOf(p.scionLayer.Path) == *epic.Path {
	// @ 	unfold acc(p.scionLayer.Path.Mem(ubPath), R20)
	// @ 	defer fold acc(p.scionLayer.Path.Mem(ubPath), R20)
	// @ }
	// against construction dir the ingress router updates the SegID, ifID == 0
	// means this comes from this AS itself, so nothing has to be done.
	// TODO(lukedirtwalker): For packets destined to peer links this shouldn't
	// be updated.
	// @ reveal p.EqAbsInfoField(absPkt(ub))
	// @ reveal p.EqAbsHopField(absPkt(ub))
	if !p.infoField.ConsDir && p.ingressID != 0 {
		p.infoField.UpdateSegID(p.hopField.Mac /*@, p.hopField.ToIO_HF() @*/)
		// @ reveal p.LastHopLen(ub)
		// @ assert path.AbsUInfoFromUint16(p.infoField.SegID) ==
		// @ 	old(io.upd_uinfo(path.AbsUInfoFromUint16(p.infoField.SegID), p.hopField.ToIO_HF()))
		// (VerifiedSCION) the following property is guaranteed by the type system, but Gobra cannot infer it yet
<<<<<<< HEAD
		// @ assume 0 <= p.path.GetCurrINF(ubScionPath)
		// @ sl.SplitRange_Bytes(ub, startScion, endScion, writePerm)
		// @ ghost defer sl.CombineRange_Bytes(ub, startScion, endScion, writePerm)
		if err := p.path.SetInfoField(p.infoField, int( /*@ unfolding acc(p.path.Mem(ubScionPath), R45) in (unfolding acc(p.path.Base.Mem(), R50) in @*/ p.path.PathMeta.CurrINF) /*@ ) , ubScionPath @*/); err != nil {
=======
		// @ assume 0 <= p.path.GetCurrINF(ubPath)
		// @ sl.SplitRange_Bytes(ub, start, end, HalfPerm)
		// @ sl.SplitByIndex_Bytes(ub, 0, start, slayers.CmnHdrLen, R54)
		// @ sl.Reslice_Bytes(ub, 0, slayers.CmnHdrLen, R54)
		// @ slayers.IsSupportedPktSubslice(ub, slayers.CmnHdrLen)
		// @ p.AbsPktToSubSliceAbsPkt(ub, start, end)
		// @ p.scionLayer.ValidHeaderOffsetToSubSliceLemma(ub, start)
		// @ sl.SplitRange_Bytes(ub, start, end, HalfPerm)
		if err := p.path.SetInfoField(p.infoField, int( /*@ unfolding acc(p.path.Mem(ubPath), R45) in (unfolding acc(p.path.Base.Mem(), R50) in @*/ p.path.PathMeta.CurrINF) /*@ ) , ubPath, @*/); err != nil {
			// @ sl.Unslice_Bytes(ub, 0, slayers.CmnHdrLen, R54)
			// @ sl.CombineAtIndex_Bytes(ub, 0, start, slayers.CmnHdrLen, R54)
			// @ ghost sl.CombineRange_Bytes(ub, start, end, writePerm)
>>>>>>> 2d69d42f
			return serrors.WrapStr("update info field", err)
		}
		// @ ghost sl.CombineRange_Bytes(ub, start, end, HalfPerm)
		// @ slayers.IsSupportedPktSubslice(ub, slayers.CmnHdrLen)
		// @ sl.Unslice_Bytes(ub, 0, slayers.CmnHdrLen, R54)
		// @ sl.CombineAtIndex_Bytes(ub, 0, start, slayers.CmnHdrLen, R54)
		// @ p.scionLayer.ValidHeaderOffsetFromSubSliceLemma(ub, start)
		// @ p.SubSliceAbsPktToAbsPkt(ub, start, end)
		// @ ghost sl.CombineRange_Bytes(ub, start, end, HalfPerm)
		// @ absPktFutureLemma(ub)
		// @ assert absPkt(ub).CurrSeg.UInfo ==
		// @ 	old(io.upd_uinfo(path.AbsUInfoFromUint16(p.infoField.SegID), p.hopField.ToIO_HF()))
		// @ assert reveal p.EqAbsInfoField(absPkt(ub))
		// @ assert reveal p.EqAbsHopField(absPkt(ub))
		// @ assert reveal p.LastHopLen(ub)
	}
	// @ assert absPkt(ub) == reveal AbsUpdateNonConsDirIngressSegID(old(absPkt(ub)), path.ifsToIO_ifs(p.ingressID))
	return nil
}

// @ requires acc(p.scionLayer.Mem(ubScionL), R20)
// @ requires acc(&p.path, R20)
// @ requires p.path == p.scionLayer.GetPath(ubScionL)
// @ ensures  acc(p.scionLayer.Mem(ubScionL), R20)
// @ ensures  acc(&p.path, R20)
// @ decreases
func (p *scionPacketProcessor) currentInfoPointer( /*@ ghost ubScionL []byte @*/ ) uint16 {
	// @ ghost ubPath := p.scionLayer.UBPath(ubScionL)
	// @ unfold acc(p.scionLayer.Mem(ubScionL), R21)
	// @ defer  fold acc(p.scionLayer.Mem(ubScionL), R21)
	// @ unfold acc(p.scionLayer.Path.Mem(ubPath), R21)
	// @ defer  fold acc(p.scionLayer.Path.Mem(ubPath), R21)
	// @ unfold acc(p.scionLayer.Path.(*scion.Raw).Base.Mem(), R21)
	// @ defer  fold acc(p.scionLayer.Path.(*scion.Raw).Base.Mem(), R21)
	return uint16(slayers.CmnHdrLen + p.scionLayer.AddrHdrLen( /*@ ubScionL, false @*/ ) +
		scion.MetaLen + path.InfoLen*int(p.path.PathMeta.CurrINF))
}

// (VerifiedSCION) This could probably be made pure, but it is likely not beneficial, nor needed
// to expose the body of this function at the moment.
// @ requires acc(p.scionLayer.Mem(ubScionL), R20)
// @ requires acc(&p.path, R20)
// @ requires p.path == p.scionLayer.GetPath(ubScionL)
// @ ensures  acc(p.scionLayer.Mem(ubScionL), R20)
// @ ensures  acc(&p.path, R20)
// @ decreases
func (p *scionPacketProcessor) currentHopPointer( /*@ ghost ubScionL []byte @*/ ) uint16 {
	// @ ghost ubPath := p.scionLayer.UBPath(ubScionL)
	// @ unfold acc(p.scionLayer.Mem(ubScionL), R20/2)
	// @ defer  fold acc(p.scionLayer.Mem(ubScionL), R20/2)
	// @ unfold acc(p.scionLayer.Path.Mem(ubPath), R20/2)
	// @ defer  fold acc(p.scionLayer.Path.Mem(ubPath), R20/2)
	// @ unfold acc(p.scionLayer.Path.(*scion.Raw).Base.Mem(), R20/2)
	// @ defer  fold acc(p.scionLayer.Path.(*scion.Raw).Base.Mem(), R20/2)
	return uint16(slayers.CmnHdrLen + p.scionLayer.AddrHdrLen( /*@ ubScionL, false @*/ ) +
		scion.MetaLen + path.InfoLen*p.path.NumINF + path.HopLen*int(p.path.PathMeta.CurrHF))
}

// @ requires  acc(&p.infoField, R20)
// @ requires  acc(&p.hopField, R20)
// @ preserves acc(&p.mac, R20) && p.mac != nil && p.mac.Mem()
// @ preserves acc(&p.macBuffers.scionInput, R20)
// @ preserves sl.Bytes(p.macBuffers.scionInput, 0, len(p.macBuffers.scionInput))
// @ preserves acc(&p.cachedMac)
// @ preserves acc(&p.d, R50) && acc(p.d.Mem(), _)
// @ ensures   acc(&p.infoField, R20)
// @ ensures   acc(&p.hopField,  R20)
// @ ensures   p.d.validResult(respr, false)
// @ ensures   respr.OutPkt != nil ==>
// @ 	reserr != nil && sl.Bytes(respr.OutPkt, 0, len(respr.OutPkt))
// @ ensures   len(p.cachedMac) == path.MACBufferSize
// @ ensures   sl.Bytes(p.cachedMac, 0, len(p.cachedMac))
// @ ensures   reserr != nil ==> reserr.ErrorMem()
// contracts for IO-spec
// @ requires  oldPkt.PathNotFullyTraversed()
// @ requires  p.EqAbsHopField(oldPkt)
// @ requires  p.EqAbsInfoField(oldPkt)
// @ ensures   reserr == nil ==> AbsVerifyCurrentMACConstraint(oldPkt, dp)
// @ ensures   reserr != nil && respr.OutPkt != nil ==>
// @ 	absIO_val(respr.OutPkt, respr.EgressID).isIO_val_Unsupported
// @ decreases
func (p *scionPacketProcessor) verifyCurrentMAC( /*@ ghost oldPkt io.IO_pkt2, ghost dp io.DataPlaneSpec @*/ ) (respr processResult, reserr error) {
	fullMac := path.FullMAC(p.mac, p.infoField, p.hopField, p.macBuffers.scionInput)
	// @ fold acc(sl.Bytes(p.hopField.Mac[:path.MacLen], 0, path.MacLen), R21)
	// @ defer unfold acc(sl.Bytes(p.hopField.Mac[:path.MacLen], 0, path.MacLen), R21)
	// @ sl.SplitRange_Bytes(fullMac, 0, path.MacLen, R21)
	// @ ghost defer sl.CombineRange_Bytes(fullMac, 0, path.MacLen, R21)
	if subtle.ConstantTimeCompare(p.hopField.Mac[:path.MacLen], fullMac[:path.MacLen]) == 0 {
		// @ ToDoAfterScionFix("https://github.com/scionproto/scion/issues/4482")
		return p.packSCMP(
			slayers.SCMPTypeParameterProblem,
			slayers.SCMPCodeInvalidHopFieldMAC,
			&slayers.SCMPParameterProblem{Pointer: p.currentHopPointer( /*@ nil @*/ )},
			serrors.New("MAC verification failed", "expected", fmt.Sprintf(
				"%x", fullMac[:path.MacLen]),
				"actual", fmt.Sprintf("%x", p.hopField.Mac[:path.MacLen]),
				"cons_dir", p.infoField.ConsDir,
				"if_id", p.ingressID, "curr_inf", p.path.PathMeta.CurrINF,
				"curr_hf", p.path.PathMeta.CurrHF, "seg_id", p.infoField.SegID),
		)
	}
	// Add the full MAC to the SCION packet processor,
	// such that EPIC does not need to recalculate it.
	p.cachedMac = fullMac
	// @ reveal p.EqAbsInfoField(oldPkt)
	// @ reveal p.EqAbsHopField(oldPkt)
	// (VerifiedSCION) Assumptions for Cryptography:
	// @ absInf := p.infoField.ToAbsInfoField()
	// @ absHF := p.hopField.ToIO_HF()
	// @ AssumeForIO(dp.hf_valid(absInf.ConsDir, absInf.AInfo, absInf.UInfo, absHF))
	// @ reveal AbsVerifyCurrentMACConstraint(oldPkt, dp)
	// @ fold p.d.validResult(processResult{}, false)
	return processResult{}, nil
}

// @ requires  acc(&p.d, R15)
// @ requires  acc(p.d.Mem(), _)
// @ requires  p.d.getValSvc() != nil
// @ requires  acc(sl.Bytes(ubScionL, 0, len(ubScionL)), R15)
// @ preserves acc(p.scionLayer.Mem(ubScionL), R10)
// @ ensures   acc(&p.d, R15)
// @ ensures   p.d.validResult(respr, addrAliasesUb)
// @ ensures   !addrAliasesUb ==> acc(sl.Bytes(ubScionL, 0, len(ubScionL)), R15)
// @ ensures   !addrAliasesUb && resaddr != nil ==> acc(resaddr.Mem(), _)
// @ ensures   addrAliasesUb ==> resaddr != nil
// @ ensures   addrAliasesUb ==> acc(resaddr.Mem(), R15)
// @ ensures   addrAliasesUb ==> (acc(resaddr.Mem(), R15) --* acc(sl.Bytes(ubScionL, 0, len(ubScionL)), R15))
// @ ensures   respr.OutPkt != nil ==>
// @ 	reserr != nil && sl.Bytes(respr.OutPkt, 0, len(respr.OutPkt))
// @ ensures   reserr != nil ==> !addrAliasesUb
// @ ensures   reserr != nil ==> reserr.ErrorMem()
// contracts for IO-spec
// @ ensures   reserr != nil && respr.OutPkt != nil ==>
// @ 	absIO_val(respr.OutPkt, respr.EgressID).isIO_val_Unsupported
// @ decreases 0 if sync.IgnoreBlockingForTermination()
func (p *scionPacketProcessor) resolveInbound( /*@ ghost ubScionL []byte @*/ ) (resaddr *net.UDPAddr, respr processResult, reserr error /*@ , ghost addrAliasesUb bool @*/) {
	// (VerifiedSCION) the parameter used to be p.scionLayer,
	// instead of &p.scionLayer.
	a, err /*@ , addrAliases @*/ := p.d.resolveLocalDst(&p.scionLayer /*@, ubScionL @*/)
	// @ establishNoSVCBackend()
	switch {
	case errors.Is(err, noSVCBackend):
		// @ ghost if addrAliases {
		// @ 	apply acc(a.Mem(), R15) --* acc(sl.Bytes(ubScionL, 0, len(ubScionL)), R15)
		// @ }
		// @ ToDoAfterScionFix("https://github.com/scionproto/scion/issues/4482")
		r, err := p.packSCMP(
			slayers.SCMPTypeDestinationUnreachable,
			slayers.SCMPCodeNoRoute,
			&slayers.SCMPDestinationUnreachable{}, err)
		return nil, r, err /*@ , false @*/
	default:
		// @ fold p.d.validResult(respr, addrAliases)
		return a, processResult{}, nil /*@ , addrAliases @*/
	}
}

<<<<<<< HEAD
// @ requires  acc(&p.path, R20)
// @ requires  p.scionLayer.Mem(ub)
// @ requires  p.path === p.scionLayer.GetScionPath(ub)
// @ preserves acc(&p.infoField)
// @ preserves acc(&p.hopField, R20)
// @ preserves sl.AbsSlice_Bytes(ub, 0, len(ub))
// @ ensures   acc(&p.path, R20)
// @ ensures   reserr == nil ==> p.scionLayer.Mem(ub)
// @ ensures   reserr == nil ==> p.path == p.scionLayer.GetScionPath(ub)
// @ ensures   reserr != nil ==> p.scionLayer.NonInitMem()
// @ ensures   reserr != nil ==> reserr.ErrorMem()
=======
// @ requires acc(&p.path, R20)
// @ requires p.scionLayer.Mem(ub)
// @ requires p.path === p.scionLayer.GetPath(ub)
// @ requires sl.Bytes(ub, 0, len(ub))
// @ requires acc(&p.infoField)
// @ requires acc(&p.hopField, R20)
// @ requires !p.GetIsXoverSpec(ub)
// Preconditions for IO:
// @ requires slayers.ValidPktMetaHdr(ub) && p.scionLayer.EqAbsHeader(ub)
// @ requires absPkt(ub).PathNotFullyTraversed()
// @ requires p.EqAbsHopField(absPkt(ub))
// @ requires p.EqAbsInfoField(absPkt(ub))
// @ ensures  acc(&p.infoField)
// @ ensures  acc(&p.hopField, R20)
// @ ensures  sl.Bytes(ub, 0, len(ub))
// @ ensures  acc(&p.path, R20)
// @ ensures  reserr == nil ==> p.scionLayer.Mem(ub)
// @ ensures  reserr != nil ==> p.scionLayer.NonInitMem()
// @ ensures  reserr != nil ==> reserr.ErrorMem()
// Postconditions for IO:
// @ ensures  reserr == nil ==> slayers.ValidPktMetaHdr(ub) && p.scionLayer.EqAbsHeader(ub)
// @ ensures  reserr == nil ==> len(absPkt(ub).CurrSeg.Future) >= 0
// @ ensures  reserr == nil ==> absPkt(ub) == AbsProcessEgress(old(absPkt(ub)))
// @ ensures  reserr == nil ==> old(slayers.IsSupportedPkt(ub)) == slayers.IsSupportedPkt(ub)
>>>>>>> 2d69d42f
// @ decreases
func (p *scionPacketProcessor) processEgress( /*@ ghost ub []byte @*/ ) (reserr error) {
	// @ ghost ubPath := p.scionLayer.UBPath(ub)
	// @ ghost startP := p.scionLayer.PathStartIdx(ub)
	// @ ghost endP   := p.scionLayer.PathEndIdx(ub)
	// @ assert ub[startP:endP] === ubPath
	// @ ghost ubScionPath := p.scionLayer.UBScionPath(ub)
	// @ ghost startScionP := p.scionLayer.PathScionStartIdx(ub)
	// @ ghost endScionP := p.scionLayer.PathScionEndIdx(ub)

<<<<<<< HEAD
	// @ unfold p.scionLayer.Mem(ub)
	// @ ghost if typeOf(p.scionLayer.Path) == *epic.Path {
	// @ 	unfold p.scionLayer.Path.Mem(ubPath)
	// @ }
	// @ sl.SplitRange_Bytes(ub, startScionP, endScionP, writePerm)
	// @ ghost defer sl.CombineRange_Bytes(ub, startScionP, endScionP, writePerm)
	// we are the egress router and if we go in construction direction we
	// need to update the SegID.
	if p.infoField.ConsDir {
		p.infoField.UpdateSegID(p.hopField.Mac)
		// @ assume 0 <= p.path.GetCurrINF(ubScionPath)
		if err := p.path.SetInfoField(p.infoField, int( /*@ unfolding acc(p.path.Mem(ubScionPath), R45) in (unfolding acc(p.path.Base.Mem(), R50) in @*/ p.path.PathMeta.CurrINF /*@ ) @*/) /*@ , ubScionPath @*/); err != nil {
			// TODO parameter problem invalid path
			// @ p.path.DowngradePerm(ubScionPath)
			// @ ghost if typeOf(p.scionLayer.Path) == *epic.Path {
			// @ 	fold p.scionLayer.Path.NonInitMem()
			// @ }
=======
	// @ unfold acc(p.scionLayer.Mem(ub), 1-R55)
	// @ sl.SplitRange_Bytes(ub, startP, endP, HalfPerm)
	// @ sl.SplitByIndex_Bytes(ub, 0, startP, slayers.CmnHdrLen, R54)
	// @ sl.Reslice_Bytes(ub, 0, slayers.CmnHdrLen, R54)
	// @ slayers.IsSupportedPktSubslice(ub, slayers.CmnHdrLen)
	// @ p.AbsPktToSubSliceAbsPkt(ub, startP, endP)
	// @ p.scionLayer.ValidHeaderOffsetToSubSliceLemma(ub, startP)
	// @ reveal p.EqAbsInfoField(absPkt(ub))
	// @ reveal p.EqAbsHopField(absPkt(ub))
	// @ sl.SplitRange_Bytes(ub, startP, endP, HalfPerm)
	// @ reveal p.scionLayer.ValidHeaderOffset(ub, startP)
	// @ unfold acc(p.scionLayer.Mem(ub), R55)
	// we are the egress router and if we go in construction direction we
	// need to update the SegID.
	if p.infoField.ConsDir {
		p.infoField.UpdateSegID(p.hopField.Mac /*@, p.hopField.ToIO_HF() @*/)
		// @ assert path.AbsUInfoFromUint16(p.infoField.SegID) ==
		// @ 	old(io.upd_uinfo(path.AbsUInfoFromUint16(p.infoField.SegID), p.hopField.ToIO_HF()))
		// @ assume 0 <= p.path.GetCurrINF(ubPath)
		if err := p.path.SetInfoField(p.infoField, int( /*@ unfolding acc(p.path.Mem(ubPath), R45) in (unfolding acc(p.path.Base.Mem(), R50) in @*/ p.path.PathMeta.CurrINF /*@ ) @*/) /*@ , ubPath @*/); err != nil {
			// TODO parameter problem invalid path
			// @ sl.Unslice_Bytes(ub, 0, slayers.CmnHdrLen, R54)
			// @ sl.CombineAtIndex_Bytes(ub, 0, startP, slayers.CmnHdrLen, R54)
			// @ ghost sl.CombineRange_Bytes(ub, startP, endP, writePerm)
			// @ p.path.DowngradePerm(ubPath)
>>>>>>> 2d69d42f
			// @ p.scionLayer.PathPoolMemExchange(p.scionLayer.PathType, p.scionLayer.Path)
			// @ unfold p.scionLayer.HeaderMem(ub[slayers.CmnHdrLen:])
			// @ fold p.scionLayer.NonInitMem()
			return serrors.WrapStr("update info field", err)
		}
	}
<<<<<<< HEAD
	if err := p.path.IncPath( /*@ ubScionPath @*/ ); err != nil {
		// @ ghost if typeOf(p.scionLayer.Path) == *epic.Path {
		// @ 	fold p.scionLayer.Path.NonInitMem()
		// @ }
=======
	if err := p.path.IncPath( /*@ ubPath @*/ ); err != nil {
		// @ sl.Unslice_Bytes(ub, 0, slayers.CmnHdrLen, R54)
		// @ sl.CombineAtIndex_Bytes(ub, 0, startP, slayers.CmnHdrLen, R54)
		// @ ghost sl.CombineRange_Bytes(ub, startP, endP, writePerm)
>>>>>>> 2d69d42f
		// @ p.scionLayer.PathPoolMemExchange(p.scionLayer.PathType, p.scionLayer.Path)
		// @ unfold p.scionLayer.HeaderMem(ub[slayers.CmnHdrLen:])
		// @ fold p.scionLayer.NonInitMem()
		// TODO parameter problem invalid path
		return serrors.WrapStr("incrementing path", err)
	}
<<<<<<< HEAD
	// @ ghost if typeOf(p.scionLayer.Path) == *epic.Path {
	// @ 	fold p.scionLayer.Path.Mem(ubPath)
	// @ }
	// @ fold p.scionLayer.Mem(ub)
	return nil
}

// @ requires  acc(&p.path, R20)
// @ requires  p.scionLayer.Mem(ub)
// @ requires  p.path == p.scionLayer.GetScionPath(ub)
// @ preserves acc(&p.segmentChange) && acc(&p.hopField) && acc(&p.infoField)
// @ preserves sl.AbsSlice_Bytes(ub, 0, len(ub))
// @ ensures   acc(&p.path, R20)
// @ ensures   reserr == nil ==> (
// @ 	p.scionLayer.Mem(ub) &&
// @ 	p.scionLayer.UBPath(ub) === old(p.scionLayer.UBPath(ub)) &&
// @ 	p.scionLayer.GetScionPath(ub) === old(p.scionLayer.GetScionPath(ub)) &&
// @ 	p.path == p.scionLayer.GetScionPath(ub))
// @ ensures   reserr != nil ==> p.scionLayer.NonInitMem()
// @ ensures   p.segmentChange
// @ ensures   respr === processResult{}
// @ ensures   reserr != nil ==> reserr.ErrorMem()
=======
	// @ fold acc(p.scionLayer.Mem(ub), R55)
	// @ assert reveal p.scionLayer.ValidHeaderOffset(ub, startP)
	// @ ghost sl.CombineRange_Bytes(ub, startP, endP, HalfPerm)
	// @ slayers.IsSupportedPktSubslice(ub, slayers.CmnHdrLen)
	// @ sl.Unslice_Bytes(ub, 0, slayers.CmnHdrLen, R54)
	// @ sl.CombineAtIndex_Bytes(ub, 0, startP, slayers.CmnHdrLen, R54)
	// @ p.scionLayer.ValidHeaderOffsetFromSubSliceLemma(ub, startP)
	// @ p.SubSliceAbsPktToAbsPkt(ub, startP, endP)
	// @ ghost sl.CombineRange_Bytes(ub, startP, endP, HalfPerm)
	// @ absPktFutureLemma(ub)
	// @ assert absPkt(ub) == reveal AbsProcessEgress(old(absPkt(ub)))
	// @ fold acc(p.scionLayer.Mem(ub), 1-R55)
	return nil
}

// @ requires acc(&p.path, R20)
// @ requires p.scionLayer.Mem(ub)
// @ requires p.path == p.scionLayer.GetPath(ub)
// @ requires sl.Bytes(ub, 0, len(ub))
// @ requires acc(&p.segmentChange)
// @ requires acc(&p.hopField)
// @ requires acc(&p.infoField)
// Preconditions for IO:
// @ requires slayers.ValidPktMetaHdr(ub) && p.scionLayer.EqAbsHeader(ub)
// @ requires p.GetIsXoverSpec(ub)
// @ requires let ubPath := p.scionLayer.UBPath(ub) in
// @ 	(unfolding acc(p.scionLayer.Mem(ub), _) in p.path.GetBase(ubPath)) == currBase
// @ requires currBase.Valid()
// @ ensures  acc(&p.segmentChange)
// @ ensures  acc(&p.hopField)
// @ ensures  acc(&p.infoField)
// @ ensures  sl.Bytes(ub, 0, len(ub))
// @ ensures  acc(&p.path, R20)
// @ ensures  reserr == nil ==> p.scionLayer.Mem(ub)
// @ ensures  reserr == nil ==> p.scionLayer.UBPath(ub) === old(p.scionLayer.UBPath(ub))
// @ ensures  reserr == nil ==> p.scionLayer.GetPath(ub) == old(p.scionLayer.GetPath(ub))
// @ ensures  reserr != nil ==> p.scionLayer.NonInitMem()
// @ ensures  p.segmentChange
// @ ensures  respr === processResult{}
// @ ensures  reserr != nil ==> reserr.ErrorMem()
// Postconditions for IO:
// @ ensures  reserr == nil ==> len(old(absPkt(ub)).CurrSeg.Future) == 1
// @ ensures  reserr == nil ==> old(absPkt(ub)).LeftSeg != none[io.IO_seg2]
// @ ensures  reserr == nil ==> len(get(old(absPkt(ub)).LeftSeg).Future) > 0
// @ ensures  reserr == nil ==> len(get(old(absPkt(ub)).LeftSeg).History) == 0
// @ ensures  reserr == nil ==> slayers.ValidPktMetaHdr(ub) && p.scionLayer.EqAbsHeader(ub)
// @ ensures  reserr == nil ==> absPkt(ub).PathNotFullyTraversed()
// @ ensures  reserr == nil ==> p.EqAbsHopField(absPkt(ub))
// @ ensures  reserr == nil ==> p.EqAbsInfoField(absPkt(ub))
// @ ensures  reserr == nil ==> absPkt(ub) == AbsDoXover(old(absPkt(ub)))
// @ ensures  reserr == nil ==> old(slayers.IsSupportedPkt(ub)) == slayers.IsSupportedPkt(ub)
// @ ensures  reserr == nil ==>
// @ 	let ubPath := p.scionLayer.UBPath(ub)   in
// @ 	(unfolding acc(p.scionLayer.Mem(ub), _) in
// @ 	p.path === p.scionLayer.GetPath(ub) &&
// @ 	p.path.GetBase(ubPath) == currBase.IncPathSpec() &&
// @ 	currBase.IncPathSpec().Valid())
>>>>>>> 2d69d42f
// @ decreases
func (p *scionPacketProcessor) doXover( /*@ ghost ub []byte, ghost currBase scion.Base @*/ ) (respr processResult, reserr error) {
	p.segmentChange = true
<<<<<<< HEAD
	// @ ghost startP := p.scionLayer.PathStartIdx(ub)
	// @ ghost endP := p.scionLayer.PathEndIdx(ub)
	// @ ghost startScionP := p.scionLayer.PathScionStartIdx(ub)
	// @ ghost endScionP := p.scionLayer.PathScionEndIdx(ub)
	// @ unfold p.scionLayer.Mem(ub)
	// @ ghost ubPath := ub[startP:endP]
	// @ ghost if typeOf(p.scionLayer.Path) == *epic.Path {
	// @ 	unfold p.scionLayer.Path.Mem(ubPath)
	// @ }
	// @ ghost ubScionPath := ub[startScionP:endScionP]
	// @ sl.SplitRange_Bytes(ub, startScionP, endScionP, writePerm)
	// @ ghost defer sl.CombineRange_Bytes(ub, startScionP, endScionP, writePerm)
	if err := p.path.IncPath( /*@ ubScionPath @*/ ); err != nil {
		// TODO parameter problem invalid path
		// @ ghost if typeOf(p.scionLayer.Path) == *epic.Path {
		// @ 	fold p.scionLayer.Path.NonInitMem()
		// @ }
=======
	// @ ghost  startP := p.scionLayer.PathStartIdx(ub)
	// @ ghost  endP   := p.scionLayer.PathEndIdx(ub)
	// @ ghost  ubPath := ub[startP:endP]

	// @ unfold acc(p.scionLayer.Mem(ub), 1-R55)
	// @ sl.SplitRange_Bytes(ub, startP, endP, HalfPerm)
	// @ sl.SplitByIndex_Bytes(ub, 0, startP, slayers.CmnHdrLen, R54)
	// @ sl.Reslice_Bytes(ub, 0, slayers.CmnHdrLen, R54)
	// @ slayers.IsSupportedPktSubslice(ub, slayers.CmnHdrLen)
	// @ p.AbsPktToSubSliceAbsPkt(ub, startP, endP)
	// @ p.scionLayer.ValidHeaderOffsetToSubSliceLemma(ub, startP)
	// @ p.path.XoverLemma(ubPath)
	// @ reveal p.EqAbsInfoField(absPkt(ub))
	// @ reveal p.EqAbsHopField(absPkt(ub))
	// @ sl.SplitRange_Bytes(ub, startP, endP, HalfPerm)
	// @ reveal p.scionLayer.ValidHeaderOffset(ub, startP)
	// @ unfold acc(p.scionLayer.Mem(ub), R55)
	if err := p.path.IncPath( /*@ ubPath @*/ ); err != nil {
		// TODO parameter problem invalid path
		// (VerifiedSCION) we currently expose a lot of internal information from slayers here. Can we avoid it?
		// @ sl.Unslice_Bytes(ub, 0, slayers.CmnHdrLen, R54)
		// @ sl.CombineAtIndex_Bytes(ub, 0, startP, slayers.CmnHdrLen, R54)
		// @ ghost sl.CombineRange_Bytes(ub, startP, endP, writePerm)
>>>>>>> 2d69d42f
		// @ unfold p.scionLayer.HeaderMem(ub[slayers.CmnHdrLen:])
		// @ p.scionLayer.PathPoolMemExchange(p.scionLayer.PathType, p.scionLayer.Path)
		// @ fold p.scionLayer.NonInitMem()
		return processResult{}, serrors.WrapStr("incrementing path", err)
	}
	// @ fold acc(p.scionLayer.Mem(ub), R55)
	// @ assert reveal p.scionLayer.ValidHeaderOffset(ub, startP)
	// @ ghost sl.CombineRange_Bytes(ub, startP, endP, HalfPerm)
	// @ slayers.IsSupportedPktSubslice(ub, slayers.CmnHdrLen)
	// @ sl.Unslice_Bytes(ub, 0, slayers.CmnHdrLen, R54)
	// @ sl.CombineAtIndex_Bytes(ub, 0, startP, slayers.CmnHdrLen, R54)
	// @ p.scionLayer.ValidHeaderOffsetFromSubSliceLemma(ub, startP)
	// @ p.SubSliceAbsPktToAbsPkt(ub, startP, endP)
	// @ assert len(get(old(absPkt(ub)).LeftSeg).Future) > 0
	// @ assert len(get(old(absPkt(ub)).LeftSeg).History) == 0
	// @ assert slayers.ValidPktMetaHdr(ub) && p.scionLayer.EqAbsHeader(ub)
	// @ assert absPkt(ub) == reveal AbsDoXover(old(absPkt(ub)))
	var err error
<<<<<<< HEAD
	if p.hopField, err = p.path.GetCurrentHopField( /*@ ubScionPath @*/ ); err != nil {
		// @ ghost if typeOf(p.scionLayer.Path) == *epic.Path {
		// @ 	fold p.scionLayer.Path.Mem(ubPath)
		// @ }
		// @ fold p.scionLayer.Mem(ub)
=======
	// (VerifiedSCION) Due to an incompleteness (https://github.com/viperproject/gobra/issues/770),
	// we introduce a temporary variable to be able to call `path.AbsMacArrayCongruence()`.
	var tmpHopField path.HopField
	if tmpHopField, err = p.path.GetCurrentHopField( /*@ ubPath @*/ ); err != nil {
		// @ ghost sl.CombineRange_Bytes(ub, startP, endP, writePerm)
		// @ fold acc(p.scionLayer.Mem(ub), 1-R55)
>>>>>>> 2d69d42f
		// @ p.scionLayer.DowngradePerm(ub)
		// TODO parameter problem invalid path
		return processResult{}, err
	}
<<<<<<< HEAD
	if p.infoField, err = p.path.GetCurrentInfoField( /*@ ubScionPath @*/ ); err != nil {
		// @ ghost if typeOf(p.scionLayer.Path) == *epic.Path {
		// @ 	fold p.scionLayer.Path.Mem(ubPath)
		// @ }
		// @ fold p.scionLayer.Mem(ub)
=======
	p.hopField = tmpHopField
	// @ path.AbsMacArrayCongruence(p.hopField.Mac, tmpHopField.Mac)
	// @ assert p.hopField.ToIO_HF() == tmpHopField.ToIO_HF()
	// @ assert reveal p.path.CorrectlyDecodedHf(ubPath, tmpHopField)
	// @ assert reveal p.path.CorrectlyDecodedHf(ubPath, p.hopField)
	if p.infoField, err = p.path.GetCurrentInfoField( /*@ ubPath @*/ ); err != nil {
		// @ ghost sl.CombineRange_Bytes(ub, startP, endP, writePerm)
		// @ fold acc(p.scionLayer.Mem(ub), 1-R55)
>>>>>>> 2d69d42f
		// @ p.scionLayer.DowngradePerm(ub)
		// TODO parameter problem invalid path
		return processResult{}, err
	}
<<<<<<< HEAD
	// @ ghost if typeOf(p.scionLayer.Path) == *epic.Path {
	// @ 	fold p.scionLayer.Path.Mem(ubPath)
	// @ }
	// @ fold p.scionLayer.Mem(ub)
=======
	// @ ghost sl.CombineRange_Bytes(ub, startP, endP, HalfPerm)
	// @ p.SubSliceAbsPktToAbsPkt(ub, startP, endP)
	// @ absPktFutureLemma(ub)
	// @ p.path.DecodingLemma(ubPath, p.infoField, p.hopField)
	// @ assert reveal p.path.EqAbsInfoField(p.path.absPkt(ubPath), p.infoField.ToAbsInfoField())
	// @ assert reveal p.path.EqAbsHopField(p.path.absPkt(ubPath), p.hopField.ToIO_HF())
	// @ assert reveal p.EqAbsHopField(absPkt(ub))
	// @ assert reveal p.EqAbsInfoField(absPkt(ub))
	// @ fold acc(p.scionLayer.Mem(ub), 1-R55)
>>>>>>> 2d69d42f
	return processResult{}, nil
}

// @ requires  acc(&p.path, R20)
// @ requires  acc(p.path.Mem(ubPath), R5)
// @ requires  acc(&p.infoField, R5) && acc(&p.hopField, R5)
// @ requires  p.path.GetCurrINF(ubPath) <= p.path.GetNumINF(ubPath)
// @ requires  p.path.GetCurrHF(ubPath) <= p.path.GetNumHops(ubPath)
// @ preserves acc(sl.Bytes(ubPath, 0, len(ubPath)), R5)
// @ ensures   acc(&p.path, R20)
// @ ensures   acc(p.path.Mem(ubPath), R5)
// @ ensures   acc(&p.infoField, R5) && acc(&p.hopField, R5)
// @ decreases
func (p *scionPacketProcessor) ingressInterface( /*@ ghost ubPath []byte @*/ ) uint16 {
	info := p.infoField
	hop := p.hopField
	if p.path.IsFirstHopAfterXover( /*@ ubPath @*/ ) {
		var err error
		info, err = p.path.GetInfoField(int( /*@ unfolding acc(p.path.Mem(ubPath), R45) in (unfolding acc(p.path.Base.Mem(), R50) in @*/ p.path.PathMeta.CurrINF /*@ ) @*/) - 1 /*@ , ubPath @*/)
		if err != nil { // cannot be out of range
			panic(err)
		}
		hop, err = p.path.GetHopField(int( /*@ unfolding acc(p.path.Mem(ubPath), R45) in (unfolding acc(p.path.Base.Mem(), R50) in @*/ p.path.PathMeta.CurrHF /*@ ) @*/) - 1 /*@ , ubPath @*/)
		if err != nil { // cannot be out of range
			panic(err)
		}
	}
	if info.ConsDir {
		return hop.ConsIngress
	}
	return hop.ConsEgress
}

// @ requires acc(&p.infoField, R21)
// @ requires acc(&p.hopField, R21)
// @ ensures  acc(&p.infoField, R21)
// @ ensures  acc(&p.hopField, R21)
// contracts for IO-spec
// @ requires oldPkt.PathNotFullyTraversed()
// @ requires p.EqAbsInfoField(oldPkt)
// @ requires p.EqAbsHopField(oldPkt)
// @ ensures  p.EqAbsInfoField(oldPkt)
// @ ensures  p.EqAbsHopField(oldPkt)
// @ ensures  AbsEgressInterfaceConstraint(oldPkt, path.ifsToIO_ifs(egress))
// @ decreases
func (p *scionPacketProcessor) egressInterface( /*@ ghost oldPkt io.IO_pkt2 @*/ ) (egress uint16) {
	// @ reveal p.EqAbsInfoField(oldPkt)
	// @ reveal p.EqAbsHopField(oldPkt)
	if p.infoField.ConsDir {
		// @ assert reveal AbsEgressInterfaceConstraint(oldPkt, path.ifsToIO_ifs(p.hopField.ConsEgress))
		return p.hopField.ConsEgress
	}
	// @ assert reveal AbsEgressInterfaceConstraint(oldPkt, path.ifsToIO_ifs(p.hopField.ConsIngress))
	return p.hopField.ConsIngress
}

// @ requires  acc(&p.d, R20) && acc(p.d.Mem(), _)
// @ requires  acc(&p.infoField, R20)
// @ requires  acc(&p.hopField, R20)
// @ preserves acc(&p.ingressID, R21)
// @ ensures   acc(&p.infoField, R20)
// @ ensures   acc(&p.hopField, R20)
// @ ensures   acc(&p.d, R20)
// @ ensures   p.d.validResult(respr, false)
// @ ensures   respr.OutPkt != nil ==>
// @ 	reserr != nil && sl.Bytes(respr.OutPkt, 0, len(respr.OutPkt))
// @ ensures   reserr != nil ==> reserr.ErrorMem()
// contracts for IO-spec
// @ requires  oldPkt.PathNotFullyTraversed()
// @ requires  p.EqAbsInfoField(oldPkt)
// @ requires  p.EqAbsHopField(oldPkt)
// @ ensures   reserr != nil && respr.OutPkt != nil ==>
// @ 	absIO_val(respr.OutPkt, respr.EgressID).isIO_val_Unsupported
// @ decreases 0 if sync.IgnoreBlockingForTermination()
func (p *scionPacketProcessor) validateEgressUp( /*@ ghost oldPkt io.IO_pkt2 @*/ ) (respr processResult, reserr error) {
	egressID := p.egressInterface( /*@ oldPkt @ */ )
	// @ p.d.getBfdSessionsMem()
	// @ ghost if p.d.bfdSessions != nil { unfold acc(accBfdSession(p.d.bfdSessions), _) }
	if v, ok := p.d.bfdSessions[egressID]; ok {
		if !v.IsUp() {
			typ := slayers.SCMPTypeExternalInterfaceDown
			// @ p.d.getLocalIA()
			var scmpP gopacket.SerializableLayer = &slayers.SCMPExternalInterfaceDown{
				IA:   p.d.localIA,
				IfID: uint64(egressID),
			}
			// @ p.d.getExternalMem()
			// @ if p.d.external != nil { unfold acc(accBatchConn(p.d.external), _) }
			if _, external := p.d.external[egressID]; !external {
				typ = slayers.SCMPTypeInternalConnectivityDown
				scmpP = &slayers.SCMPInternalConnectivityDown{
					IA:      p.d.localIA,
					Ingress: uint64(p.ingressID),
					Egress:  uint64(egressID),
				}
			}
			// @ ToDoAfterScionFix("https://github.com/scionproto/scion/issues/4482") // depends on packSCMP
			return p.packSCMP(typ, 0, scmpP, serrors.New("bfd session down"))
		}
	}
	// @ fold p.d.validResult(processResult{}, false)
	return processResult{}, nil
}

// @ requires  0 <= startLL && startLL <= endLL && endLL <= len(ub)
// @ requires  acc(&p.path, R20)
// @ requires  acc(p.scionLayer.Mem(ub), R10)
// @ requires  p.path === p.scionLayer.GetScionPath(ub)
// @ requires  acc(&p.d, R20) && acc(p.d.Mem(), _)
// @ requires  sl.Bytes(ub, 0, len(ub))
// @ requires  acc(&p.ingressID, R21)
// @ requires  acc(&p.hopField)
// @ preserves acc(&p.lastLayer, R19)
// @ preserves p.lastLayer != nil
// @ preserves (&p.scionLayer !== p.lastLayer && llIsNil) ==>
// @ 	acc(p.lastLayer.Mem(nil), R15)
// @ preserves (&p.scionLayer !== p.lastLayer && !llIsNil) ==>
// @ 	acc(p.lastLayer.Mem(ub[startLL:endLL]), R15)
// @ preserves acc(&p.infoField, R20)
// @ ensures   acc(&p.hopField)
// @ ensures   acc(&p.ingressID, R21)
// @ ensures   sl.Bytes(ub, 0, len(ub))
// @ ensures   acc(&p.path, R20)
// @ ensures   acc(p.scionLayer.Mem(ub), R10)
// @ ensures   acc(&p.d, R20) && acc(p.d.Mem(), _)
// @ ensures   p.d.validResult(respr, false)
// @ ensures   respr.OutPkt != nil ==>
// @ 	reserr != nil && sl.Bytes(respr.OutPkt, 0, len(respr.OutPkt))
// @ ensures   reserr != nil ==> reserr.ErrorMem()
// constracts for IO-spec
// @ requires  slayers.ValidPktMetaHdr(ub) && p.scionLayer.EqAbsHeader(ub)
// @ requires  p.DstIsLocalIngressID(ub)
// @ requires  p.LastHopLen(ub)
// @ requires  absPkt(ub).PathNotFullyTraversed()
// @ requires  p.EqAbsHopField(absPkt(ub))
// @ ensures   reserr == nil ==> p.DstIsLocalIngressID(ub)
// @ ensures   reserr == nil ==> slayers.ValidPktMetaHdr(ub) && p.scionLayer.EqAbsHeader(ub)
// @ ensures   reserr == nil ==> p.LastHopLen(ub)
// @ ensures   reserr == nil ==> absPkt(ub).PathNotFullyTraversed()
// @ ensures   reserr == nil ==> p.EqAbsHopField(absPkt(ub))
// @ ensures   reserr == nil ==> absPkt(ub) == old(absPkt(ub))
// @ ensures   reserr == nil ==> old(slayers.IsSupportedPkt(ub)) == slayers.IsSupportedPkt(ub)
// @ ensures   reserr != nil && respr.OutPkt != nil ==>
// @ 	absIO_val(respr.OutPkt, respr.EgressID).isIO_val_Unsupported
// @ decreases
func (p *scionPacketProcessor) handleIngressRouterAlert( /*@ ghost ub []byte, ghost llIsNil bool, ghost startLL int, ghost endLL int @*/ ) (respr processResult, reserr error) {
	// @ reveal p.EqAbsHopField(absPkt(ub))
	// @ assert let fut := absPkt(ub).CurrSeg.Future in
	// @ 	fut == seq[io.IO_HF]{p.hopField.ToIO_HF()} ++ fut[1:]
	// @ ghost ubPath := p.scionLayer.UBPath(ub)
	// @ ghost startP := p.scionLayer.PathStartIdx(ub)
	// @ ghost endP   := p.scionLayer.PathEndIdx(ub)
	// @ ghost ubScionPath := p.scionLayer.UBScionPath(ub)
	// @ ghost startScionP := p.scionLayer.PathScionStartIdx(ub)
	// @ ghost endScionP   := p.scionLayer.PathScionEndIdx(ub)
	// @ assert ub[startP:endP] === ubPath
	if p.ingressID == 0 {
		// @ fold p.d.validResult(processResult{}, false)
		return processResult{}, nil
	}
	alert := p.ingressRouterAlertFlag()
	if !*alert {
		// @ fold p.d.validResult(processResult{}, false)
		return processResult{}, nil
	}
	*alert = false
	// @ unfold acc(p.scionLayer.Mem(ub), R20)
	// @ defer fold acc(p.scionLayer.Mem(ub), R20)
	// @ ghost if typeOf(p.scionLayer.Path) == *epic.Path {
	// @ 	unfold acc(p.scionLayer.Path.Mem(ubPath), R20)
	// @ 	defer fold acc(p.scionLayer.Path.Mem(ubPath), R20)
	// @ }
	// (VerifiedSCION) the following is guaranteed by the type system, but Gobra cannot prove it yet
<<<<<<< HEAD
	// @ assume 0 <= p.path.GetCurrHF(ubScionPath)
	// @ sl.SplitRange_Bytes(ub, startScionP, endScionP, writePerm)
	if err := p.path.SetHopField(p.hopField, int( /*@ unfolding acc(p.path.Mem(ubScionPath), R50) in (unfolding acc(p.path.Base.Mem(), R55) in @*/ p.path.PathMeta.CurrHF /*@ ) @*/) /*@ , ubScionPath @*/); err != nil {
		// @ sl.CombineRange_Bytes(ub, startScionP, endScionP, writePerm)
		// @ fold p.d.validResult(processResult{}, false)
		return processResult{}, serrors.WrapStr("update hop field", err)
	}
	// @ sl.CombineRange_Bytes(ub, startScionP, endScionP, writePerm)
	/*@
	ghost var ubLL []byte
	ghost if &p.scionLayer === p.lastLayer {
		ubLL = ub
	} else if llIsNil {
		ubLL = nil
		sl.NilAcc_Bytes()
	} else {
		ubLL = ub[startLL:endLL]
		sl.SplitRange_Bytes(ub, startLL, endLL, writePerm)
		ghost defer sl.CombineRange_Bytes(ub, startLL, endLL, writePerm)
	}
	@*/
	return p.handleSCMPTraceRouteRequest(p.ingressID /*@ , ubLL @*/)
=======
	// @ assume 0 <= p.path.GetCurrHF(ubPath)
	// @ reveal p.LastHopLen(ub)
	// @ sl.SplitRange_Bytes(ub, startP, endP, HalfPerm)
	// @ sl.SplitByIndex_Bytes(ub, 0, startP, slayers.CmnHdrLen, R54)
	// @ sl.Reslice_Bytes(ub, 0, slayers.CmnHdrLen, R54)
	// @ slayers.IsSupportedPktSubslice(ub, slayers.CmnHdrLen)
	// @ p.AbsPktToSubSliceAbsPkt(ub, startP, endP)
	// @ p.scionLayer.ValidHeaderOffsetToSubSliceLemma(ub, startP)
	// @ sl.SplitRange_Bytes(ub, startP, endP, HalfPerm)
	if err := p.path.SetHopField(p.hopField, int( /*@ unfolding acc(p.path.Mem(ubPath), R50) in (unfolding acc(p.path.Base.Mem(), R55) in @*/ p.path.PathMeta.CurrHF /*@ ) @*/) /*@ , ubPath @*/); err != nil {
		// @ sl.Unslice_Bytes(ub, 0, slayers.CmnHdrLen, R54)
		// @ sl.CombineAtIndex_Bytes(ub, 0, startP, slayers.CmnHdrLen, R54)
		// @ sl.CombineRange_Bytes(ub, startP, endP, writePerm)
		// @ fold p.d.validResult(processResult{}, false)
		return processResult{}, serrors.WrapStr("update hop field", err)
	}
	// @ sl.CombineRange_Bytes(ub, startP, endP, HalfPerm)
	// @ slayers.IsSupportedPktSubslice(ub, slayers.CmnHdrLen)
	// @ sl.Unslice_Bytes(ub, 0, slayers.CmnHdrLen, R54)
	// @ sl.CombineAtIndex_Bytes(ub, 0, startP, slayers.CmnHdrLen, R54)
	// @ p.scionLayer.ValidHeaderOffsetFromSubSliceLemma(ub, startP)
	// @ p.SubSliceAbsPktToAbsPkt(ub, startP, endP)
	// @ absPktFutureLemma(ub)
	// @ assert reveal p.EqAbsHopField(absPkt(ub))
	// @ assert reveal p.LastHopLen(ub)
	// @ assert p.scionLayer.EqAbsHeader(ub)
	// @ sl.CombineRange_Bytes(ub, startP, endP, HalfPerm)

	// @ ghost var ubLL []byte
	// @ ghost if &p.scionLayer === p.lastLayer {
	// @ 	ubLL = ub
	// @ } else if llIsNil {
	// @ 	ubLL = nil
	// @ 	sl.NilAcc_Bytes()
	// @ } else {
	// @ 	ubLL = ub[startLL:endLL]
	// @ 	sl.SplitRange_Bytes(ub, startLL, endLL, R1)
	// @ 	ghost defer sl.CombineRange_Bytes(ub, startLL, endLL, R1)
	// @ }
	return p.handleSCMPTraceRouteRequest(p.ingressID /*@, ubLL @*/)
>>>>>>> 2d69d42f
}

// @ preserves acc(&p.infoField, R20)
// @ ensures   res == &p.hopField.EgressRouterAlert || res == &p.hopField.IngressRouterAlert
// @ decreases
func (p *scionPacketProcessor) ingressRouterAlertFlag() (res *bool) {
	if !p.infoField.ConsDir {
		return &p.hopField.EgressRouterAlert
	}
	return &p.hopField.IngressRouterAlert
}

// @ requires  0 <= startLL && startLL <= endLL && endLL <= len(ub)
// @ requires  acc(&p.path, R20)
<<<<<<< HEAD
// @ requires  acc(p.scionLayer.Mem(ub), R14)
// @ requires  p.path === p.scionLayer.GetScionPath(ub)
=======
// @ requires  acc(p.scionLayer.Mem(ub), R13)
// @ requires  p.path === p.scionLayer.GetPath(ub)
>>>>>>> 2d69d42f
// @ requires  acc(&p.d, R20) && acc(p.d.Mem(), _)
// @ requires sl.Bytes(ub, 0, len(ub))
// @ requires acc(&p.infoField, R20)
// @ requires acc(&p.hopField)
// @ preserves acc(&p.lastLayer, R19)
// @ preserves p.lastLayer != nil
// @ preserves (&p.scionLayer !== p.lastLayer && llIsNil) ==>
// @ 	acc(p.lastLayer.Mem(nil), R15)
// @ preserves (&p.scionLayer !== p.lastLayer && !llIsNil) ==>
// @ 	acc(p.lastLayer.Mem(ub[startLL:endLL]), R15)
// @ preserves acc(&p.ingressID, R21)
// @ ensures acc(&p.infoField, R20)
// @ ensures acc(&p.hopField)
// @ ensures sl.Bytes(ub, 0, len(ub))
// @ ensures   acc(&p.path, R20)
// @ ensures   acc(p.scionLayer.Mem(ub), R13)
// @ ensures   acc(&p.d, R20)
// @ ensures   p.d.validResult(respr, false)
// @ ensures   respr.OutPkt != nil ==>
// @ 	reserr != nil && sl.Bytes(respr.OutPkt, 0, len(respr.OutPkt))
// @ ensures   reserr != nil ==> reserr.ErrorMem()
// constracts for IO-spec
// @ requires slayers.ValidPktMetaHdr(ub) && p.scionLayer.EqAbsHeader(ub)
// @ requires absPkt(ub).PathNotFullyTraversed()
// @ requires p.EqAbsHopField(absPkt(ub))
// @ requires p.EqAbsInfoField(absPkt(ub))
// @ ensures reserr == nil ==> slayers.ValidPktMetaHdr(ub) && p.scionLayer.EqAbsHeader(ub)
// @ ensures reserr == nil ==> absPkt(ub).PathNotFullyTraversed()
// @ ensures reserr == nil ==> p.EqAbsHopField(absPkt(ub))
// @ ensures reserr == nil ==> p.EqAbsInfoField(absPkt(ub))
// @ ensures reserr == nil ==> absPkt(ub) == old(absPkt(ub))
// @ ensures reserr == nil ==> old(slayers.IsSupportedPkt(ub)) == slayers.IsSupportedPkt(ub)
// @ ensures   reserr != nil && respr.OutPkt != nil ==>
// @ 	absIO_val(respr.OutPkt, respr.EgressID).isIO_val_Unsupported
// @ decreases
func (p *scionPacketProcessor) handleEgressRouterAlert( /*@ ghost ub []byte, ghost llIsNil bool, ghost startLL int, ghost endLL int @*/ ) (respr processResult, reserr error) {
	// @ reveal p.EqAbsHopField(absPkt(ub))
	// @ assert let fut := absPkt(ub).CurrSeg.Future in
	// @ 	fut == seq[io.IO_HF]{p.hopField.ToIO_HF()} ++ fut[1:]
	// @ ghost ubPath := p.scionLayer.UBPath(ub)
	// @ ghost ubScionPath := p.scionLayer.UBScionPath(ub)
	// @ ghost startScion := p.scionLayer.PathScionStartIdx(ub)
	// @ ghost endScion   := p.scionLayer.PathScionEndIdx(ub)

	alert := p.egressRouterAlertFlag()
	if !*alert {
		// @ fold p.d.validResult(processResult{}, false)
		return processResult{}, nil
	}
	egressID := p.egressInterface( /*@ absPkt(ub) @*/ )
	// @ p.d.getExternalMem()
	// @ if p.d.external != nil { unfold acc(accBatchConn(p.d.external), _) }
	if _, ok := p.d.external[egressID]; !ok {
		// @ fold p.d.validResult(processResult{}, false)
		return processResult{}, nil
	}
	*alert = false
	// @ unfold acc(p.scionLayer.Mem(ub), R20)
	// @ defer fold acc(p.scionLayer.Mem(ub), R20)
	// @ ghost if typeOf(p.scionLayer.Path) == *epic.Path {
	// @ 	unfold acc(p.scionLayer.Path.Mem(ubPath), R20)
	// @ 	defer fold acc(p.scionLayer.Path.Mem(ubPath), R20)
	// @ }
	// (VerifiedSCION) the following is guaranteed by the type system,
	// but Gobra cannot prove it yet
<<<<<<< HEAD
	// @ assume 0 <= p.path.GetCurrHF(ubScionPath)
	// @ sl.SplitRange_Bytes(ub, startScion, endScion, writePerm)
	if err := p.path.SetHopField(p.hopField, int( /*@ unfolding acc(p.path.Mem(ubScionPath), R50) in (unfolding acc(p.path.Base.Mem(), R55) in @*/ p.path.PathMeta.CurrHF /*@ ) @*/) /*@ , ubScionPath @*/); err != nil {
		// @ sl.CombineRange_Bytes(ub, startScion, endScion, writePerm)
		// @ fold p.d.validResult(processResult{}, false)
		return processResult{}, serrors.WrapStr("update hop field", err)
	}
	// @ sl.CombineRange_Bytes(ub, startScion, endScion, writePerm)
	/*@
	ghost var ubLL []byte
	ghost if &p.scionLayer === p.lastLayer {
		ubLL = ub
	} else if llIsNil {
		ubLL = nil
		sl.NilAcc_Bytes()
	} else {
		ubLL = ub[startLL:endLL]
		sl.SplitRange_Bytes(ub, startLL, endLL, writePerm)
		ghost defer sl.CombineRange_Bytes(ub, startLL, endLL, writePerm)
	}
	@*/
	return p.handleSCMPTraceRouteRequest(egressID /*@ , ubLL @*/)
=======
	// @ assume 0 <= p.path.GetCurrHF(ubPath)
	// @ sl.SplitRange_Bytes(ub, startP, endP, HalfPerm)
	// @ sl.SplitByIndex_Bytes(ub, 0, startP, slayers.CmnHdrLen, R54)
	// @ sl.Reslice_Bytes(ub, 0, slayers.CmnHdrLen, R54)
	// @ slayers.IsSupportedPktSubslice(ub, slayers.CmnHdrLen)
	// @ p.AbsPktToSubSliceAbsPkt(ub, startP, endP)
	// @ p.scionLayer.ValidHeaderOffsetToSubSliceLemma(ub, startP)
	// @ sl.SplitRange_Bytes(ub, startP, endP, HalfPerm)
	if err := p.path.SetHopField(p.hopField, int( /*@ unfolding acc(p.path.Mem(ubPath), R50) in (unfolding acc(p.path.Base.Mem(), R55) in @*/ p.path.PathMeta.CurrHF /*@ ) @*/) /*@ , ubPath @*/); err != nil {
		// @ sl.Unslice_Bytes(ub, 0, slayers.CmnHdrLen, R54)
		// @ sl.CombineAtIndex_Bytes(ub, 0, startP, slayers.CmnHdrLen, R54)
		// @ sl.CombineRange_Bytes(ub, startP, endP, writePerm)
		// @ fold p.d.validResult(processResult{}, false)
		return processResult{}, serrors.WrapStr("update hop field", err)
	}
	// @ sl.CombineRange_Bytes(ub, startP, endP, HalfPerm)
	// @ slayers.IsSupportedPktSubslice(ub, slayers.CmnHdrLen)
	// @ sl.Unslice_Bytes(ub, 0, slayers.CmnHdrLen, R54)
	// @ sl.CombineAtIndex_Bytes(ub, 0, startP, slayers.CmnHdrLen, R54)
	// @ p.scionLayer.ValidHeaderOffsetFromSubSliceLemma(ub, startP)
	// @ p.SubSliceAbsPktToAbsPkt(ub, startP, endP)
	// @ absPktFutureLemma(ub)
	// @ assert reveal p.EqAbsHopField(absPkt(ub))
	// @ assert reveal p.EqAbsInfoField(absPkt(ub))
	// @ sl.CombineRange_Bytes(ub, startP, endP, HalfPerm)

	// @ ghost var ubLL []byte
	// @ ghost if &p.scionLayer === p.lastLayer {
	// @ 	ubLL = ub
	// @ } else if llIsNil {
	// @ 	ubLL = nil
	// @ 	sl.NilAcc_Bytes()
	// @ } else {
	// @ 	ubLL = ub[startLL:endLL]
	// @ 	sl.SplitRange_Bytes(ub, startLL, endLL, R1)
	// @ 	ghost defer sl.CombineRange_Bytes(ub, startLL, endLL, R1)
	// @ }
	return p.handleSCMPTraceRouteRequest(egressID /*@, ubLL@*/)
>>>>>>> 2d69d42f
}

// @ preserves acc(&p.infoField, R21)
// @ ensures   res == &p.hopField.IngressRouterAlert || res == &p.hopField.EgressRouterAlert
// @ decreases
func (p *scionPacketProcessor) egressRouterAlertFlag() (res *bool) {
	if !p.infoField.ConsDir {
		return &p.hopField.IngressRouterAlert
	}
	return &p.hopField.EgressRouterAlert
}

// @ requires  acc(&p.lastLayer, R20)
// @ requires  p.lastLayer != nil && acc(p.lastLayer.Mem(ubLastLayer), R15)
// @ requires  acc(&p.d, R21) && acc(p.d.Mem(), _)
// @ preserves acc(sl.Bytes(ubLastLayer, 0, len(ubLastLayer)), R1)
// @ ensures   acc(&p.lastLayer, R20)
// @ ensures   acc(p.lastLayer.Mem(ubLastLayer), R15)
// @ ensures   acc(&p.d, R21) && acc(p.d.Mem(), _)
// @ ensures   p.d.validResult(respr, false)
// @ ensures   respr.OutPkt != nil ==>
// @ 	reserr != nil && sl.Bytes(respr.OutPkt, 0, len(respr.OutPkt))
// @ ensures   reserr != nil ==> reserr.ErrorMem()
// contracts for IO-spec
// @ ensures   reserr != nil && respr.OutPkt != nil ==>
// @ 	absIO_val(respr.OutPkt, respr.EgressID).isIO_val_Unsupported
// @ decreases
func (p *scionPacketProcessor) handleSCMPTraceRouteRequest(
	interfaceID uint16 /*@ , ghost ubLastLayer []byte @*/) (respr processResult, reserr error) {

	if p.lastLayer.NextLayerType( /*@ ubLastLayer @*/ ) != slayers.LayerTypeSCMP {
		log.Debug("Packet with router alert, but not SCMP")
		// @ fold p.d.validResult(processResult{}, false)
		return processResult{}, nil
	}
	scionPld /*@ , start, end @*/ := p.lastLayer.LayerPayload( /*@ ubLastLayer @*/ )
	// @ assert scionPld === ubLastLayer[start:end] || scionPld == nil
	// @ if scionPld == nil { sl.NilAcc_Bytes() } else {
	// @ 	sl.SplitRange_Bytes(ubLastLayer, start, end, R1)
	// @ 	ghost defer sl.CombineRange_Bytes(ubLastLayer, start, end, R1)
	// @ }
	// @ gopacket.AssertInvariantNilDecodeFeedback()
	var scmpH /*@@@*/ slayers.SCMP
	// @ fold scmpH.NonInitMem()
	if err := scmpH.DecodeFromBytes(scionPld, gopacket.NilDecodeFeedback); err != nil {
		log.Debug("Parsing SCMP header of router alert", "err", err)
		// @ fold p.d.validResult(processResult{}, false)
		return processResult{}, nil
	}
	if /*@ (unfolding acc(scmpH.Mem(scionPld), R55) in @*/ scmpH.TypeCode /*@ ) @*/ != slayers.CreateSCMPTypeCode(slayers.SCMPTypeTracerouteRequest, 0) {
		log.Debug("Packet with router alert, but not traceroute request",
			"type_code", ( /*@ unfolding acc(scmpH.Mem(scionPld), R55) in @*/ scmpH.TypeCode))
		// @ fold p.d.validResult(processResult{}, false)
		return processResult{}, nil
	}
	var scmpP /*@@@*/ slayers.SCMPTraceroute
	// @ fold scmpP.NonInitMem()
	// @ unfold scmpH.Mem(scionPld)
	// @ unfold scmpH.BaseLayer.Mem(scionPld, 4)
	// @ sl.SplitRange_Bytes(scionPld, 4, len(scionPld), R1)
	// @ ghost defer sl.CombineRange_Bytes(scionPld, 4, len(scionPld), R1)
	if err := scmpP.DecodeFromBytes(scmpH.Payload, gopacket.NilDecodeFeedback); err != nil {
		log.Debug("Parsing SCMPTraceroute", "err", err)
		// @ fold p.d.validResult(processResult{}, false)
		return processResult{}, nil
	}
	// @ unfold scmpP.Mem(scmpH.Payload)
	// @ unfold scmpP.BaseLayer.Mem(scmpH.Payload, 4+addr.IABytes+slayers.scmpRawInterfaceLen)
	// @ p.d.getLocalIA()
	scmpP = slayers.SCMPTraceroute{
		Identifier: scmpP.Identifier,
		Sequence:   scmpP.Sequence,
		IA:         p.d.localIA,
		Interface:  uint64(interfaceID),
	}
	// @ ToDoAfterScionFix("https://github.com/scionproto/scion/issues/4482") // depends on packSCMP
	return p.packSCMP(slayers.SCMPTypeTracerouteReply, 0, &scmpP, nil)
}

// @ preserves acc(p.scionLayer.Mem(ubScionL), R20)
// @ preserves acc(&p.d, R50) && acc(p.d.Mem(), _)
// @ ensures   p.d.validResult(respr, false)
// @ ensures   respr.OutPkt != nil ==>
// @ 	reserr != nil && sl.Bytes(respr.OutPkt, 0, len(respr.OutPkt))
// @ ensures   reserr == nil ==>
// @ 	int(p.scionLayer.GetPayloadLen(ubScionL)) == len(p.scionLayer.GetPayload(ubScionL))
// @ ensures   reserr != nil ==> reserr.ErrorMem()
// contracts for IO-spec
// @ ensures   reserr != nil && respr.OutPkt != nil ==>
// @ 	absIO_val(respr.OutPkt, respr.EgressID).isIO_val_Unsupported
// @ decreases
func (p *scionPacketProcessor) validatePktLen( /*@ ghost ubScionL []byte @*/ ) (respr processResult, reserr error) {
	// @ unfold acc(p.scionLayer.Mem(ubScionL), R20)
	// @ defer fold acc(p.scionLayer.Mem(ubScionL), R20)
	if int(p.scionLayer.PayloadLen) == len(p.scionLayer.Payload) {
		// @ fold p.d.validResult(processResult{}, false)
		return processResult{}, nil
	}
	// @ ToDoAfterScionFix("https://github.com/scionproto/scion/issues/4482") // depends on packSCMP
	return p.packSCMP(
		slayers.SCMPTypeParameterProblem,
		slayers.SCMPCodeInvalidPacketSize,
		&slayers.SCMPParameterProblem{Pointer: 0},
		serrors.New("bad packet size",
			"header", p.scionLayer.PayloadLen, "actual", len(p.scionLayer.Payload)),
	)
}

// @ requires  0 <= startLL && startLL <= endLL && endLL <= len(ub)
// @ requires  acc(&p.d, R5) && acc(p.d.Mem(), _) && p.d.WellConfigured()
// @ requires  p.d.getValSvc() != nil
// The ghost param ub here allows us to introduce a bound variable to p.rawPkt,
// which slightly simplifies the spec
// @ requires  acc(&p.rawPkt, R1) && ub === p.rawPkt
// @ requires  acc(&p.path, R10)
// @ requires  p.scionLayer.Mem(ub)
<<<<<<< HEAD
// @ requires  p.path == p.scionLayer.GetScionPath(ub)
// @ requires  sl.AbsSlice_Bytes(ub, 0, len(ub))
=======
// @ requires  p.path == p.scionLayer.GetPath(ub)
// @ requires  sl.Bytes(ub, 0, len(ub))
// @ requires   acc(&p.ingressID, R20)
// @ requires  acc(&p.segmentChange) && !p.segmentChange
>>>>>>> 2d69d42f
// @ preserves acc(&p.srcAddr, R10) && acc(p.srcAddr.Mem(), _)
// @ preserves acc(&p.lastLayer, R10)
// @ preserves p.lastLayer != nil
// @ preserves (p.lastLayer !== &p.scionLayer && llIsNil) ==>
// @ 	acc(p.lastLayer.Mem(nil), R10)
// @ preserves (p.lastLayer !== &p.scionLayer && !llIsNil) ==>
// @ 	acc(p.lastLayer.Mem(ub[startLL:endLL]), R10)
// @ preserves acc(&p.infoField)
// @ preserves acc(&p.hopField)
// @ preserves acc(&p.mac, R10) && p.mac != nil && p.mac.Mem()
// @ preserves acc(&p.macBuffers.scionInput, R10)
// @ preserves sl.Bytes(p.macBuffers.scionInput, 0, len(p.macBuffers.scionInput))
// @ preserves acc(&p.cachedMac)
// @ ensures   acc(&p.segmentChange)
// @ ensures   acc(&p.ingressID, R20)
// @ ensures   acc(&p.d, R5)
// @ ensures   acc(&p.path, R10)
// @ ensures   acc(&p.rawPkt, R1)
// @ ensures   acc(sl.Bytes(ub, 0, len(ub)), 1 - R15)
// @ ensures   p.d.validResult(respr, addrAliasesPkt)
// @ ensures   addrAliasesPkt ==> (
// @ 	respr.OutAddr != nil &&
// @ 	(acc(respr.OutAddr.Mem(), R15) --* acc(sl.Bytes(ub, 0, len(ub)), R15)))
// @ ensures   !addrAliasesPkt ==> acc(sl.Bytes(ub, 0, len(ub)), R15)
// @ ensures   respr.OutPkt !== ub && respr.OutPkt != nil ==>
// @ 	sl.Bytes(respr.OutPkt, 0, len(respr.OutPkt))
// @ ensures   reserr == nil ==> p.scionLayer.Mem(ub)
// @ ensures   reserr == nil ==> p.path == p.scionLayer.GetScionPath(ub)
// @ ensures   reserr != nil ==> p.scionLayer.NonInitMem()
// @ ensures   reserr != nil ==> reserr.ErrorMem()
// contracts for IO-spec
// @ requires  p.d.DpAgreesWithSpec(dp)
// @ requires  dp.Valid()
// @ requires  p.scionLayer.EqAbsHeader(ub) && p.scionLayer.EqPathType(ub) && p.scionLayer.ValidScionInitSpec(ub)
// @ requires  acc(ioLock.LockP(), _)
// @ requires  ioLock.LockInv() == SharedInv!< dp, ioSharedArg !>
// @ requires  let absPkt := absIO_val(ub, p.ingressID) in
// @ 	absPkt.isIO_val_Pkt2 ==> ElemWitness(ioSharedArg.IBufY, path.ifsToIO_ifs(p.ingressID), absPkt.IO_val_Pkt2_2)
// @ ensures   reserr == nil && newAbsPkt.isIO_val_Pkt2 ==>
// @ 	ElemWitness(ioSharedArg.OBufY, newAbsPkt.IO_val_Pkt2_1, newAbsPkt.IO_val_Pkt2_2)
// @ ensures   respr.OutPkt != nil ==>
// @ 	newAbsPkt == absIO_val(respr.OutPkt, respr.EgressID)
// @ ensures   reserr != nil && respr.OutPkt != nil ==>
// @ 	newAbsPkt.isIO_val_Unsupported
// @ ensures (respr.OutPkt == nil) == (newAbsPkt == io.IO_val_Unit{})
// @ decreases 0 if sync.IgnoreBlockingForTermination()
// @ #backend[stateConsolidationMode(6)]
func (p *scionPacketProcessor) process( /*@ ghost ub []byte, ghost llIsNil bool, ghost startLL int, ghost endLL int, ghost ioLock gpointer[gsync.GhostMutex], ghost ioSharedArg SharedArg, ghost dp io.DataPlaneSpec @*/ ) (respr processResult, reserr error /*@, ghost addrAliasesPkt bool, ghost newAbsPkt io.IO_val @*/) {
	if r, err := p.parsePath( /*@ ub @*/ ); err != nil {
		// @ p.scionLayer.DowngradePerm(ub)
		return r, err /*@, false, absReturnErr(r) @*/
	}
	// @ ghost var oldPkt io.IO_pkt2
	// @ ghost if(slayers.IsSupportedPkt(ub)) {
	// @ 	absIO_valLemma(ub, p.ingressID)
	// @ 	oldPkt = absIO_val(ub, p.ingressID).IO_val_Pkt2_2
	// @ } else {
	// @ 	absPktFutureLemma(ub)
	// @ 	oldPkt = absPkt(ub)
	// @ }
	// @ nextPkt := oldPkt
	if r, err := p.validateHopExpiry(); err != nil {
		// @ p.scionLayer.DowngradePerm(ub)
		return r, err /*@, false, absReturnErr(r) @*/
	}
	if r, err := p.validateIngressID( /*@ nextPkt @*/ ); err != nil {
		// @ p.scionLayer.DowngradePerm(ub)
		return r, err /*@, false, absReturnErr(r) @*/
	}
	// @ assert AbsValidateIngressIDConstraint(nextPkt, path.ifsToIO_ifs(p.ingressID))
	if r, err := p.validatePktLen( /*@ ub @*/ ); err != nil {
		// @ p.scionLayer.DowngradePerm(ub)
		return r, err /*@, false, absReturnErr(r) @*/
	}
	if r, err := p.validateTransitUnderlaySrc( /*@ ub @*/ ); err != nil {
		// @ p.scionLayer.DowngradePerm(ub)
		return r, err /*@, false, absReturnErr(r) @*/
	}
	if r, err := p.validateSrcDstIA( /*@ ub @*/ ); err != nil {
		// @ p.scionLayer.DowngradePerm(ub)
		return r, err /*@, false, absReturnErr(r) @*/
	}
	if err := p.updateNonConsDirIngressSegID( /*@ ub @*/ ); err != nil {
		// @ p.scionLayer.DowngradePerm(ub)
		return processResult{}, err /*@, false, absReturnErr(processResult{}) @*/
	}
	// @ assert absPkt(ub) == AbsUpdateNonConsDirIngressSegID(oldPkt, path.ifsToIO_ifs(p.ingressID))
	// @ nextPkt = absPkt(ub)
	// @ AbsValidateIngressIDLemma(oldPkt, nextPkt, path.ifsToIO_ifs(p.ingressID))
	if r, err := p.verifyCurrentMAC( /*@ nextPkt, dp @*/ ); err != nil {
		// @ p.scionLayer.DowngradePerm(ub)
		return r, err /*@, false, absReturnErr(r) @*/
	}
	// @ assert AbsVerifyCurrentMACConstraint(nextPkt, dp)
	if r, err := p.handleIngressRouterAlert( /*@ ub, llIsNil, startLL, endLL @*/ ); err != nil {
		// @ p.scionLayer.DowngradePerm(ub)
		return r, err /*@, false, absReturnErr(r) @*/
	}
	// @ assert nextPkt == absPkt(ub)
	// Inbound: pkts destined to the local IA.
	// @ p.d.getLocalIA()
	if /*@ unfolding acc(p.scionLayer.Mem(ub), R50) in (unfolding acc(p.scionLayer.HeaderMem(ub[slayers.CmnHdrLen:]), R55) in @*/ p.scionLayer.DstIA /*@ ) @*/ == p.d.localIA {
		// @ assert p.DstIsLocalIngressID(ub)
		// @ assert unfolding acc(p.scionLayer.Mem(ub), R50) in (unfolding acc(p.scionLayer.HeaderMem(ub[slayers.CmnHdrLen:]), R55) in p.scionLayer.DstIA) == p.d.localIA
		// @ p.LocalDstLemma(ub)
		// @ assert p.ingressID != 0
		// @ assert len(nextPkt.CurrSeg.Future) == 1
		a, r, err /*@, aliasesUb @*/ := p.resolveInbound( /*@ ub @*/ )
		if err != nil {
			// @ p.scionLayer.DowngradePerm(ub)
			return r, err /*@, aliasesUb, absReturnErr(r) @*/
		}
		// @ p.d.getInternal()
		// @ unfold p.d.validResult(r, aliasesUb)
		// @ fold p.d.validResult(processResult{OutConn: p.d.internal, OutAddr: a, OutPkt: p.rawPkt}, aliasesUb)
		// @ assert ub === p.rawPkt
		// @ ghost if(slayers.IsSupportedPkt(ub)) {
		// @ 	InternalEnterEvent(oldPkt, path.ifsToIO_ifs(p.ingressID), nextPkt, none[io.IO_ifs], ioLock, ioSharedArg, dp)
		// @ }
		// @ newAbsPkt = reveal absIO_val(p.rawPkt, 0)
		return processResult{OutConn: p.d.internal, OutAddr: a, OutPkt: p.rawPkt}, nil /*@, aliasesUb, newAbsPkt @*/
	}
	// Outbound: pkts leaving the local IA.
	// BRTransit: pkts leaving from the same BR different interface.
	// @ unfold acc(p.scionLayer.Mem(ub), R3)
	// @ ghost ubPath := p.scionLayer.UBPath(ub)
<<<<<<< HEAD
	// @ ghost ubScionPath := p.scionLayer.UBScionPath(ub)
	// @ ghost isEpic := false
	// @ ghost if typeOf(p.scionLayer.Path) == *epic.Path {
	// @ 	unfold acc(p.scionLayer.Path.Mem(ubPath), R5)
	// @ 	isEpic = true
	// @ }
	// @ ghost isXover := false
	if p.path.IsXover( /*@ ubScionPath @*/ ) {
		// @ isXover = true
		// @ ghost if typeOf(p.scionLayer.Path) == *epic.Path {
		// @ 	fold acc(p.scionLayer.Path.Mem(ubPath), R5)
		// @ }
=======
	if p.path.IsXover( /*@ ubPath @*/ ) {
		// @ assert p.GetIsXoverSpec(ub)
		// @ ghost currBase := p.path.GetBase(ubPath)
>>>>>>> 2d69d42f
		// @ fold acc(p.scionLayer.Mem(ub), R3)
		if r, err := p.doXover( /*@ ub, currBase @*/ ); err != nil {
			// @ fold p.d.validResult(processResult{}, false)
			return r, err /*@, false, absReturnErr(r) @*/
		}
		// @ assert absPkt(ub) == AbsDoXover(nextPkt)
		// @ AbsValidateIngressIDXoverLemma(nextPkt, AbsDoXover(nextPkt), path.ifsToIO_ifs(p.ingressID))
		// @ nextPkt = absPkt(ub)
		if r, err := p.validateHopExpiry(); err != nil {
			// @ p.scionLayer.DowngradePerm(ub)
			return r, serrors.WithCtx(err, "info", "after xover") /*@, false, absReturnErr(r) @*/
		}
		// verify the new block
<<<<<<< HEAD
		if r, err := p.verifyCurrentMAC(); err != nil {
=======
		if r, err := p.verifyCurrentMAC( /*@ nextPkt, dp @*/ ); err != nil {
>>>>>>> 2d69d42f
			// @ p.scionLayer.DowngradePerm(ub)
			return r, serrors.WithCtx(err, "info", "after xover") /*@, false, absReturnErr(r) @*/
		}
		// @ assert AbsVerifyCurrentMACConstraint(nextPkt, dp)
		// @ unfold acc(p.scionLayer.Mem(ub), R3)
	}
<<<<<<< HEAD
	// @ ghost if isEpic && !isXover {
	// @ 	fold acc(p.scionLayer.Path.Mem(ubPath), R5)
	// @ }
=======
	// @ assert p.path.GetBase(ubPath).Valid()
	// @ p.path.GetBase(ubPath).NotIsXoverAfterIncPath()
>>>>>>> 2d69d42f
	// @ fold acc(p.scionLayer.Mem(ub), R3)
	// @ assert p.segmentChange ==> nextPkt.RightSeg != none[io.IO_seg2]
	if r, err := p.validateEgressID( /*@ nextPkt, dp @*/ ); err != nil {
		// @ p.scionLayer.DowngradePerm(ub)
		return r, err /*@, false, absReturnErr(r) @*/
	}
	// @ assert !p.segmentChange ==> AbsValidateEgressIDConstraint(nextPkt, (p.ingressID != 0), dp)
	// @ assert p.segmentChange ==> p.ingressID != 0 && AbsValidateEgressIDConstraintXover(nextPkt, dp)
	// handle egress router alert before we check if it's up because we want to
	// send the reply anyway, so that trace route can pinpoint the exact link
	// that failed.
	if r, err := p.handleEgressRouterAlert( /*@ ub, llIsNil, startLL, endLL @*/ ); err != nil {
		// @ p.scionLayer.DowngradePerm(ub)
		return r, err /*@, false, absReturnErr(r) @*/
	}
	// @ assert nextPkt == absPkt(ub)
	if r, err := p.validateEgressUp( /*@ nextPkt @*/ ); err != nil {
		// @ p.scionLayer.DowngradePerm(ub)
		return r, err /*@, false, absReturnErr(r) @*/
	}
	// @ assert nextPkt == absPkt(ub)
	egressID := p.egressInterface( /*@ nextPkt @*/ )
	// @ assert AbsEgressInterfaceConstraint(nextPkt, path.ifsToIO_ifs(egressID))
	// @ p.d.getExternalMem()
	// @ if p.d.external != nil { unfold acc(accBatchConn(p.d.external), _) }
	if c, ok := p.d.external[egressID]; ok {
		// @ p.d.getDomExternalLemma()
		// @ p.d.EgressIDNotZeroLemma(egressID, dp)
		if err := p.processEgress( /*@ ub @*/ ); err != nil {
			// @ fold p.d.validResult(processResult{}, false)
			return processResult{}, err /*@, false, absReturnErr(processResult{}) @*/
		}
		// @ p.d.InDomainExternalInForwardingMetrics(egressID)
		// @ assert absPkt(ub) == AbsProcessEgress(nextPkt)
		// @ nextPkt = absPkt(ub)
		// @ ghost if(slayers.IsSupportedPkt(ub)) {
		// @ 	ghost if(!p.segmentChange) {
		// @ 		ExternalEnterOrExitEvent(oldPkt, path.ifsToIO_ifs(p.ingressID), nextPkt, path.ifsToIO_ifs(egressID), ioLock, ioSharedArg, dp)
		// @ 	} else {
		// @ 		XoverEvent(oldPkt, path.ifsToIO_ifs(p.ingressID), nextPkt, path.ifsToIO_ifs(egressID), ioLock, ioSharedArg, dp)
		// @ 	}
		// @ }
		// @ newAbsPkt = reveal absIO_val(p.rawPkt, egressID)
		// @ fold p.d.validResult(processResult{EgressID: egressID, OutConn: c, OutPkt: p.rawPkt}, false)
		return processResult{EgressID: egressID, OutConn: c, OutPkt: p.rawPkt}, nil /*@, false, newAbsPkt @*/
	}
	// @ p.d.getDomExternalLemma()
	// @ p.IngressIDNotZeroLemma(nextPkt, egressID)
	// ASTransit: pkts leaving from another AS BR.
	// @ p.d.getInternalNextHops()
	// @ ghost if p.d.internalNextHops != nil { unfold acc(accAddr(p.d.internalNextHops), _) }
	if a, ok := p.d.internalNextHops[egressID]; ok {
		// @ p.d.getInternal()
		// @ ghost if(slayers.IsSupportedPkt(ub)) {
		// @ 	if(!p.segmentChange) {
		// @ 		InternalEnterEvent(oldPkt, path.ifsToIO_ifs(p.ingressID), nextPkt, none[io.IO_ifs], ioLock, ioSharedArg, dp)
		// @ 	} else {
		// @ 		XoverEvent(oldPkt, path.ifsToIO_ifs(p.ingressID), nextPkt, none[io.IO_ifs], ioLock, ioSharedArg, dp)
		// @ 	}
		// @ }
		// @ newAbsPkt = reveal absIO_val(p.rawPkt, 0)
		// @ fold p.d.validResult(processResult{OutConn: p.d.internal, OutAddr: a, OutPkt: p.rawPkt}, false)
		return processResult{OutConn: p.d.internal, OutAddr: a, OutPkt: p.rawPkt}, nil /*@, false, newAbsPkt @*/
	}
	errCode := slayers.SCMPCodeUnknownHopFieldEgress
	if !p.infoField.ConsDir {
		errCode = slayers.SCMPCodeUnknownHopFieldIngress
	}
	// @ p.scionLayer.DowngradePerm(ub)
	// @ ToDoAfterScionFix("https://github.com/scionproto/scion/issues/4482") // depends on packSCMP
	tmp, err := p.packSCMP(
		slayers.SCMPTypeParameterProblem,
		errCode,
		&slayers.SCMPParameterProblem{Pointer: p.currentHopPointer( /*@ nil @*/ )},
		cannotRoute,
	)
	return tmp, err /*@, false, absReturnErr(tmp) @*/
}

// @ requires  acc(&p.rawPkt, R15)
// @ requires  p.scionLayer.Mem(p.rawPkt)
// @ requires  acc(&p.ingressID,  R15)
// @ requires  acc(&p.d, R15) && acc(p.d.Mem(), _) && p.d.WellConfigured()
// @ requires  p.d.getValSvc() != nil
// @ requires  sl.Bytes(p.rawPkt, 0, len(p.rawPkt))
// @ preserves acc(&p.mac, R10)
// @ preserves p.mac != nil && p.mac.Mem()
// @ preserves acc(&p.macBuffers.scionInput, R10)
// @ preserves sl.Bytes(p.macBuffers.scionInput, 0, len(p.macBuffers.scionInput))
// @ preserves acc(&p.buffer, R10) && p.buffer != nil && p.buffer.Mem()
// @ ensures   acc(&p.rawPkt, R15)
// @ ensures   p.scionLayer.Mem(p.rawPkt)
// @ ensures   acc(&p.ingressID,  R15)
// @ ensures   acc(&p.d,          R15)
// @ ensures   p.d.validResult(respr, addrAliasesPkt)
// @ ensures   acc(sl.Bytes(p.rawPkt, 0, len(p.rawPkt)), 1 - R15)
// @ ensures   addrAliasesPkt ==> (
// @ 	respr.OutAddr != nil &&
// @ 	let rawPkt := p.rawPkt in
// @ 	(acc(respr.OutAddr.Mem(), R15) --* acc(sl.Bytes(rawPkt, 0, len(rawPkt)), R15)))
// @ ensures  !addrAliasesPkt ==> acc(sl.Bytes(p.rawPkt, 0, len(p.rawPkt)), R15)
// @ ensures  respr.OutPkt !== p.rawPkt && respr.OutPkt != nil ==>
// @ 	sl.Bytes(respr.OutPkt, 0, len(respr.OutPkt))
// @ ensures  reserr != nil ==> reserr.ErrorMem()
// contracts for IO-spec
// @ requires p.scionLayer.EqPathType(p.rawPkt)
// @ requires !slayers.IsSupportedPkt(p.rawPkt)
// @ ensures  (respr.OutPkt == nil) == (newAbsPkt == io.IO_val_Unit{})
// @ ensures  respr.OutPkt != nil ==>
// @ 	newAbsPkt == absIO_val(respr.OutPkt, respr.EgressID) &&
// @ 	newAbsPkt.isIO_val_Unsupported
// @ decreases 0 if sync.IgnoreBlockingForTermination()
func (p *scionPacketProcessor) processOHP() (respr processResult, reserr error /*@ , ghost addrAliasesPkt bool, ghost newAbsPkt io.IO_val @*/) {
	// @ ghost ubScionL := p.rawPkt
	// @ p.scionLayer.ExtractAcc(ubScionL)
	s := p.scionLayer
	// @ ghost  ubPath := p.scionLayer.UBPath(ubScionL)
	// @ unfold acc(p.scionLayer.Mem(ubScionL), 1-R15)
	// @ apply acc(&p.scionLayer, R16) --* acc(p.scionLayer.Mem(ubScionL), R15)
	// @ unfold acc(p.scionLayer.Mem(ubScionL), R15)
	// @ assert s.Path === p.scionLayer.Path
	// @ assert s.Path.Mem(ubPath)
	ohp, ok := s.Path.(*onehop.Path)
	if !ok {
		// TODO parameter problem -> invalid path
		// @ establishMemMalformedPath()
		// @ fold p.scionLayer.Mem(ubScionL)
		// @ fold p.d.validResult(processResult{}, false)
		return processResult{}, malformedPath /*@ , false, absReturnErr(processResult{}) @*/
	}
	if /*@ unfolding acc(s.Path.Mem(ubPath), R50) in @*/ !ohp.Info.ConsDir {
		// TODO parameter problem -> invalid path
		// @ establishMemMalformedPath()
		// @ defer fold p.scionLayer.Mem(ubScionL)
		// @ fold p.d.validResult(processResult{}, false)
		return processResult{}, serrors.WrapStr(
			"OneHop path in reverse construction direction is not allowed",
			malformedPath, "srcIA", s.SrcIA, "dstIA", s.DstIA) /*@ , false, absReturnErr(processResult{}) @*/
	}

	// OHP leaving our IA
	if p.ingressID == 0 {
		// @ p.d.getLocalIA()
		if !p.d.localIA.Equal(s.SrcIA) {
			// @ establishCannotRoute()
			// TODO parameter problem -> invalid path
			// @ defer fold p.scionLayer.Mem(ubScionL)
			// @ fold p.d.validResult(processResult{}, false)
			return processResult{}, serrors.WrapStr("bad source IA", cannotRoute,
				"type", "ohp", "egress", ( /*@ unfolding acc(ohp.Mem(ubPath), R50) in (unfolding acc(ohp.FirstHop.Mem(), R55) in @*/ ohp.FirstHop.ConsEgress /*@ ) @*/),
				"localIA", p.d.localIA, "srcIA", s.SrcIA) /*@ , false, absReturnErr(processResult{}) @*/
		}
		// @ p.d.getNeighborIAs()
		neighborIA, ok := p.d.neighborIAs[ /*@ unfolding acc(ohp.Mem(ubPath), R50) in (unfolding acc(ohp.FirstHop.Mem(), R55) in @*/ ohp.FirstHop.ConsEgress /*@ ) @*/]
		if !ok {
			// @ establishCannotRoute()
			// TODO parameter problem invalid interface
			// @ defer fold p.scionLayer.Mem(ubScionL)
			// @ fold p.d.validResult(processResult{}, false)
			return processResult{}, serrors.WithCtx(cannotRoute,
				"type", "ohp", "egress", ( /*@ unfolding acc(ohp.Mem(ubPath), R50) in (unfolding acc(ohp.FirstHop.Mem(), R55) in @*/ ohp.FirstHop.ConsEgress /*@ ) @*/)) /*@ , false, absReturnErr(processResult{}) @*/
		}
		if !neighborIA.Equal(s.DstIA) {
			// @ establishCannotRoute()
			// @ defer fold p.scionLayer.Mem(ubScionL)
			// @ fold p.d.validResult(processResult{}, false)
			return processResult{}, serrors.WrapStr("bad destination IA", cannotRoute,
				"type", "ohp", "egress", ( /*@ unfolding acc(ohp.Mem(ubPath), R50) in (unfolding acc(ohp.FirstHop.Mem(), R55) in @*/ ohp.FirstHop.ConsEgress /*@ ) @*/),
				"neighborIA", neighborIA, "dstIA", s.DstIA) /*@ , false, absReturnErr(processResult{}) @*/
		}
		// @ unfold s.Path.Mem(ubPath)
		// @ unfold ohp.FirstHop.Mem()
		// @ preserves acc(&ohp.Info, R15) && acc(&ohp.FirstHop, R15)
		// @ preserves acc(&p.macBuffers.scionInput, R15)
		// @ preserves acc(&p.mac, R15) && p.mac != nil && p.mac.Mem()
		// @ preserves sl.Bytes(p.macBuffers.scionInput, 0, len(p.macBuffers.scionInput))
		// @ decreases
		// @ outline (
		mac /*@@@*/ := path.MAC(p.mac, ohp.Info, ohp.FirstHop, p.macBuffers.scionInput)
		// (VerifiedSCION) introduced separate copy to avoid exposing quantified permissions outside the scope of this outline block.
		macCopy := mac
		// @ fold acc(sl.Bytes(ohp.FirstHop.Mac[:], 0, len(ohp.FirstHop.Mac[:])), R20)
		// @ fold acc(sl.Bytes(mac[:], 0, len(mac)), R20)
		compRes := subtle.ConstantTimeCompare(ohp.FirstHop.Mac[:], mac[:]) == 0
		// @ unfold acc(sl.Bytes(ohp.FirstHop.Mac[:], 0, len(ohp.FirstHop.Mac[:])), R20)
		// @ )
		if compRes {
			// @ defer fold p.scionLayer.Mem(ubScionL)
			// @ defer fold s.Path.Mem(ubPath)
			// @ defer fold ohp.FirstHop.Mem()
			// TODO parameter problem -> invalid MAC
			// @ fold p.d.validResult(processResult{}, false)
			return processResult{}, serrors.New("MAC", "expected", fmt.Sprintf("%x", macCopy),
				"actual", fmt.Sprintf("%x", ohp.FirstHop.Mac), "type", "ohp") /*@ , false, absReturnErr(processResult{}) @*/
		}
		ohp.Info.UpdateSegID(ohp.FirstHop.Mac /*@, ohp.FirstHop.ToIO_HF() @*/)
		// @ fold ohp.FirstHop.Mem()
		// @ fold s.Path.Mem(ubPath)
		// @ fold p.scionLayer.Mem(ubScionL)

		// (VerifiedSCION) the second parameter was changed from 's' to 'p.scionLayer' due to the
		// changes made to 'updateSCIONLayer'.
		if err := updateSCIONLayer(p.rawPkt, &p.scionLayer /* s */, p.buffer); err != nil {
			// @ fold p.d.validResult(processResult{}, false)
			return processResult{}, err /*@ , false, absReturnErr(processResult{}) @*/
		}
		// @ unfold p.scionLayer.Mem(ubScionL)
		// @ defer fold p.scionLayer.Mem(ubScionL)
		// @ unfold s.Path.Mem(ubPath)
		// @ defer fold s.Path.Mem(ubPath)
		// @ unfold ohp.FirstHop.Mem()
		// @ defer fold ohp.FirstHop.Mem()
		// OHP should always be directed to the correct BR.
		// @ p.d.getExternalMem()
		// @ ghost if p.d.external != nil { unfold acc(accBatchConn(p.d.external), _) }
		if c, ok := p.d.external[ohp.FirstHop.ConsEgress]; ok {
			// @ p.d.getDomExternalLemma()
			// @ assert ohp.FirstHop.ConsEgress in p.d.getDomExternal()
			// @ p.d.InDomainExternalInForwardingMetrics(ohp.FirstHop.ConsEgress)
			// @ fold p.d.validResult(processResult{EgressID: ohp.FirstHop.ConsEgress, OutConn: c, OutPkt: p.rawPkt}, false)
			// @ TemporaryAssumeForIO(!slayers.IsSupportedPkt(p.rawPkt))
			return processResult{EgressID: ohp.FirstHop.ConsEgress, OutConn: c, OutPkt: p.rawPkt},
				nil /*@ , false, reveal absIO_val(respr.OutPkt, respr.EgressID) @*/
		}
		// TODO parameter problem invalid interface
		// @ establishCannotRoute()
		// @ fold p.d.validResult(processResult{}, false)
		return processResult{}, serrors.WithCtx(cannotRoute, "type", "ohp",
			"egress", ohp.FirstHop.ConsEgress, "consDir", ohp.Info.ConsDir) /*@ , false, absReturnErr(processResult{}) @*/
	}

	// OHP entering our IA
	// @ p.d.getLocalIA()
	if !p.d.localIA.Equal(s.DstIA) {
		// @ establishCannotRoute()
		// @ defer fold p.scionLayer.Mem(ubScionL)
		// @ fold p.d.validResult(processResult{}, false)
		return processResult{}, serrors.WrapStr("bad destination IA", cannotRoute,
			"type", "ohp", "ingress", p.ingressID,
			"localIA", p.d.localIA, "dstIA", s.DstIA) /*@ , false, absReturnErr(processResult{}) @*/
	}
	// @ p.d.getNeighborIAs()
	neighborIA := p.d.neighborIAs[p.ingressID]
	if !neighborIA.Equal(s.SrcIA) {
		// @ establishCannotRoute()
		// @ defer fold p.scionLayer.Mem(ubScionL)
		// @ fold p.d.validResult(processResult{}, false)
		return processResult{}, serrors.WrapStr("bad source IA", cannotRoute,
			"type", "ohp", "ingress", p.ingressID,
			"neighborIA", neighborIA, "srcIA", s.SrcIA) /*@ , false, absReturnErr(processResult{}) @*/
	}

	// @ unfold s.Path.Mem(ubPath)
	// @ unfold ohp.SecondHop.Mem()
	ohp.SecondHop = path.HopField{
		ConsIngress: p.ingressID,
		ExpTime:/*@ unfolding acc(ohp.FirstHop.Mem(), R55) in @*/ ohp.FirstHop.ExpTime,
	}
	// (VerifiedSCION) the following property follows from the type system, but
	// Gobra cannot prove it yet.
	// @ assume 0 <= p.ingressID
	// XXX(roosd): Here we leak the buffer into the SCION packet header.
	// This is okay because we do not operate on the buffer or the packet
	// for the rest of processing.
	ohp.SecondHop.Mac = path.MAC(p.mac, ohp.Info, ohp.SecondHop, p.macBuffers.scionInput)
	// @ fold ohp.SecondHop.Mem()
	// @ fold s.Path.Mem(ubPath)

	// (VerifiedSCION) the second parameter was changed from 's' to 'p.scionLayer' due to the
	// changes made to 'updateSCIONLayer'.
	// @ fold p.scionLayer.Mem(ubScionL)
	if err := updateSCIONLayer(p.rawPkt, &p.scionLayer /* s */, p.buffer); err != nil {
		// @ fold p.d.validResult(processResult{}, false)
		return processResult{}, err /*@ , false, absReturnErr(processResult{}) @*/
	}
	// (VerifiedSCION) the parameter was changed from 's' to '&p.scionLayer' due to the
	// changes made to 'resolveLocalDst'.
	a, err /*@ , addrAliases @*/ := p.d.resolveLocalDst(&p.scionLayer /* s */ /*@ , ubScionL @*/)
	if err != nil {
		// @ ghost if addrAliases {
		// @ 	apply acc(a.Mem(), R15) --* acc(sl.Bytes(ubScionL, 0, len(ubScionL)), R15)
		// @ }
		// @ fold p.d.validResult(processResult{}, false)
		return processResult{}, err /*@ , false, absReturnErr(processResult{}) @*/
	}
	// @ p.d.getInternal()
	// @ assert p.d.internal != nil ==> acc(p.d.internal.Mem(), _)
	// @ fold p.d.validResult(processResult{OutConn: p.d.internal, OutAddr: a, OutPkt: p.rawPkt}, addrAliases)
	// @ TemporaryAssumeForIO(!slayers.IsSupportedPkt(p.rawPkt))
	return processResult{OutConn: p.d.internal, OutAddr: a, OutPkt: p.rawPkt}, nil /*@ , addrAliases, reveal absIO_val(respr.OutPkt, 0) @*/
}

// @ requires  acc(d.Mem(), _)
// @ requires  d.getValSvc() != nil
// @ requires  acc(sl.Bytes(ub, 0, len(ub)), R15)
// @ preserves acc(s.Mem(ub), R14)
// @ ensures   !addrAliasesUb ==> acc(sl.Bytes(ub, 0, len(ub)), R15)
// @ ensures   !addrAliasesUb && resaddr != nil ==> acc(resaddr.Mem(), _)
// @ ensures   addrAliasesUb ==> resaddr != nil
// @ ensures   addrAliasesUb ==> acc(resaddr.Mem(), R15)
// @ ensures   addrAliasesUb ==> (acc(resaddr.Mem(), R15) --* acc(sl.Bytes(ub, 0, len(ub)), R15))
// @ ensures   reserr != nil ==> reserr.ErrorMem()
// (VerifiedSCION) the type of 's' was changed from slayers.SCION to *slayers.SCION. This makes
// specs a lot easier and, makes the implementation faster as well by avoiding passing large data-structures
// by value. We should consider porting merging this in upstream SCION.
// @ decreases 0 if sync.IgnoreBlockingForTermination()
func (d *DataPlane) resolveLocalDst(s *slayers.SCION /*@, ghost ub []byte @*/) (resaddr *net.UDPAddr, reserr error /*@ , ghost addrAliasesUb bool @*/) {
	// @ ghost start, end := s.ExtractAcc(ub)
	// @ assert s.RawDstAddr === ub[start:end]
	// @ sl.SplitRange_Bytes(ub, start, end, R15)
	// @ assert acc(sl.Bytes(s.RawDstAddr, 0, len(s.RawDstAddr)), R15)
	dst, err := s.DstAddr()
	// @ apply acc(s, R16) --* acc(s.Mem(ub), R15)
	if err != nil {
		// @ sl.CombineRange_Bytes(ub, start, end, R15)
		// TODO parameter problem.
		return nil, err /*@ , false @*/
	}
	switch v := dst.(type) {
	case addr.HostSVC:
		// For map lookup use the Base address, i.e. strip the multi cast
		// information, because we only register base addresses in the map.
		// @ d.getSvcMem()
		a, ok := d.svc.Any(v.Base())
		if !ok {
			// @ apply acc(dst.Mem(), R15) --* acc(sl.Bytes(ub[start:end], 0, len(ub[start:end])), R15)
			// @ sl.CombineRange_Bytes(ub, start, end, R15)
			// @ establishNoSVCBackend()
			return nil, noSVCBackend /*@ , false @*/
		}
		// @ apply acc(dst.Mem(), R15) --* acc(sl.Bytes(ub[start:end], 0, len(ub[start:end])), R15)
		// @ sl.CombineRange_Bytes(ub, start, end, R15)
		return a, nil /*@ , false @*/
	case *net.IPAddr:
		tmp := addEndhostPort(v)
		// @ package acc(tmp.Mem(), R15) --* acc(sl.Bytes(ub, 0, len(ub)), R15) {
		// @ 	apply acc(tmp.Mem(), R15) --* acc(v.Mem(), R15)
		// @ 	assert acc(dst.Mem(), R15)
		// @ 	apply acc(dst.Mem(), R15) --* acc(sl.Bytes(ub[start:end], 0, len(ub[start:end])), R15)
		// @ 	sl.CombineRange_Bytes(ub, start, end, R15)
		// @ }
		return tmp, nil /*@ , true @*/
	default:
		panic("unexpected address type returned from DstAddr")
	}
}

// @ requires acc(dst.Mem(), R15)
// @ ensures  res != nil && acc(res.Mem(), R15)
// @ ensures  acc(res.Mem(), R15) --* acc(dst.Mem(), R15)
// @ decreases
func addEndhostPort(dst *net.IPAddr) (res *net.UDPAddr) {
	// @ unfold acc(dst.Mem(), R15)
	tmp := &net.UDPAddr{IP: dst.IP, Port: topology.EndhostPort}
	// @ assert forall i int :: { &tmp.IP[i] } 0 <= i && i < len(tmp.IP) ==> acc(&tmp.IP[i], R15)
	// @ fold acc(sl.Bytes(tmp.IP, 0, len(tmp.IP)), R15)
	// @ fold acc(tmp.Mem(), R15)
	// @ package (acc(tmp.Mem(), R15) --* acc(dst.Mem(), R15)) {
	// @ 	assert acc(dst, R15)
	// @ 	assert acc(tmp, R50)
	// @ 	assert dst.IP === tmp.IP
	// @ 	unfold acc(tmp.Mem(), R15)
	// @ 	unfold acc(sl.Bytes(tmp.IP, 0, len(tmp.IP)), R15)
	// @ 	assert forall i int :: { &tmp.IP[i] } 0 <= i && i < len(tmp.IP) ==> acc(&tmp.IP[i], R15)
	// @ 	assert forall i int :: { &dst.IP[i] } 0 <= i && i < len(dst.IP) ==> acc(&dst.IP[i], R15)
	// @ 	fold acc(dst.Mem(), R15)
	// @ }
	return tmp
}

// TODO(matzf) this function is now only used to update the OneHop-path.
// This should be changed so that the OneHop-path can be updated in-place, like
// the scion.Raw path.
// @ requires  acc(s.Mem(rawPkt), R00)
// @ requires  s.HasOneHopPath(rawPkt)
// @ preserves buffer != nil && buffer.Mem()
// @ preserves sl.Bytes(rawPkt, 0, len(rawPkt))
// @ ensures   acc(s.Mem(rawPkt), R00)
// @ ensures   res != nil ==> res.ErrorMem()
// @ decreases
// (VerifiedSCION) the type of 's' was changed from slayers.SCION to *slayers.SCION. This makes
// specs a lot easier and, makes the implementation faster as well by avoiding passing large data-structures
// by value. We should consider porting merging this in upstream SCION.
func updateSCIONLayer(rawPkt []byte, s *slayers.SCION, buffer gopacket.SerializeBuffer) (res error) {
	if err := buffer.Clear(); err != nil {
		return err
	}
	if err := s.SerializeTo(buffer, gopacket.SerializeOptions{} /*@ , rawPkt @*/); err != nil {
		return err
	}
	// TODO(lukedirtwalker): We should add a method to the scion layers
	// which can write into the existing buffer, see also the discussion in
	// https://fsnets.slack.com/archives/C8ADBBG0J/p1592805884250700
	rawContents := buffer.Bytes()
	// @ s.InferSizeOHP(rawPkt)
	// @ assert len(rawContents) <= len(rawPkt)
	// @ unfold sl.Bytes(rawPkt, 0, len(rawPkt))
	// @ unfold acc(sl.Bytes(rawContents, 0, len(rawContents)), R20)
	// (VerifiedSCION) proving that the reslicing operation below is safe
	// was tricky and required enriching (non-modularly) the invariants of *onehop.Path
	// and *slayers.SCION.
	// @ assert forall i int :: { &rawPkt[:len(rawContents)][i] }{ &rawPkt[i] } 0 <= i && i < len(rawContents) ==>
	// @ 	 &rawPkt[i] == &rawPkt[:len(rawContents)][i]
	copy(rawPkt[:len(rawContents)], rawContents /*@ , R20 @*/)
	// @ fold sl.Bytes(rawPkt, 0, len(rawPkt))
	// @ fold acc(sl.Bytes(rawContents, 0, len(rawContents)), R20)
	// @ buffer.RestoreMem(rawContents)
	return nil
}

type bfdSend struct {
	conn             BatchConn
	srcAddr, dstAddr *net.UDPAddr
	scn              *slayers.SCION
	ohp              *onehop.Path
	mac              hash.Hash
	macBuffer        []byte
	buffer           gopacket.SerializeBuffer
}

// newBFDSend creates and initializes a BFD Sender
// @ trusted
// @ requires false
// @ decreases
func newBFDSend(conn BatchConn, srcIA, dstIA addr.IA, srcAddr, dstAddr *net.UDPAddr,
	ifID uint16, mac hash.Hash) (res *bfdSend) {

	scn := &slayers.SCION{
		Version:      0,
		TrafficClass: 0xb8,
		FlowID:       0xdead,
		NextHdr:      slayers.L4BFD,
		SrcIA:        srcIA,
		DstIA:        dstIA,
	}

	if err := scn.SetSrcAddr(&net.IPAddr{IP: srcAddr.IP} /*@ , false @*/); err != nil {
		panic(err) // Must work unless IPAddr is not supported
	}
	if err := scn.SetDstAddr(&net.IPAddr{IP: dstAddr.IP} /*@ , false @*/); err != nil {
		panic(err) // Must work unless IPAddr is not supported
	}

	var ohp *onehop.Path
	if ifID == 0 {
		scn.PathType = empty.PathType
		scn.Path = &empty.Path{}
	} else {
		ohp = &onehop.Path{
			Info: path.InfoField{
				ConsDir: true,
				// Timestamp set in Send
			},
			FirstHop: path.HopField{
				ConsEgress: ifID,
				ExpTime:    hopFieldDefaultExpTime,
			},
		}
		scn.PathType = onehop.PathType
		scn.Path = ohp
	}

	return &bfdSend{
		conn:      conn,
		srcAddr:   srcAddr,
		dstAddr:   dstAddr,
		scn:       scn,
		ohp:       ohp,
		mac:       mac,
		macBuffer: make([]byte, path.MACBufferSize),
		buffer:    gopacket.NewSerializeBuffer(),
	}
}

// @ preserves acc(b.Mem(), R10)
// @ decreases
func (b *bfdSend) String() string {
	// @ unfold acc(b.Mem(), R10)
	// @ ghost defer fold acc(b.Mem(), R10)
	return b.srcAddr.String()
}

// Send sends out a BFD message.
// Due to the internal state of the MAC computation, this is not goroutine
// safe.
// @ trusted
// @ requires Uncallable()
func (b *bfdSend) Send(bfd *layers.BFD) error {
	if b.ohp != nil {
		// Subtract 10 seconds to deal with possible clock drift.
		ohp := b.ohp
		ohp.Info.Timestamp = uint32(time.Now().Unix() - 10)
		ohp.FirstHop.Mac = path.MAC(b.mac, ohp.Info, ohp.FirstHop, b.macBuffer)
	}

	err := gopacket.SerializeLayers(b.buffer, gopacket.SerializeOptions{FixLengths: true},
		b.scn, bfd)
	if err != nil {
		return err
	}
	_, err = b.conn.WriteTo(b.buffer.Bytes(), b.dstAddr)
	return err
}

// @ requires  acc(&p.d, _) && acc(p.d.Mem(), _)
// @ requires  acc(p.scionLayer.Mem(ub), R4)
// @ requires  p.scionLayer.ValidPathMetaData(ub)
// @ requires  sl.Bytes(ub, 0, len(ub))
// @ requires  acc(&p.ingressID,  R15)
// @ ensures   acc(p.scionLayer.Mem(ub), R4)
// @ ensures   sl.Bytes(ub, 0, len(ub))
// @ ensures   acc(&p.ingressID,  R15)
// @ decreases
func (p *scionPacketProcessor) prepareSCMP(
	typ slayers.SCMPType,
	code slayers.SCMPCode,
	scmpP gopacket.SerializableLayer,
	cause error,
	// @ ghost ub []byte,
) ([]byte, error) {

	// *copy* and reverse path -- the original path should not be modified as this writes directly
	// back to rawPkt (quote).
	var path *scion.Raw
	// @ ghost startP := p.scionLayer.PathStartIdx(ub)
	// @ ghost endP := p.scionLayer.PathEndIdx(ub)
	// @ slayers.LemmaPathIdxStartEnd(&p.scionLayer, ub, R20)
	// @ ghost ubPath := ub[startP:endP]
	// @ unfold acc(p.scionLayer.Mem(ub), R4)
	pathType := p.scionLayer.Path.Type( /*@ ubPath @*/ )
	// @ establishCannotRoute()
	// @ ghost pathFromEpic := false
	// @ ghost var epicPathUb []byte = nil
	switch pathType {
	case scion.PathType:
		var ok bool
		path, ok = p.scionLayer.Path.(*scion.Raw)
		if !ok {
			// @ fold acc(p.scionLayer.Mem(ub), R4)
			return nil, serrors.WithCtx(cannotRoute, "details", "unsupported path type",
				"path type", pathType)
		}
	case epic.PathType:
		epicPath, ok := p.scionLayer.Path.(*epic.Path)
		if !ok {
			// @ fold acc(p.scionLayer.Mem(ub), R4)
			return nil, serrors.WithCtx(cannotRoute, "details", "unsupported path type",
				"path type", pathType)
		}
		// @ scionBuf := epicPath.GetUnderlyingScionPathBuf(ubPath)
		// @ unfold acc(epicPath.Mem(ubPath), R4)
		// @ assert ubPath[epic.MetadataLen:] === scionBuf
		// @ epicPathUb = ubPath
		// @ ubPath = scionBuf
		// @ startP += epic.MetadataLen
		// @ assert ubPath === ub[startP:endP]
		path = epicPath.ScionPath
		// @ pathFromEpic = true
	default:
		// @ fold acc(p.scionLayer.Mem(ub), R4)
		return nil, serrors.WithCtx(cannotRoute, "details", "unsupported path type",
			"path type", pathType)
	}
	// @ assert pathType == scion.PathType || pathType == epic.PathType
	// @ assert typeOf(p.scionLayer.Path) == type[*scion.Raw] || typeOf(p.scionLayer.Path) == type[*epic.Path]
	// @ assert !pathFromEpic ==> typeOf(p.scionLayer.Path) == type[*scion.Raw]
	// @ assert pathFromEpic ==> typeOf(p.scionLayer.Path) == type[*epic.Path]
	// @ sl.SplitRange_Bytes(ub, startP, endP, writePerm)
	decPath, err := path.ToDecoded( /*@ ubPath @*/ )
	if err != nil {
		// @ sl.CombineRange_Bytes(ub, startP, endP, writePerm)
		// @ ghost if pathFromEpic {
		// @ 	epicPath := p.scionLayer.Path.(*epic.Path)
		// @ 	assert acc(path.Mem(ubPath), R4)
		// @ 	fold acc(epicPath.Mem(epicPathUb), R4)
		// @ } else {
		// @ 	rawPath := p.scionLayer.Path.(*scion.Raw)
		// @ 	assert acc(path.Mem(ubPath), R4)
		// @ 	assert acc(rawPath.Mem(ubPath), R4)
		// @ }
		// @ fold acc(p.scionLayer.Mem(ub), R4)
		return nil, serrors.Wrap(cannotRoute, err, "details", "decoding raw path")
	}
	// @ ghost rawPath := path.RawBufferMem(ubPath)
	revPathTmp, err := decPath.Reverse( /*@ rawPath @*/ )
	if err != nil {
		// @ sl.CombineRange_Bytes(ub, startP, endP, writePerm)
		// @ ghost if pathFromEpic {
		// @ 	epicPath := p.scionLayer.Path.(*epic.Path)
		// @ 	assert acc(path.Mem(ubPath), R4)
		// @ 	fold acc(epicPath.Mem(epicPathUb), R4)
		// @ } else {
		// @ 	rawPath := p.scionLayer.Path.(*scion.Raw)
		// @ 	assert acc(path.Mem(ubPath), R4)
		// @ 	assert acc(rawPath.Mem(ubPath), R4)
		// @ }
		// @ fold acc(p.scionLayer.Mem(ub), R4)
		return nil, serrors.Wrap(cannotRoute, err, "details", "reversing path for SCMP")
	}
	// @ assert revPathTmp.Mem(rawPath)
	revPath := revPathTmp.(*scion.Decoded)
	// @ assert revPath.Mem(rawPath)

	// Revert potential path segment switches that were done during processing.
	if revPath.IsXover( /*@ rawPath @*/ ) {
		if err := revPath.IncPath( /*@ rawPath @*/ ); err != nil {
			// @ sl.CombineRange_Bytes(ub, startP, endP, writePerm)
			// @ ghost if pathFromEpic {
			// @ 	epicPath := p.scionLayer.Path.(*epic.Path)
			// @ 	assert acc(path.Mem(ubPath), R4)
			// @ 	fold acc(epicPath.Mem(epicPathUb), R4)
			// @ } else {
			// @ 	rawPath := p.scionLayer.Path.(*scion.Raw)
			// @ 	assert acc(path.Mem(ubPath), R4)
			// @ 	assert acc(rawPath.Mem(ubPath), R4)
			// @ }
			// @ fold acc(p.scionLayer.Mem(ub), R4)
			return nil, serrors.Wrap(cannotRoute, err, "details", "reverting cross over for SCMP")
		}
	}
	// If the packet is sent to an external router, we need to increment the
	// path to prepare it for the next hop.
	// @ p.d.getExternalMem()
	// @ if p.d.external != nil { unfold acc(accBatchConn(p.d.external), _) }
	_, external := p.d.external[p.ingressID]
	if external {
		// @ requires revPath.Mem(rawPath)
		// @ requires revPath.GetBase(rawPath).Valid()
		// @ ensures  revPath.Mem(rawPath)
		// @ decreases
		// @ outline(
		// @ unfold revPath.Mem(rawPath)
		// @ unfold revPath.Base.Mem()
		infoField := &revPath.InfoFields[revPath.PathMeta.CurrINF]
		if infoField.ConsDir {
			hopField := /*@ unfolding acc(revPath.HopFields[revPath.PathMeta.CurrHF].Mem(), _) in @*/
				revPath.HopFields[revPath.PathMeta.CurrHF]
			infoField.UpdateSegID(hopField.Mac /*@, hopField.ToIO_HF() @*/)
		}
		// @ fold revPath.Base.Mem()
		// @ fold revPath.Mem(rawPath)
		// @ )
		if err := revPath.IncPath( /*@ rawPath @*/ ); err != nil {
			// @ sl.CombineRange_Bytes(ub, startP, endP, writePerm)
			// @ ghost if pathFromEpic {
			// @ 	epicPath := p.scionLayer.Path.(*epic.Path)
			// @ 	assert acc(path.Mem(ubPath), R4)
			// @ 	fold acc(epicPath.Mem(epicPathUb), R4)
			// @ } else {
			// @ 	rawPath := p.scionLayer.Path.(*scion.Raw)
			// @ 	assert acc(path.Mem(ubPath), R4)
			// @ 	assert acc(rawPath.Mem(ubPath), R4)
			// @ }
			// @ fold acc(p.scionLayer.Mem(ub), R4)
			return nil, serrors.Wrap(cannotRoute, err, "details", "incrementing path for SCMP")
		}
	}
	// @ TODO()

	// create new SCION header for reply.
	var scionL /*@@@*/ slayers.SCION
	// (VerifiedSCION) TODO: adapt *SCION.Mem(...)
	scionL.FlowID = p.scionLayer.FlowID
	scionL.TrafficClass = p.scionLayer.TrafficClass
	scionL.PathType = revPath.Type( /*@ nil @*/ )
	scionL.Path = revPath
	scionL.DstIA = p.scionLayer.SrcIA
	scionL.SrcIA = p.d.localIA
	srcA, err := p.scionLayer.SrcAddr()
	if err != nil {
		return nil, serrors.Wrap(cannotRoute, err, "details", "extracting src addr")
	}
	if err := scionL.SetDstAddr(srcA /*@ , false @*/); err != nil {
		return nil, serrors.Wrap(cannotRoute, err, "details", "setting dest addr")
	}
	if err := scionL.SetSrcAddr(&net.IPAddr{IP: p.d.internalIP} /*@ , false @*/); err != nil {
		return nil, serrors.Wrap(cannotRoute, err, "details", "setting src addr")
	}
	scionL.NextHdr = slayers.L4SCMP

	typeCode := slayers.CreateSCMPTypeCode(typ, code)
	scmpH /*@@@*/ := slayers.SCMP{TypeCode: typeCode}
	scmpH.SetNetworkLayerForChecksum(&scionL)

	if err := p.buffer.Clear(); err != nil {
		return nil, err
	}

	sopts := gopacket.SerializeOptions{
		ComputeChecksums: true,
		FixLengths:       true,
	}
	scmpLayers := []gopacket.SerializableLayer{&scionL, &scmpH, scmpP}
	if cause != nil {
		// add quote for errors.
		hdrLen := slayers.CmnHdrLen + scionL.AddrHdrLen( /*@ nil, false @*/ ) + scionL.Path.Len( /*@ nil @*/ )
		switch scmpH.TypeCode.Type() {
		case slayers.SCMPTypeExternalInterfaceDown:
			hdrLen += 20
		case slayers.SCMPTypeInternalConnectivityDown:
			hdrLen += 28
		default:
			hdrLen += 8
		}
		quote := p.rawPkt
		maxQuoteLen := slayers.MaxSCMPPacketLen - hdrLen
		if len(quote) > maxQuoteLen {
			quote = quote[:maxQuoteLen]
		}
		scmpLayers = append( /*@ noPerm, @*/ scmpLayers, gopacket.Payload(quote))
	}
	// XXX(matzf) could we use iovec gather to avoid copying quote?
	err = gopacket.SerializeLayers(p.buffer, sopts /*@ , nil @*/, scmpLayers...)
	if err != nil {
		return nil, serrors.Wrap(cannotRoute, err, "details", "serializing SCMP message")
	}
	return p.buffer.Bytes(), scmpError{TypeCode: typeCode, Cause: cause}
}

// decodeLayers implements roughly the functionality of
// gopacket.DecodingLayerParser, but customized to our use case with a "base"
// layer and additional, optional layers in the given order.
// Returns the last decoded layer.
// @ requires  base != nil && base.NonInitMem()
// @ requires  forall i int :: { &opts[i] } 0 <= i && i < len(opts) ==>
// @ 	(acc(&opts[i], R10) && opts[i] != nil && opts[i].NonInitMem())
// Due to Viper's very strict injectivity constraints:
// @ requires  forall i, j int :: { &opts[i], &opts[j] } 0 <= i && i < j && j < len(opts) ==>
// @ 	opts[i] !== opts[j]
// @ preserves acc(sl.Bytes(data, 0, len(data)), R39)
// @ ensures   forall i int :: { &opts[i] } 0 <= i && i < len(opts) ==>
// @ 	(acc(&opts[i], R10) && opts[i] != nil)
// @ ensures   -1 <= idx && idx < len(opts)
// @ ensures   len(processed) == len(opts)
// @ ensures   len(offsets) == len(opts)
// @ ensures   reterr == nil && 0  <= idx ==> processed[idx]
// @ ensures   reterr == nil && idx == -1  ==> retl === base
// @ ensures   reterr == nil && 0   <= idx ==> retl === opts[idx]
// @ ensures   reterr == nil ==> retl != nil
// @ ensures   reterr == nil ==> base.Mem(data)
// @ ensures   reterr == nil && typeOf(base.GetPath(data)) == *scion.Raw ==>
// @ 	base.EqAbsHeader(data) && base.ValidScionInitSpec(data)
// @ ensures   reterr == nil ==> base.EqPathType(data)
// @ ensures   forall i int :: {&opts[i]}{processed[i]} 0 <= i && i < len(opts) ==>
// @ 	(processed[i] ==> (0 <= offsets[i].start && offsets[i].start <= offsets[i].end && offsets[i].end <= len(data)))
// @ ensures   reterr == nil ==> forall i int :: {&opts[i]}{processed[i]} 0 <= i && i < len(opts) ==>
// @ 	((processed[i] && !offsets[i].isNil) ==> opts[i].Mem(data[offsets[i].start:offsets[i].end]))
// @ ensures   reterr == nil ==> forall i int :: {&opts[i]}{processed[i]} 0 <= i && i < len(opts) ==>
// @ 	((processed[i] && offsets[i].isNil) ==> opts[i].Mem(nil))
// @ ensures   reterr == nil ==> forall i int :: {&opts[i]}{processed[i]} 0 <= i && i < len(opts) ==>
// @ 	(!processed[i] ==> opts[i].NonInitMem())
// @ ensures   reterr != nil ==> base.NonInitMem()
// @ ensures   reterr != nil ==> (forall i int :: { &opts[i] } 0 <= i && i < len(opts) ==> opts[i].NonInitMem())
// @ ensures   reterr != nil ==> reterr.ErrorMem()
// @ decreases
// (VerifiedSCION) originally, `base` was declared with type `gopacket.DecodingLayer`. This is unnecessarily complicated for a private function
// that is only called once with a parameter of type `*SCION`, and leads to more annyoing post-conditions.
func decodeLayers(data []byte, base *slayers.SCION,
	opts ...gopacket.DecodingLayer) (retl gopacket.DecodingLayer, reterr error /*@ , ghost processed seq[bool], ghost offsets seq[offsetPair], ghost idx int @*/) {

	// @ processed = seqs.NewSeqBool(len(opts))
	// @ offsets = newOffsetPair(len(opts))
	// @ idx = -1
	// @ gopacket.AssertInvariantNilDecodeFeedback()
	if err := base.DecodeFromBytes(data, gopacket.NilDecodeFeedback); err != nil {
		return nil, err /*@ , processed, offsets, idx @*/
	}
	var last gopacket.DecodingLayer = base
	optsSlice := ([](gopacket.DecodingLayer))(opts)

	// @ ghost oldData := data
	// @ ghost oldStart := 0
	// @ ghost oldEnd := len(data)

	// @ invariant acc(sl.Bytes(oldData, 0, len(oldData)), R39)
	// @ invariant base.Mem(oldData)
	// @ invariant typeOf(base.GetPath(oldData)) == *scion.Raw ==>
	// @ 	base.EqAbsHeader(oldData) && base.ValidScionInitSpec(oldData)
	// @ invariant base.EqPathType(oldData)
	// @ invariant 0 < len(opts) ==> 0 <= i0 && i0 <= len(opts)
	// @ invariant forall i int :: {&opts[i]} 0 <= i && i < len(opts) ==> acc(&opts[i], R10)
	// @ invariant forall i, j int :: {&opts[i], &opts[j]} 0 <= i && i < j && j < len(opts) ==> opts[i] !== opts[j]
	// @ invariant forall i int :: {&opts[i]} 0 <= i && i < len(opts) ==> opts[i] != nil
	// @ invariant len(processed) == len(opts)
	// @ invariant len(offsets) == len(opts)
	// @ invariant -1 <= idx && idx < len(opts)
	// @ invariant idx == -1 ==> (last === base && oldStart == 0 && oldEnd == len(oldData))
	// @ invariant 0 <= idx ==> (processed[idx] && last === opts[idx])
	// @ invariant forall i int :: {&opts[i]}{processed[i]} 0 <= i && i < len(opts) ==>
	// @ 	(processed[i] ==> (0 <= offsets[i].start && offsets[i].start <= offsets[i].end && offsets[i].end <= len(data)))
	// @ invariant forall i int :: {&opts[i]}{processed[i]} 0 <= i && i < len(opts) ==>
	// @ 	((processed[i] && !offsets[i].isNil) ==> opts[i].Mem(oldData[offsets[i].start:offsets[i].end]))
	// @ invariant forall i int :: {&opts[i]}{processed[i]} 0 <= i && i < len(opts) ==>
	// @ 	((processed[i] && offsets[i].isNil) ==> opts[i].Mem(nil))
	// @ invariant forall i int :: {&opts[i]}{processed[i]} 0 < len(opts) && i0 <= i && i < len(opts) ==>
	// @ 	!processed[i]
	// @ invariant forall i int :: {&opts[i]}{processed[i]} 0 <= i && i < len(opts) ==>
	// @ 	(!processed[i] ==> opts[i].NonInitMem())
	// @ invariant gopacket.NilDecodeFeedback.Mem()
	// @ invariant 0 <= oldStart && oldStart <= oldEnd && oldEnd <= len(oldData)
	// @ decreases len(opts) - i0
	for _, opt := range optsSlice /*@ with i0 @*/ {
		layerClassTmp := opt.CanDecode()
		// @ fold layerClassTmp.Mem()
		// @ ghost var pos offsetPair
		// @ ghost var ub []byte
		// @ ghost if idx == -1 {
		// @ 	pos = offsetPair{0, len(oldData), false}
		// @ 	ub = oldData
		// @ } else {
		// @ 	pos = offsets[idx]
		// @ 	if pos.isNil { ub = nil } else { ub  = oldData[pos.start:pos.end] }
		// @ }
		if layerClassTmp.Contains(last.NextLayerType( /*@ ub @*/ )) {
			data /*@ , start, end @*/ := last.LayerPayload( /*@ ub @*/ )
			// @ assert data == nil || data === oldData[pos.start:pos.end][start:end]
			// @ oldEnd   = pos.start + end
			// @ oldStart = pos.start + start
			// @ ghost if data == nil {
			// @ 	sl.NilAcc_Bytes()
			// @ } else {
			// @ 	sl.SplitRange_Bytes(oldData, oldStart, oldEnd, R40)
			// @ }
			if err := opt.DecodeFromBytes(data, gopacket.NilDecodeFeedback); err != nil {
				// @ ghost if data != nil { sl.CombineRange_Bytes(oldData, oldStart, oldEnd, R40) }
				// @ base.DowngradePerm(oldData)

				// ghost clean-up:
				// @ ghost
				// @ invariant -1 <= c && c < i0
				// @ invariant len(processed) == len(opts)
				// @ invariant len(offsets) == len(opts)
				// @ invariant forall i int :: {&opts[i]} 0 <= i && i < len(opts) ==> acc(&opts[i], R10)
				// @ invariant forall i, j int :: {&opts[i], &opts[j]} 0 <= i && i < j && j < len(opts) ==> opts[i] !== opts[j]
				// @ invariant forall i int :: {&opts[i]} 0 <= i && i < len(opts) ==> opts[i] != nil
				// @ invariant forall i int :: {&opts[i]}{processed[i]} 0 <= i && i < len(opts) ==>
				// @ 	(processed[i] ==> (0 <= offsets[i].start && offsets[i].start <= offsets[i].end && offsets[i].end <= len(oldData)))
				// @ invariant forall i int :: {&opts[i]}{processed[i]} 0 <= i && i < len(opts) ==>
				// @ 	((processed[i] && !offsets[i].isNil) ==> opts[i].Mem(oldData[offsets[i].start:offsets[i].end]))
				// @ invariant forall i int :: {&opts[i]}{processed[i]} 0 <= i && i < len(opts) ==>
				// @ 	((processed[i] && offsets[i].isNil) ==> opts[i].Mem(nil))
				// @ invariant forall i int :: {&opts[i]}{processed[i]} 0 <= i && i < len(opts) ==>
				// @ 	(!processed[i] ==> opts[i].NonInitMem())
				// @ invariant forall i int :: {&opts[i]}{processed[i]} 0 < len(opts) && c < i && i < len(opts) ==>
				// @ 	!processed[i]
				// @ decreases c
				// @ for c := i0-1; 0 <= c; c=c-1 {
				// @ 	if processed[c] {
				// @ 		off := offsets[c]
				// @ 		if off.isNil {
				// @ 			opts[c].DowngradePerm(nil)
				// @ 		} else {
				// @ 			opts[c].DowngradePerm(oldData[off.start:off.end])
				// @ 		}
				// @ 	}
				// @ 	processed[c] = false
				// @ }
				return nil, err /*@, processed, offsets, idx @*/
			}
			// @ processed[i0] = true
			// @ ghost offsets[i0] = offsetPair{oldStart, oldEnd, data == nil}
			// @ idx = i0
			// @ ghost if data != nil { sl.CombineRange_Bytes(oldData, oldStart, oldEnd, R40) }
			last = opt
		}
	}
	return last, nil /*@ , processed, offsets, idx @*/
}

// @ preserves acc(layer.Mem(ubuf), R20)
// @ decreases
func nextHdr(layer gopacket.DecodingLayer /*@ , ghost ubuf []byte @*/) slayers.L4ProtocolType {
	switch v := layer.(type) {
	case *slayers.SCION:
		return /*@ unfolding acc(v.Mem(ubuf), R20) in @*/ v.NextHdr
	case *slayers.EndToEndExtnSkipper:
		return /*@ unfolding acc(v.Mem(ubuf), R20) in (unfolding acc(v.extnBase.Mem(ubuf), R20) in @*/ v.NextHdr /*@ ) @*/
	case *slayers.HopByHopExtnSkipper:
		return /*@ unfolding acc(v.Mem(ubuf), R20) in (unfolding acc(v.extnBase.Mem(ubuf), R20) in @*/ v.NextHdr /*@ ) @*/
	default:
		return slayers.L4None
	}
}

// forwardingMetrics contains the subset of Metrics relevant for forwarding,
// instantiated with some interface-specific labels.
type forwardingMetrics struct {
	InputBytesTotal     prometheus.Counter
	OutputBytesTotal    prometheus.Counter
	InputPacketsTotal   prometheus.Counter
	OutputPacketsTotal  prometheus.Counter
	DroppedPacketsTotal prometheus.Counter
}

// @ requires  acc(labels, _)
// @ preserves acc(metrics.Mem(), _)
// @ ensures   acc(forwardingMetricsNonInjectiveMem(res), _)
// @ decreases
func initForwardingMetrics(metrics *Metrics, labels prometheus.Labels) (res forwardingMetrics) {
	// @ unfold acc(metrics.Mem(), _)
	c := forwardingMetrics{
		InputBytesTotal:     metrics.InputBytesTotal.With(labels),
		InputPacketsTotal:   metrics.InputPacketsTotal.With(labels),
		OutputBytesTotal:    metrics.OutputBytesTotal.With(labels),
		OutputPacketsTotal:  metrics.OutputPacketsTotal.With(labels),
		DroppedPacketsTotal: metrics.DroppedPacketsTotal.With(labels),
	}
	c.InputBytesTotal.Add(float64(0))
	c.InputPacketsTotal.Add(float64(0))
	c.OutputBytesTotal.Add(float64(0))
	c.OutputPacketsTotal.Add(float64(0))
	c.DroppedPacketsTotal.Add(float64(0))
	// @ fold acc(forwardingMetricsNonInjectiveMem(c), _)
	return c
}

// @ preserves neighbors != nil ==> acc(neighbors, R20)
// @ ensures   acc(res)
// @ decreases
func interfaceToMetricLabels(id uint16, localIA addr.IA,
	neighbors map[uint16]addr.IA) (res prometheus.Labels) {
	// (VerifiedSCION) Gobra cannot prove this, even though it is obvious from the
	// type of id.
	// @ assume 0 <= id

	if id == 0 {
		return prometheus.Labels{
			"isd_as":          localIA.String(),
			"interface":       "internal",
			"neighbor_isd_as": localIA.String(),
		}
	}
	return prometheus.Labels{
		"isd_as":          localIA.String(),
		"interface":       strconv.FormatUint(uint64(id), 10),
		"neighbor_isd_as": neighbors[id].String(),
	}
}

// @ ensures acc(res)
// @ decreases
func serviceMetricLabels(localIA addr.IA, svc addr.HostSVC) (res prometheus.Labels) {
	return prometheus.Labels{
		"isd_as":  localIA.String(),
		"service": svc.BaseString(),
	}
}<|MERGE_RESOLUTION|>--- conflicted
+++ resolved
@@ -1577,19 +1577,10 @@
 		// @ fold p.sInit()
 		return v1, v2 /*@, aliasesPkt, newAbsPkt @*/
 	case scion.PathType:
-<<<<<<< HEAD
-		// @ sl.CombineRange_Bytes(ub, start, end, writePerm)
-		// @ ghost if lastLayerIdx >= 0 {
-		// @	ghost if !offsets[lastLayerIdx].isNil {
-		// @		o := offsets[lastLayerIdx]
-		// @		sl.CombineRange_Bytes(p.rawPkt, o.start, o.end, writePerm)
-		// @ 	}
-=======
 		// @ sl.CombineRange_Bytes(ub, start, end, HalfPerm)
 		// @ ghost if lastLayerIdx >= 0 && !offsets[lastLayerIdx].isNil {
 		// @ 	o := offsets[lastLayerIdx]
 		// @ 	sl.CombineRange_Bytes(p.rawPkt, o.start, o.end, HalfPerm)
->>>>>>> 2d69d42f
 		// @ }
 		// @ assert sl.Bytes(p.rawPkt, 0, len(p.rawPkt))
 		v1, v2 /*@ , addrAliasesPkt, newAbsPkt @*/ := p.processSCION( /*@ p.rawPkt, ub == nil, llStart, llEnd, ioLock, ioSharedArg, dp @*/ )
@@ -1608,11 +1599,7 @@
 		v1, v2 /*@ , addrAliasesPkt @*/ := p.processEPIC( /*@ p.rawPkt, ub == nil, llStart, llEnd @*/ )
 		// @ ResetDecodingLayers(&p.scionLayer, &p.hbhLayer, &p.e2eLayer, ubScionLayer, ubHbhLayer, ubE2eLayer, v2 == nil, hasHbhLayer, hasE2eLayer)
 		// @ fold p.sInit()
-<<<<<<< HEAD
-		return v1, v2 /*@, addrAliasesPkt @*/
-=======
-		return v1, v2 /*@, false, io.IO_val_Unit{} @*/
->>>>>>> 2d69d42f
+		return v1, v2 /*@, addrAliasesPkt, io.IO_val_Unit{} @*/
 	default:
 		// @ ghost if mustCombineRanges { ghost defer sl.CombineRange_Bytes(p.rawPkt, o.start, o.end, HalfPerm) }
 		// @ ResetDecodingLayers(&p.scionLayer, &p.hbhLayer, &p.e2eLayer, ubScionLayer, ubHbhLayer, ubE2eLayer, true, hasHbhLayer, hasE2eLayer)
@@ -2004,29 +1991,12 @@
 // @ ensures   p.path === p.scionLayer.GetScionPath(ub)
 // @ ensures   acc(&p.hopField) && acc(&p.infoField)
 // @ ensures   respr === processResult{}
-<<<<<<< HEAD
-// @ ensures   reserr == nil ==> (
-// @	let ubPath := p.scionLayer.UBPath(ub) in
-// @	let ubScionPath := p.scionLayer.UBScionPath(ub) in
-// @	unfolding acc(p.scionLayer.Mem(ub), R10) in
-// @	unfolding acc(p.scionLayer.Path.Mem(ubPath), R50) in
-// @	p.path.GetCurrHF(ubScionPath) < p.path.GetNumHops(ubScionPath))
-// @ ensures   acc(p.scionLayer.Mem(ub), R6)
-// @ ensures   p.d.validResult(respr, false)
-// @ ensures   reserr == nil ==> (
-// @	let ubPath := p.scionLayer.UBPath(ub) in
-// @	let ubScionPath := p.scionLayer.UBScionPath(ub) in
-// @	unfolding acc(p.scionLayer.Mem(ub), R10) in
-// @	unfolding acc(p.scionLayer.Path.Mem(ubPath), R50) in
-// @ 	p.path.GetCurrINF(ubScionPath) < p.path.GetNumINF(ubScionPath))
-=======
 // @ ensures   reserr == nil ==>
 // @ 	let ubPath := p.scionLayer.UBPath(ub) in
 // @ 	unfolding acc(p.scionLayer.Mem(ub), R10) in
 // @ 	p.path.GetBase(ubPath).Valid()
 // @ ensures   acc(p.scionLayer.Mem(ub), R6)
 // @ ensures   p.d.validResult(respr, false)
->>>>>>> 2d69d42f
 // @ ensures   reserr != nil ==> reserr.ErrorMem()
 // Postconditions for IO:
 // @ ensures   reserr == nil ==>
@@ -2039,25 +2009,14 @@
 // @ decreases
 func (p *scionPacketProcessor) parsePath( /*@ ghost ub []byte @*/ ) (respr processResult, reserr error) {
 	var err error
-	// @ unfold acc(p.scionLayer.Mem(ub), R6)
-	// @ defer fold acc(p.scionLayer.Mem(ub), R6)
-	// @ ghost startP := p.scionLayer.PathStartIdx(ub)
-	// @ ghost endP := p.scionLayer.PathEndIdx(ub)
-	// @ ghost ubPath := ub[startP:endP]
-<<<<<<< HEAD
 
 	// @ unfold acc(p.scionLayer.Path.Mem(ubPath), R7)
 	// @ defer fold acc(p.scionLayer.Path.Mem(ubPath), R7)
 	// @ ghost startScionP := p.scionLayer.PathScionStartIdx(ub)
 	// @ ghost endScionP := p.scionLayer.PathScionEndIdx(ub)
 	// @ ghost ubScionPath := ub[startScionP:endScionP]
-
-	// @ sl.SplitRange_Bytes(ub, startScionP, endScionP, R1)
-	// @ ghost defer sl.CombineRange_Bytes(ub, startScionP, endScionP, R1)
-	p.hopField, err = p.path.GetCurrentHopField( /*@ ubScionPath @*/ )
-=======
-	// @ sl.SplitRange_Bytes(ub, startP, endP, R2)
-	// @ ghost defer sl.CombineRange_Bytes(ub, startP, endP, R2)
+	// @ sl.SplitRange_Bytes(ub, startScionP, endScionP, R2)
+	// @ ghost defer sl.CombineRange_Bytes(ub, startScionP, endScionP, R2)
 	// (VerifiedSCION) Due to an incompleteness (https://github.com/viperproject/gobra/issues/770),
 	// we introduce a temporary variable to be able to call `path.AbsMacArrayCongruence()`.
 	var tmpHopField path.HopField
@@ -2067,7 +2026,6 @@
 	// @ assert p.hopField.ToIO_HF() == tmpHopField.ToIO_HF()
 	// @ assert err == nil ==> reveal p.path.CorrectlyDecodedHf(ubPath, tmpHopField)
 	// @ assert err == nil ==> reveal p.path.CorrectlyDecodedHf(ubPath, p.hopField)
->>>>>>> 2d69d42f
 	// @ fold p.d.validResult(processResult{}, false)
 	if err != nil {
 		// TODO(lukedirtwalker) parameter problem invalid path?
@@ -2201,13 +2159,8 @@
 // @ requires  acc(&p.d, R20) && acc(p.d.Mem(), _)
 // @ requires  acc(p.scionLayer.Mem(ubScionL), R19)
 // @ requires  acc(&p.path, R20)
-<<<<<<< HEAD
 // @ requires  p.path === p.scionLayer.GetScionPath(ubScionL)
-// @ preserves acc(&p.ingressID, R20)
-=======
-// @ requires  p.path === p.scionLayer.GetPath(ubScionL)
 // @ preserves acc(&p.ingressID, R21)
->>>>>>> 2d69d42f
 // @ ensures   acc(p.scionLayer.Mem(ubScionL), R19)
 // @ ensures   acc(&p.path, R20)
 // @ ensures   acc(&p.d, R20) && acc(p.d.Mem(), _)
@@ -2226,16 +2179,12 @@
 // @ 	absIO_val(respr.OutPkt, respr.EgressID).isIO_val_Unsupported
 // @ decreases
 func (p *scionPacketProcessor) validateSrcDstIA( /*@ ghost ubScionL []byte @*/ ) (respr processResult, reserr error) {
-<<<<<<< HEAD
 	// @ ghost ubPath := p.scionLayer.UBPath(ubScionL)
-	// @ ghost ubScionPath := p.scionLayer.UBScionPath(ubScionL)
-=======
->>>>>>> 2d69d42f
 	// @ unfold acc(p.scionLayer.Mem(ubScionL), R20)
 	// @ defer fold acc(p.scionLayer.Mem(ubScionL), R20)
 	// @ ghost startP := p.scionLayer.PathStartIdx(ubScionL)
 	// @ ghost endP := p.scionLayer.PathEndIdx(ubScionL)
-	// @ ghost ubPath := ubScionL[startP:endP]
+	// @ ghost ubScionPath := p.scionLayer.UBScionPath(ubScionL)
 	// @ sl.SplitRange_Bytes(ubScionL, startP, endP, R50)
 	// @ p.AbsPktToSubSliceAbsPkt(ubScionL, startP, endP)
 	// @ p.scionLayer.ValidHeaderOffsetToSubSliceLemma(ubScionL, startP)
@@ -2254,13 +2203,8 @@
 		// Only check SrcIA if first hop, for transit this already checked by ingress router.
 		// Note: SCMP error messages triggered by the sibling router may use paths that
 		// don't start with the first hop.
-<<<<<<< HEAD
 		if p.path.IsFirstHop( /*@ ubScionPath @*/ ) && !srcIsLocal {
-			// @ TODO() // depends on packSCMP
-=======
-		if p.path.IsFirstHop( /*@ ubPath @*/ ) && !srcIsLocal {
 			// @ ToDoAfterScionFix("https://github.com/scionproto/scion/issues/4482") // depends on packSCMP
->>>>>>> 2d69d42f
 			return p.invalidSrcIA()
 		}
 		if dstIsLocal {
@@ -2273,13 +2217,8 @@
 			// @ ToDoAfterScionFix("https://github.com/scionproto/scion/issues/4482") // depends on packSCMP
 			return p.invalidSrcIA()
 		}
-<<<<<<< HEAD
 		if p.path.IsLastHop( /*@ ubScionPath @*/ ) != dstIsLocal {
-			// @ TODO() // depends on packSCMP
-=======
-		if p.path.IsLastHop( /*@ ubPath @*/ ) != dstIsLocal {
 			// @ ToDoAfterScionFix("https://github.com/scionproto/scion/issues/4482") // depends on packSCMP
->>>>>>> 2d69d42f
 			return p.invalidDstIA()
 		}
 		// @ ghost if(p.path.IsLastHopSpec(ubPath)) {
@@ -2332,31 +2271,12 @@
 // SrcIA checks by disguising packets as transit traffic.
 // @ requires  acc(&p.path, R15)
 // @ requires  acc(p.scionLayer.Mem(ub), R4)
-<<<<<<< HEAD
 // @ requires  p.path === p.scionLayer.GetScionPath(ub)
-// @ requires  acc(&p.ingressID, R20)
-// @ requires  acc(&p.infoField, R4) && acc(&p.hopField, R4)
-// @ requires  let ubPath := p.scionLayer.UBPath(ub)      in
-// @ 	let ubScionPath := p.scionLayer.UBScionPath(ub)   in
-// @ 	unfolding acc(p.scionLayer.Mem(ub), R10)          in
-// @ 	unfolding acc(p.scionLayer.Path.Mem(ubPath), R50) in
-// @ 	p.path.GetCurrHF(ubScionPath) <= p.path.GetNumHops(ubScionPath)
-// @ requires  let ubPath := p.scionLayer.UBPath(ub)      in
-// @ 	let ubScionPath := p.scionLayer.UBScionPath(ub)   in
-// @ 	unfolding acc(p.scionLayer.Mem(ub), R10)          in
-// @ 	unfolding acc(p.scionLayer.Path.Mem(ubPath), R50) in
-// @ 	p.path.GetCurrINF(ubScionPath) <= p.path.GetNumINF(ubScionPath)
-=======
-// @ requires  p.path === p.scionLayer.GetPath(ub)
 // @ requires  acc(&p.ingressID, R21)
 // @ requires  acc(&p.infoField, R4) && acc(&p.hopField, R4)
 // @ requires  let ubPath := p.scionLayer.UBPath(ub) in
 // @ 	unfolding acc(p.scionLayer.Mem(ub), R10) in
-// @ 	p.path.GetCurrHF(ubPath) <= p.path.GetNumHops(ubPath)
-// @ requires  let ubPath := p.scionLayer.UBPath(ub) in
-// @ 	unfolding acc(p.scionLayer.Mem(ub), R10) in
-// @ 	p.path.GetCurrINF(ubPath) <= p.path.GetNumINF(ubPath)
->>>>>>> 2d69d42f
+// @ 	p.path.GetBase(ubPath).Valid()
 // @ requires  acc(&p.d, R20) && acc(p.d.Mem(), _)
 // @ requires  acc(&p.srcAddr, R20) && acc(p.srcAddr.Mem(), _)
 // @ preserves acc(sl.Bytes(ub, 0, len(ub)), R4)
@@ -2541,13 +2461,7 @@
 // @ requires  acc(&p.infoField)
 // @ requires  acc(&p.path, R20)
 // @ requires  acc(p.scionLayer.Mem(ub), R19)
-<<<<<<< HEAD
 // @ requires  p.path === p.scionLayer.GetScionPath(ub)
-// @ preserves acc(&p.ingressID, R20)
-// @ preserves acc(&p.hopField,  R20)
-// @ preserves sl.AbsSlice_Bytes(ub, 0, len(ub))
-=======
-// @ requires  p.path === p.scionLayer.GetPath(ub)
 // @ requires  acc(&p.hopField,  R20)
 // @ requires  sl.Bytes(ub, 0, len(ub))
 // @ requires  acc(&p.ingressID, R21)
@@ -2562,7 +2476,6 @@
 // @ ensures   acc(&p.hopField,  R20)
 // @ ensures   sl.Bytes(ub, 0, len(ub))
 // @ ensures   acc(&p.infoField)
->>>>>>> 2d69d42f
 // @ ensures   acc(&p.path, R20)
 // @ ensures   acc(p.scionLayer.Mem(ub), R19)
 // @ ensures   err != nil ==> err.ErrorMem()
@@ -2601,13 +2514,7 @@
 		// @ assert path.AbsUInfoFromUint16(p.infoField.SegID) ==
 		// @ 	old(io.upd_uinfo(path.AbsUInfoFromUint16(p.infoField.SegID), p.hopField.ToIO_HF()))
 		// (VerifiedSCION) the following property is guaranteed by the type system, but Gobra cannot infer it yet
-<<<<<<< HEAD
 		// @ assume 0 <= p.path.GetCurrINF(ubScionPath)
-		// @ sl.SplitRange_Bytes(ub, startScion, endScion, writePerm)
-		// @ ghost defer sl.CombineRange_Bytes(ub, startScion, endScion, writePerm)
-		if err := p.path.SetInfoField(p.infoField, int( /*@ unfolding acc(p.path.Mem(ubScionPath), R45) in (unfolding acc(p.path.Base.Mem(), R50) in @*/ p.path.PathMeta.CurrINF) /*@ ) , ubScionPath @*/); err != nil {
-=======
-		// @ assume 0 <= p.path.GetCurrINF(ubPath)
 		// @ sl.SplitRange_Bytes(ub, start, end, HalfPerm)
 		// @ sl.SplitByIndex_Bytes(ub, 0, start, slayers.CmnHdrLen, R54)
 		// @ sl.Reslice_Bytes(ub, 0, slayers.CmnHdrLen, R54)
@@ -2615,11 +2522,10 @@
 		// @ p.AbsPktToSubSliceAbsPkt(ub, start, end)
 		// @ p.scionLayer.ValidHeaderOffsetToSubSliceLemma(ub, start)
 		// @ sl.SplitRange_Bytes(ub, start, end, HalfPerm)
-		if err := p.path.SetInfoField(p.infoField, int( /*@ unfolding acc(p.path.Mem(ubPath), R45) in (unfolding acc(p.path.Base.Mem(), R50) in @*/ p.path.PathMeta.CurrINF) /*@ ) , ubPath, @*/); err != nil {
+		if err := p.path.SetInfoField(p.infoField, int( /*@ unfolding acc(p.path.Mem(ubScionPath), R45) in (unfolding acc(p.path.Base.Mem(), R50) in @*/ p.path.PathMeta.CurrINF) /*@ ) , ubScionPath, @*/); err != nil {
 			// @ sl.Unslice_Bytes(ub, 0, slayers.CmnHdrLen, R54)
 			// @ sl.CombineAtIndex_Bytes(ub, 0, start, slayers.CmnHdrLen, R54)
 			// @ ghost sl.CombineRange_Bytes(ub, start, end, writePerm)
->>>>>>> 2d69d42f
 			return serrors.WrapStr("update info field", err)
 		}
 		// @ ghost sl.CombineRange_Bytes(ub, start, end, HalfPerm)
@@ -2777,22 +2683,9 @@
 	}
 }
 
-<<<<<<< HEAD
-// @ requires  acc(&p.path, R20)
-// @ requires  p.scionLayer.Mem(ub)
-// @ requires  p.path === p.scionLayer.GetScionPath(ub)
-// @ preserves acc(&p.infoField)
-// @ preserves acc(&p.hopField, R20)
-// @ preserves sl.AbsSlice_Bytes(ub, 0, len(ub))
-// @ ensures   acc(&p.path, R20)
-// @ ensures   reserr == nil ==> p.scionLayer.Mem(ub)
-// @ ensures   reserr == nil ==> p.path == p.scionLayer.GetScionPath(ub)
-// @ ensures   reserr != nil ==> p.scionLayer.NonInitMem()
-// @ ensures   reserr != nil ==> reserr.ErrorMem()
-=======
 // @ requires acc(&p.path, R20)
 // @ requires p.scionLayer.Mem(ub)
-// @ requires p.path === p.scionLayer.GetPath(ub)
+// @ requires p.path === p.scionLayer.GetScionPath(ub)
 // @ requires sl.Bytes(ub, 0, len(ub))
 // @ requires acc(&p.infoField)
 // @ requires acc(&p.hopField, R20)
@@ -2807,6 +2700,7 @@
 // @ ensures  sl.Bytes(ub, 0, len(ub))
 // @ ensures  acc(&p.path, R20)
 // @ ensures  reserr == nil ==> p.scionLayer.Mem(ub)
+// @ ensures  reserr == nil ==> p.path == p.scionLayer.GetScionPath(ub) // TODO: (Markus) check if neccessary?
 // @ ensures  reserr != nil ==> p.scionLayer.NonInitMem()
 // @ ensures  reserr != nil ==> reserr.ErrorMem()
 // Postconditions for IO:
@@ -2814,7 +2708,6 @@
 // @ ensures  reserr == nil ==> len(absPkt(ub).CurrSeg.Future) >= 0
 // @ ensures  reserr == nil ==> absPkt(ub) == AbsProcessEgress(old(absPkt(ub)))
 // @ ensures  reserr == nil ==> old(slayers.IsSupportedPkt(ub)) == slayers.IsSupportedPkt(ub)
->>>>>>> 2d69d42f
 // @ decreases
 func (p *scionPacketProcessor) processEgress( /*@ ghost ub []byte @*/ ) (reserr error) {
 	// @ ghost ubPath := p.scionLayer.UBPath(ub)
@@ -2825,116 +2718,82 @@
 	// @ ghost startScionP := p.scionLayer.PathScionStartIdx(ub)
 	// @ ghost endScionP := p.scionLayer.PathScionEndIdx(ub)
 
-<<<<<<< HEAD
-	// @ unfold p.scionLayer.Mem(ub)
+	// @ unfold acc(p.scionLayer.Mem(ub), 1-R55)
 	// @ ghost if typeOf(p.scionLayer.Path) == *epic.Path {
-	// @ 	unfold p.scionLayer.Path.Mem(ubPath)
+	// TODO: Markus two unfolds neccessary?
+	// @ 	unfold acc(p.scionLayer.Path.Mem(ubPath), R55)
 	// @ }
-	// @ sl.SplitRange_Bytes(ub, startScionP, endScionP, writePerm)
-	// @ ghost defer sl.CombineRange_Bytes(ub, startScionP, endScionP, writePerm)
-	// we are the egress router and if we go in construction direction we
-	// need to update the SegID.
-	if p.infoField.ConsDir {
-		p.infoField.UpdateSegID(p.hopField.Mac)
-		// @ assume 0 <= p.path.GetCurrINF(ubScionPath)
-		if err := p.path.SetInfoField(p.infoField, int( /*@ unfolding acc(p.path.Mem(ubScionPath), R45) in (unfolding acc(p.path.Base.Mem(), R50) in @*/ p.path.PathMeta.CurrINF /*@ ) @*/) /*@ , ubScionPath @*/); err != nil {
-			// TODO parameter problem invalid path
-			// @ p.path.DowngradePerm(ubScionPath)
-			// @ ghost if typeOf(p.scionLayer.Path) == *epic.Path {
-			// @ 	fold p.scionLayer.Path.NonInitMem()
-			// @ }
-=======
-	// @ unfold acc(p.scionLayer.Mem(ub), 1-R55)
-	// @ sl.SplitRange_Bytes(ub, startP, endP, HalfPerm)
-	// @ sl.SplitByIndex_Bytes(ub, 0, startP, slayers.CmnHdrLen, R54)
+	// @ sl.SplitRange_Bytes(ub, startScionP, endScionP, HalfPerm)
+	// @ sl.SplitByIndex_Bytes(ub, 0, startScionP, slayers.CmnHdrLen, R54)
 	// @ sl.Reslice_Bytes(ub, 0, slayers.CmnHdrLen, R54)
 	// @ slayers.IsSupportedPktSubslice(ub, slayers.CmnHdrLen)
-	// @ p.AbsPktToSubSliceAbsPkt(ub, startP, endP)
-	// @ p.scionLayer.ValidHeaderOffsetToSubSliceLemma(ub, startP)
+	// @ p.AbsPktToSubSliceAbsPkt(ub, startScionP, endScionP)
+	// @ p.scionLayer.ValidHeaderOffsetToSubSliceLemma(ub, startScionP)
 	// @ reveal p.EqAbsInfoField(absPkt(ub))
 	// @ reveal p.EqAbsHopField(absPkt(ub))
-	// @ sl.SplitRange_Bytes(ub, startP, endP, HalfPerm)
-	// @ reveal p.scionLayer.ValidHeaderOffset(ub, startP)
+	// @ sl.SplitRange_Bytes(ub, startScionP, endScionP, HalfPerm)
+	// @ reveal p.scionLayer.ValidHeaderOffset(ub, startScionP)
 	// @ unfold acc(p.scionLayer.Mem(ub), R55)
+	// @ ghost if typeOf(p.scionLayer.Path) == *epic.Path {
+	// TODO: Markus two unfolds neccessary?
+	// @ 	unfold acc(p.scionLayer.Path.Mem(ubPath), R55)
+	// @ }
 	// we are the egress router and if we go in construction direction we
 	// need to update the SegID.
 	if p.infoField.ConsDir {
 		p.infoField.UpdateSegID(p.hopField.Mac /*@, p.hopField.ToIO_HF() @*/)
 		// @ assert path.AbsUInfoFromUint16(p.infoField.SegID) ==
 		// @ 	old(io.upd_uinfo(path.AbsUInfoFromUint16(p.infoField.SegID), p.hopField.ToIO_HF()))
-		// @ assume 0 <= p.path.GetCurrINF(ubPath)
-		if err := p.path.SetInfoField(p.infoField, int( /*@ unfolding acc(p.path.Mem(ubPath), R45) in (unfolding acc(p.path.Base.Mem(), R50) in @*/ p.path.PathMeta.CurrINF /*@ ) @*/) /*@ , ubPath @*/); err != nil {
+		// @ assume 0 <= p.path.GetCurrINF(ubScionPath)
+		if err := p.path.SetInfoField(p.infoField, int( /*@ unfolding acc(p.path.Mem(ubScionPath), R45) in (unfolding acc(p.path.Base.Mem(), R50) in @*/ p.path.PathMeta.CurrINF /*@ ) @*/) /*@ , ubScionPath @*/); err != nil {
 			// TODO parameter problem invalid path
 			// @ sl.Unslice_Bytes(ub, 0, slayers.CmnHdrLen, R54)
-			// @ sl.CombineAtIndex_Bytes(ub, 0, startP, slayers.CmnHdrLen, R54)
-			// @ ghost sl.CombineRange_Bytes(ub, startP, endP, writePerm)
-			// @ p.path.DowngradePerm(ubPath)
->>>>>>> 2d69d42f
+			// @ sl.CombineAtIndex_Bytes(ub, 0, startScionP, slayers.CmnHdrLen, R54)
+			// @ ghost sl.CombineRange_Bytes(ub, startScionP, endScionP, writePerm)
+			// @ p.path.DowngradePerm(ubScionPath)
+			// @ ghost if typeOf(p.scionLayer.Path) == *epic.Path {
+			// @ 	fold p.scionLayer.Path.NonInitMem()
+			// @ }
 			// @ p.scionLayer.PathPoolMemExchange(p.scionLayer.PathType, p.scionLayer.Path)
 			// @ unfold p.scionLayer.HeaderMem(ub[slayers.CmnHdrLen:])
 			// @ fold p.scionLayer.NonInitMem()
 			return serrors.WrapStr("update info field", err)
 		}
 	}
-<<<<<<< HEAD
 	if err := p.path.IncPath( /*@ ubScionPath @*/ ); err != nil {
+		// @ sl.Unslice_Bytes(ub, 0, slayers.CmnHdrLen, R54)
+		// @ sl.CombineAtIndex_Bytes(ub, 0, startScionP, slayers.CmnHdrLen, R54)
+		// @ ghost sl.CombineRange_Bytes(ub, startScionP, endScionP, writePerm)
 		// @ ghost if typeOf(p.scionLayer.Path) == *epic.Path {
 		// @ 	fold p.scionLayer.Path.NonInitMem()
 		// @ }
-=======
-	if err := p.path.IncPath( /*@ ubPath @*/ ); err != nil {
-		// @ sl.Unslice_Bytes(ub, 0, slayers.CmnHdrLen, R54)
-		// @ sl.CombineAtIndex_Bytes(ub, 0, startP, slayers.CmnHdrLen, R54)
-		// @ ghost sl.CombineRange_Bytes(ub, startP, endP, writePerm)
->>>>>>> 2d69d42f
 		// @ p.scionLayer.PathPoolMemExchange(p.scionLayer.PathType, p.scionLayer.Path)
 		// @ unfold p.scionLayer.HeaderMem(ub[slayers.CmnHdrLen:])
 		// @ fold p.scionLayer.NonInitMem()
 		// TODO parameter problem invalid path
 		return serrors.WrapStr("incrementing path", err)
 	}
-<<<<<<< HEAD
-	// @ ghost if typeOf(p.scionLayer.Path) == *epic.Path {
-	// @ 	fold p.scionLayer.Path.Mem(ubPath)
-	// @ }
-	// @ fold p.scionLayer.Mem(ub)
-	return nil
-}
-
-// @ requires  acc(&p.path, R20)
-// @ requires  p.scionLayer.Mem(ub)
-// @ requires  p.path == p.scionLayer.GetScionPath(ub)
-// @ preserves acc(&p.segmentChange) && acc(&p.hopField) && acc(&p.infoField)
-// @ preserves sl.AbsSlice_Bytes(ub, 0, len(ub))
-// @ ensures   acc(&p.path, R20)
-// @ ensures   reserr == nil ==> (
-// @ 	p.scionLayer.Mem(ub) &&
-// @ 	p.scionLayer.UBPath(ub) === old(p.scionLayer.UBPath(ub)) &&
-// @ 	p.scionLayer.GetScionPath(ub) === old(p.scionLayer.GetScionPath(ub)) &&
-// @ 	p.path == p.scionLayer.GetScionPath(ub))
-// @ ensures   reserr != nil ==> p.scionLayer.NonInitMem()
-// @ ensures   p.segmentChange
-// @ ensures   respr === processResult{}
-// @ ensures   reserr != nil ==> reserr.ErrorMem()
-=======
 	// @ fold acc(p.scionLayer.Mem(ub), R55)
-	// @ assert reveal p.scionLayer.ValidHeaderOffset(ub, startP)
-	// @ ghost sl.CombineRange_Bytes(ub, startP, endP, HalfPerm)
+	// @ assert reveal p.scionLayer.ValidHeaderOffset(ub, startScionP)
+	// @ ghost sl.CombineRange_Bytes(ub, startScionP, endScionP, HalfPerm)
 	// @ slayers.IsSupportedPktSubslice(ub, slayers.CmnHdrLen)
 	// @ sl.Unslice_Bytes(ub, 0, slayers.CmnHdrLen, R54)
-	// @ sl.CombineAtIndex_Bytes(ub, 0, startP, slayers.CmnHdrLen, R54)
-	// @ p.scionLayer.ValidHeaderOffsetFromSubSliceLemma(ub, startP)
-	// @ p.SubSliceAbsPktToAbsPkt(ub, startP, endP)
-	// @ ghost sl.CombineRange_Bytes(ub, startP, endP, HalfPerm)
+	// @ sl.CombineAtIndex_Bytes(ub, 0, startScionP, slayers.CmnHdrLen, R54)
+	// @ p.scionLayer.ValidHeaderOffsetFromSubSliceLemma(ub, startScionP)
+	// @ p.SubSliceAbsPktToAbsPkt(ub, startScionP, endScionP)
+	// @ ghost sl.CombineRange_Bytes(ub, startScionP, endScionP, HalfPerm)
 	// @ absPktFutureLemma(ub)
 	// @ assert absPkt(ub) == reveal AbsProcessEgress(old(absPkt(ub)))
+	// @ ghost if typeOf(p.scionLayer.Path) == *epic.Path {
+	// @ 	acc(fold p.scionLayer.Path.Mem(ubPath), 1-R55)
+	// @ }
 	// @ fold acc(p.scionLayer.Mem(ub), 1-R55)
 	return nil
 }
 
 // @ requires acc(&p.path, R20)
 // @ requires p.scionLayer.Mem(ub)
-// @ requires p.path == p.scionLayer.GetPath(ub)
+// @ requires p.path == p.scionLayer.GetScionPath(ub)
 // @ requires sl.Bytes(ub, 0, len(ub))
 // @ requires acc(&p.segmentChange)
 // @ requires acc(&p.hopField)
@@ -2952,7 +2811,7 @@
 // @ ensures  acc(&p.path, R20)
 // @ ensures  reserr == nil ==> p.scionLayer.Mem(ub)
 // @ ensures  reserr == nil ==> p.scionLayer.UBPath(ub) === old(p.scionLayer.UBPath(ub))
-// @ ensures  reserr == nil ==> p.scionLayer.GetPath(ub) == old(p.scionLayer.GetPath(ub))
+// @ ensures  reserr == nil ==> p.scionLayer.GetScionPath(ub) == old(p.scionLayer.GetScionPath(ub))
 // @ ensures  reserr != nil ==> p.scionLayer.NonInitMem()
 // @ ensures  p.segmentChange
 // @ ensures  respr === processResult{}
@@ -2971,128 +2830,108 @@
 // @ ensures  reserr == nil ==>
 // @ 	let ubPath := p.scionLayer.UBPath(ub)   in
 // @ 	(unfolding acc(p.scionLayer.Mem(ub), _) in
-// @ 	p.path === p.scionLayer.GetPath(ub) &&
+// @ 	p.path === p.scionLayer.GetScionPath(ub) &&
 // @ 	p.path.GetBase(ubPath) == currBase.IncPathSpec() &&
 // @ 	currBase.IncPathSpec().Valid())
->>>>>>> 2d69d42f
 // @ decreases
 func (p *scionPacketProcessor) doXover( /*@ ghost ub []byte, ghost currBase scion.Base @*/ ) (respr processResult, reserr error) {
 	p.segmentChange = true
-<<<<<<< HEAD
-	// @ ghost startP := p.scionLayer.PathStartIdx(ub)
-	// @ ghost endP := p.scionLayer.PathEndIdx(ub)
+	// @ ghost  startP := p.scionLayer.PathStartIdx(ub)
+	// @ ghost  endP   := p.scionLayer.PathEndIdx(ub)
+	// @ ghost  ubPath := ub[startP:endP]
 	// @ ghost startScionP := p.scionLayer.PathScionStartIdx(ub)
 	// @ ghost endScionP := p.scionLayer.PathScionEndIdx(ub)
-	// @ unfold p.scionLayer.Mem(ub)
-	// @ ghost ubPath := ub[startP:endP]
+
+	// @ unfold acc(p.scionLayer.Mem(ub), 1-R55)
 	// @ ghost if typeOf(p.scionLayer.Path) == *epic.Path {
-	// @ 	unfold p.scionLayer.Path.Mem(ubPath)
+	// @ 	unfold acc(p.scionLayer.Path.Mem(ubPath), 1-R55)
 	// @ }
 	// @ ghost ubScionPath := ub[startScionP:endScionP]
-	// @ sl.SplitRange_Bytes(ub, startScionP, endScionP, writePerm)
-	// @ ghost defer sl.CombineRange_Bytes(ub, startScionP, endScionP, writePerm)
+
+	// @ sl.SplitRange_Bytes(ub, startScionP, endScionP, HalfPerm)
+	// @ sl.SplitByIndex_Bytes(ub, 0, startScionP, slayers.CmnHdrLen, R54)
+	// @ sl.Reslice_Bytes(ub, 0, slayers.CmnHdrLen, R54)
+	// @ slayers.IsSupportedPktSubslice(ub, slayers.CmnHdrLen)
+	// @ p.AbsPktToSubSliceAbsPkt(ub, startScionP, endScionP)
+	// @ p.scionLayer.ValidHeaderOffsetToSubSliceLemma(ub, startScionP)
+	// @ p.path.XoverLemma(ubPath)
+	// @ reveal p.EqAbsInfoField(absPkt(ub))
+	// @ reveal p.EqAbsHopField(absPkt(ub))
+	// @ sl.SplitRange_Bytes(ub, startScionP, endScionP, HalfPerm)
+	// @ reveal p.scionLayer.ValidHeaderOffset(ub, startScionP)
+	// @ unfold acc(p.scionLayer.Mem(ub), R55)
+	// @ ghost if typeOf(p.scionLayer.Path) == *epic.Path {
+	// @ 	unfold acc(p.scionLayer.Path.Mem(ubPath), R55)
+	// @ }
 	if err := p.path.IncPath( /*@ ubScionPath @*/ ); err != nil {
 		// TODO parameter problem invalid path
+		// @ sl.Unslice_Bytes(ub, 0, slayers.CmnHdrLen, R54)
+		// @ sl.CombineAtIndex_Bytes(ub, 0, startScionP, slayers.CmnHdrLen, R54)
+		// @ ghost sl.CombineRange_Bytes(ub, startScionP, endScionP, writePerm)
 		// @ ghost if typeOf(p.scionLayer.Path) == *epic.Path {
 		// @ 	fold p.scionLayer.Path.NonInitMem()
 		// @ }
-=======
-	// @ ghost  startP := p.scionLayer.PathStartIdx(ub)
-	// @ ghost  endP   := p.scionLayer.PathEndIdx(ub)
-	// @ ghost  ubPath := ub[startP:endP]
-
-	// @ unfold acc(p.scionLayer.Mem(ub), 1-R55)
-	// @ sl.SplitRange_Bytes(ub, startP, endP, HalfPerm)
-	// @ sl.SplitByIndex_Bytes(ub, 0, startP, slayers.CmnHdrLen, R54)
-	// @ sl.Reslice_Bytes(ub, 0, slayers.CmnHdrLen, R54)
-	// @ slayers.IsSupportedPktSubslice(ub, slayers.CmnHdrLen)
-	// @ p.AbsPktToSubSliceAbsPkt(ub, startP, endP)
-	// @ p.scionLayer.ValidHeaderOffsetToSubSliceLemma(ub, startP)
-	// @ p.path.XoverLemma(ubPath)
-	// @ reveal p.EqAbsInfoField(absPkt(ub))
-	// @ reveal p.EqAbsHopField(absPkt(ub))
-	// @ sl.SplitRange_Bytes(ub, startP, endP, HalfPerm)
-	// @ reveal p.scionLayer.ValidHeaderOffset(ub, startP)
-	// @ unfold acc(p.scionLayer.Mem(ub), R55)
-	if err := p.path.IncPath( /*@ ubPath @*/ ); err != nil {
-		// TODO parameter problem invalid path
-		// (VerifiedSCION) we currently expose a lot of internal information from slayers here. Can we avoid it?
-		// @ sl.Unslice_Bytes(ub, 0, slayers.CmnHdrLen, R54)
-		// @ sl.CombineAtIndex_Bytes(ub, 0, startP, slayers.CmnHdrLen, R54)
-		// @ ghost sl.CombineRange_Bytes(ub, startP, endP, writePerm)
->>>>>>> 2d69d42f
 		// @ unfold p.scionLayer.HeaderMem(ub[slayers.CmnHdrLen:])
 		// @ p.scionLayer.PathPoolMemExchange(p.scionLayer.PathType, p.scionLayer.Path)
 		// @ fold p.scionLayer.NonInitMem()
 		return processResult{}, serrors.WrapStr("incrementing path", err)
 	}
+	// @ ghost if typeOf(p.scionLayer.Path) == *epic.Path {
+	// @ 	fold acc(p.scionLayer.Path.Mem(ubPath), R55)
+	// @ }
 	// @ fold acc(p.scionLayer.Mem(ub), R55)
-	// @ assert reveal p.scionLayer.ValidHeaderOffset(ub, startP)
-	// @ ghost sl.CombineRange_Bytes(ub, startP, endP, HalfPerm)
+	// @ assert reveal p.scionLayer.ValidHeaderOffset(ub, startScionP)
+	// @ ghost sl.CombineRange_Bytes(ub, startScionP, endScionP, HalfPerm)
 	// @ slayers.IsSupportedPktSubslice(ub, slayers.CmnHdrLen)
 	// @ sl.Unslice_Bytes(ub, 0, slayers.CmnHdrLen, R54)
-	// @ sl.CombineAtIndex_Bytes(ub, 0, startP, slayers.CmnHdrLen, R54)
-	// @ p.scionLayer.ValidHeaderOffsetFromSubSliceLemma(ub, startP)
-	// @ p.SubSliceAbsPktToAbsPkt(ub, startP, endP)
+	// @ sl.CombineAtIndex_Bytes(ub, 0, startScionP, slayers.CmnHdrLen, R54)
+	// @ p.scionLayer.ValidHeaderOffsetFromSubSliceLemma(ub, startScionP)
+	// @ p.SubSliceAbsPktToAbsPkt(ub, startScionP, endScionP)
 	// @ assert len(get(old(absPkt(ub)).LeftSeg).Future) > 0
 	// @ assert len(get(old(absPkt(ub)).LeftSeg).History) == 0
 	// @ assert slayers.ValidPktMetaHdr(ub) && p.scionLayer.EqAbsHeader(ub)
 	// @ assert absPkt(ub) == reveal AbsDoXover(old(absPkt(ub)))
 	var err error
-<<<<<<< HEAD
-	if p.hopField, err = p.path.GetCurrentHopField( /*@ ubScionPath @*/ ); err != nil {
-		// @ ghost if typeOf(p.scionLayer.Path) == *epic.Path {
-		// @ 	fold p.scionLayer.Path.Mem(ubPath)
-		// @ }
-		// @ fold p.scionLayer.Mem(ub)
-=======
 	// (VerifiedSCION) Due to an incompleteness (https://github.com/viperproject/gobra/issues/770),
 	// we introduce a temporary variable to be able to call `path.AbsMacArrayCongruence()`.
 	var tmpHopField path.HopField
-	if tmpHopField, err = p.path.GetCurrentHopField( /*@ ubPath @*/ ); err != nil {
-		// @ ghost sl.CombineRange_Bytes(ub, startP, endP, writePerm)
+	if tmpHopField, err = p.path.GetCurrentHopField( /*@ ubScionPath @*/ ); err != nil {
+		// @ ghost sl.CombineRange_Bytes(ub, startScionP, endScionP, writePerm)
+		// @ ghost if typeOf(p.scionLayer.Path) == *epic.Path {
+		// @ 	fold  acc(p.scionLayer.Path.Mem(ubPath), 1-R55)
+		// @ }
 		// @ fold acc(p.scionLayer.Mem(ub), 1-R55)
->>>>>>> 2d69d42f
 		// @ p.scionLayer.DowngradePerm(ub)
 		// TODO parameter problem invalid path
 		return processResult{}, err
 	}
-<<<<<<< HEAD
-	if p.infoField, err = p.path.GetCurrentInfoField( /*@ ubScionPath @*/ ); err != nil {
-		// @ ghost if typeOf(p.scionLayer.Path) == *epic.Path {
-		// @ 	fold p.scionLayer.Path.Mem(ubPath)
-		// @ }
-		// @ fold p.scionLayer.Mem(ub)
-=======
 	p.hopField = tmpHopField
 	// @ path.AbsMacArrayCongruence(p.hopField.Mac, tmpHopField.Mac)
 	// @ assert p.hopField.ToIO_HF() == tmpHopField.ToIO_HF()
-	// @ assert reveal p.path.CorrectlyDecodedHf(ubPath, tmpHopField)
-	// @ assert reveal p.path.CorrectlyDecodedHf(ubPath, p.hopField)
-	if p.infoField, err = p.path.GetCurrentInfoField( /*@ ubPath @*/ ); err != nil {
-		// @ ghost sl.CombineRange_Bytes(ub, startP, endP, writePerm)
+	// @ assert reveal p.path.CorrectlyDecodedHf(ubScionPath, tmpHopField)
+	// @ assert reveal p.path.CorrectlyDecodedHf(ubScionPath, p.hopField)
+	if p.infoField, err = p.path.GetCurrentInfoField( /*@ ubScionPath @*/ ); err != nil {
+		// @ ghost sl.CombineRange_Bytes(ub, startScionP, endScionP, writePerm)
+		// @ ghost if typeOf(p.scionLayer.Path) == *epic.Path {
+		// @ 	fold acc(p.scionLayer.Path.Mem(ubPath), 1-R55)
+		// @ }
 		// @ fold acc(p.scionLayer.Mem(ub), 1-R55)
->>>>>>> 2d69d42f
 		// @ p.scionLayer.DowngradePerm(ub)
 		// TODO parameter problem invalid path
 		return processResult{}, err
 	}
-<<<<<<< HEAD
 	// @ ghost if typeOf(p.scionLayer.Path) == *epic.Path {
-	// @ 	fold p.scionLayer.Path.Mem(ubPath)
+	// @ 	fold acc(p.scionLayer.Path.Mem(ubPath), 1-R55)
 	// @ }
-	// @ fold p.scionLayer.Mem(ub)
-=======
-	// @ ghost sl.CombineRange_Bytes(ub, startP, endP, HalfPerm)
-	// @ p.SubSliceAbsPktToAbsPkt(ub, startP, endP)
+	// @ ghost sl.CombineRange_Bytes(ub, startScionP, endScionP, HalfPerm)
+	// @ p.SubSliceAbsPktToAbsPkt(ub, startScionP, endScionP)
 	// @ absPktFutureLemma(ub)
-	// @ p.path.DecodingLemma(ubPath, p.infoField, p.hopField)
-	// @ assert reveal p.path.EqAbsInfoField(p.path.absPkt(ubPath), p.infoField.ToAbsInfoField())
-	// @ assert reveal p.path.EqAbsHopField(p.path.absPkt(ubPath), p.hopField.ToIO_HF())
+	// @ p.path.DecodingLemma(ubScionPath, p.infoField, p.hopField)
+	// @ assert reveal p.path.EqAbsInfoField(p.path.absPkt(ubScionPath), p.infoField.ToAbsInfoField())
+	// @ assert reveal p.path.EqAbsHopField(p.path.absPkt(ubScionPath), p.hopField.ToIO_HF())
 	// @ assert reveal p.EqAbsHopField(absPkt(ub))
 	// @ assert reveal p.EqAbsInfoField(absPkt(ub))
 	// @ fold acc(p.scionLayer.Mem(ub), 1-R55)
->>>>>>> 2d69d42f
 	return processResult{}, nil
 }
 
@@ -3266,57 +3105,33 @@
 	// @ 	defer fold acc(p.scionLayer.Path.Mem(ubPath), R20)
 	// @ }
 	// (VerifiedSCION) the following is guaranteed by the type system, but Gobra cannot prove it yet
-<<<<<<< HEAD
 	// @ assume 0 <= p.path.GetCurrHF(ubScionPath)
-	// @ sl.SplitRange_Bytes(ub, startScionP, endScionP, writePerm)
+	// @ reveal p.LastHopLen(ub)
+	// @ sl.SplitRange_Bytes(ub, startScionP, endScionP, HalfPerm)
+	// @ sl.SplitByIndex_Bytes(ub, 0, startScionP, slayers.CmnHdrLen, R54)
+	// @ sl.Reslice_Bytes(ub, 0, slayers.CmnHdrLen, R54)
+	// @ slayers.IsSupportedPktSubslice(ub, slayers.CmnHdrLen)
+	// @ p.AbsPktToSubSliceAbsPkt(ub, startScionP, endScionP)
+	// @ p.scionLayer.ValidHeaderOffsetToSubSliceLemma(ub, startScionP)
+	// @ sl.SplitRange_Bytes(ub, startScionP, endScionP, HalfPerm)
 	if err := p.path.SetHopField(p.hopField, int( /*@ unfolding acc(p.path.Mem(ubScionPath), R50) in (unfolding acc(p.path.Base.Mem(), R55) in @*/ p.path.PathMeta.CurrHF /*@ ) @*/) /*@ , ubScionPath @*/); err != nil {
+		// @ sl.Unslice_Bytes(ub, 0, slayers.CmnHdrLen, R54)
+		// @ sl.CombineAtIndex_Bytes(ub, 0, startScionP, slayers.CmnHdrLen, R54)
 		// @ sl.CombineRange_Bytes(ub, startScionP, endScionP, writePerm)
 		// @ fold p.d.validResult(processResult{}, false)
 		return processResult{}, serrors.WrapStr("update hop field", err)
 	}
-	// @ sl.CombineRange_Bytes(ub, startScionP, endScionP, writePerm)
-	/*@
-	ghost var ubLL []byte
-	ghost if &p.scionLayer === p.lastLayer {
-		ubLL = ub
-	} else if llIsNil {
-		ubLL = nil
-		sl.NilAcc_Bytes()
-	} else {
-		ubLL = ub[startLL:endLL]
-		sl.SplitRange_Bytes(ub, startLL, endLL, writePerm)
-		ghost defer sl.CombineRange_Bytes(ub, startLL, endLL, writePerm)
-	}
-	@*/
-	return p.handleSCMPTraceRouteRequest(p.ingressID /*@ , ubLL @*/)
-=======
-	// @ assume 0 <= p.path.GetCurrHF(ubPath)
-	// @ reveal p.LastHopLen(ub)
-	// @ sl.SplitRange_Bytes(ub, startP, endP, HalfPerm)
-	// @ sl.SplitByIndex_Bytes(ub, 0, startP, slayers.CmnHdrLen, R54)
-	// @ sl.Reslice_Bytes(ub, 0, slayers.CmnHdrLen, R54)
-	// @ slayers.IsSupportedPktSubslice(ub, slayers.CmnHdrLen)
-	// @ p.AbsPktToSubSliceAbsPkt(ub, startP, endP)
-	// @ p.scionLayer.ValidHeaderOffsetToSubSliceLemma(ub, startP)
-	// @ sl.SplitRange_Bytes(ub, startP, endP, HalfPerm)
-	if err := p.path.SetHopField(p.hopField, int( /*@ unfolding acc(p.path.Mem(ubPath), R50) in (unfolding acc(p.path.Base.Mem(), R55) in @*/ p.path.PathMeta.CurrHF /*@ ) @*/) /*@ , ubPath @*/); err != nil {
-		// @ sl.Unslice_Bytes(ub, 0, slayers.CmnHdrLen, R54)
-		// @ sl.CombineAtIndex_Bytes(ub, 0, startP, slayers.CmnHdrLen, R54)
-		// @ sl.CombineRange_Bytes(ub, startP, endP, writePerm)
-		// @ fold p.d.validResult(processResult{}, false)
-		return processResult{}, serrors.WrapStr("update hop field", err)
-	}
-	// @ sl.CombineRange_Bytes(ub, startP, endP, HalfPerm)
+	// @ sl.CombineRange_Bytes(ub, startScionP, endScionP, HalfPerm)
 	// @ slayers.IsSupportedPktSubslice(ub, slayers.CmnHdrLen)
 	// @ sl.Unslice_Bytes(ub, 0, slayers.CmnHdrLen, R54)
-	// @ sl.CombineAtIndex_Bytes(ub, 0, startP, slayers.CmnHdrLen, R54)
-	// @ p.scionLayer.ValidHeaderOffsetFromSubSliceLemma(ub, startP)
-	// @ p.SubSliceAbsPktToAbsPkt(ub, startP, endP)
+	// @ sl.CombineAtIndex_Bytes(ub, 0, startScionP, slayers.CmnHdrLen, R54)
+	// @ p.scionLayer.ValidHeaderOffsetFromSubSliceLemma(ub, startScionP)
+	// @ p.SubSliceAbsPktToAbsPkt(ub, startScionP, endScionP)
 	// @ absPktFutureLemma(ub)
 	// @ assert reveal p.EqAbsHopField(absPkt(ub))
 	// @ assert reveal p.LastHopLen(ub)
 	// @ assert p.scionLayer.EqAbsHeader(ub)
-	// @ sl.CombineRange_Bytes(ub, startP, endP, HalfPerm)
+	// @ sl.CombineRange_Bytes(ub, startScionP, endScionP, HalfPerm)
 
 	// @ ghost var ubLL []byte
 	// @ ghost if &p.scionLayer === p.lastLayer {
@@ -3330,7 +3145,6 @@
 	// @ 	ghost defer sl.CombineRange_Bytes(ub, startLL, endLL, R1)
 	// @ }
 	return p.handleSCMPTraceRouteRequest(p.ingressID /*@, ubLL @*/)
->>>>>>> 2d69d42f
 }
 
 // @ preserves acc(&p.infoField, R20)
@@ -3345,13 +3159,8 @@
 
 // @ requires  0 <= startLL && startLL <= endLL && endLL <= len(ub)
 // @ requires  acc(&p.path, R20)
-<<<<<<< HEAD
-// @ requires  acc(p.scionLayer.Mem(ub), R14)
+// @ requires  acc(p.scionLayer.Mem(ub), R13)
 // @ requires  p.path === p.scionLayer.GetScionPath(ub)
-=======
-// @ requires  acc(p.scionLayer.Mem(ub), R13)
-// @ requires  p.path === p.scionLayer.GetPath(ub)
->>>>>>> 2d69d42f
 // @ requires  acc(&p.d, R20) && acc(p.d.Mem(), _)
 // @ requires sl.Bytes(ub, 0, len(ub))
 // @ requires acc(&p.infoField, R20)
@@ -3393,8 +3202,8 @@
 	// @ 	fut == seq[io.IO_HF]{p.hopField.ToIO_HF()} ++ fut[1:]
 	// @ ghost ubPath := p.scionLayer.UBPath(ub)
 	// @ ghost ubScionPath := p.scionLayer.UBScionPath(ub)
-	// @ ghost startScion := p.scionLayer.PathScionStartIdx(ub)
-	// @ ghost endScion   := p.scionLayer.PathScionEndIdx(ub)
+	// @ ghost startScionP := p.scionLayer.PathScionStartIdx(ub)
+	// @ ghost endScionP   := p.scionLayer.PathScionEndIdx(ub)
 
 	alert := p.egressRouterAlertFlag()
 	if !*alert {
@@ -3417,55 +3226,31 @@
 	// @ }
 	// (VerifiedSCION) the following is guaranteed by the type system,
 	// but Gobra cannot prove it yet
-<<<<<<< HEAD
 	// @ assume 0 <= p.path.GetCurrHF(ubScionPath)
-	// @ sl.SplitRange_Bytes(ub, startScion, endScion, writePerm)
+	// @ sl.SplitRange_Bytes(ub, startScionP, endScionP, HalfPerm)
+	// @ sl.SplitByIndex_Bytes(ub, 0, startScionP, slayers.CmnHdrLen, R54)
+	// @ sl.Reslice_Bytes(ub, 0, slayers.CmnHdrLen, R54)
+	// @ slayers.IsSupportedPktSubslice(ub, slayers.CmnHdrLen)
+	// @ p.AbsPktToSubSliceAbsPkt(ub, startScionP, endScionP)
+	// @ p.scionLayer.ValidHeaderOffsetToSubSliceLemma(ub, startScionP)
+	// @ sl.SplitRange_Bytes(ub, startScionP, endScionP, HalfPerm)
 	if err := p.path.SetHopField(p.hopField, int( /*@ unfolding acc(p.path.Mem(ubScionPath), R50) in (unfolding acc(p.path.Base.Mem(), R55) in @*/ p.path.PathMeta.CurrHF /*@ ) @*/) /*@ , ubScionPath @*/); err != nil {
-		// @ sl.CombineRange_Bytes(ub, startScion, endScion, writePerm)
+		// @ sl.Unslice_Bytes(ub, 0, slayers.CmnHdrLen, R54)
+		// @ sl.CombineAtIndex_Bytes(ub, 0, startScionP, slayers.CmnHdrLen, R54)
+		// @ sl.CombineRange_Bytes(ub, startScionP, endScionP, writePerm)
 		// @ fold p.d.validResult(processResult{}, false)
 		return processResult{}, serrors.WrapStr("update hop field", err)
 	}
-	// @ sl.CombineRange_Bytes(ub, startScion, endScion, writePerm)
-	/*@
-	ghost var ubLL []byte
-	ghost if &p.scionLayer === p.lastLayer {
-		ubLL = ub
-	} else if llIsNil {
-		ubLL = nil
-		sl.NilAcc_Bytes()
-	} else {
-		ubLL = ub[startLL:endLL]
-		sl.SplitRange_Bytes(ub, startLL, endLL, writePerm)
-		ghost defer sl.CombineRange_Bytes(ub, startLL, endLL, writePerm)
-	}
-	@*/
-	return p.handleSCMPTraceRouteRequest(egressID /*@ , ubLL @*/)
-=======
-	// @ assume 0 <= p.path.GetCurrHF(ubPath)
-	// @ sl.SplitRange_Bytes(ub, startP, endP, HalfPerm)
-	// @ sl.SplitByIndex_Bytes(ub, 0, startP, slayers.CmnHdrLen, R54)
-	// @ sl.Reslice_Bytes(ub, 0, slayers.CmnHdrLen, R54)
-	// @ slayers.IsSupportedPktSubslice(ub, slayers.CmnHdrLen)
-	// @ p.AbsPktToSubSliceAbsPkt(ub, startP, endP)
-	// @ p.scionLayer.ValidHeaderOffsetToSubSliceLemma(ub, startP)
-	// @ sl.SplitRange_Bytes(ub, startP, endP, HalfPerm)
-	if err := p.path.SetHopField(p.hopField, int( /*@ unfolding acc(p.path.Mem(ubPath), R50) in (unfolding acc(p.path.Base.Mem(), R55) in @*/ p.path.PathMeta.CurrHF /*@ ) @*/) /*@ , ubPath @*/); err != nil {
-		// @ sl.Unslice_Bytes(ub, 0, slayers.CmnHdrLen, R54)
-		// @ sl.CombineAtIndex_Bytes(ub, 0, startP, slayers.CmnHdrLen, R54)
-		// @ sl.CombineRange_Bytes(ub, startP, endP, writePerm)
-		// @ fold p.d.validResult(processResult{}, false)
-		return processResult{}, serrors.WrapStr("update hop field", err)
-	}
-	// @ sl.CombineRange_Bytes(ub, startP, endP, HalfPerm)
+	// @ sl.CombineRange_Bytes(ub, startScionP, endScionP, HalfPerm)
 	// @ slayers.IsSupportedPktSubslice(ub, slayers.CmnHdrLen)
 	// @ sl.Unslice_Bytes(ub, 0, slayers.CmnHdrLen, R54)
-	// @ sl.CombineAtIndex_Bytes(ub, 0, startP, slayers.CmnHdrLen, R54)
-	// @ p.scionLayer.ValidHeaderOffsetFromSubSliceLemma(ub, startP)
-	// @ p.SubSliceAbsPktToAbsPkt(ub, startP, endP)
+	// @ sl.CombineAtIndex_Bytes(ub, 0, startScionP, slayers.CmnHdrLen, R54)
+	// @ p.scionLayer.ValidHeaderOffsetFromSubSliceLemma(ub, startScionP)
+	// @ p.SubSliceAbsPktToAbsPkt(ub, startScionP, endScionP)
 	// @ absPktFutureLemma(ub)
 	// @ assert reveal p.EqAbsHopField(absPkt(ub))
 	// @ assert reveal p.EqAbsInfoField(absPkt(ub))
-	// @ sl.CombineRange_Bytes(ub, startP, endP, HalfPerm)
+	// @ sl.CombineRange_Bytes(ub, startScionP, endScionP, HalfPerm)
 
 	// @ ghost var ubLL []byte
 	// @ ghost if &p.scionLayer === p.lastLayer {
@@ -3479,7 +3264,6 @@
 	// @ 	ghost defer sl.CombineRange_Bytes(ub, startLL, endLL, R1)
 	// @ }
 	return p.handleSCMPTraceRouteRequest(egressID /*@, ubLL@*/)
->>>>>>> 2d69d42f
 }
 
 // @ preserves acc(&p.infoField, R21)
@@ -3596,15 +3380,10 @@
 // @ requires  acc(&p.rawPkt, R1) && ub === p.rawPkt
 // @ requires  acc(&p.path, R10)
 // @ requires  p.scionLayer.Mem(ub)
-<<<<<<< HEAD
 // @ requires  p.path == p.scionLayer.GetScionPath(ub)
-// @ requires  sl.AbsSlice_Bytes(ub, 0, len(ub))
-=======
-// @ requires  p.path == p.scionLayer.GetPath(ub)
 // @ requires  sl.Bytes(ub, 0, len(ub))
 // @ requires   acc(&p.ingressID, R20)
 // @ requires  acc(&p.segmentChange) && !p.segmentChange
->>>>>>> 2d69d42f
 // @ preserves acc(&p.srcAddr, R10) && acc(p.srcAddr.Mem(), _)
 // @ preserves acc(&p.lastLayer, R10)
 // @ preserves p.lastLayer != nil
@@ -3731,7 +3510,6 @@
 	// BRTransit: pkts leaving from the same BR different interface.
 	// @ unfold acc(p.scionLayer.Mem(ub), R3)
 	// @ ghost ubPath := p.scionLayer.UBPath(ub)
-<<<<<<< HEAD
 	// @ ghost ubScionPath := p.scionLayer.UBScionPath(ub)
 	// @ ghost isEpic := false
 	// @ ghost if typeOf(p.scionLayer.Path) == *epic.Path {
@@ -3741,14 +3519,10 @@
 	// @ ghost isXover := false
 	if p.path.IsXover( /*@ ubScionPath @*/ ) {
 		// @ isXover = true
-		// @ ghost if typeOf(p.scionLayer.Path) == *epic.Path {
+		// @ ghost currBase := p.path.GetBase(ubScionPath)
+		// @ ghost if isEpic {
 		// @ 	fold acc(p.scionLayer.Path.Mem(ubPath), R5)
 		// @ }
-=======
-	if p.path.IsXover( /*@ ubPath @*/ ) {
-		// @ assert p.GetIsXoverSpec(ub)
-		// @ ghost currBase := p.path.GetBase(ubPath)
->>>>>>> 2d69d42f
 		// @ fold acc(p.scionLayer.Mem(ub), R3)
 		if r, err := p.doXover( /*@ ub, currBase @*/ ); err != nil {
 			// @ fold p.d.validResult(processResult{}, false)
@@ -3762,25 +3536,18 @@
 			return r, serrors.WithCtx(err, "info", "after xover") /*@, false, absReturnErr(r) @*/
 		}
 		// verify the new block
-<<<<<<< HEAD
-		if r, err := p.verifyCurrentMAC(); err != nil {
-=======
 		if r, err := p.verifyCurrentMAC( /*@ nextPkt, dp @*/ ); err != nil {
->>>>>>> 2d69d42f
 			// @ p.scionLayer.DowngradePerm(ub)
 			return r, serrors.WithCtx(err, "info", "after xover") /*@, false, absReturnErr(r) @*/
 		}
 		// @ assert AbsVerifyCurrentMACConstraint(nextPkt, dp)
 		// @ unfold acc(p.scionLayer.Mem(ub), R3)
 	}
-<<<<<<< HEAD
 	// @ ghost if isEpic && !isXover {
 	// @ 	fold acc(p.scionLayer.Path.Mem(ubPath), R5)
 	// @ }
-=======
-	// @ assert p.path.GetBase(ubPath).Valid()
-	// @ p.path.GetBase(ubPath).NotIsXoverAfterIncPath()
->>>>>>> 2d69d42f
+	// @ assert p.path.GetBase(ubScionPath).Valid()
+	// @ p.path.GetBase(ubScionPath).NotIsXoverAfterIncPath()
 	// @ fold acc(p.scionLayer.Mem(ub), R3)
 	// @ assert p.segmentChange ==> nextPkt.RightSeg != none[io.IO_seg2]
 	if r, err := p.validateEgressID( /*@ nextPkt, dp @*/ ); err != nil {
