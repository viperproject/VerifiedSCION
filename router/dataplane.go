// Copyright 2020 Anapaya Systems
//
// Licensed under the Apache License, Version 2.0 (the "License");
// you may not use this file except in compliance with the License.
// You may obtain a copy of the License at
//
//   http://www.apache.org/licenses/LICENSE-2.0
//
// Unless required by applicable law or agreed to in writing, software
// distributed under the License is distributed on an "AS IS" BASIS,
// WITHOUT WARRANTIES OR CONDITIONS OF ANY KIND, either express or implied.
// See the License for the specific language governing permissions and
// limitations under the License.

// +gobra

// Currently disabled. Proving that this holds after initialization causes a big slowdown.
// initEnsures nonNilErr(&alreadySet)
// initEnsures nonNilErr(&cannotRoute)
// initEnsures nonNilErr(&emptyValue)
// initEnsures nonNilErr(&malformedPath)
// initEnsures nonNilErr(&modifyExisting)
// initEnsures nonNilErr(&noSVCBackend)
// initEnsures nonNilErr(&unsupportedPathType)
// initEnsures nonNilErr(&unsupportedPathTypeNextHeader)
// initEnsures nonNilErr(&noBFDSessionFound)
// initEnsures nonNilErr(&noBFDSessionConfigured)
// initEnsures nonNilErr(&errBFDDisabled)
package router

import (
	"bytes"
	"context"
	"crypto/rand"
	"crypto/subtle"
	"errors"
	"fmt"
	"hash"
	"math/big"
	"net"
	"strconv"
	"sync"
	"syscall"
	"time"

	"github.com/google/gopacket"
	"github.com/google/gopacket/layers"
	"github.com/prometheus/client_golang/prometheus"

	"github.com/scionproto/scion/pkg/addr"
	libepic "github.com/scionproto/scion/pkg/experimental/epic"
	"github.com/scionproto/scion/pkg/log"
	"github.com/scionproto/scion/pkg/private/serrors"
	"github.com/scionproto/scion/pkg/private/util"
	"github.com/scionproto/scion/pkg/scrypto"

	"github.com/scionproto/scion/pkg/slayers"
	"github.com/scionproto/scion/pkg/slayers/path"
	"github.com/scionproto/scion/pkg/slayers/path/empty"
	"github.com/scionproto/scion/pkg/slayers/path/epic"
	"github.com/scionproto/scion/pkg/slayers/path/onehop"
	"github.com/scionproto/scion/pkg/slayers/path/scion"
	"github.com/scionproto/scion/private/topology"
	"github.com/scionproto/scion/private/underlay/conn"
	underlayconn "github.com/scionproto/scion/private/underlay/conn"
	"github.com/scionproto/scion/router/bfd"
	"github.com/scionproto/scion/router/control"
	//@ "github.com/scionproto/scion/verification/utils/definitions"
	//@ "github.com/scionproto/scion/verification/utils/slices"
)

const (
	// Number of packets to read in a single ReadBatch call.
	inputBatchCnt = 64

	// TODO(karampok). Investigate whether that value should be higher.  In
	// theory, PayloadLen in SCION header is 16 bits long, supporting a maximum
	// payload size of 64KB. At the moment we are limited by Ethernet size
	// usually ~1500B, but 9000B to support jumbo frames.
	bufSize = 9000

	// hopFieldDefaultExpTime is the default validity of the hop field
	// and 63 is equivalent to 6h.
	hopFieldDefaultExpTime = 63
)

// (VerifiedSCION) acc(Mem(), _) is enough to call every method, given that
// the concrete implementations of this type use internal sync mechanisms to
// obtain write access to the underlying data.
type bfdSession interface {
	//@ pred Mem()

	// (VerifiedSCION) ctx is used to obtain a logger from ctx by
	// calling the method Value. ReadL20 permissions are enough for that.
	//@ requires acc(ctx.Mem(), definitions.ReadL20)
	//@ requires acc(Mem(), _)
	//@ ensures  err != nil ==> err.ErrorMem()
	Run(ctx context.Context) (err error)
	//@ requires acc(Mem(), _)
	//@ requires msg.Mem()
	ReceiveMessage(msg *layers.BFD)
	//@ requires acc(Mem(), _)
	IsUp() bool
}

// BatchConn is a connection that supports batch reads and writes.
// (VerifiedSCION) the spec of this interface exactly matches that of the same methods
// in private/underlay/conn/Conn
type BatchConn interface {
	//@ pred Mem()

	//@ preserves Mem()
	//@ preserves forall i int :: 0 <= i && i < len(msgs) ==> msgs[i].Mem(1)
	//@ ensures   err == nil ==> 0 <= n && n <= len(msgs)
	//@ ensures   err != nil ==> err.ErrorMem()
	ReadBatch(msgs underlayconn.Messages) (n int, err error)
	//@ requires  acc(addr.Mem(), _)
	//@ preserves Mem()
	//@ preserves acc(slices.AbsSlice_Bytes(b, 0, len(b)), definitions.ReadL10)
	//@ ensures   err == nil ==> 0 <= n && n <= len(b)
	//@ ensures   err != nil ==> err.ErrorMem()
	WriteTo(b []byte, addr *net.UDPAddr) (n int, err error)
	//@ preserves Mem()
	//@ preserves forall i int :: 0 <= i && i < len(msgs) ==> acc(msgs[i].Mem(1), definitions.ReadL10)
	//@ ensures   err == nil ==> 0 <= n && n <= len(msgs)
	//@ ensures   err != nil ==> err.ErrorMem()
	WriteBatch(msgs underlayconn.Messages, flags int) (n int, err error)
	//@ requires Mem()
	//@ ensures  err != nil ==> err.ErrorMem()
	//@ decreases
	Close() (err error)
}

// DataPlane contains a SCION Border Router's forwarding logic. It reads packets
// from multiple sockets, performs routing, and sends them to their destinations
// (after updating the path, if that is needed).
//
// XXX(lukedirtwalker): this is still in development and not feature complete.
// Currently, only the following features are supported:
//   - initializing connections; MUST be done prior to calling Run
type DataPlane struct {
	external          map[uint16]BatchConn
	linkTypes         map[uint16]topology.LinkType
	neighborIAs       map[uint16]addr.IA
	internal          BatchConn
	internalIP        net.IP
	internalNextHops  map[uint16]*net.UDPAddr
	svc               *services
	macFactory        func() hash.Hash
	bfdSessions       map[uint16]bfdSession
	localIA           addr.IA
	mtx               sync.Mutex
	running           bool
	Metrics           *Metrics
	forwardingMetrics map[uint16]forwardingMetrics
}

var (
	alreadySet                    = serrors.New("already set")
	cannotRoute                   = serrors.New("cannot route, dropping pkt")
	emptyValue                    = serrors.New("empty value")
	malformedPath                 = serrors.New("malformed path content")
	modifyExisting                = serrors.New("modifying a running dataplane is not allowed")
	noSVCBackend                  = serrors.New("cannot find internal IP for the SVC")
	unsupportedPathType           = serrors.New("unsupported path type")
	unsupportedPathTypeNextHeader = serrors.New("unsupported combination")
	noBFDSessionFound             = serrors.New("no BFD sessions was found")
	noBFDSessionConfigured        = serrors.New("no BFD sessions have been configured")
	errBFDDisabled                = serrors.New("BFD is disabled")
)

type scmpError struct {
	TypeCode slayers.SCMPTypeCode
	Cause    error
}

// @ trusted
// @ requires false
func (e scmpError) Error() string {
	return serrors.New("scmp", "typecode", e.TypeCode, "cause", e.Cause).Error()
}

// SetIA sets the local IA for the dataplane.
// @ requires  acc(&d.running, 1/2) && !d.running
// @ requires  acc(&d.localIA, 1/2) && d.localIA.IsZero()
// @ requires  !ia.IsZero()
// @ preserves d.mtx.LockP()
// @ preserves d.mtx.LockInv() == MutexInvariant!<d!>;
// @ ensures   acc(&d.running, 1/2) && !d.running
// @ ensures   acc(&d.localIA, 1/2)
// @ ensures   e == nil
func (d *DataPlane) SetIA(ia addr.IA) (e error) {
	d.mtx.Lock()
	defer d.mtx.Unlock()
	//@ unfold MutexInvariant!<d!>()
	//@ defer fold MutexInvariant!<d!>()
	if d.running {
		return modifyExisting
	}
	if ia.IsZero() {
		return emptyValue
	}
	if !d.localIA.IsZero() {
		return alreadySet
	}
	d.localIA = ia
	return nil
}

// SetKey sets the key used for MAC verification. The key provided here should
// already be derived as in scrypto.HFMacFactory.
// @ trusted
// @ requires  false
// @ requires  acc(&d.running,    1/2) && !d.running
// @ requires  acc(&d.macFactory, 1/2) && d.macFactory == nil
// @ requires  len(key) == 0
// @ requires  slices.AbsSlice_Bytes(key, 0, len(key))
// @ preserves d.mtx.LockP()
// @ preserves d.mtx.LockInv() == MutexInvariant!<d!>;
// @ ensures   acc(&d.running,    1/2) && !d.running
// @ ensures   acc(&d.macFactory, 1/2)
func (d *DataPlane) SetKey(key []byte) error {
	//@ share key
	d.mtx.Lock()
	defer d.mtx.Unlock()
	//@ unfold MutexInvariant!<d!>()
	//@ defer fold MutexInvariant!<d!>()
	if d.running {
		return modifyExisting
	}
	if len(key) == 0 {
		return emptyValue
	}
	if d.macFactory != nil {
		return alreadySet
	}
	// First check for MAC creation errors.
	if _, err := scrypto.InitMac(key); err != nil {
		return err
	}
	// (TODO)
	// (VerifiedSCION) Gobra crashes due to the closure literal.
	d.macFactory = func /*@ f @*/ () hash.Hash {
		mac, _ := scrypto.InitMac(key)
		return mac
	}
	return nil
}

// AddInternalInterface sets the interface the data-plane will use to
// send/receive traffic in the local AS. This can only be called once; future
// calls will return an error. This can only be called on a not yet running
// dataplane.
// @ requires  acc(&d.running,    1/2) && !d.running
// @ requires  acc(&d.internal,   1/2) && d.internal == nil
// @ requires  acc(&d.internalIP, 1/2)
// @ requires  conn != nil && conn.Mem()
// @ requires  ip.Mem()
// @ preserves d.mtx.LockP()
// @ preserves d.mtx.LockInv() == MutexInvariant!<d!>;
// @ ensures   acc(&d.running,    1/2) && !d.running
// @ ensures   acc(&d.internal,   1/2)
// @ ensures   acc(&d.internalIP, 1/2)
func (d *DataPlane) AddInternalInterface(conn BatchConn, ip net.IP) error {
	d.mtx.Lock()
	defer d.mtx.Unlock()
	//@ unfold MutexInvariant!<d!>()
	//@ defer fold MutexInvariant!<d!>()
	if d.running {
		return modifyExisting
	}
	if conn == nil {
		return emptyValue
	}
	if d.internal != nil {
		return alreadySet
	}
	d.internal = conn
	d.internalIP = ip
	return nil
}

// AddExternalInterface adds the inter AS connection for the given interface ID.
// If a connection for the given ID is already set this method will return an
// error. This can only be called on a not yet running dataplane.
// @ requires  acc(&d.running,    1/2) && !d.running
// @ requires  acc(&d.external,   1/2)
// @ requires  d.external != nil ==> acc(d.external, 1/2)
// @ requires  !(ifID in domain(d.external))
// @ requires  conn != nil && conn.Mem()
// @ preserves d.mtx.LockP()
// @ preserves d.mtx.LockInv() == MutexInvariant!<d!>;
// @ ensures   acc(&d.running,    1/2) && !d.running
// @ ensures   acc(&d.external,   1/2) && acc(d.external, 1/2)
func (d *DataPlane) AddExternalInterface(ifID uint16, conn BatchConn) error {
	d.mtx.Lock()
	defer d.mtx.Unlock()
	//@ unfold MutexInvariant!<d!>()
	//@ defer fold MutexInvariant!<d!>()
	if d.running {
		return modifyExisting
	}
	if conn == nil {
		return emptyValue
	}
	if _, existsB := d.external[ifID]; existsB {
		return serrors.WithCtx(alreadySet, "ifID", ifID)
	}
	if d.external == nil {
		d.external = make(map[uint16]BatchConn)
		//@ fold AccBatchConn(d.external)
	}
	//@ unfold AccBatchConn(d.external)
	d.external[ifID] = conn
	//@ fold AccBatchConn(d.external)
	return nil
}

// AddNeighborIA adds the neighboring IA for a given interface ID. If an IA for
// the given ID is already set, this method will return an error. This can only
// be called on a yet running dataplane.
// @ requires  acc(&d.running,     1/2) && !d.running
// @ requires  acc(&d.neighborIAs, 1/2)
// @ requires  d.neighborIAs != nil ==> acc(d.neighborIAs, 1/2)
// @ requires  !remote.IsZero()
// @ requires  !(ifID in domain(d.neighborIAs))
// @ preserves d.mtx.LockP()
// @ preserves d.mtx.LockInv() == MutexInvariant!<d!>;
// @ ensures   acc(&d.running,    1/2) && !d.running
// @ ensures   acc(&d.neighborIAs,1/2) && acc(d.neighborIAs, 1/2)
// @ ensures   domain(d.neighborIAs) == old(domain(d.neighborIAs)) union set[uint16]{ifID}
func (d *DataPlane) AddNeighborIA(ifID uint16, remote addr.IA) error {
	d.mtx.Lock()
	defer d.mtx.Unlock()
	//@ unfold MutexInvariant!<d!>()
	//@ defer fold MutexInvariant!<d!>()
	if d.running {
		return modifyExisting
	}
	if remote.IsZero() {
		return emptyValue
	}
	if _, existsB := d.neighborIAs[ifID]; existsB {
		return serrors.WithCtx(alreadySet, "ifID", ifID)
	}
	if d.neighborIAs == nil {
		d.neighborIAs = make(map[uint16]addr.IA)
	}
	d.neighborIAs[ifID] = remote
	return nil
}

// AddLinkType adds the link type for a given interface ID. If a link type for
// the given ID is already set, this method will return an error. This can only
// be called on a not yet running dataplane.
// @ requires  acc(&d.running,   1/2) && !d.running
// @ requires  acc(&d.linkTypes, 1/2)
// @ requires  d.linkTypes != nil ==> acc(d.linkTypes, 1/2)
// @ requires  !(ifID in domain(d.linkTypes))
// (VerifiedSCION) unlike all other setter methods, this does not lock
// d.mtx. Did the devs forget about it?
// @ preserves MutexInvariant!<d!>()
// @ ensures   acc(&d.running,   1/2) && !d.running
// @ ensures   acc(&d.linkTypes, 1/2) && acc(d.linkTypes, 1/2)
// @ ensures   domain(d.linkTypes) == old(domain(d.linkTypes)) union set[uint16]{ifID}
func (d *DataPlane) AddLinkType(ifID uint16, linkTo topology.LinkType) error {
	if _, existsB := d.linkTypes[ifID]; existsB {
		return serrors.WithCtx(alreadySet, "ifID", ifID)
	}
	//@ unfold MutexInvariant!<d!>()
	//@ defer fold MutexInvariant!<d!>()
	if d.linkTypes == nil {
		d.linkTypes = make(map[uint16]topology.LinkType)
	}
	d.linkTypes[ifID] = linkTo
	return nil
}

// AddExternalInterfaceBFD adds the inter AS connection BFD session.
// @ trusted
// @ requires false
func (d *DataPlane) AddExternalInterfaceBFD(ifID uint16, conn BatchConn,
	src, dst control.LinkEnd, cfg control.BFD) error {

	d.mtx.Lock()
	defer d.mtx.Unlock()
	if d.running {
		return modifyExisting
	}
	if conn == nil {
		return emptyValue
	}
	var m bfd.Metrics
	if d.Metrics != nil {
		labels := prometheus.Labels{
			"interface":       fmt.Sprint(ifID),
			"isd_as":          d.localIA.String(),
			"neighbor_isd_as": dst.IA.String(),
		}
		m = bfd.Metrics{
			Up:              d.Metrics.InterfaceUp.With(labels),
			StateChanges:    d.Metrics.BFDInterfaceStateChanges.With(labels),
			PacketsSent:     d.Metrics.BFDPacketsSent.With(labels),
			PacketsReceived: d.Metrics.BFDPacketsReceived.With(labels),
		}
	}
	s := newBFDSend(conn, src.IA, dst.IA, src.Addr, dst.Addr, ifID, d.macFactory())
	return d.addBFDController(ifID, s, cfg, m)
}

// getInterfaceState checks if there is a bfd session for the input interfaceID and
// returns InterfaceUp if the relevant bfdsession state is up, or if there is no BFD
// session. Otherwise, it returns InterfaceDown.
// @ preserves acc(MutexInvariant!<d!>(), definitions.ReadL5)
func (d *DataPlane) getInterfaceState(interfaceID uint16) control.InterfaceState {
	//@ unfold acc(MutexInvariant!<d!>(), definitions.ReadL5)
	//@ defer fold acc(MutexInvariant!<d!>(), definitions.ReadL5)
	bfdSessions := d.bfdSessions
	//@ ghost if bfdSessions != nil {
	//@		unfold acc(AccBfdSession(d.bfdSessions), definitions.ReadL20)
	//@		defer fold acc(AccBfdSession(d.bfdSessions), definitions.ReadL20)
	//@ }
	// (VerifiedSCION) had to rewrite this, as Gobra does not correctly
	// implement short-circuiting.
	if bfdSession, ok := bfdSessions[interfaceID]; ok {
		//@ assert interfaceID in domain(d.bfdSessions)
		//@ assert bfdSession in range(d.bfdSessions)
		//@ assert bfdSession != nil
		if !bfdSession.IsUp() {
			return control.InterfaceDown
		}
	}
	return control.InterfaceUp
}

<<<<<<< HEAD
// TODO: mark as trusted, otherwise we need to support bfd.Session
=======
// (VerifiedSCION) marked as trusted, otherwise we need to support bfd.Session
>>>>>>> ed15039f
// @ trusted
// @ requires false
func (d *DataPlane) addBFDController(ifID uint16, s *bfdSend, cfg control.BFD,
	metrics bfd.Metrics) error {

	if cfg.Disable {
		return errBFDDisabled
	}
	if d.bfdSessions == nil {
		d.bfdSessions = make(map[uint16]bfdSession)
	}

	// Generate random discriminator. It can't be zero.
	discInt, err := rand.Int(rand.Reader, big.NewInt(0xfffffffe))
	if err != nil {
		return err
	}
	disc := layers.BFDDiscriminator(uint32(discInt.Uint64()) + 1)
	d.bfdSessions[ifID] = &bfd.Session{
		Sender:                s,
		DetectMult:            layers.BFDDetectMultiplier(cfg.DetectMult),
		DesiredMinTxInterval:  cfg.DesiredMinTxInterval,
		RequiredMinRxInterval: cfg.RequiredMinRxInterval,
		LocalDiscriminator:    disc,
		ReceiveQueueSize:      10,
		Metrics:               metrics,
	}
	return nil
}

// AddSvc adds the address for the given service. This can be called multiple
// times for the same service, with the address added to the list of addresses
// that provide the service.
// @ requires  a != nil && acc(a.Mem(), definitions.ReadL10)
// @ preserves acc(&d.svc, 1/2)
// @ preserves d.mtx.LockP()
// @ preserves d.mtx.LockInv() == MutexInvariant!<d!>;
func (d *DataPlane) AddSvc(svc addr.HostSVC, a *net.UDPAddr) error {
	d.mtx.Lock()
	defer d.mtx.Unlock()
	if a == nil {
		return emptyValue
	}
	//@ preserves MutexInvariant!<d!>()
	//@ preserves acc(&d.svc, 1/2)
	//@ ensures   d.svc != nil && acc(d.svc.Mem(), _)
	//@ decreases
	//@ outline(
	//@ unfold MutexInvariant!<d!>()
	if d.svc == nil {
		d.svc = newServices()
	}
	//@ fold MutexInvariant!<d!>()
	//@ )
	//@ unfold acc(MutexInvariant!<d!>(), definitions.ReadL15)
	//@ assert acc(d.svc.Mem(), _)
	d.svc.AddSvc(svc, a)
	if d.Metrics != nil {
		labels := serviceMetricLabels(d.localIA, svc)
		//@ requires acc(&d.Metrics, definitions.ReadL20)
		//@ requires acc(d.Metrics.Mem(), _)
		//@ requires acc(labels, _)
		//@ ensures  acc(&d.Metrics, definitions.ReadL20)
		//@ decreases
		//@ outline (
		//@ unfold acc(d.Metrics.Mem(), _)
		//@ assume float64(0) < float64(1) // Gobra still does not fully support floats
		//@ assert d.Metrics.ServiceInstanceChanges != nil
		//@ assert d.Metrics.ServiceInstanceCount   != nil
		d.Metrics.ServiceInstanceChanges.With(labels).Add(float64(1))
		d.Metrics.ServiceInstanceCount.With(labels).Add(float64(1))
		//@ )
	}
	//@ fold acc(MutexInvariant!<d!>(), definitions.ReadL15)
	return nil
}

// DelSvc deletes the address for the given service.
<<<<<<< HEAD
// @ trusted
// @ requires false
=======
// @ requires  a != nil && acc(a.Mem(), definitions.ReadL10)
// @ preserves d.mtx.LockP()
// @ preserves d.mtx.LockInv() == MutexInvariant!<d!>;
>>>>>>> ed15039f
func (d *DataPlane) DelSvc(svc addr.HostSVC, a *net.UDPAddr) error {
	d.mtx.Lock()
	defer d.mtx.Unlock()
	if a == nil {
		return emptyValue
	}
	//@ unfold acc(MutexInvariant!<d!>(), definitions.ReadL15)
	//@ ghost defer fold acc(MutexInvariant!<d!>(), definitions.ReadL15)
	if d.svc == nil {
		return nil
	}
	d.svc.DelSvc(svc, a)
	if d.Metrics != nil {
		labels := serviceMetricLabels(d.localIA, svc)
		// @ unfold acc(d.Metrics.Mem(), _)
		// @ assume float64(0) < float64(1) // Gobra still does not fully support floats
		d.Metrics.ServiceInstanceChanges.With(labels).Add(float64(1))
		d.Metrics.ServiceInstanceCount.With(labels).Add(float64(-1))
	}
	return nil
}

// AddNextHop sets the next hop address for the given interface ID. If the
// interface ID already has an address associated this operation fails. This can
// only be called on a not yet running dataplane.
// @ requires  acc(&d.running,          1/2) && !d.running
// @ requires  acc(&d.internalNextHops, 1/2)
// @ requires  d.internalNextHops != nil ==> acc(d.internalNextHops, 1/2)
// @ requires  !(ifID in domain(d.internalNextHops))
// @ requires  a != nil && acc(a.Mem(), _)
// @ preserves d.mtx.LockP()
// @ preserves d.mtx.LockInv() == MutexInvariant!<d!>;
// @ ensures   acc(&d.running,          1/2) && !d.running
// @ ensures   acc(&d.internalNextHops, 1/2) && acc(d.internalNextHops, 1/2)
func (d *DataPlane) AddNextHop(ifID uint16, a *net.UDPAddr) error {
	d.mtx.Lock()
	defer d.mtx.Unlock()
	//@ unfold MutexInvariant!<d!>()
	//@ defer fold MutexInvariant!<d!>()
	if d.running {
		return modifyExisting
	}
	if a == nil {
		return emptyValue
	}
	if _, existsB := d.internalNextHops[ifID]; existsB {
		return serrors.WithCtx(alreadySet, "ifID", ifID)
	}
	if d.internalNextHops == nil {
		d.internalNextHops = make(map[uint16]*net.UDPAddr)
		//@ fold AccAddr(d.internalNextHops)
	}
	//@ unfold AccAddr(d.internalNextHops)
	//@ defer fold AccAddr(d.internalNextHops)
	d.internalNextHops[ifID] = a
	return nil
}

// AddNextHopBFD adds the BFD session for the next hop address.
// If the remote ifID belongs to an existing address, the existing
// BFD session will be re-used.
// @ trusted
// @ requires false
func (d *DataPlane) AddNextHopBFD(ifID uint16, src, dst *net.UDPAddr, cfg control.BFD,
	sibling string) error {

	d.mtx.Lock()
	defer d.mtx.Unlock()
	if d.running {
		return modifyExisting
	}

	if dst == nil {
		return emptyValue
	}

	for k, v := range d.internalNextHops {
		if v.String() == dst.String() {
			if c, ok := d.bfdSessions[k]; ok {
				d.bfdSessions[ifID] = c
				return nil
			}
		}
	}
	var m bfd.Metrics
	if d.Metrics != nil {
		labels := prometheus.Labels{"isd_as": d.localIA.String(), "sibling": sibling}
		m = bfd.Metrics{
			Up:              d.Metrics.SiblingReachable.With(labels),
			StateChanges:    d.Metrics.SiblingBFDStateChanges.With(labels),
			PacketsSent:     d.Metrics.SiblingBFDPacketsSent.With(labels),
			PacketsReceived: d.Metrics.SiblingBFDPacketsReceived.With(labels),
		}
	}

	s := newBFDSend(d.internal, d.localIA, d.localIA, src, dst, 0, d.macFactory())
	return d.addBFDController(ifID, s, cfg, m)
}

// Run starts running the dataplane. Note that configuration is not possible
// after calling this method.
// @ trusted
// @ requires false
func (d *DataPlane) Run(ctx context.Context) error {
	d.mtx.Lock()
	d.running = true

	d.initMetrics()

	read := func(ingressID uint16, rd BatchConn) {

		msgs := conn.NewReadMessages(inputBatchCnt)
		for _, msg := range msgs {
			msg.Buffers[0] = make([]byte, bufSize)
		}
		writeMsgs := make(underlayconn.Messages, 1)
		writeMsgs[0].Buffers = make([][]byte, 1)

		processor := newPacketProcessor(d, ingressID)
		var scmpErr scmpError
		for d.running {
			pkts, err := rd.ReadBatch(msgs)
			if err != nil {
				log.Debug("Failed to read batch", "err", err)
				// error metric
				continue
			}
			if pkts == 0 {
				continue
			}
			for _, p := range msgs[:pkts] {
				// input metric
				inputCounters := d.forwardingMetrics[ingressID]
				inputCounters.InputPacketsTotal.Inc()
				inputCounters.InputBytesTotal.Add(float64(p.N))

				srcAddr := p.Addr.(*net.UDPAddr)
				result, err := processor.processPkt(p.Buffers[0][:p.N], srcAddr)

				switch {
				case err == nil:
				case errors.As(err, &scmpErr):
					if !scmpErr.TypeCode.InfoMsg() {
						log.Debug("SCMP", "err", scmpErr, "dst_addr", p.Addr)
					}
					// SCMP go back the way they came.
					result.OutAddr = srcAddr
					result.OutConn = rd
				default:
					log.Debug("Error processing packet", "err", err)
					inputCounters.DroppedPacketsTotal.Inc()
					continue
				}
				if result.OutConn == nil { // e.g. BFD case no message is forwarded
					continue
				}

				// Write to OutConn; drop the packet if this would block.
				// Use WriteBatch because it's the only available function that
				// supports MSG_DONTWAIT.
				writeMsgs[0].Buffers[0] = result.OutPkt
				writeMsgs[0].Addr = nil
				if result.OutAddr != nil { // don't assign directly to net.Addr, typed nil!
					writeMsgs[0].Addr = result.OutAddr
				}

				_, err = result.OutConn.WriteBatch(writeMsgs, syscall.MSG_DONTWAIT)
				if err != nil {
					var errno syscall.Errno
					if !errors.As(err, &errno) ||
						!(errno == syscall.EAGAIN || errno == syscall.EWOULDBLOCK) {
						log.Debug("Error writing packet", "err", err)
						// error metric
					}
					inputCounters.DroppedPacketsTotal.Inc()
					continue
				}
				// ok metric
				outputCounters := d.forwardingMetrics[result.EgressID]
				outputCounters.OutputPacketsTotal.Inc()
				outputCounters.OutputBytesTotal.Add(float64(len(result.OutPkt)))
			}
		}
	}

	for k, v := range d.bfdSessions {
		go func(ifID uint16, c bfdSession) {
			defer log.HandlePanic()
			if err := c.Run(ctx); err != nil && err != bfd.AlreadyRunning {
				log.Error("BFD session failed to start", "ifID", ifID, "err", err)
			}
		}(k, v)
	}
	for ifID, v := range d.external {
		go func(i uint16, c BatchConn) {
			defer log.HandlePanic()
			read(i, c)
		}(ifID, v)
	}
	go func(c BatchConn) {
		defer log.HandlePanic()
		read(0, c)
	}(d.internal)

	d.mtx.Unlock()

	<-ctx.Done()
	return nil
}

// initMetrics initializes the metrics related to packet forwarding. The
// counters are already instantiated for all the relevant interfaces so this
// will not have to be repeated during packet forwarding.
<<<<<<< HEAD
// @ preserves acc(d)
// @ preserves acc(&d.forwardingMetrics)
// @ preserves acc(&d.Metrics)
// @ preserves acc(d.Metrics.Mem(), definitions.ReadL20)
// @ preserves acc(&d.external) && acc(d.external)
// @ preserves acc(&d.localIA)
// @ preserves acc(&d.neighborIAs) && acc(d.neighborIAs)
// @ decreases
=======
// @ trusted
// @ requires false
>>>>>>> ed15039f
func (d *DataPlane) initMetrics() {
	d.forwardingMetrics = make(map[uint16]forwardingMetrics)
	labels := interfaceToMetricLabels(0, d.localIA, d.neighborIAs)
	d.forwardingMetrics[0] = initForwardingMetrics(d.Metrics, labels)
	// @ invariant acc (&d.external)
	// @ decreases len(d.external) - len(visited)
	for id := range d.external /*@with visited@*/ {
		if _, notOwned := d.internalNextHops[id]; notOwned {
			continue
		}
		labels = interfaceToMetricLabels(id, d.localIA, d.neighborIAs)
		d.forwardingMetrics[id] = initForwardingMetrics(d.Metrics, labels)
	}
}

type processResult struct {
	EgressID uint16
	OutConn  BatchConn
	OutAddr  *net.UDPAddr
	OutPkt   []byte
}

// @ trusted
// @ requires false
func newPacketProcessor(d *DataPlane, ingressID uint16) *scionPacketProcessor {
	p := &scionPacketProcessor{
		d:         d,
		ingressID: ingressID,
		buffer:    gopacket.NewSerializeBuffer(),
		mac:       d.macFactory(),
		macBuffers: macBuffers{
			scionInput: make([]byte, path.MACBufferSize),
			epicInput:  make([]byte, libepic.MACBufferSize),
		},
	}
	p.scionLayer.RecyclePaths()
	return p
}

// @ trusted
// @ requires false
func (p *scionPacketProcessor) reset() error {
	p.rawPkt = nil
	//p.scionLayer // cannot easily be reset
	p.path = nil
	p.hopField = path.HopField{}
	p.infoField = path.InfoField{}
	p.segmentChange = false
	if err := p.buffer.Clear(); err != nil {
		return serrors.WrapStr("Failed to clear buffer", err)
	}
	p.mac.Reset()
	p.cachedMac = nil
	return nil
}

// @ trusted
// @ requires false
func (p *scionPacketProcessor) processPkt(rawPkt []byte,
	srcAddr *net.UDPAddr) (processResult, error) {

	p.reset()
	p.rawPkt = rawPkt

	// parse SCION header and skip extensions;
	var err error
	p.lastLayer, err = decodeLayers(p.rawPkt, &p.scionLayer, &p.hbhLayer, &p.e2eLayer)
	if err != nil {
		return processResult{}, err
	}
	pld := p.lastLayer.LayerPayload()

	pathType := p.scionLayer.PathType
	switch pathType {
	case empty.PathType:
		if p.lastLayer.NextLayerType() == layers.LayerTypeBFD {
			return processResult{}, p.processIntraBFD(srcAddr, pld)
		}
		return processResult{}, serrors.WithCtx(unsupportedPathTypeNextHeader,
			"type", pathType, "header", nextHdr(p.lastLayer))
	case onehop.PathType:
		if p.lastLayer.NextLayerType() == layers.LayerTypeBFD {
			ohp, ok := p.scionLayer.Path.(*onehop.Path)
			if !ok {
				return processResult{}, malformedPath
			}
			return processResult{}, p.processInterBFD(ohp, pld)
		}
		return p.processOHP()
	case scion.PathType:
		return p.processSCION()
	case epic.PathType:
		return p.processEPIC()
	default:
		return processResult{}, serrors.WithCtx(unsupportedPathType, "type", pathType)
	}
}

// @ trusted
// @ requires false
func (p *scionPacketProcessor) processInterBFD(oh *onehop.Path, data []byte) error {
	if len(p.d.bfdSessions) == 0 {
		return noBFDSessionConfigured
	}

	bfd := &p.bfdLayer
	if err := bfd.DecodeFromBytes(data, gopacket.NilDecodeFeedback); err != nil {
		return err
	}

	if v, ok := p.d.bfdSessions[p.ingressID]; ok {
		v.ReceiveMessage(bfd)
		return nil
	}

	return noBFDSessionFound
}

// @ trusted
// @ requires false
func (p *scionPacketProcessor) processIntraBFD(src *net.UDPAddr, data []byte) error {
	if len(p.d.bfdSessions) == 0 {
		return noBFDSessionConfigured
	}

	bfd := &p.bfdLayer
	if err := bfd.DecodeFromBytes(data, gopacket.NilDecodeFeedback); err != nil {
		return err
	}

	ifID := uint16(0)
	for k, v := range p.d.internalNextHops {
		if bytes.Equal(v.IP, src.IP) && v.Port == src.Port {
			ifID = k
			break
		}
	}

	if v, ok := p.d.bfdSessions[ifID]; ok {
		v.ReceiveMessage(bfd)
		return nil
	}

	return noBFDSessionFound
}

// @ trusted
// @ requires false
func (p *scionPacketProcessor) processSCION() (processResult, error) {

	var ok bool
	p.path, ok = p.scionLayer.Path.(*scion.Raw)
	if !ok {
		// TODO(lukedirtwalker) parameter problem invalid path?
		return processResult{}, malformedPath
	}
	return p.process()
}

// @ trusted
// @ requires false
func (p *scionPacketProcessor) processEPIC() (processResult, error) {

	epicPath, ok := p.scionLayer.Path.(*epic.Path)
	if !ok {
		return processResult{}, malformedPath
	}

	p.path = epicPath.ScionPath
	if p.path == nil {
		return processResult{}, malformedPath
	}

	isPenultimate := p.path.IsPenultimateHop()
	isLast := p.path.IsLastHop()

	result, err := p.process()
	if err != nil {
		return result, err
	}

	if isPenultimate || isLast {
		firstInfo, err := p.path.GetInfoField(0)
		if err != nil {
			return processResult{}, err
		}

		timestamp := time.Unix(int64(firstInfo.Timestamp), 0)
		err = libepic.VerifyTimestamp(timestamp, epicPath.PktID.Timestamp, time.Now())
		if err != nil {
			// TODO(mawyss): Send back SCMP packet
			return processResult{}, err
		}

		HVF := epicPath.PHVF
		if isLast {
			HVF = epicPath.LHVF
		}
		err = libepic.VerifyHVF(p.cachedMac, epicPath.PktID,
			&p.scionLayer, firstInfo.Timestamp, HVF, p.macBuffers.epicInput)
		if err != nil {
			// TODO(mawyss): Send back SCMP packet
			return processResult{}, err
		}
	}

	return result, nil
}

// scionPacketProcessor processes packets. It contains pre-allocated per-packet
// mutable state and context information which should be reused.
type scionPacketProcessor struct {
	// d is a reference to the dataplane instance that initiated this processor.
	d *DataPlane
	// ingressID is the interface ID this packet came in, determined from the
	// socket.
	ingressID uint16
	// rawPkt is the raw packet, it is updated during processing to contain the
	// message to send out.
	rawPkt []byte
	// buffer is the buffer that can be used to serialize gopacket layers.
	buffer gopacket.SerializeBuffer
	// mac is the hasher for the MAC computation.
	mac hash.Hash

	// scionLayer is the SCION gopacket layer.
	scionLayer slayers.SCION
	hbhLayer   slayers.HopByHopExtnSkipper
	e2eLayer   slayers.EndToEndExtnSkipper
	// last is the last parsed layer, i.e. either &scionLayer, &hbhLayer or &e2eLayer
	lastLayer gopacket.DecodingLayer

	// path is the raw SCION path. Will be set during processing.
	path *scion.Raw
	// hopField is the current hopField field, is updated during processing.
	hopField path.HopField
	// infoField is the current infoField field, is updated during processing.
	infoField path.InfoField
	// segmentChange indicates if the path segment was changed during processing.
	segmentChange bool

	// cachedMac contains the full 16 bytes of the MAC. Will be set during processing.
	// For a hop performing an Xover, it is the MAC corresponding to the down segment.
	cachedMac []byte
	// macBuffers avoid allocating memory during processing.
	macBuffers macBuffers

	// bfdLayer is reusable buffer for parsing BFD messages
	bfdLayer layers.BFD
}

// macBuffers are preallocated buffers for the in- and outputs of MAC functions.
type macBuffers struct {
	scionInput []byte
	epicInput  []byte
}

// @ trusted
// @ requires false
func (p *scionPacketProcessor) packSCMP(scmpH *slayers.SCMP, scmpP gopacket.SerializableLayer,
	cause error) (processResult, error) {

	// check invoking packet was an SCMP error:
	if p.lastLayer.NextLayerType() == slayers.LayerTypeSCMP {
		var scmpLayer slayers.SCMP
		err := scmpLayer.DecodeFromBytes(p.lastLayer.LayerPayload(), gopacket.NilDecodeFeedback)
		if err != nil {
			return processResult{}, serrors.WrapStr("decoding SCMP layer", err)
		}
		if !scmpLayer.TypeCode.InfoMsg() {
			return processResult{}, serrors.WrapStr("SCMP error for SCMP error pkt -> DROP", cause)
		}
	}

	rawSCMP, err := p.prepareSCMP(
		scmpH,
		scmpP,
		cause,
	)
	return processResult{OutPkt: rawSCMP}, err
}

// @ trusted
// @ requires false
func (p *scionPacketProcessor) parsePath() (processResult, error) {
	var err error
	p.hopField, err = p.path.GetCurrentHopField()
	if err != nil {
		// TODO(lukedirtwalker) parameter problem invalid path?
		return processResult{}, err
	}
	p.infoField, err = p.path.GetCurrentInfoField()
	if err != nil {
		// TODO(lukedirtwalker) parameter problem invalid path?
		return processResult{}, err
	}
	if r, err := p.validateHopExpiry(); err != nil {
		return r, err
	}
	if r, err := p.validateIngressID(); err != nil {
		return r, err
	}
	return processResult{}, nil
}

// @ trusted
// @ requires false
func (p *scionPacketProcessor) validateHopExpiry() (processResult, error) {
	expiration := util.SecsToTime(p.infoField.Timestamp).
		Add(path.ExpTimeToDuration(p.hopField.ExpTime))
	expired := expiration.Before(time.Now())
	if !expired {
		return processResult{}, nil
	}
	return p.packSCMP(
		&slayers.SCMP{TypeCode: slayers.CreateSCMPTypeCode(slayers.SCMPTypeParameterProblem,
			slayers.SCMPCodePathExpired),
		},
		&slayers.SCMPParameterProblem{Pointer: p.currentHopPointer()},
		serrors.New("expired hop", "cons_dir", p.infoField.ConsDir, "if_id", p.ingressID,
			"curr_inf", p.path.PathMeta.CurrINF, "curr_hf", p.path.PathMeta.CurrHF),
	)
}

// @ trusted
// @ requires false
func (p *scionPacketProcessor) validateIngressID() (processResult, error) {
	pktIngressID := p.hopField.ConsIngress
	errCode := slayers.SCMPCodeUnknownHopFieldIngress
	if !p.infoField.ConsDir {
		pktIngressID = p.hopField.ConsEgress
		errCode = slayers.SCMPCodeUnknownHopFieldEgress
	}
	if p.ingressID != 0 && p.ingressID != pktIngressID {
		return p.packSCMP(
			&slayers.SCMP{
				TypeCode: slayers.CreateSCMPTypeCode(slayers.SCMPTypeParameterProblem, errCode),
			},
			&slayers.SCMPParameterProblem{Pointer: p.currentHopPointer()},
			serrors.New("ingress interface invalid",
				"pkt_ingress", pktIngressID, "router_ingress", p.ingressID),
		)
	}
	return processResult{}, nil
}

// @ trusted
// @ requires false
func (p *scionPacketProcessor) validateEgressID() (processResult, error) {
	pktEgressID := p.egressInterface()
	_, ih := p.d.internalNextHops[pktEgressID]
	_, eh := p.d.external[pktEgressID]
	if !ih && !eh {
		errCode := slayers.SCMPCodeUnknownHopFieldEgress
		if !p.infoField.ConsDir {
			errCode = slayers.SCMPCodeUnknownHopFieldIngress
		}
		return p.packSCMP(
			&slayers.SCMP{
				TypeCode: slayers.CreateSCMPTypeCode(slayers.SCMPTypeParameterProblem, errCode),
			},
			&slayers.SCMPParameterProblem{Pointer: p.currentHopPointer()},
			cannotRoute,
		)
	}

	if !p.segmentChange {
		return processResult{}, nil
	}
	// Check that the interface pair is valid on a segment switch.
	// Having a segment change received from the internal interface is never valid.
	ingress, egress := p.d.linkTypes[p.ingressID], p.d.linkTypes[pktEgressID]
	switch {
	case ingress == topology.Core && egress == topology.Child:
		return processResult{}, nil
	case ingress == topology.Child && egress == topology.Core:
		return processResult{}, nil
	case ingress == topology.Child && egress == topology.Child:
		return processResult{}, nil
	default:
		return p.packSCMP(
			&slayers.SCMP{
				TypeCode: slayers.CreateSCMPTypeCode(
					slayers.SCMPTypeParameterProblem,
					slayers.SCMPCodeInvalidSegmentChange,
				),
			},
			&slayers.SCMPParameterProblem{Pointer: p.currentInfoPointer()},
			serrors.WithCtx(cannotRoute, "ingress_id", p.ingressID, "ingress_type", ingress,
				"egress_id", pktEgressID, "egress_type", egress))
	}
}

// @ trusted
// @ requires false
func (p *scionPacketProcessor) updateNonConsDirIngressSegID() error {
	// against construction dir the ingress router updates the SegID, ifID == 0
	// means this comes from this AS itself, so nothing has to be done.
	// TODO(lukedirtwalker): For packets destined to peer links this shouldn't
	// be updated.
	if !p.infoField.ConsDir && p.ingressID != 0 {
		p.infoField.UpdateSegID(p.hopField.Mac)
		if err := p.path.SetInfoField(p.infoField, int(p.path.PathMeta.CurrINF)); err != nil {
			return serrors.WrapStr("update info field", err)
		}
	}
	return nil
}

// @ trusted
// @ requires false
func (p *scionPacketProcessor) currentInfoPointer() uint16 {
	return uint16(slayers.CmnHdrLen + p.scionLayer.AddrHdrLen() +
		scion.MetaLen + path.InfoLen*int(p.path.PathMeta.CurrINF))
}

// @ trusted
// @ requires false
func (p *scionPacketProcessor) currentHopPointer() uint16 {
	return uint16(slayers.CmnHdrLen + p.scionLayer.AddrHdrLen() +
		scion.MetaLen + path.InfoLen*p.path.NumINF + path.HopLen*int(p.path.PathMeta.CurrHF))
}

// @ trusted
// @ requires false
func (p *scionPacketProcessor) verifyCurrentMAC() (processResult, error) {
	fullMac := path.FullMAC(p.mac, p.infoField, p.hopField, p.macBuffers.scionInput)
	if subtle.ConstantTimeCompare(p.hopField.Mac[:path.MacLen], fullMac[:path.MacLen]) == 0 {
		return p.packSCMP(
			&slayers.SCMP{TypeCode: slayers.CreateSCMPTypeCode(slayers.SCMPTypeParameterProblem,
				slayers.SCMPCodeInvalidHopFieldMAC),
			},
			&slayers.SCMPParameterProblem{Pointer: p.currentHopPointer()},
			serrors.New("MAC verification failed", "expected", fmt.Sprintf(
				"%x", fullMac[:path.MacLen]),
				"actual", fmt.Sprintf("%x", p.hopField.Mac[:path.MacLen]),
				"cons_dir", p.infoField.ConsDir,
				"if_id", p.ingressID, "curr_inf", p.path.PathMeta.CurrINF,
				"curr_hf", p.path.PathMeta.CurrHF, "seg_id", p.infoField.SegID),
		)
	}
	// Add the full MAC to the SCION packet processor,
	// such that EPIC does not need to recalculate it.
	p.cachedMac = fullMac

	return processResult{}, nil
}

// @ trusted
// @ requires false
func (p *scionPacketProcessor) resolveInbound() (*net.UDPAddr, processResult, error) {
	a, err := p.d.resolveLocalDst(p.scionLayer)
	switch {
	case errors.Is(err, noSVCBackend):
		r, err := p.packSCMP(
			&slayers.SCMP{
				TypeCode: slayers.CreateSCMPTypeCode(slayers.SCMPTypeDestinationUnreachable,
					slayers.SCMPCodeNoRoute),
			},
			&slayers.SCMPDestinationUnreachable{}, err)
		return nil, r, err
	default:
		return a, processResult{}, nil
	}
}

// @ trusted
// @ requires false
func (p *scionPacketProcessor) processEgress() error {
	// we are the egress router and if we go in construction direction we
	// need to update the SegID.
	if p.infoField.ConsDir {
		p.infoField.UpdateSegID(p.hopField.Mac)
		if err := p.path.SetInfoField(p.infoField, int(p.path.PathMeta.CurrINF)); err != nil {
			// TODO parameter problem invalid path
			return serrors.WrapStr("update info field", err)
		}
	}
	if err := p.path.IncPath(); err != nil {
		// TODO parameter problem invalid path
		return serrors.WrapStr("incrementing path", err)
	}
	return nil
}

// @ trusted
// @ requires false
func (p *scionPacketProcessor) doXover() (processResult, error) {
	p.segmentChange = true
	if err := p.path.IncPath(); err != nil {
		// TODO parameter problem invalid path
		return processResult{}, serrors.WrapStr("incrementing path", err)
	}
	var err error
	if p.hopField, err = p.path.GetCurrentHopField(); err != nil {
		// TODO parameter problem invalid path
		return processResult{}, err
	}
	if p.infoField, err = p.path.GetCurrentInfoField(); err != nil {
		// TODO parameter problem invalid path
		return processResult{}, err
	}
	if r, err := p.validateHopExpiry(); err != nil {
		return r, err
	}
	// verify the new block
	if r, err := p.verifyCurrentMAC(); err != nil {
		return r, serrors.WithCtx(err, "info", "after xover")
	}
	return processResult{}, nil
}

// @ trusted
// @ requires false
func (p *scionPacketProcessor) egressInterface() uint16 {
	if p.infoField.ConsDir {
		return p.hopField.ConsEgress
	}
	return p.hopField.ConsIngress
}

// @ trusted
// @ requires false
func (p *scionPacketProcessor) validateEgressUp() (processResult, error) {
	egressID := p.egressInterface()
	if v, ok := p.d.bfdSessions[egressID]; ok {
		if !v.IsUp() {
			scmpH := &slayers.SCMP{
				TypeCode: slayers.CreateSCMPTypeCode(slayers.SCMPTypeExternalInterfaceDown, 0),
			}
			var scmpP gopacket.SerializableLayer = &slayers.SCMPExternalInterfaceDown{
				IA:   p.d.localIA,
				IfID: uint64(egressID),
			}
			if _, external := p.d.external[egressID]; !external {
				scmpH.TypeCode =
					slayers.CreateSCMPTypeCode(slayers.SCMPTypeInternalConnectivityDown, 0)
				scmpP = &slayers.SCMPInternalConnectivityDown{
					IA:      p.d.localIA,
					Ingress: uint64(p.ingressID),
					Egress:  uint64(egressID),
				}
			}
			return p.packSCMP(scmpH, scmpP, serrors.New("bfd session down"))
		}
	}
	return processResult{}, nil
}

// @ trusted
// @ requires false
func (p *scionPacketProcessor) handleIngressRouterAlert() (processResult, error) {
	if p.ingressID == 0 {
		return processResult{}, nil
	}
	alert := p.ingressRouterAlertFlag()
	if !*alert {
		return processResult{}, nil
	}
	*alert = false
	if err := p.path.SetHopField(p.hopField, int(p.path.PathMeta.CurrHF)); err != nil {
		return processResult{}, serrors.WrapStr("update hop field", err)
	}
	return p.handleSCMPTraceRouteRequest(p.ingressID)
}

// @ trusted
// @ requires false
func (p *scionPacketProcessor) ingressRouterAlertFlag() *bool {
	if !p.infoField.ConsDir {
		return &p.hopField.EgressRouterAlert
	}
	return &p.hopField.IngressRouterAlert
}

// @ trusted
// @ requires false
func (p *scionPacketProcessor) handleEgressRouterAlert() (processResult, error) {
	alert := p.egressRouterAlertFlag()
	if !*alert {
		return processResult{}, nil
	}
	egressID := p.egressInterface()
	if _, ok := p.d.external[egressID]; !ok {
		return processResult{}, nil
	}
	*alert = false
	if err := p.path.SetHopField(p.hopField, int(p.path.PathMeta.CurrHF)); err != nil {
		return processResult{}, serrors.WrapStr("update hop field", err)
	}
	return p.handleSCMPTraceRouteRequest(egressID)
}

// @ trusted
// @ requires false
func (p *scionPacketProcessor) egressRouterAlertFlag() *bool {
	if !p.infoField.ConsDir {
		return &p.hopField.IngressRouterAlert
	}
	return &p.hopField.EgressRouterAlert
}

// @ trusted
// @ requires false
func (p *scionPacketProcessor) handleSCMPTraceRouteRequest(
	interfaceID uint16) (processResult, error) {

	if p.lastLayer.NextLayerType() != slayers.LayerTypeSCMP {
		log.Debug("Packet with router alert, but not SCMP")
		return processResult{}, nil
	}
	scionPld := p.lastLayer.LayerPayload()
	var scmpH slayers.SCMP
	if err := scmpH.DecodeFromBytes(scionPld, gopacket.NilDecodeFeedback); err != nil {
		log.Debug("Parsing SCMP header of router alert", "err", err)
		return processResult{}, nil
	}
	if scmpH.TypeCode != slayers.CreateSCMPTypeCode(slayers.SCMPTypeTracerouteRequest, 0) {
		log.Debug("Packet with router alert, but not traceroute request",
			"type_code", scmpH.TypeCode)
		return processResult{}, nil
	}
	var scmpP slayers.SCMPTraceroute
	if err := scmpP.DecodeFromBytes(scmpH.Payload, gopacket.NilDecodeFeedback); err != nil {
		log.Debug("Parsing SCMPTraceroute", "err", err)
		return processResult{}, nil
	}
	scmpH = slayers.SCMP{
		TypeCode: slayers.CreateSCMPTypeCode(slayers.SCMPTypeTracerouteReply, 0),
	}
	scmpP = slayers.SCMPTraceroute{
		Identifier: scmpP.Identifier,
		Sequence:   scmpP.Sequence,
		IA:         p.d.localIA,
		Interface:  uint64(interfaceID),
	}
	return p.packSCMP(&scmpH, &scmpP, nil)
}

// @ trusted
// @ requires false
func (p *scionPacketProcessor) validatePktLen() (processResult, error) {
	if int(p.scionLayer.PayloadLen) == len(p.scionLayer.Payload) {
		return processResult{}, nil
	}
	return p.packSCMP(
		&slayers.SCMP{
			TypeCode: slayers.CreateSCMPTypeCode(slayers.SCMPTypeParameterProblem,
				slayers.SCMPCodeInvalidPacketSize),
		},
		&slayers.SCMPParameterProblem{Pointer: 0},
		serrors.New("bad packet size",
			"header", p.scionLayer.PayloadLen, "actual", len(p.scionLayer.Payload)),
	)
}

// @ trusted
// @ requires false
func (p *scionPacketProcessor) process() (processResult, error) {

	if r, err := p.parsePath(); err != nil {
		return r, err
	}
	if r, err := p.validatePktLen(); err != nil {
		return r, err
	}
	if err := p.updateNonConsDirIngressSegID(); err != nil {
		return processResult{}, err
	}
	if r, err := p.verifyCurrentMAC(); err != nil {
		return r, err
	}
	if r, err := p.handleIngressRouterAlert(); err != nil {
		return r, err
	}

	// Inbound: pkts destined to the local IA.
	if p.scionLayer.DstIA.Equal(p.d.localIA) && int(p.path.PathMeta.CurrHF)+1 == p.path.NumHops {
		a, r, err := p.resolveInbound()
		if err != nil {
			return r, err
		}
		return processResult{OutConn: p.d.internal, OutAddr: a, OutPkt: p.rawPkt}, nil
	}

	// Outbound: pkts leaving the local IA.
	// BRTransit: pkts leaving from the same BR different interface.

	if p.path.IsXover() {
		if r, err := p.doXover(); err != nil {
			return r, err
		}
	}
	if r, err := p.validateEgressID(); err != nil {
		return r, err
	}
	// handle egress router alert before we check if it's up because we want to
	// send the reply anyway, so that trace route can pinpoint the exact link
	// that failed.
	if r, err := p.handleEgressRouterAlert(); err != nil {
		return r, err
	}
	if r, err := p.validateEgressUp(); err != nil {
		return r, err
	}

	egressID := p.egressInterface()
	if c, ok := p.d.external[egressID]; ok {
		if err := p.processEgress(); err != nil {
			return processResult{}, err
		}
		return processResult{EgressID: egressID, OutConn: c, OutPkt: p.rawPkt}, nil
	}

	// ASTransit: pkts leaving from another AS BR.
	if a, ok := p.d.internalNextHops[egressID]; ok {
		return processResult{OutConn: p.d.internal, OutAddr: a, OutPkt: p.rawPkt}, nil
	}
	errCode := slayers.SCMPCodeUnknownHopFieldEgress
	if !p.infoField.ConsDir {
		errCode = slayers.SCMPCodeUnknownHopFieldIngress
	}
	return p.packSCMP(
		&slayers.SCMP{
			TypeCode: slayers.CreateSCMPTypeCode(slayers.SCMPTypeParameterProblem, errCode),
		},
		&slayers.SCMPParameterProblem{Pointer: p.currentHopPointer()},
		cannotRoute,
	)
}

// @ trusted
// @ requires false
func (p *scionPacketProcessor) processOHP() (processResult, error) {
	s := p.scionLayer
	ohp, ok := s.Path.(*onehop.Path)
	if !ok {
		// TODO parameter problem -> invalid path
		return processResult{}, malformedPath
	}
	if !ohp.Info.ConsDir {
		// TODO parameter problem -> invalid path
		return processResult{}, serrors.WrapStr(
			"OneHop path in reverse construction direction is not allowed",
			malformedPath, "srcIA", s.SrcIA, "dstIA", s.DstIA)
	}

	// OHP leaving our IA
	if p.ingressID == 0 {
		if !p.d.localIA.Equal(s.SrcIA) {
			// TODO parameter problem -> invalid path
			return processResult{}, serrors.WrapStr("bad source IA", cannotRoute,
				"type", "ohp", "egress", ohp.FirstHop.ConsEgress,
				"localIA", p.d.localIA, "srcIA", s.SrcIA)
		}
		neighborIA, ok := p.d.neighborIAs[ohp.FirstHop.ConsEgress]
		if !ok {
			// TODO parameter problem invalid interface
			return processResult{}, serrors.WithCtx(cannotRoute,
				"type", "ohp", "egress", ohp.FirstHop.ConsEgress)
		}
		if !neighborIA.Equal(s.DstIA) {
			return processResult{}, serrors.WrapStr("bad destination IA", cannotRoute,
				"type", "ohp", "egress", ohp.FirstHop.ConsEgress,
				"neighborIA", neighborIA, "dstIA", s.DstIA)
		}
		mac := path.MAC(p.mac, ohp.Info, ohp.FirstHop, p.macBuffers.scionInput)
		if subtle.ConstantTimeCompare(ohp.FirstHop.Mac[:], mac[:]) == 0 {
			// TODO parameter problem -> invalid MAC
			return processResult{}, serrors.New("MAC", "expected", fmt.Sprintf("%x", mac),
				"actual", fmt.Sprintf("%x", ohp.FirstHop.Mac), "type", "ohp")
		}
		ohp.Info.UpdateSegID(ohp.FirstHop.Mac)

		if err := updateSCIONLayer(p.rawPkt, s, p.buffer); err != nil {
			return processResult{}, err
		}
		// OHP should always be directed to the correct BR.
		if c, ok := p.d.external[ohp.FirstHop.ConsEgress]; ok {
			// buffer should already be correct
			return processResult{EgressID: ohp.FirstHop.ConsEgress, OutConn: c, OutPkt: p.rawPkt},
				nil
		}
		// TODO parameter problem invalid interface
		return processResult{}, serrors.WithCtx(cannotRoute, "type", "ohp",
			"egress", ohp.FirstHop.ConsEgress, "consDir", ohp.Info.ConsDir)
	}

	// OHP entering our IA
	if !p.d.localIA.Equal(s.DstIA) {
		return processResult{}, serrors.WrapStr("bad destination IA", cannotRoute,
			"type", "ohp", "ingress", p.ingressID,
			"localIA", p.d.localIA, "dstIA", s.DstIA)
	}
	neighborIA := p.d.neighborIAs[p.ingressID]
	if !neighborIA.Equal(s.SrcIA) {
		return processResult{}, serrors.WrapStr("bad source IA", cannotRoute,
			"type", "ohp", "ingress", p.ingressID,
			"neighborIA", neighborIA, "srcIA", s.SrcIA)
	}

	ohp.SecondHop = path.HopField{
		ConsIngress: p.ingressID,
		ExpTime:     ohp.FirstHop.ExpTime,
	}
	// XXX(roosd): Here we leak the buffer into the SCION packet header.
	// This is okay because we do not operate on the buffer or the packet
	// for the rest of processing.
	ohp.SecondHop.Mac = path.MAC(p.mac, ohp.Info, ohp.SecondHop, p.macBuffers.scionInput)

	if err := updateSCIONLayer(p.rawPkt, s, p.buffer); err != nil {
		return processResult{}, err
	}
	a, err := p.d.resolveLocalDst(s)
	if err != nil {
		return processResult{}, err
	}
	return processResult{OutConn: p.d.internal, OutAddr: a, OutPkt: p.rawPkt}, nil
}

// @ trusted
// @ requires false
func (d *DataPlane) resolveLocalDst(s slayers.SCION) (*net.UDPAddr, error) {
	dst, err := s.DstAddr()
	if err != nil {
		// TODO parameter problem.
		return nil, err
	}
	switch v := dst.(type) {
	case addr.HostSVC:
		// For map lookup use the Base address, i.e. strip the multi cast
		// information, because we only register base addresses in the map.
		a, ok := d.svc.Any(v.Base())
		if !ok {
			return nil, noSVCBackend
		}
		return a, nil
	case *net.IPAddr:
		return addEndhostPort(v), nil
	default:
		panic("unexpected address type returned from DstAddr")
	}
}

// @ trusted
// @ requires false
func addEndhostPort(dst *net.IPAddr) *net.UDPAddr {
	return &net.UDPAddr{IP: dst.IP, Port: topology.EndhostPort}
}

// TODO(matzf) this function is now only used to update the OneHop-path.
// This should be changed so that the OneHop-path can be updated in-place, like
// the scion.Raw path.
// @ trusted
// @ requires false
func updateSCIONLayer(rawPkt []byte, s slayers.SCION, buffer gopacket.SerializeBuffer) error {
	if err := buffer.Clear(); err != nil {
		return err
	}
	if err := s.SerializeTo(buffer, gopacket.SerializeOptions{}); err != nil {
		return err
	}
	// TODO(lukedirtwalker): We should add a method to the scion layers
	// which can write into the existing buffer, see also the discussion in
	// https://fsnets.slack.com/archives/C8ADBBG0J/p1592805884250700
	rawContents := buffer.Bytes()
	copy(rawPkt[:len(rawContents)], rawContents)
	return nil
}

type bfdSend struct {
	conn             BatchConn
	srcAddr, dstAddr *net.UDPAddr
	scn              *slayers.SCION
	ohp              *onehop.Path
	mac              hash.Hash
	macBuffer        []byte
	buffer           gopacket.SerializeBuffer
}

// newBFDSend creates and initializes a BFD Sender
// @ trusted
// @ requires false
func newBFDSend(conn BatchConn, srcIA, dstIA addr.IA, srcAddr, dstAddr *net.UDPAddr,
	ifID uint16, mac hash.Hash) *bfdSend {

	scn := &slayers.SCION{
		Version:      0,
		TrafficClass: 0xb8,
		FlowID:       0xdead,
		NextHdr:      slayers.L4BFD,
		SrcIA:        srcIA,
		DstIA:        dstIA,
	}

	if err := scn.SetSrcAddr(&net.IPAddr{IP: srcAddr.IP}); err != nil {
		panic(err) // Must work unless IPAddr is not supported
	}
	if err := scn.SetDstAddr(&net.IPAddr{IP: dstAddr.IP}); err != nil {
		panic(err) // Must work unless IPAddr is not supported
	}

	var ohp *onehop.Path
	if ifID == 0 {
		scn.PathType = empty.PathType
		scn.Path = &empty.Path{}
	} else {
		ohp = &onehop.Path{
			Info: path.InfoField{
				ConsDir: true,
				// Timestamp set in Send
			},
			FirstHop: path.HopField{
				ConsEgress: ifID,
				ExpTime:    hopFieldDefaultExpTime,
			},
		}
		scn.PathType = onehop.PathType
		scn.Path = ohp
	}

	return &bfdSend{
		conn:      conn,
		srcAddr:   srcAddr,
		dstAddr:   dstAddr,
		scn:       scn,
		ohp:       ohp,
		mac:       mac,
		macBuffer: make([]byte, path.MACBufferSize),
		buffer:    gopacket.NewSerializeBuffer(),
	}
}

// @ trusted
// @ requires false
func (b *bfdSend) String() string {
	return b.srcAddr.String()
}

// Send sends out a BFD message.
// Due to the internal state of the MAC computation, this is not goroutine
// safe.
// @ trusted
// @ requires false
func (b *bfdSend) Send(bfd *layers.BFD) error {
	if b.ohp != nil {
		// Subtract 10 seconds to deal with possible clock drift.
		ohp := b.ohp
		ohp.Info.Timestamp = uint32(time.Now().Unix() - 10)
		ohp.FirstHop.Mac = path.MAC(b.mac, ohp.Info, ohp.FirstHop, b.macBuffer)
	}

	err := gopacket.SerializeLayers(b.buffer, gopacket.SerializeOptions{FixLengths: true},
		b.scn, bfd)
	if err != nil {
		return err
	}
	_, err = b.conn.WriteTo(b.buffer.Bytes(), b.dstAddr)
	return err
}

// @ trusted
// @ requires false
func (p *scionPacketProcessor) prepareSCMP(scmpH *slayers.SCMP, scmpP gopacket.SerializableLayer,
	cause error) ([]byte, error) {

	// *copy* and reverse path -- the original path should not be modified as this writes directly
	// back to rawPkt (quote).
	var path *scion.Raw
	pathType := p.scionLayer.Path.Type()
	switch pathType {
	case scion.PathType:
		var ok bool
		path, ok = p.scionLayer.Path.(*scion.Raw)
		if !ok {
			return nil, serrors.WithCtx(cannotRoute, "details", "unsupported path type",
				"path type", pathType)
		}
	case epic.PathType:
		epicPath, ok := p.scionLayer.Path.(*epic.Path)
		if !ok {
			return nil, serrors.WithCtx(cannotRoute, "details", "unsupported path type",
				"path type", pathType)
		}
		path = epicPath.ScionPath
	default:
		return nil, serrors.WithCtx(cannotRoute, "details", "unsupported path type",
			"path type", pathType)
	}
	decPath, err := path.ToDecoded()
	if err != nil {
		return nil, serrors.Wrap(cannotRoute, err, "details", "decoding raw path")
	}
	revPathTmp, err := decPath.Reverse()
	if err != nil {
		return nil, serrors.Wrap(cannotRoute, err, "details", "reversing path for SCMP")
	}
	revPath := revPathTmp.(*scion.Decoded)

	// Revert potential path segment switches that were done during processing.
	if revPath.IsXover() {
		if err := revPath.IncPath(); err != nil {
			return nil, serrors.Wrap(cannotRoute, err, "details", "reverting cross over for SCMP")
		}
	}
	// If the packet is sent to an external router, we need to increment the
	// path to prepare it for the next hop.
	_, external := p.d.external[p.ingressID]
	if external {
		infoField := &revPath.InfoFields[revPath.PathMeta.CurrINF]
		if infoField.ConsDir {
			hopField := revPath.HopFields[revPath.PathMeta.CurrHF]
			infoField.UpdateSegID(hopField.Mac)
		}
		if err := revPath.IncPath(); err != nil {
			return nil, serrors.Wrap(cannotRoute, err, "details", "incrementing path for SCMP")
		}
	}

	// create new SCION header for reply.
	var scionL slayers.SCION
	scionL.FlowID = p.scionLayer.FlowID
	scionL.TrafficClass = p.scionLayer.TrafficClass
	scionL.PathType = revPath.Type()
	scionL.Path = revPath
	scionL.DstIA = p.scionLayer.SrcIA
	scionL.SrcIA = p.d.localIA
	srcA, err := p.scionLayer.SrcAddr()
	if err != nil {
		return nil, serrors.Wrap(cannotRoute, err, "details", "extracting src addr")
	}
	if err := scionL.SetDstAddr(srcA); err != nil {
		return nil, serrors.Wrap(cannotRoute, err, "details", "setting dest addr")
	}
	if err := scionL.SetSrcAddr(&net.IPAddr{IP: p.d.internalIP}); err != nil {
		return nil, serrors.Wrap(cannotRoute, err, "details", "setting src addr")
	}
	scionL.NextHdr = slayers.L4SCMP

	scmpH.SetNetworkLayerForChecksum(&scionL)

	if err := p.buffer.Clear(); err != nil {
		return nil, err
	}

	sopts := gopacket.SerializeOptions{
		ComputeChecksums: true,
		FixLengths:       true,
	}
	scmpLayers := []gopacket.SerializableLayer{&scionL, scmpH, scmpP}
	if cause != nil {
		// add quote for errors.
		hdrLen := slayers.CmnHdrLen + scionL.AddrHdrLen() + scionL.Path.Len()
		switch scmpH.TypeCode.Type() {
		case slayers.SCMPTypeExternalInterfaceDown:
			hdrLen += 20
		case slayers.SCMPTypeInternalConnectivityDown:
			hdrLen += 28
		default:
			hdrLen += 8
		}
		quote := p.rawPkt
		maxQuoteLen := slayers.MaxSCMPPacketLen - hdrLen
		if len(quote) > maxQuoteLen {
			quote = quote[:maxQuoteLen]
		}
		scmpLayers = append(scmpLayers, gopacket.Payload(quote))
	}
	// XXX(matzf) could we use iovec gather to avoid copying quote?
	err = gopacket.SerializeLayers(p.buffer, sopts, scmpLayers...)
	if err != nil {
		return nil, serrors.Wrap(cannotRoute, err, "details", "serializing SCMP message")
	}
	return p.buffer.Bytes(), scmpError{TypeCode: scmpH.TypeCode, Cause: cause}
}

// decodeLayers implements roughly the functionality of
// gopacket.DecodingLayerParser, but customized to our use case with a "base"
// layer and additional, optional layers in the given order.
// Returns the last decoded layer.
// @ trusted
// @ requires false
func decodeLayers(data []byte, base gopacket.DecodingLayer,
	opts ...gopacket.DecodingLayer) (gopacket.DecodingLayer, error) {

	if err := base.DecodeFromBytes(data, gopacket.NilDecodeFeedback); err != nil {
		return nil, err
	}
	last := base
	for _, opt := range opts {
		if opt.CanDecode().Contains(last.NextLayerType()) {
			data := last.LayerPayload()
			if err := opt.DecodeFromBytes(data, gopacket.NilDecodeFeedback); err != nil {
				return nil, err
			}
			last = opt
		}
	}
	return last, nil
}

// @ trusted
// @ requires false
func nextHdr(layer gopacket.DecodingLayer) slayers.L4ProtocolType {
	switch v := layer.(type) {
	case *slayers.SCION:
		return v.NextHdr
	case *slayers.EndToEndExtn:
		return v.NextHdr
	case *slayers.HopByHopExtn:
		return v.NextHdr
	default:
		return slayers.L4None
	}
}

// forwardingMetrics contains the subset of Metrics relevant for forwarding,
// instantiated with some interface-specific labels.
type forwardingMetrics struct {
	InputBytesTotal     prometheus.Counter
	OutputBytesTotal    prometheus.Counter
	InputPacketsTotal   prometheus.Counter
	OutputPacketsTotal  prometheus.Counter
	DroppedPacketsTotal prometheus.Counter
}

// @ requires  acc(labels, _)
// @ preserves acc(metrics.Mem(), definitions.ReadL20)
// @ ensures   acc(res.InputBytesTotal.Mem(), _)
// @ ensures   acc(res.OutputBytesTotal.Mem(), _)
// @ ensures   acc(res.InputPacketsTotal.Mem(), _)
// @ ensures   acc(res.OutputPacketsTotal.Mem(), _)
// @ ensures   acc(res.DroppedPacketsTotal.Mem(), _)
// @ decreases
func initForwardingMetrics(metrics *Metrics, labels prometheus.Labels) (res forwardingMetrics) {
	//@ unfold acc(metrics.Mem(), definitions.ReadL20)
	c := forwardingMetrics{
		InputBytesTotal:     metrics.InputBytesTotal.With(labels),
		InputPacketsTotal:   metrics.InputPacketsTotal.With(labels),
		OutputBytesTotal:    metrics.OutputBytesTotal.With(labels),
		OutputPacketsTotal:  metrics.OutputPacketsTotal.With(labels),
		DroppedPacketsTotal: metrics.DroppedPacketsTotal.With(labels),
	}
	c.InputBytesTotal.Add(float64(0))
	c.InputPacketsTotal.Add(float64(0))
	c.OutputBytesTotal.Add(float64(0))
	c.OutputPacketsTotal.Add(float64(0))
	c.DroppedPacketsTotal.Add(float64(0))
	//@ fold acc(metrics.Mem(), definitions.ReadL20)
	return c
}

// @ preserves acc(neighbors, definitions.ReadL20)
// @ ensures   acc(res)
// @ decreases
func interfaceToMetricLabels(id uint16, localIA addr.IA,
	neighbors map[uint16]addr.IA) (res prometheus.Labels) {
	// (VerifiedSCION) Gobra cannot prove this, even though it is obvious from the
	// type of id.
	//@ assume 0 <= id

	if id == 0 {
		return prometheus.Labels{
			"isd_as":          localIA.String(),
			"interface":       "internal",
			"neighbor_isd_as": localIA.String(),
		}
	}
	return prometheus.Labels{
		"isd_as":          localIA.String(),
		"interface":       strconv.FormatUint(uint64(id), 10),
		"neighbor_isd_as": neighbors[id].String(),
	}
}

// @ ensures acc(res)
// @ decreases
func serviceMetricLabels(localIA addr.IA, svc addr.HostSVC) (res prometheus.Labels) {
	return prometheus.Labels{
		"isd_as":  localIA.String(),
		"service": svc.BaseString(),
	}
}<|MERGE_RESOLUTION|>--- conflicted
+++ resolved
@@ -433,11 +433,7 @@
 	return control.InterfaceUp
 }
 
-<<<<<<< HEAD
-// TODO: mark as trusted, otherwise we need to support bfd.Session
-=======
 // (VerifiedSCION) marked as trusted, otherwise we need to support bfd.Session
->>>>>>> ed15039f
 // @ trusted
 // @ requires false
 func (d *DataPlane) addBFDController(ifID uint16, s *bfdSend, cfg control.BFD,
@@ -516,14 +512,9 @@
 }
 
 // DelSvc deletes the address for the given service.
-<<<<<<< HEAD
-// @ trusted
-// @ requires false
-=======
 // @ requires  a != nil && acc(a.Mem(), definitions.ReadL10)
 // @ preserves d.mtx.LockP()
 // @ preserves d.mtx.LockInv() == MutexInvariant!<d!>;
->>>>>>> ed15039f
 func (d *DataPlane) DelSvc(svc addr.HostSVC, a *net.UDPAddr) error {
 	d.mtx.Lock()
 	defer d.mtx.Unlock()
@@ -737,7 +728,6 @@
 // initMetrics initializes the metrics related to packet forwarding. The
 // counters are already instantiated for all the relevant interfaces so this
 // will not have to be repeated during packet forwarding.
-<<<<<<< HEAD
 // @ preserves acc(d)
 // @ preserves acc(&d.forwardingMetrics)
 // @ preserves acc(&d.Metrics)
@@ -746,10 +736,6 @@
 // @ preserves acc(&d.localIA)
 // @ preserves acc(&d.neighborIAs) && acc(d.neighborIAs)
 // @ decreases
-=======
-// @ trusted
-// @ requires false
->>>>>>> ed15039f
 func (d *DataPlane) initMetrics() {
 	d.forwardingMetrics = make(map[uint16]forwardingMetrics)
 	labels := interfaceToMetricLabels(0, d.localIA, d.neighborIAs)
