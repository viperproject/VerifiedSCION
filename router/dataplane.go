--- conflicted
+++ resolved
@@ -1213,7 +1213,6 @@
 // initMetrics initializes the metrics related to packet forwarding. The
 // counters are already instantiated for all the relevant interfaces so this
 // will not have to be repeated during packet forwarding.
-// @ trusted
 // @ requires  d.Mem()
 // @ requires  d.MetricsAreSet()
 // @ requires  d.KeyIsSet()
@@ -1225,16 +1224,6 @@
 // @ ensures   d.MetricsAreSet()
 // @ ensures   d.WellConfigured()
 // @ ensures   0 in d.DomainForwardingMetrics()
-<<<<<<< HEAD
-// @ ensures   d.InternalConnIsSet() == old(d.InternalConnIsSet())
-// @ ensures   d.KeyIsSet() == old(d.KeyIsSet())
-// @ ensures   d.SvcsAreSet() == old(d.SvcsAreSet())
-// @ ensures   d.DpAgreesWithSpec(dp) == old(d.DpAgreesWithSpec(dp))
-// @ ensures   d.getValForwardingMetrics() != nil
-// @ decreases
-func (d *DataPlane) initMetrics( /*@ ghost dp io.DataPlaneSpec @*/ ) {
-	// @ reveal d.PreWellConfigured()
-=======
 // @ ensures   d.InternalConnIsSet()
 // @ ensures   d.KeyIsSet()
 // @ ensures   d.SvcsAreSet()
@@ -1248,7 +1237,6 @@
 	// @ 	d.dpSpecWellConfiguredLocalIA(dp)     &&
 	// @ 	d.dpSpecWellConfiguredNeighborIAs(dp) &&
 	// @ 	d.dpSpecWellConfiguredLinkTypes(dp)
->>>>>>> f07073e6
 	// @ unfold d.Mem()
 	// @ assert d.dpSpecWellConfiguredLocalIA(dp)
 	// @ assert d.dpSpecWellConfiguredNeighborIAs(dp)
