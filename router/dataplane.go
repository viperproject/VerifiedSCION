// Copyright 2020 Anapaya Systems
//
// Licensed under the Apache License, Version 2.0 (the "License");
// you may not use this file except in compliance with the License.
// You may obtain a copy of the License at
//
//   http://www.apache.org/licenses/LICENSE-2.0
//
// Unless required by applicable law or agreed to in writing, software
// distributed under the License is distributed on an "AS IS" BASIS,
// WITHOUT WARRANTIES OR CONDITIONS OF ANY KIND, either express or implied.
// See the License for the specific language governing permissions and
// limitations under the License.

// +gobra

// (VerifiedSCION) the following init-postconditions causes severe slowdowns
// @ initEnsures alreadySet                    != nil && alreadySet.ErrorMem()
// @ initEnsures cannotRoute                   != nil && cannotRoute.ErrorMem()
// @ initEnsures emptyValue                    != nil && emptyValue.ErrorMem()
// @ initEnsures malformedPath                 != nil && malformedPath.ErrorMem()
// @ initEnsures modifyExisting                != nil && modifyExisting.ErrorMem()
// @ initEnsures noSVCBackend                  != nil && noSVCBackend.ErrorMem()
// @ initEnsures unsupportedPathType           != nil && unsupportedPathType.ErrorMem()
// @ initEnsures unsupportedPathTypeNextHeader != nil && unsupportedPathTypeNextHeader.ErrorMem()
// @ initEnsures noBFDSessionFound             != nil && noBFDSessionFound.ErrorMem()
// @ initEnsures noBFDSessionConfigured        != nil && noBFDSessionConfigured.ErrorMem()
// @ initEnsures errBFDDisabled                != nil && errBFDDisabled.ErrorMem()
package router

import (
	"bytes"
	"context"
	"crypto/rand"
	"crypto/subtle"
	"errors"
	"fmt"
	"hash"
	"math/big"
	"net"
	"strconv"
	"sync"
	"syscall"
	"time"

	"github.com/google/gopacket"
	"github.com/google/gopacket/layers"
	"github.com/prometheus/client_golang/prometheus"

	"github.com/scionproto/scion/pkg/addr"
	libepic "github.com/scionproto/scion/pkg/experimental/epic"
	"github.com/scionproto/scion/pkg/log"
	"github.com/scionproto/scion/pkg/private/serrors"
	"github.com/scionproto/scion/pkg/private/util"
	"github.com/scionproto/scion/pkg/scrypto"

	"github.com/scionproto/scion/pkg/slayers"
	"github.com/scionproto/scion/pkg/slayers/path"
	"github.com/scionproto/scion/pkg/slayers/path/empty"
	"github.com/scionproto/scion/pkg/slayers/path/epic"
	"github.com/scionproto/scion/pkg/slayers/path/onehop"
	"github.com/scionproto/scion/pkg/slayers/path/scion"
	"github.com/scionproto/scion/private/topology"
	"github.com/scionproto/scion/private/underlay/conn"
	underlayconn "github.com/scionproto/scion/private/underlay/conn"
	"github.com/scionproto/scion/router/bfd"
	"github.com/scionproto/scion/router/control"
	// @ . "github.com/scionproto/scion/verification/utils/definitions"
	// @ fl "github.com/scionproto/scion/verification/utils/floats"
	// @ sl "github.com/scionproto/scion/verification/utils/slices"
	// @ "github.com/scionproto/scion/verification/utils/seqs"
	// @ socketspec "golang.org/x/net/internal/socket/"
	// @ io "verification/io"
)

const (
	// Number of packets to read in a single ReadBatch call.
	inputBatchCnt = 64

	// TODO(karampok). Investigate whether that value should be higher.  In
	// theory, PayloadLen in SCION header is 16 bits long, supporting a maximum
	// payload size of 64KB. At the moment we are limited by Ethernet size
	// usually ~1500B, but 9000B to support jumbo frames.
	bufSize = 9000

	// hopFieldDefaultExpTime is the default validity of the hop field
	// and 63 is equivalent to 6h.
	hopFieldDefaultExpTime = 63
)

// (VerifiedSCION) acc(Mem(), _) is enough to call every method, given that
// the concrete implementations of this type use internal sync mechanisms to
// obtain write access to the underlying data.
type bfdSession interface {
	// @ pred Mem()

	// (VerifiedSCION) a logger is obtained from ctx through the method Value.
	// @ requires acc(ctx.Mem(), _)
	// @ requires acc(Mem(), _)
	// @ ensures  err != nil ==> err.ErrorMem()
	Run(ctx context.Context) (err error)
	// @ requires  acc(Mem(), _)
	// @ requires  msg.Mem(ub)
	// (VerifiedSCION) an implementation must copy the fields it needs from msg
	// @ preserves sl.AbsSlice_Bytes(ub, 0, len(ub))
	// @ ensures   msg.NonInitMem()
	// @ decreases 0 if sync.IgnoreBlockingForTermination()
	ReceiveMessage(msg *layers.BFD /*@ , ghost ub []byte @*/)
	// @ requires acc(Mem(), _)
	// @ decreases 0 if sync.IgnoreBlockingForTermination()
	IsUp() bool
}

// BatchConn is a connection that supports batch reads and writes.
// (VerifiedSCION) the spec of this interface matches that of the methods
// with the same name in private/underlay/conn/Conn.
type BatchConn interface {
	// @ pred Mem()

	// @ requires  acc(Mem(), _)
	// @ requires  forall i int :: { &msgs[i] } 0 <= i && i < len(msgs) ==>
	// @ 	msgs[i].Mem()
	// @ ensures   forall i int :: { &msgs[i] } 0 <= i && i < len(msgs) ==>
	// @ 	(msgs[i].Mem() && msgs[i].HasActiveAddr())
	// @ ensures   err == nil ==> 0 <= n && n <= len(msgs)
	// @ ensures   err == nil ==>
	// @ 	forall i int :: { &msgs[i] } 0 <= i && i < n ==> (
	// @ 		typeOf(msgs[i].GetAddr()) == type[*net.UDPAddr] &&
	// @ 		!msgs[i].HasWildcardPermAddr())
	// @ ensures   err == nil ==>
	// @ 	forall i int :: { &msgs[i] } 0 <= i && i < n ==> msgs[i].GetN() <= len(msgs[i].GetFstBuffer())
	// @ ensures   err != nil ==> err.ErrorMem()
	// contracts for IO-spec
	// @ requires Prophecy(prophecyM)
	// @ requires io.token(place) && MultiReadBio(place, prophecyM)
	// @ preserves dp.Valid()
	// @ ensures  err != nil ==> prophecyM == 0
	// @ ensures  err == nil ==> prophecyM == n
	// @ ensures  io.token(old(MultiReadBioNext(place, prophecyM)))
	// @ ensures  old(MultiReadBioCorrectIfs(place, prophecyM, path.ifsToIO_ifs(ingressID)))
	// @ ensures  err == nil ==>
	// @ 	forall i int :: { &msgs[i] } 0 <= i && i < n ==>
	// @ 		MsgToAbsVal(dp, &msgs[i], ingressID) == old(MultiReadBioIO_val(place, n)[i])
	// TODO (Markus): uint16 or option[io.IO_ifs] for ingress
	ReadBatch(msgs underlayconn.Messages /*@, ghost ingressID uint16, ghost prophecyM int, ghost place io.Place, ghost dp io.DataPlaneSpec @*/) (n int, err error)
	// @ requires  acc(addr.Mem(), _)
	// @ requires  acc(Mem(), _)
	// @ preserves acc(sl.AbsSlice_Bytes(b, 0, len(b)), R10)
	// @ ensures   err == nil ==> 0 <= n && n <= len(b)
	// @ ensures   err != nil ==> err.ErrorMem()
	WriteTo(b []byte, addr *net.UDPAddr) (n int, err error)
	// @ requires  acc(Mem(), _)
	// (VerifiedSCION) opted for less reusable spec for WriteBatch for
	// performance reasons.
	// @ requires  len(msgs) == 1
	// @ requires  acc(msgs[0].Mem(), R50) && msgs[0].HasActiveAddr()
	// @ ensures   acc(msgs[0].Mem(), R50) && msgs[0].HasActiveAddr()
	// @ ensures   err == nil ==> 0 <= n && n <= len(msgs)
	// @ ensures   err != nil ==> err.ErrorMem()
	// contracts for IO-spec
	// @ requires  dp.Valid()
	// @ requires  MsgToAbsVal(dp, &msgs[0], egressID) == ioAbsPkts
	// @ requires  io.token(place) && io.CBioIO_bio3s_send(place, ioAbsPkts)
	// @ ensures   dp.Valid()
	// (VerifiedSCION) the permission to the protocol must always be returned, otherwise the router could not continue
	// after failing to send a packet.
	// @ ensures   io.token(old(io.dp3s_iospec_bio3s_send_T(place, ioAbsPkts)))
	WriteBatch(msgs underlayconn.Messages, flags int /*@, ghost egressID uint16, ghost place io.Place, ghost ioAbsPkts io.IO_val, ghost dp io.DataPlaneSpec @*/) (n int, err error)
	// @ requires Mem()
	// @ ensures  err != nil ==> err.ErrorMem()
	// @ decreases
	Close() (err error)
}

// DataPlane contains a SCION Border Router's forwarding logic. It reads packets
// from multiple sockets, performs routing, and sends them to their destinations
// (after updating the path, if that is needed).
//
// XXX(lukedirtwalker): this is still in development and not feature complete.
// Currently, only the following features are supported:
//   - initializing connections; MUST be done prior to calling Run
type DataPlane struct {
	// (VerifiedSCION) this is morally ghost
	// It is stored in the dataplane in order to retain
	// knowledge that macFactory will not fail
	// @ key *[]byte
	external          map[uint16]BatchConn
	linkTypes         map[uint16]topology.LinkType
	neighborIAs       map[uint16]addr.IA
	internal          BatchConn
	internalIP        net.IP
	internalNextHops  map[uint16]*net.UDPAddr
	svc               *services
	macFactory        func() hash.Hash
	bfdSessions       map[uint16]bfdSession
	localIA           addr.IA
	mtx               sync.Mutex
	running           bool
	Metrics           *Metrics
	forwardingMetrics map[uint16]forwardingMetrics
}

var (
	alreadySet                    = serrors.New("already set")
	invalidSrcIA                  = serrors.New("invalid source ISD-AS")
	invalidDstIA                  = serrors.New("invalid destination ISD-AS")
	invalidSrcAddrForTransit      = serrors.New("invalid source address for transit pkt")
	cannotRoute                   = serrors.New("cannot route, dropping pkt")
	emptyValue                    = serrors.New("empty value")
	malformedPath                 = serrors.New("malformed path content")
	modifyExisting                = serrors.New("modifying a running dataplane is not allowed")
	noSVCBackend                  = serrors.New("cannot find internal IP for the SVC")
	unsupportedPathType           = serrors.New("unsupported path type")
	unsupportedPathTypeNextHeader = serrors.New("unsupported combination")
	noBFDSessionFound             = serrors.New("no BFD sessions was found")
	noBFDSessionConfigured        = serrors.New("no BFD sessions have been configured")
	errBFDDisabled                = serrors.New("BFD is disabled")
)

type scmpError struct {
	TypeCode slayers.SCMPTypeCode
	Cause    error
}

// Gobra cannot currently prove termination of this function,
// because it is not specified how the ErrorMem() of the result
// of serrors.New relates to that of e.
// @ trusted
// @ preserves e.ErrorMem()
// @ ensures   e.IsDuplicableMem() == old(e.IsDuplicableMem())
// @ decreases e.ErrorMem()
func (e scmpError) Error() string {
	// @ unfold e.ErrorMem()
	// @ defer fold e.ErrorMem()
	return serrors.New("scmp", "typecode", e.TypeCode, "cause", e.Cause).Error()
}

// SetIA sets the local IA for the dataplane.
// @ requires  acc(d.Mem(), OutMutexPerm)
// @ requires  !d.IsRunning()
// @ requires  d.LocalIA().IsZero()
// @ requires  !ia.IsZero()
// @ preserves d.mtx.LockP()
// @ preserves d.mtx.LockInv() == MutexInvariant!<d!>;
// @ ensures   acc(d.Mem(), OutMutexPerm)
// @ ensures   !d.IsRunning()
// @ ensures   e == nil
// @ decreases 0 if sync.IgnoreBlockingForTermination()
func (d *DataPlane) SetIA(ia addr.IA) (e error) {
	d.mtx.Lock()
	defer d.mtx.Unlock()
	// @ unfold MutexInvariant!<d!>()
	// @ assert !d.IsRunning()
	// @ d.isRunningEq()
	// @ unfold d.Mem()
	// @ defer fold MutexInvariant!<d!>()
	// @ defer fold d.Mem()
	if d.running {
		// @ Unreachable()
		return modifyExisting
	}
	if ia.IsZero() {
		// @ Unreachable()
		return emptyValue
	}
	if !d.localIA.IsZero() {
		// @ Unreachable()
		return alreadySet
	}
	d.localIA = ia
	return nil
}

// SetKey sets the key used for MAC verification. The key provided here should
// already be derived as in scrypto.HFMacFactory.
// @ requires  acc(d.Mem(), OutMutexPerm)
// @ requires  !d.IsRunning()
// @ requires  !d.KeyIsSet()
// @ requires  len(key) > 0
// @ requires  sl.AbsSlice_Bytes(key, 0, len(key))
// @ preserves d.mtx.LockP()
// @ preserves d.mtx.LockInv() == MutexInvariant!<d!>;
// @ ensures   acc(d.Mem(), OutMutexPerm)
// @ ensures   !d.IsRunning()
// @ ensures   res == nil ==> d.KeyIsSet()
// @ decreases 0 if sync.IgnoreBlockingForTermination()
func (d *DataPlane) SetKey(key []byte) (res error) {
	// @ share key
	d.mtx.Lock()
	defer d.mtx.Unlock()
	// @ unfold MutexInvariant!<d!>()
	// @ assert !d.IsRunning()
	// @ d.isRunningEq()
	// @ unfold acc(d.Mem(), 1/2)
	// @ d.keyIsSetEq()
	// @ unfold acc(d.Mem(), 1/2)
	// @ defer fold MutexInvariant!<d!>()
	// @ defer fold d.Mem()
	if d.running {
		// @ Unreachable()
		return modifyExisting
	}
	if len(key) == 0 {
		// @ Unreachable()
		return emptyValue
	}
	if d.macFactory != nil {
		// @ Unreachable()
		return alreadySet
	}
	// First check for MAC creation errors.
	if _, err := scrypto.InitMac(key); err != nil {
		return err
	}
	// @ d.key = &key
	verScionTemp :=
		// @ requires acc(&key, _) && acc(sl.AbsSlice_Bytes(key, 0, len(key)), _)
		// @ requires scrypto.ValidKeyForHash(key)
		// @ ensures  acc(&key, _) && acc(sl.AbsSlice_Bytes(key, 0, len(key)), _)
		// @ ensures  h != nil && h.Mem()
		// @ decreases
		func /*@ f @*/ () (h hash.Hash) {
			mac, _ := scrypto.InitMac(key)
			return mac
		}
	// @ proof verScionTemp implements MacFactorySpec{d.key} {
	// @   return verScionTemp() as f
	// @ }
	d.macFactory = verScionTemp
	return nil
}

// AddInternalInterface sets the interface the data-plane will use to
// send/receive traffic in the local AS. This can only be called once; future
// calls will return an error. This can only be called on a not yet running
// dataplane.
// @ requires  acc(d.Mem(), OutMutexPerm)
// @ requires  !d.IsRunning()
// @ requires  !d.InternalConnIsSet()
// @ requires  conn != nil && conn.Mem()
// @ requires  ip.Mem()
// @ preserves d.mtx.LockP()
// @ preserves d.mtx.LockInv() == MutexInvariant!<d!>;
// @ ensures   acc(d.Mem(), OutMutexPerm)
// @ ensures   !d.IsRunning()
// @ decreases 0 if sync.IgnoreBlockingForTermination()
func (d *DataPlane) AddInternalInterface(conn BatchConn, ip net.IP) error {
	d.mtx.Lock()
	defer d.mtx.Unlock()
	// @ unfold MutexInvariant!<d!>()
	// @ assert !d.IsRunning()
	// @ d.isRunningEq()
	// @ unfold acc(d.Mem(), 1/2)
	// @ d.internalIsSetEq()
	// @ unfold acc(d.Mem(), 1/2)
	if d.running {
		// @ Unreachable()
		return modifyExisting
	}
	if conn == nil {
		// @ Unreachable()
		return emptyValue
	}
	if d.internal != nil {
		// @ Unreachable()
		return alreadySet
	}
	d.internal = conn
	d.internalIP = ip
	// @ fold d.Mem()
	// @ fold MutexInvariant!<d!>()
	return nil
}

// AddExternalInterface adds the inter AS connection for the given interface ID.
// If a connection for the given ID is already set this method will return an
// error. This can only be called on a not yet running dataplane.
// @ requires  conn != nil && conn.Mem()
// @ preserves acc(d.Mem(), OutMutexPerm)
// @ preserves !d.IsRunning()
// @ preserves d.mtx.LockP()
// @ preserves d.mtx.LockInv() == MutexInvariant!<d!>;
// @ decreases 0 if sync.IgnoreBlockingForTermination()
func (d *DataPlane) AddExternalInterface(ifID uint16, conn BatchConn) error {
	d.mtx.Lock()
	defer d.mtx.Unlock()
	// @ unfold MutexInvariant!<d!>()
	// @ assert !d.IsRunning()
	// @ d.isRunningEq()
	// @ unfold d.Mem()
	if d.running {
		// @ Unreachable()
		return modifyExisting
	}
	if conn == nil {
		// @ Unreachable()
		return emptyValue
	}
	// @ ghost if d.external != nil { unfold acc(accBatchConn(d.external), 1/2) }
	if _, existsB := d.external[ifID]; existsB {
		// @ establishAlreadySet()
		// @ ghost if d.external != nil { fold acc(accBatchConn(d.external), 1/2) }
		// @ fold d.Mem()
		// @ fold MutexInvariant!<d!>()
		return serrors.WithCtx(alreadySet, "ifID", ifID)
	}
	// @ ghost if d.external != nil { fold acc(accBatchConn(d.external), 1/2) }
	if d.external == nil {
		d.external = make(map[uint16]BatchConn)
		// @ fold accBatchConn(d.external)
	}
	// @ unfold accBatchConn(d.external)
	d.external[ifID] = conn
	// @ fold accBatchConn(d.external)
	// @ fold d.Mem()
	// @ fold MutexInvariant!<d!>()
	return nil
}

// AddNeighborIA adds the neighboring IA for a given interface ID. If an IA for
// the given ID is already set, this method will return an error. This can only
// be called on a yet running dataplane.
// @ requires  !remote.IsZero()
// @ preserves acc(d.Mem(), OutMutexPerm)
// @ preserves !d.IsRunning()
// @ preserves d.mtx.LockP()
// @ preserves d.mtx.LockInv() == MutexInvariant!<d!>;
// @ decreases 0 if sync.IgnoreBlockingForTermination()
func (d *DataPlane) AddNeighborIA(ifID uint16, remote addr.IA) error {
	d.mtx.Lock()
	defer d.mtx.Unlock()
	// @ unfold MutexInvariant!<d!>()
	// @ d.isRunningEq()
	// @ unfold d.Mem()
	if d.running {
		// @ Unreachable()
		return modifyExisting
	}
	if remote.IsZero() {
		// @ Unreachable()
		return emptyValue
	}
	if _, existsB := d.neighborIAs[ifID]; existsB {
		// @ establishAlreadySet()
		// @ fold d.Mem()
		// @ fold MutexInvariant!<d!>()
		return serrors.WithCtx(alreadySet, "ifID", ifID)
	}
	if d.neighborIAs == nil {
		d.neighborIAs = make(map[uint16]addr.IA)
	}
	d.neighborIAs[ifID] = remote
	// @ fold d.Mem()
	// @ fold MutexInvariant!<d!>()
	return nil
}

// AddLinkType adds the link type for a given interface ID. If a link type for
// the given ID is already set, this method will return an error. This can only
// be called on a not yet running dataplane.
// @ preserves acc(d.Mem(), OutMutexPerm)
// @ preserves !d.IsRunning()
// (VerifiedSCION) unlike all other setter methods, this does not lock d.mtx.
// This was reported in https://github.com/scionproto/scion/issues/4282.
// @ preserves MutexInvariant!<d!>()
// @ decreases 0 if sync.IgnoreBlockingForTermination()
func (d *DataPlane) AddLinkType(ifID uint16, linkTo topology.LinkType) error {
	// @ unfold acc(d.Mem(), OutMutexPerm)
	if _, existsB := d.linkTypes[ifID]; existsB {
		// @ establishAlreadySet()
		// @ fold acc(d.Mem(), OutMutexPerm)
		return serrors.WithCtx(alreadySet, "ifID", ifID)
	}
	// @ fold acc(d.Mem(), OutMutexPerm)
	// @ unfold MutexInvariant!<d!>()
	// @ d.isRunningEq()
	// @ unfold d.Mem()
	// @ defer fold MutexInvariant!<d!>()
	// @ defer fold d.Mem()
	if d.linkTypes == nil {
		d.linkTypes = make(map[uint16]topology.LinkType)
	}
	d.linkTypes[ifID] = linkTo
	return nil
}

// AddExternalInterfaceBFD adds the inter AS connection BFD session.
// @ trusted
// @ requires false
func (d *DataPlane) AddExternalInterfaceBFD(ifID uint16, conn BatchConn,
	src, dst control.LinkEnd, cfg control.BFD) error {

	d.mtx.Lock()
	defer d.mtx.Unlock()
	if d.running {
		return modifyExisting
	}
	if conn == nil {
		return emptyValue
	}
	var m bfd.Metrics
	if d.Metrics != nil {
		labels := prometheus.Labels{
			"interface":       fmt.Sprint(ifID),
			"isd_as":          d.localIA.String(),
			"neighbor_isd_as": dst.IA.String(),
		}
		m = bfd.Metrics{
			Up:              d.Metrics.InterfaceUp.With(labels),
			StateChanges:    d.Metrics.BFDInterfaceStateChanges.With(labels),
			PacketsSent:     d.Metrics.BFDPacketsSent.With(labels),
			PacketsReceived: d.Metrics.BFDPacketsReceived.With(labels),
		}
	}
	s := newBFDSend(conn, src.IA, dst.IA, src.Addr, dst.Addr, ifID, d.macFactory())
	return d.addBFDController(ifID, s, cfg, m)
}

// getInterfaceState checks if there is a bfd session for the input interfaceID and
// returns InterfaceUp if the relevant bfdsession state is up, or if there is no BFD
// session. Otherwise, it returns InterfaceDown.
// @ preserves acc(d.Mem(), R5)
// @ decreases 0 if sync.IgnoreBlockingForTermination()
func (d *DataPlane) getInterfaceState(interfaceID uint16) control.InterfaceState {
	// @ unfold acc(d.Mem(), R5)
	// @ defer fold acc(d.Mem(), R5)
	bfdSessions := d.bfdSessions
	// @ ghost if bfdSessions != nil {
	// @ 	unfold acc(accBfdSession(d.bfdSessions), R20)
	// @ 	defer fold acc(accBfdSession(d.bfdSessions), R20)
	// @ }
	if bfdSession, ok := bfdSessions[interfaceID]; ok {
		// @ assert interfaceID in domain(d.bfdSessions)
		// @ assert bfdSession in range(d.bfdSessions)
		// @ assert bfdSession != nil
		// (VerifiedSCION) This checked used to be conjoined with 'ok' in the condition
		// of the if stmt above. We broke it down to perform intermediate asserts.
		if !bfdSession.IsUp() {
			return control.InterfaceDown
		}
	}
	return control.InterfaceUp
}

// (VerifiedSCION) marked as trusted because we currently do not support bfd.Session
// @ trusted
// @ requires  false
func (d *DataPlane) addBFDController(ifID uint16, s *bfdSend, cfg control.BFD,
	metrics bfd.Metrics) error {

	if cfg.Disable {
		return errBFDDisabled
	}
	if d.bfdSessions == nil {
		d.bfdSessions = make(map[uint16]bfdSession)
	}

	// Generate random discriminator. It can't be zero.
	discInt, err := rand.Int(rand.Reader, big.NewInt(0xfffffffe))
	if err != nil {
		return err
	}
	disc := layers.BFDDiscriminator(uint32(discInt.Uint64()) + 1)
	d.bfdSessions[ifID] = &bfd.Session{
		Sender:                s,
		DetectMult:            layers.BFDDetectMultiplier(cfg.DetectMult),
		DesiredMinTxInterval:  cfg.DesiredMinTxInterval,
		RequiredMinRxInterval: cfg.RequiredMinRxInterval,
		LocalDiscriminator:    disc,
		ReceiveQueueSize:      10,
		Metrics:               metrics,
	}
	return nil
}

// AddSvc adds the address for the given service. This can be called multiple
// times for the same service, with the address added to the list of addresses
// that provide the service.
// @ requires  a != nil && acc(a.Mem(), R10)
// @ preserves acc(d.Mem(), OutMutexPerm)
// @ preserves !d.IsRunning()
// @ preserves d.mtx.LockP()
// @ preserves d.mtx.LockInv() == MutexInvariant!<d!>;
// @ decreases 0 if sync.IgnoreBlockingForTermination()
func (d *DataPlane) AddSvc(svc addr.HostSVC, a *net.UDPAddr) error {
	d.mtx.Lock()
	// @ unfold MutexInvariant!<d!>()
	// @ d.isRunningEq()
	defer d.mtx.Unlock()
	if a == nil {
		return emptyValue
	}
	// @ preserves d.Mem()
	// @ ensures   unfolding d.Mem() in d.svc != nil
	// @ decreases
	// @ outline(
	// @ unfold d.Mem()
	if d.svc == nil {
		d.svc = newServices()
	}
	// @ fold d.Mem()
	// @ )
	// @ unfold acc(d.Mem(), R15)
	// @ assert acc(d.svc.Mem(), _)
	d.svc.AddSvc(svc, a)
	if d.Metrics != nil {
		labels := serviceMetricLabels(d.localIA, svc)
		// @ requires acc(&d.Metrics, R20)
		// @ requires acc(d.Metrics.Mem(), _)
		// @ requires acc(labels, _)
		// @ ensures  acc(&d.Metrics, R20)
		// @ decreases
		// @ outline (
		// @ unfold acc(d.Metrics.Mem(), _)
		// @ fl.ZeroLessOne64()
		// @ assert d.Metrics.ServiceInstanceChanges != nil
		// @ assert d.Metrics.ServiceInstanceCount   != nil
		d.Metrics.ServiceInstanceChanges.With(labels).Add(float64(1))
		d.Metrics.ServiceInstanceCount.With(labels).Add(float64(1))
		// @ )
	}
	// @ fold acc(d.Mem(), R15)
	// @ fold MutexInvariant!<d!>()
	return nil
}

// DelSvc deletes the address for the given service.
// (VerifiedSCION) the spec here is definitely weird. Even though
// the lock is acquired here, there is no check that the router is
// not yet running, thus acquiring the lock is not enough to guarantee
// absence of race conditions. To specify that the router is not running,
// we need to pass perms to d.Mem(), but if we do this, then we don't need
// the lock invariant to perform the operations in this function.
// @ requires  a != nil && acc(a.Mem(), R10)
// @ preserves acc(d.Mem(), OutMutexPerm/2)
// @ preserves d.mtx.LockP()
// @ decreases 0 if sync.IgnoreBlockingForTermination()
func (d *DataPlane) DelSvc(svc addr.HostSVC, a *net.UDPAddr) error {
	d.mtx.Lock()
	defer d.mtx.Unlock()
	if a == nil {
		return emptyValue
	}
	// @ unfold acc(d.Mem(), R40)
	// @ ghost defer fold acc(d.Mem(), R40)
	if d.svc == nil {
		return nil
	}
	d.svc.DelSvc(svc, a)
	if d.Metrics != nil {
		labels := serviceMetricLabels(d.localIA, svc)
		// @ unfold acc(d.Metrics.Mem(), _)
		// @ fl.ZeroLessOne64()
		d.Metrics.ServiceInstanceChanges.With(labels).Add(float64(1))
		d.Metrics.ServiceInstanceCount.With(labels).Add(float64(-1))
	}
	return nil
}

// AddNextHop sets the next hop address for the given interface ID. If the
// interface ID already has an address associated this operation fails. This can
// only be called on a not yet running dataplane.
// @ requires  a != nil && a.Mem()
// @ preserves acc(d.Mem(), OutMutexPerm)
// @ preserves !d.IsRunning()
// @ preserves d.mtx.LockP()
// @ preserves d.mtx.LockInv() == MutexInvariant!<d!>;
// @ decreases 0 if sync.IgnoreBlockingForTermination()
func (d *DataPlane) AddNextHop(ifID uint16, a *net.UDPAddr) error {
	d.mtx.Lock()
	defer d.mtx.Unlock()
	// @ unfold MutexInvariant!<d!>()
	// @ d.isRunningEq()
	// @ unfold d.Mem()
	// @ defer fold MutexInvariant!<d!>()
	// @ defer fold d.Mem()
	if d.running {
		return modifyExisting
	}
	if a == nil {
		return emptyValue
	}
	// @ ghost if d.internalNextHops != nil { unfold accAddr(d.internalNextHops) }
	if _, existsB := d.internalNextHops[ifID]; existsB {
		// @ fold accAddr(d.internalNextHops)
		// @ establishAlreadySet()
		return serrors.WithCtx(alreadySet, "ifID", ifID)
	}
	if d.internalNextHops == nil {
		d.internalNextHops = make(map[uint16]*net.UDPAddr)
	}
	// @ defer fold accAddr(d.internalNextHops)
	d.internalNextHops[ifID] = a
	return nil
}

// AddNextHopBFD adds the BFD session for the next hop address.
// If the remote ifID belongs to an existing address, the existing
// BFD session will be re-used.
// @ trusted
// @ requires false
func (d *DataPlane) AddNextHopBFD(ifID uint16, src, dst *net.UDPAddr, cfg control.BFD,
	sibling string) error {

	d.mtx.Lock()
	defer d.mtx.Unlock()
	if d.running {
		return modifyExisting
	}

	if dst == nil {
		return emptyValue
	}

	for k, v := range d.internalNextHops {
		if v.String() == dst.String() {
			if c, ok := d.bfdSessions[k]; ok {
				d.bfdSessions[ifID] = c
				return nil
			}
		}
	}
	var m bfd.Metrics
	if d.Metrics != nil {
		labels := prometheus.Labels{"isd_as": d.localIA.String(), "sibling": sibling}
		m = bfd.Metrics{
			Up:              d.Metrics.SiblingReachable.With(labels),
			StateChanges:    d.Metrics.SiblingBFDStateChanges.With(labels),
			PacketsSent:     d.Metrics.SiblingBFDPacketsSent.With(labels),
			PacketsReceived: d.Metrics.SiblingBFDPacketsReceived.With(labels),
		}
	}

	s := newBFDSend(d.internal, d.localIA, d.localIA, src, dst, 0, d.macFactory())
	return d.addBFDController(ifID, s, cfg, m)
}

// Run starts running the dataplane. Note that configuration is not possible
// after calling this method.
// @ requires  acc(d.Mem(), OutMutexPerm)
// @ requires  !d.IsRunning()
// @ requires  d.InternalConnIsSet()
// @ requires  d.KeyIsSet()
// @ requires  d.SvcsAreSet()
// @ requires  d.MetricsAreSet()
// @ requires  d.PreWellConfigured()
// (VerifiedSCION) here, the spec still uses a private field.
// @ requires  d.mtx.LockP()
// @ requires  d.mtx.LockInv() == MutexInvariant!<d!>;
// @ requires  ctx != nil && ctx.Mem()
// contracts for IO-spec
// @ requires dp.Valid()
// @ requires d.DpAgreesWithSpec(dp)
// @ requires io.token(place) && dp.dp3s_iospec_ordered(state, place)
// @ #backend[moreJoins()]
func (d *DataPlane) Run(ctx context.Context /*@, ghost place io.Place, ghost state io.IO_dp3s_state_local, ghost dp io.DataPlaneSpec @*/) error {
	// @ share d, ctx
	d.mtx.Lock()
	// @ unfold MutexInvariant!<d!>()
	// @ assert !d.IsRunning()
	// @ d.isRunningEq()

	// @ requires  acc(&d, R50)
	// @ requires  acc(&d.running, runningPerm)
	// @ requires  d.Mem() && !d.IsRunning()
	// @ requires  d.InternalConnIsSet()
	// @ requires  d.KeyIsSet()
	// @ requires  d.SvcsAreSet()
	// @ requires  d.MetricsAreSet()
	// @ requires  d.PreWellConfigured()
	// @ requires  d.DpAgreesWithSpec(dp)
	// @ ensures   acc(&d, R50)
	// @ ensures   MutexInvariant!<d!>()
	// @ ensures   d.Mem() && d.IsRunning()
	// @ ensures   d.InternalConnIsSet()
	// @ ensures   d.KeyIsSet()
	// @ ensures   d.SvcsAreSet()
	// @ ensures   d.MetricsAreSet()
	// @ ensures   d.PreWellConfigured()
	// @ ensures   d.DpAgreesWithSpec(dp)
	// @ decreases
	// @ outline (
	// @ reveal d.PreWellConfigured()
	// @ reveal d.DpAgreesWithSpec(dp)
	// @ unfold d.Mem()
	d.running = true
	// @ fold MutexInvariant!<d!>()
	// @ fold d.Mem()
	// @ reveal d.PreWellConfigured()
	// @ reveal d.DpAgreesWithSpec(dp)
	// @ )
	// @ ghost ioLockRun, ioSharedArgRun := InitSharedInv(dp, place, state)
	d.initMetrics( /*@ dp @*/ )

	read /*@@@*/ :=
		// (VerifiedSCION) Due to issue https://github.com/viperproject/gobra/issues/723,
		// there is currently an incompletness when calling closures that capture variables
		// from (Viper) methods where they were not allocated. To address that, we introduce
		// dPtr as an helper parameter. It always receives the value &d.
		// @ requires acc(dPtr, _)
		// @ requires let d := *dPtr in
		// @ 	acc(d.Mem(), _)                            &&
		// @ 	d.WellConfigured()                         &&
		// @ 	d.getValSvc() != nil                       &&
		// @ 	d.getValForwardingMetrics() != nil         &&
		// @ 	(0 in d.getDomForwardingMetrics())         &&
		// @ 	(ingressID in d.getDomForwardingMetrics()) &&
		// @ 	d.getMacFactory() != nil
		// @ requires rd != nil && acc(rd.Mem(), _)
		// contracts for IO-spec
		// @ requires dp.Valid()
		// @ requires let d := *dPtr in
		// @ 	d.DpAgreesWithSpec(dp)
		// @ requires acc(ioLock.LockP(), _) && ioLock.LockInv() == SharedInv!< dp, ioSharedArg !>;
		// @ #backend[moreJoins()]
		func /*@ rc @*/ (ingressID uint16, rd BatchConn, dPtr **DataPlane /*@, ghost ioLock *sync.Mutex, ghost ioSharedArg SharedArg, ghost dp io.DataPlaneSpec @*/) {
			d := *dPtr
			msgs := conn.NewReadMessages(inputBatchCnt)
			// @ requires forall i int :: { &msgs[i] } 0 <= i && i < len(msgs) ==>
			// @ 	msgs[i].Mem() && msgs[i].GetAddr() == nil
			// @ ensures  forall i int :: { &msgs[i] } 0 <= i && i < len(msgs) ==>
			// @ 	msgs[i].Mem() &&
			// @ 	msgs[i].HasActiveAddr() &&
			// @ 	msgs[i].GetAddr() == nil
			// @ decreases
			// @ outline(
			// @ invariant 0 <= i0 && i0 <= len(msgs)
			// @ invariant forall i int :: { &msgs[i] } i0 <= i && i < len(msgs) ==>
			// @ 	msgs[i].Mem() && msgs[i].GetAddr() == nil
			// @ invariant forall i int :: { &msgs[i] } 0 <= i && i < i0 ==>
			// @ 	msgs[i].Mem() && msgs[i].GetAddr() == nil && msgs[i].HasActiveAddr()
			// @ decreases len(msgs) - i0
			for i0 := 0; i0 < len(msgs); i0 += 1 {
				// (VerifiedSCION) changed a range loop in favor of a normal loop
				// to be able to perform this unfold.
				// @ unfold msgs[i0].Mem()
				msg := msgs[i0]
				// @ ensures sl.AbsSlice_Bytes(tmp, 0, len(tmp))
				// @ decreases
				// @ outline(
				tmp := make([]byte, bufSize)
				// @ assert forall i int :: { &tmp[i] } 0 <= i && i < len(tmp) ==> acc(&tmp[i])
				// @ fold sl.AbsSlice_Bytes(tmp, 0, len(tmp))
				// @ )
				// @ assert msgs[i0] === msg
				msg.Buffers[0] = tmp
				// @ msgs[i0].IsActive = true
				// @ fold msgs[i0].Mem()
			}
			// @ )
			// @ ensures writeMsgInv(writeMsgs)
			// @ decreases
			// @ outline (
			writeMsgs := make(underlayconn.Messages, 1)
			writeMsgs[0].Buffers = make([][]byte, 1)
			// @ fold sl.AbsSlice_Bytes(writeMsgs[0].OOB, 0, len(writeMsgs[0].OOB))
			// @ sl.NilAcc_Bytes()
			// @ fold writeMsgInv(writeMsgs)
			// @ )

			processor := newPacketProcessor(d, ingressID)
			var scmpErr /*@@@*/ scmpError

			// @ d.getRunningMem()

			// @ invariant acc(&scmpErr)
			// @ invariant forall i int :: { &msgs[i] } 0 <= i && i < len(msgs) ==>
			// @ 	msgs[i].Mem()
			// @ invariant writeMsgInv(writeMsgs)
			// @ invariant acc(dPtr, _) && *dPtr === d
			// @ invariant acc(&d.running, _) // necessary for loop condition
			// @ invariant acc(d.Mem(), _) && d.WellConfigured()
			// @ invariant d.getValSvc() != nil
			// @ invariant d.getValForwardingMetrics() != nil
			// @ invariant 0 in d.getDomForwardingMetrics()
			// @ invariant ingressID in d.getDomForwardingMetrics()
			// @ invariant acc(rd.Mem(), _)
			// @ invariant processor.sInit() && processor.sInitD() === d
			// @ invariant processor.getIngressID() == ingressID
			// @ invariant acc(ioLock.LockP(), _) && ioLock.LockInv() == SharedInv!< dp, ioSharedArg !>
			// @ invariant d.DpAgreesWithSpec(dp) && dp.Valid()
			for d.running {
				// @ ghost ioIngressID := path.ifsToIO_ifs(ingressID)
				// Multi recv event
				// @ ghost ioLock.Lock()
				// @ unfold SharedInv!< dp, ioSharedArg !>()
				// @ ghost t, s := *ioSharedArg.Place, *ioSharedArg.State
				// @ ghost numberOfReceivedPacketsProphecy := AllocProphecy()
				// @ ExtractMultiReadBio(dp, t, numberOfReceivedPacketsProphecy, s)
				// @ MultiUpdateElemWitness(t, numberOfReceivedPacketsProphecy, ioIngressID, s, ioSharedArg)
				// @ ghost ioValSeq := MultiReadBioIO_val(t, numberOfReceivedPacketsProphecy)

				// @ ghost sN := MultiReadBioUpd(t, numberOfReceivedPacketsProphecy, s)
				// @ ghost tN := MultiReadBioNext(t, numberOfReceivedPacketsProphecy)
				// @ assert dp.dp3s_iospec_ordered(sN, tN)
				// @ BeforeReadBatch:
				pkts, err := rd.ReadBatch(msgs /*@, ingressID, numberOfReceivedPacketsProphecy, t , dp @*/)
				// @ assert old[BeforeReadBatch](MultiReadBioIO_val(t, numberOfReceivedPacketsProphecy)) == ioValSeq
				// @ assert err == nil ==>
				// @ 	forall i int :: { &msgs[i] } 0 <= i && i < pkts ==>
				// @ 		ioValSeq[i] == old[BeforeReadBatch](MultiReadBioIO_val(t, numberOfReceivedPacketsProphecy)[i])
				// @ assert err == nil ==>
				// @ 	forall i int :: { &msgs[i] } 0 <= i && i < pkts ==> MsgToAbsVal(dp, &msgs[i], ingressID) == ioValSeq[i]
				// @ ghost *ioSharedArg.State = sN
				// @ ghost *ioSharedArg.Place = tN
				// @ assert err == nil ==>
				// @ 	forall i int :: { &msgs[i] } 0 <= i && i < pkts ==>
				// @ 		MsgToAbsVal(dp, &msgs[i], ingressID) == old[BeforeReadBatch](MultiReadBioIO_val(t, numberOfReceivedPacketsProphecy)[i])
				// @ MultiElemWitnessConv(ioSharedArg.IBufY, ioIngressID, ioValSeq)
				// @ fold SharedInv!< dp, ioSharedArg !>()
				// @ ioLock.Unlock()
				// End of multi recv event

				// @ assert forall i int :: { &msgs[i] } 0 <= i && i < len(msgs) ==> msgs[i].Mem()
				// @ assert err == nil ==>
				// @ 	forall i int :: { &msgs[i] } 0 <= i && i < pkts ==> msgs[i].GetN() <= len(msgs[i].GetFstBuffer())
				if err != nil {
					log.Debug("Failed to read batch", "err", err)
					// error metric
					continue
				}
				if pkts == 0 {
					continue
				}
				// @ assert pkts <= len(msgs)
				// @ assert forall i int :: { &msgs[i] } 0 <= i && i < pkts ==>
				// @ 	!msgs[i].HasWildcardPermAddr()
				// @ assert forall i int :: { &msgs[i] } 0 <= i && i < pkts ==>
				// @ 	msgs[i].GetN() <= len(msgs[i].GetFstBuffer())
				// @ assert forall i int :: { &msgs[i] } 0 <= i && i < pkts ==>
				// @ 	MsgToAbsVal(dp, &msgs[i], ingressID) == ioValSeq[i]

				// (VerifiedSCION) using regular for loop instead of range loop to avoid unnecessary
				// complications with permissions
				// @ invariant acc(&scmpErr)
				// @ invariant forall i int :: { &msgs[i] } 0 <= i && i < len(msgs) ==> msgs[i].Mem()
				// @ invariant writeMsgInv(writeMsgs)
				// @ invariant acc(dPtr, _) && *dPtr === d
				// @ invariant acc(d.Mem(), _) && d.WellConfigured()
				// @ invariant d.getValSvc() != nil
				// @ invariant d.getValForwardingMetrics() != nil
				// @ invariant 0 in d.getDomForwardingMetrics()
				// @ invariant ingressID in d.getDomForwardingMetrics()
				// @ invariant acc(rd.Mem(), _)
				// @ invariant pkts <= len(msgs)
				// @ invariant 0 <= i0 && i0 <= pkts
				// @ invariant forall i int :: { &msgs[i] } i0 <= i && i < len(msgs) ==>
				// @ 	msgs[i].HasActiveAddr()
				// @ invariant forall i int :: { &msgs[i] } i0 <= i && i < pkts ==>
				// @ 	typeOf(msgs[i].GetAddr()) == type[*net.UDPAddr]
				// @ invariant forall i int :: { &msgs[i] } 0 <= i && i < pkts ==>
				// @ 	msgs[i].GetN() <= len(msgs[i].GetFstBuffer())
				// @ invariant processor.sInit() && processor.sInitD() === d
				// @ invariant processor.getIngressID() == ingressID
				// contracts for IO-spec
				// @ invariant pkts <= len(ioValSeq)
				// @ invariant d.DpAgreesWithSpec(dp) && dp.Valid()
				// @ invariant ioIngressID == path.ifsToIO_ifs(ingressID)
				// @ invariant acc(ioLock.LockP(), _) && ioLock.LockInv() == SharedInv!< dp, ioSharedArg !>;
				// @ invariant forall i int :: { &msgs[i] } i0 <= i && i < pkts ==>
				// @ 	MsgToAbsVal(dp, &msgs[i], ingressID) == ioValSeq[i]
				// @ invariant MultiElemWitnessWithIndex(ioSharedArg.IBufY, ioIngressID, ioValSeq, i0)
				// @ decreases pkts - i0
				for i0 := 0; i0 < pkts; i0++ {
					// @ assert &msgs[:pkts][i0] == &msgs[i0]
					// @ preserves 0 <= i0 && i0 < pkts && pkts <= len(msgs)
					// @ preserves acc(msgs[i0].Mem(), R1)
					// @ ensures   p === msgs[:pkts][i0].GetMessage()
					// @ decreases
					// @ outline(
					// @ unfold acc(msgs[i0].Mem(), R1)
					p := msgs[:pkts][i0]
					// @ fold acc(msgs[i0].Mem(), R1)
					// @ )
					// @ assert msgs[i0].GetN() <= len(msgs[i0].GetFstBuffer())
					// @ d.getForwardingMetricsMem(ingressID)
					// @ unfold acc(forwardingMetricsMem(d.forwardingMetrics[ingressID], ingressID), _)
					// input metric
					inputCounters := d.forwardingMetrics[ingressID]
					// @ assert acc(inputCounters.InputPacketsTotal.Mem(), _)
					// @ assert acc(inputCounters.InputBytesTotal.Mem(), _)
					// @ prometheus.CounterMemImpliesNonNil(inputCounters.InputPacketsTotal)
					// @ prometheus.CounterMemImpliesNonNil(inputCounters.InputBytesTotal)
					inputCounters.InputPacketsTotal.Inc()
					// @ assert msgs[i0].GetN() == p.N
					// @ fl.CastPreservesOrder64(0, p.N)
					inputCounters.InputBytesTotal.Add(float64(p.N))

					srcAddr := p.Addr.(*net.UDPAddr)
					// @ ghost m := &msgs[:pkts][i0]
					// @ unfold m.Mem()
					// @ assert p.Buffers === m.Buffers
					// @ assert acc(&p.Buffers[0])
					// @ assert p.N <= len(p.Buffers[0])
					// @ sl.SplitRange_Bytes(p.Buffers[0], 0, p.N, HalfPerm)
					tmpBuf := p.Buffers[0][:p.N]
					// @ ghost absPktTmpBuf := absIO_val(dp, tmpBuf, ingressID)
					// @ ghost absPktBuf0   := absIO_val(dp, msgs[i0].Buffers[0], ingressID)
					// @ assert msgs[i0] === p
					// @ absIO_valWidenLemma(dp, p.Buffers[0], ingressID, p.N)
					// @ assert absPktTmpBuf.isIO_val_Pkt2 ==> absPktTmpBuf === absPktBuf0
					// @ MultiElemWitnessStep(ioSharedArg.IBufY, ioIngressID, ioValSeq, i0)
					// @ assert ioValSeq[i0].isIO_val_Pkt2 ==>
					// @ 	ElemWitness(ioSharedArg.IBufY, ioIngressID, ioValSeq[i0].IO_val_Pkt2_2)
					// @ assert absPktTmpBuf.isIO_val_Pkt2 ==> absPktTmpBuf == ioValSeq[i0]
					// @ assert path.ifsToIO_ifs(processor.getIngressID()) == ioIngressID
					// @ sl.SplitRange_Bytes(p.Buffers[0], 0, p.N, HalfPerm)
					// @ assert sl.AbsSlice_Bytes(tmpBuf, 0, p.N)
					// @ assert sl.AbsSlice_Bytes(tmpBuf, 0, len(tmpBuf))
					result, err /*@ , addrAliasesPkt, newAbsPkt @*/ := processor.processPkt(tmpBuf, srcAddr /*@, ioLock, ioSharedArg, dp @*/)
					// @ fold scmpErr.Mem()

					switch {
					case err == nil:
						// @ unfold scmpErr.Mem()
					case errors.As(err, &scmpErr):
						// @ unfold d.validResult(result, addrAliasesPkt)
						// @ ghost if addrAliasesPkt  && result.OutAddr != nil {
						// @ 	apply acc(result.OutAddr.Mem(), R15) --* acc(sl.AbsSlice_Bytes(tmpBuf, 0, len(tmpBuf)), R15)
						// @ }
						// @ unfold scmpErr.Mem()
						if !scmpErr.TypeCode.InfoMsg() {
							log.Debug("SCMP", "err", scmpErr, "dst_addr", p.Addr)
						}
						// SCMP go back the way they came.
						result.OutAddr = srcAddr
						result.OutConn = rd
						// @ addrAliasesPkt = false
						// @ fold d.validResult(result, addrAliasesPkt)
					default:
						// @ unfold d.validResult(result, addrAliasesPkt)
						// @ ghost if addrAliasesPkt {
						// @ 	apply acc(result.OutAddr.Mem(), R15) --* acc(sl.AbsSlice_Bytes(tmpBuf, 0, len(tmpBuf)), R15)
						// @ }
						// @ sl.CombineRange_Bytes(p.Buffers[0], 0, p.N, writePerm)
						// @ assert acc(m)
						// @ assert sl.AbsSlice_Bytes(m.OOB, 0, len(m.OOB))
						// @ assert (m.Addr != nil ==> acc(m.Addr.Mem(), _))
						// @ assert 0 <= m.N
						// @ msgs[:pkts][i0].IsActive = false
						// @ fold msgs[:pkts][i0].Mem()
						log.Debug("Error processing packet", "err", err)
						// @ assert acc(inputCounters.DroppedPacketsTotal.Mem(), _)
						// @ prometheus.CounterMemImpliesNonNil(inputCounters.DroppedPacketsTotal)
						inputCounters.DroppedPacketsTotal.Inc()
						// @ unfold scmpErr.Mem()
						continue
					}
					if result.OutConn == nil { // e.g. BFD case no message is forwarded
						// @ unfold d.validResult(result, addrAliasesPkt)
						// @ ghost if addrAliasesPkt {
						// @ 	apply acc(result.OutAddr.Mem(), R15) --* acc(sl.AbsSlice_Bytes(tmpBuf, 0, len(tmpBuf)), R15)
						// @ }
						// @ sl.CombineRange_Bytes(p.Buffers[0], 0, p.N, writePerm)
						// @ msgs[:pkts][i0].IsActive = false
						// @ fold msgs[:pkts][i0].Mem()
						continue
					}

					// (VerifiedSCION) we currently have this assumption because we cannot think of a sound way to capture
					// the behaviour of errors.As(...) in our specifications. Nonetheless, we checked extensively that, when
					// processPkt does not return an error or returns an scmpError (and thus errors.As(err, &scmpErr) succeeds),
					// result.OutPkt is always non-nil. For the other kinds of errors, the result is nil, but that branch is killed
					// before this point.
					// @ assume result.OutPkt != nil

					// Write to OutConn; drop the packet if this would block.
					// Use WriteBatch because it's the only available function that
					// supports MSG_DONTWAIT.
					// @ unfold d.validResult(result, addrAliasesPkt)
					// @ unfold writeMsgInv(writeMsgs)
					writeMsgs[0].Buffers[0] = result.OutPkt
					// @ writeMsgs[0].WildcardPerm = !addrAliasesPkt
					// @ writeMsgs[0].IsActive = true
					writeMsgs[0].Addr = nil
					if result.OutAddr != nil { // don't assign directly to net.Addr, typed nil!
						writeMsgs[0].Addr = result.OutAddr
					}
					// @ sl.NilAcc_Bytes()
					// @ assert absIO_val(dp, result.OutPkt, result.EgressID) == absIO_val(dp, writeMsgs[0].Buffers[0], result.EgressID)
					// @ assert result.OutPkt != nil ==> newAbsPkt == absIO_val(dp, writeMsgs[0].Buffers[0], result.EgressID)
					// @ fold acc(writeMsgs[0].Mem(), R50)

					// @ ghost ioLock.Lock()
					// @ unfold SharedInv!< dp, ioSharedArg !>()
					// @ ghost t, s := *ioSharedArg.Place, *ioSharedArg.State
					// @ ghost if(newAbsPkt.isIO_val_Pkt2) {
					// @ 	ApplyElemWitness(s.obuf, ioSharedArg.OBufY, newAbsPkt.IO_val_Pkt2_1, newAbsPkt.IO_val_Pkt2_2)
					// @ 	assert newAbsPkt.IO_val_Pkt2_2 in AsSet(s.obuf[newAbsPkt.IO_val_Pkt2_1])
					// @ 	assert dp.dp3s_iospec_bio3s_send_guard(s, t, newAbsPkt)
					// @ } else { assert newAbsPkt.isIO_val_Unsupported }
					// @ unfold dp.dp3s_iospec_ordered(s, t)
					// @ unfold dp.dp3s_iospec_bio3s_send(s, t)
					// @ io.TriggerBodyIoSend(newAbsPkt)
					// @ ghost tN := io.dp3s_iospec_bio3s_send_T(t, newAbsPkt)
					_, err = result.OutConn.WriteBatch(writeMsgs, syscall.MSG_DONTWAIT /*@, result.EgressID, t, newAbsPkt, dp @*/)
					// @ ghost *ioSharedArg.Place = tN
					// @ fold SharedInv!< dp, ioSharedArg !>()
					// @ ghost ioLock.Unlock()
					// @ unfold acc(writeMsgs[0].Mem(), R50)
					// @ ghost if addrAliasesPkt && result.OutAddr != nil {
					// @	apply acc(result.OutAddr.Mem(), R15) --* acc(sl.AbsSlice_Bytes(tmpBuf, 0, len(tmpBuf)), R15)
					// @ }
					// @ sl.CombineRange_Bytes(p.Buffers[0], 0, p.N, writePerm)
					// @ msgs[:pkts][i0].IsActive = false
					// @ fold msgs[:pkts][i0].Mem()
					// @ fold writeMsgInv(writeMsgs)
					if err != nil {
						// @ requires err != nil && err.ErrorMem()
						// @ decreases
						// @ outline (
						var errno /*@@@*/ syscall.Errno
						// @ assert acc(&errno)
						// @ fold errno.Mem()
						errorsAs := errors.As(err, &errno)
						// @ unfold errno.Mem()
						if !errorsAs ||
							!(errno == syscall.EAGAIN || errno == syscall.EWOULDBLOCK) {
							log.Debug("Error writing packet", "err", err)
							// error metric
						}
						// @ )
						// @ assert acc(inputCounters.DroppedPacketsTotal.Mem(), _)
						// @ prometheus.CounterMemImpliesNonNil(inputCounters.DroppedPacketsTotal)
						inputCounters.DroppedPacketsTotal.Inc()
						continue
					}
					// @ requires acc(dPtr, _) && *dPtr === d
					// @ requires acc(d.Mem(), _)
					// @ requires result.EgressID in d.getDomForwardingMetrics()
					// @ decreases
					// @ outline(
					// ok metric
					// @ d.getForwardingMetricsMem(result.EgressID)
					// @ unfold acc(forwardingMetricsMem(d.forwardingMetrics[result.EgressID], result.EgressID), _)
					outputCounters := d.forwardingMetrics[result.EgressID]
					// @ assert acc(outputCounters.OutputPacketsTotal.Mem(), _)
					// @ prometheus.CounterMemImpliesNonNil(outputCounters.OutputPacketsTotal)
					outputCounters.OutputPacketsTotal.Inc()
					// @ assert acc(outputCounters.OutputBytesTotal.Mem(), _)
					// @ prometheus.CounterMemImpliesNonNil(outputCounters.OutputBytesTotal)
					// @ fl.CastPreservesOrder64(0, len(result.OutPkt))
					outputCounters.OutputBytesTotal.Add(float64(len(result.OutPkt)))
					// @ )
				}
			}
		}
	// @ unfold acc(d.Mem(), R1)
	// @ assert d.WellConfigured()
	// @ assert 0 in d.getDomForwardingMetrics()
	// @ ghost if d.bfdSessions != nil { unfold acc(accBfdSession(d.bfdSessions), R2) }

	// (VerifiedSCION) we introduce this to avoid problems with the invariants that
	// are generated by Gobra. In particular, the iterator bounds need access to
	// d.bfdSessions, but because it is shared, we need to pass permission to it
	// in the invariant. Unfortunately, the invariants that are passed by the user are
	// put after those that are generated. Introducing this auxioliary variable sidesteps
	// the issue with the encoding.
	bfds := d.bfdSessions

	// @ invariant bfds != nil ==> acc(bfds, R4)
	// @ invariant bfds != nil ==> acc(accBfdSession(bfds), R4)
	// @ invariant acc(&ctx, _) && acc(ctx.Mem(), _)
	// @ decreases len(bfds) - len(visited)
	for k, v := range bfds /*@ with visited @*/ {
		cl :=
			// @ requires c != nil && acc(c.Mem(), _)
			// @ requires acc(&ctx, _) && acc(ctx.Mem(), _)
			func /*@ closure1 @*/ (ifID uint16, c bfdSession) {
				defer log.HandlePanic()
				// @ bfd.EstablishAlreadyRunning()
				if err := c.Run(ctx); err != nil && err != bfd.AlreadyRunning {
					log.Error("BFD session failed to start", "ifID", ifID, "err", err)
				}
			}
		// @ getBfdSessionMem(v, bfds)
		go cl(k, v) // @ as closure1
	}

	// @ ghost if d.external != nil { unfold acc(accBatchConn(d.external), R2) }

	// (VerifiedSCION) we introduce this to avoid problems with the invariants that
	// are generated by Gobra. In particular, the iterator bounds need access to
	// d.bfdSessions, but because it is shared, we need to pass permission to it
	// in the invariant. Unfortunately, the invariants that are passed by the user are
	// put after those that are generated. Introducing this auxioliary variable sidesteps
	// the issue with the encoding.
	externals := d.external

	// @ invariant acc(&read, _) && read implements rc
	// @ invariant acc(&d, _)
	// @ invariant acc(&d.external, _) && d.external === externals
	// @ invariant acc(d.Mem(), _) && d.WellConfigured()
	// @ invariant externals != nil ==> acc(externals, R4)
	// @ invariant externals != nil ==> acc(accBatchConn(externals), R4)
	// @ invariant acc(d.Mem(), _) && d.WellConfigured()
	// @ invariant d.getValSvc() != nil
	// @ invariant d.getValForwardingMetrics() != nil
	// @ invariant 0 in d.getDomForwardingMetrics()
	// @ invariant d.getMacFactory() != nil
	// @ invariant dp.Valid()
	// @ invariant d.DpAgreesWithSpec(dp)
	// @ invariant acc(ioLockRun.LockP(), _) && ioLockRun.LockInv() == SharedInv!< dp, ioSharedArgRun !>;
	// @ decreases len(externals) - len(visited)
	for ifID, v := range externals /*@ with visited @*/ {
		cl :=
			// @ requires acc(&read, _) && read implements rc
			// @ requires acc(&d, _)
			// @ requires acc(d.Mem(), _) && d.WellConfigured()
			// @ requires d.getValSvc() != nil
			// @ requires d.getValForwardingMetrics() != nil
			// @ requires 0 in d.getDomForwardingMetrics()
			// @ requires i in d.getDomForwardingMetrics()
			// @ requires d.getMacFactory() != nil
			// @ requires c != nil && acc(c.Mem(), _)
			// contracts for IO-spec
			// @ requires dp.Valid()
			// @ requires d.DpAgreesWithSpec(dp)
			// @ requires acc(ioLock.LockP(), _) && ioLock.LockInv() == SharedInv!< dp, ioSharedArg !>;
			func /*@ closure2 @*/ (i uint16, c BatchConn /*@, ghost ioLock *sync.Mutex, ghost ioSharedArg SharedArg, ghost dp io.DataPlaneSpec @*/) {
				defer log.HandlePanic()
				read(i, c, &d /*@, ioLock, ioSharedArg, dp @*/) //@ as rc
			}
		// @ ghost if d.external != nil { unfold acc(accBatchConn(d.external), R50) }
		// @ assert v in range(d.external)
		// @ assert acc(v.Mem(), _)
		// @ d.InDomainExternalInForwardingMetrics3(ifID)
		// @ ghost if d.external != nil { fold acc(accBatchConn(d.external), R50) }
		go cl(ifID, v /*@, ioLockRun, ioSharedArgRun, dp @*/) //@ as closure2
	}
	cl :=
		// @ requires acc(&read, _) && read implements rc
		// @ requires acc(&d, _)
		// @ requires acc(d.Mem(), _) && d.WellConfigured()
		// @ requires d.getValSvc() != nil
		// @ requires d.getValForwardingMetrics() != nil
		// @ requires 0 in d.getDomForwardingMetrics()
		// @ requires d.getMacFactory() != nil
		// @ requires c != nil && acc(c.Mem(), _)
		// contracts for IO-spec
		// @ requires dp.Valid()
		// @ requires d.DpAgreesWithSpec(dp)
		// @ requires acc(ioLock.LockP(), _) && ioLock.LockInv() == SharedInv!< dp, ioSharedArg !>;
		func /*@ closure3 @*/ (c BatchConn /*@, ghost ioLock *sync.Mutex, ghost ioSharedArg SharedArg, ghost dp io.DataPlaneSpec @*/) {
			defer log.HandlePanic()
			read(0, c, &d /*@, ioLock, ioSharedArg, dp @*/) //@ as rc
		}
	// @ d.getInternalMem()
	go cl(d.internal /*@, ioLockRun, ioSharedArgRun, dp @*/) //@ as closure3

	d.mtx.Unlock()
	// @ assert acc(ctx.Mem(), _)
	c := ctx.Done()
	// @ fold PredTrue!<!>()
	// @ assert c.RecvGivenPerm() == PredTrue!<!>
	<-c
	return nil
}

// initMetrics initializes the metrics related to packet forwarding. The
// counters are already instantiated for all the relevant interfaces so this
// will not have to be repeated during packet forwarding.
// @ requires  d.Mem()
// @ requires  d.MetricsAreSet()
// @ requires  d.KeyIsSet()
// @ requires  d.InternalConnIsSet()
// @ requires  d.SvcsAreSet()
// @ requires  d.PreWellConfigured()
// @ requires  d.DpAgreesWithSpec(dp)
// @ ensures   d.Mem()
// @ ensures   d.MetricsAreSet()
// @ ensures   d.WellConfigured()
// @ ensures   0 in d.DomainForwardingMetrics()
// @ ensures   d.InternalConnIsSet()
// @ ensures   d.KeyIsSet()
// @ ensures   d.SvcsAreSet()
// @ ensures   d.DpAgreesWithSpec(dp)
// @ ensures   d.getValForwardingMetrics() != nil
// @ decreases
func (d *DataPlane) initMetrics( /*@ ghost dp io.DataPlaneSpec @*/ ) {
	// @ assert reveal d.PreWellConfigured()
	// @ assert reveal d.DpAgreesWithSpec(dp)
	// @ assert unfolding acc(d.Mem(), _) in
	// @ 	d.dpSpecWellConfiguredLocalIA(dp)     &&
	// @ 	d.dpSpecWellConfiguredNeighborIAs(dp) &&
	// @ 	d.dpSpecWellConfiguredLinkTypes(dp)
	// @ unfold d.Mem()
	// @ assert d.dpSpecWellConfiguredLocalIA(dp)
	// @ assert d.dpSpecWellConfiguredNeighborIAs(dp)
	// @ assert d.dpSpecWellConfiguredLinkTypes(dp)

	// @ preserves acc(&d.forwardingMetrics)
	// @ preserves acc(&d.localIA, R20)
	// @ preserves acc(&d.neighborIAs, R20)
	// @ preserves d.neighborIAs != nil ==> acc(d.neighborIAs, R20)
	// @ preserves acc(&d.Metrics, R20)
	// @ preserves acc(d.Metrics.Mem(), _)
	// @ ensures   acc(d.forwardingMetrics)
	// @ ensures   domain(d.forwardingMetrics) == set[uint16]{0}
	// @ ensures   acc(forwardingMetricsMem(d.forwardingMetrics[0], 0), _)
	// @ decreases
	// @ outline (
	d.forwardingMetrics = make(map[uint16]forwardingMetrics)
	labels := interfaceToMetricLabels(0, d.localIA, d.neighborIAs)
	d.forwardingMetrics[0] = initForwardingMetrics(d.Metrics, labels)
	// @ liftForwardingMetricsNonInjectiveMem(d.forwardingMetrics[0], 0)
	// @ )
	// @ ghost if d.external != nil { unfold acc(accBatchConn(d.external), R15) }
	// @ ghost if d.internalNextHops != nil { unfold acc(accAddr(d.internalNextHops), R15) }

	// (VerifiedSCION) avoids incompletnes
	// when folding acc(forwardingMetricsMem(d.forwardingMetrics[id], id), _)
	// @ fold acc(hideLocalIA(&d.localIA), R15)

	// @ ghost dExternal := d.external
	// @ ghost dInternalNextHops := d.internalNextHops

	// @ invariant acc(hideLocalIA(&d.localIA), R15)
	// @ invariant acc(&d.external, R15)
	// @ invariant d.external != nil ==> acc(d.external, R20)
	// @ invariant d.external === dExternal
	// @ invariant acc(&d.forwardingMetrics) && acc(d.forwardingMetrics)
	// @ invariant domain(d.forwardingMetrics) == set[uint16]{0} union visitedSet
	// @ invariant 0 in domain(d.forwardingMetrics)
	// @ invariant acc(&d.internalNextHops, R15)
	// @ invariant d.internalNextHops === dInternalNextHops
	// @ invariant d.internalNextHops != nil ==> acc(d.internalNextHops, R20)
	// @ invariant domain(d.internalNextHops) intersection domain(d.external) == set[uint16]{}
	// @ invariant acc(&d.neighborIAs, R15)
	// @ invariant d.neighborIAs != nil ==> acc(d.neighborIAs, R15)
	// @ invariant forall i uint16 :: { d.forwardingMetrics[i] } i in domain(d.forwardingMetrics) ==>
	// @ 	acc(forwardingMetricsMem(d.forwardingMetrics[i], i), _)
	// @ invariant acc(&d.Metrics, R15)
	// @ invariant acc(d.Metrics.Mem(), _)
	// @ decreases len(d.external) - len(visitedSet)
	for id := range d.external /*@ with visitedSet @*/ {
		if _, notOwned := d.internalNextHops[id]; notOwned {
			// @ Unreachable()
			continue
		}
		labels = interfaceToMetricLabels(id, ( /*@ unfolding acc(hideLocalIA(&d.localIA), R20) in @*/ d.localIA), d.neighborIAs)
		d.forwardingMetrics[id] = initForwardingMetrics(d.Metrics, labels)
		// @ liftForwardingMetricsNonInjectiveMem(d.forwardingMetrics[id], id)
		// @ assert acc(forwardingMetricsMem(d.forwardingMetrics[id], id), _)
	}
	// @ ghost if d.external != nil { fold acc(accBatchConn(d.external), R15) }
	// @ ghost if d.internalNextHops != nil { fold acc(accAddr(d.internalNextHops), R15) }
	// @ fold accForwardingMetrics(d.forwardingMetrics)
	// @ unfold acc(hideLocalIA(&d.localIA), R15)
	// @ assert d.dpSpecWellConfiguredLocalIA(dp)
	// @ assert d.dpSpecWellConfiguredNeighborIAs(dp)
	// @ assert d.dpSpecWellConfiguredLinkTypes(dp)
	// @ fold d.Mem()
	// @ reveal d.WellConfigured()
	// @ assert reveal d.DpAgreesWithSpec(dp)
}

type processResult struct {
	EgressID uint16
	OutConn  BatchConn
	OutAddr  *net.UDPAddr
	OutPkt   []byte
}

// @ requires acc(d.Mem(), _) && d.getMacFactory() != nil
// @ ensures  res.sInit() && res.sInitD() == d && res.getIngressID() == ingressID
// @ decreases
func newPacketProcessor(d *DataPlane, ingressID uint16) (res *scionPacketProcessor) {
	var verScionTmp gopacket.SerializeBuffer
	// @ d.getNewPacketProcessorFootprint()
	verScionTmp = gopacket.NewSerializeBuffer()
	p := &scionPacketProcessor{
		d:         d,
		ingressID: ingressID,
		buffer:    verScionTmp,
		mac:       (d.macFactory() /*@ as MacFactorySpec{d.key} @ */),
		macBuffers: macBuffersT{
			scionInput: make([]byte, path.MACBufferSize),
			epicInput:  make([]byte, libepic.MACBufferSize),
		},
	}
	// @ fold sl.AbsSlice_Bytes(p.macBuffers.scionInput, 0, len(p.macBuffers.scionInput))
	// @ fold slayers.PathPoolMem(p.scionLayer.pathPool, p.scionLayer.pathPoolRaw)
	p.scionLayer.RecyclePaths()
	// @ fold p.scionLayer.NonInitMem()
	// @ fold p.hbhLayer.NonInitMem()
	// @ fold p.e2eLayer.NonInitMem()
	// @ fold p.bfdLayer.NonInitMem()
	// @ fold p.sInit()
	return p
}

// @ preserves p.sInit()
// @ ensures   p.sInitD()         == old(p.sInitD())
// @ ensures   p.getIngressID()   == old(p.getIngressID())
// @ ensures   p.sInitRawPkt()    == nil
// @ ensures   p.sInitPath()      == nil
// @ ensures   p.sInitHopField()  == path.HopField{}
// @ ensures   p.sInitInfoField() == path.InfoField{}
// @ ensures   !p.sInitSegmentChange()
// @ ensures   err != nil ==> err.ErrorMem()
// @ decreases
func (p *scionPacketProcessor) reset() (err error) {
	// @ unfold p.sInit()
	// @ defer fold p.sInit()
	p.rawPkt = nil
	//p.scionLayer // cannot easily be reset
	p.path = nil
	p.hopField = path.HopField{}
	p.infoField = path.InfoField{}
	p.segmentChange = false
	if err := p.buffer.Clear(); err != nil {
		return serrors.WrapStr("Failed to clear buffer", err)
	}
	p.mac.Reset()
	p.cachedMac = nil
	return nil
}

// @ requires p.sInit()
// @ requires sl.AbsSlice_Bytes(rawPkt, 0, len(rawPkt))
// @ requires acc(srcAddr.Mem(), _)
// @ requires let d := p.sInitD() in
// @ 	acc(d.Mem(), _) &&
// @ 	d.WellConfigured()        &&
// @ 	d.getValSvc() != nil      &&
// @ 	d.getValForwardingMetrics() != nil &&
// @ 	d.DpAgreesWithSpec(dp)
// @ ensures  p.sInit()
// @ ensures  acc(p.sInitD().Mem(), _)
// @ ensures  p.sInitD() == old(p.sInitD())
// @ ensures  p.getIngressID() == old(p.getIngressID())
// @ ensures  p.sInitD().validResult(respr, addrAliasesPkt)
// @ ensures  acc(sl.AbsSlice_Bytes(rawPkt, 0, len(rawPkt)), 1 - R15)
// @ ensures  addrAliasesPkt ==> (
// @ 	respr.OutAddr != nil &&
// @ 	(acc(respr.OutAddr.Mem(), R15) --* acc(sl.AbsSlice_Bytes(rawPkt, 0, len(rawPkt)), R15)))
// @ ensures  !addrAliasesPkt ==> acc(sl.AbsSlice_Bytes(rawPkt, 0, len(rawPkt)), R15)
// @ ensures  respr.OutPkt !== rawPkt && respr.OutPkt != nil ==>
// @ 	sl.AbsSlice_Bytes(respr.OutPkt, 0, len(respr.OutPkt))
// @ ensures  reserr != nil ==> reserr.ErrorMem()
// contracts for IO-spec
// @ requires dp.Valid()
// @ requires acc(ioLock.LockP(), _) && ioLock.LockInv() == SharedInv!< dp, ioSharedArg !>;
// @ requires let absPkt := absIO_val(dp, rawPkt, p.getIngressID()) in
// @ 	absPkt.isIO_val_Pkt2 ==> ElemWitness(ioSharedArg.IBufY, path.ifsToIO_ifs(p.getIngressID()), absPkt.IO_val_Pkt2_2)
// @ ensures  dp.Valid()
// @ ensures  respr.OutPkt != nil ==>
// @ 	newAbsPkt == absIO_val(dp, respr.OutPkt, respr.EgressID)
// @ ensures  (respr.OutPkt == nil) == (newAbsPkt == io.IO_val_Unit{})
// @ ensures  newAbsPkt.isIO_val_Pkt2 ==>
// @ 	ElemWitness(ioSharedArg.OBufY, newAbsPkt.IO_val_Pkt2_1, newAbsPkt.IO_val_Pkt2_2)
// @ ensures  reserr != nil && respr.OutPkt != nil ==> newAbsPkt.isIO_val_Unsupported
// @ decreases 0 if sync.IgnoreBlockingForTermination()
// @ #backend[moreJoins(1)]
func (p *scionPacketProcessor) processPkt(rawPkt []byte,
	srcAddr *net.UDPAddr /*@, ghost ioLock *sync.Mutex, ghost ioSharedArg SharedArg, ghost dp io.DataPlaneSpec @*/) (respr processResult, reserr error /*@ , addrAliasesPkt bool, ghost newAbsPkt io.IO_val  @*/) {

	if err := p.reset(); err != nil {
		// @ fold p.sInitD().validResult(processResult{}, false)
		return processResult{}, err /*@, false, io.IO_val_Unit{} @*/
	}
	// @ assert p.sInitD().getValForwardingMetrics() != nil
	// @ unfold p.sInit()
	// @ assert !p.segmentChange
	// @ ghost d := p.d
	p.rawPkt = rawPkt
	p.srcAddr = srcAddr

	// parse SCION header and skip extensions;
	var err error
	// @ ghost var processed seq[bool]
	// @ ghost var offsets   seq[offsetPair]
	// @ ghost var lastLayerIdx int
	p.lastLayer, err /*@ , processed, offsets, lastLayerIdx @*/ = decodeLayers(p.rawPkt, &p.scionLayer, &p.hbhLayer, &p.e2eLayer)
	if err != nil {
		// @ fold p.sInit()
		// @ fold p.sInitD().validResult(processResult{}, false)
		return processResult{}, err /*@, false, io.IO_val_Unit{} @*/
	}
	/*@
	ghost var ub []byte
	ghost var ubScionLayer []byte = p.rawPkt
	ghost var ubHbhLayer []byte
	ghost var ubE2eLayer []byte

	ghost llStart := 0
	ghost llEnd := 0
	ghost mustCombineRanges := lastLayerIdx != -1 && !offsets[lastLayerIdx].isNil
	ghost var o offsetPair
	ghost if lastLayerIdx == -1 {
		ub = p.rawPkt
	} else {
		if offsets[lastLayerIdx].isNil {
			ub = nil
			sl.NilAcc_Bytes()
		} else {
			o = offsets[lastLayerIdx]
			ub = p.rawPkt[o.start:o.end]
			llStart = o.start
			llEnd = o.end
			sl.SplitRange_Bytes(p.rawPkt, o.start, o.end, writePerm)
		}
	}
	hasHbhLayer := processed[0]
	oHbh := offsets[0]
	ubHbhLayer = hasHbhLayer && !oHbh.isNil ? p.rawPkt[oHbh.start:oHbh.end] : ([]byte)(nil)
	hasE2eLayer := processed[1]
	oE2e := offsets[1]
	ubE2eLayer = hasE2eLayer && !oE2e.isNil ? p.rawPkt[oE2e.start:oE2e.end] : ([]byte)(nil)
	assert processed[0] ==> p.hbhLayer.Mem(ubHbhLayer)
	assert processed[1] ==> p.e2eLayer.Mem(ubE2eLayer)
	@*/
	// @ assert sl.AbsSlice_Bytes(ub, 0, len(ub))
	pld /*@ , start, end @*/ := p.lastLayer.LayerPayload( /*@ ub @*/ )
	// @ sl.SplitRange_Bytes(ub, start, end, writePerm)
	// @ sl.NilAcc_Bytes()

	pathType := /*@ unfolding p.scionLayer.Mem(rawPkt) in @*/ p.scionLayer.PathType
	switch pathType {
	case empty.PathType:
		// @ ghost if mustCombineRanges { ghost defer sl.CombineRange_Bytes(p.rawPkt, o.start, o.end, writePerm) }
		if p.lastLayer.NextLayerType( /*@ ub @*/ ) == layers.LayerTypeBFD {
			// @ ResetDecodingLayers(&p.scionLayer, &p.hbhLayer, &p.e2eLayer, ubScionLayer, ubHbhLayer, ubE2eLayer, true, hasHbhLayer, hasE2eLayer)
			// @ defer fold p.sInit()
			// @ defer fold p.d.validResult(processResult{}, false)
			// @ ghost defer sl.CombineRange_Bytes(ub, start, end, writePerm)
			return processResult{}, p.processIntraBFD(pld) /*@, false, io.IO_val_Unit{} @*/
		}
		// @ establishMemUnsupportedPathTypeNextHeader()
		// @ defer fold p.sInit()
		// @ defer fold p.d.validResult(processResult{}, false)
		// @ ghost defer ResetDecodingLayers(&p.scionLayer, &p.hbhLayer, &p.e2eLayer, ubScionLayer, ubHbhLayer, ubE2eLayer, true, hasHbhLayer, hasE2eLayer)
		// @ ghost defer sl.CombineRange_Bytes(ub, start, end, writePerm)
		return processResult{}, serrors.WithCtx(unsupportedPathTypeNextHeader,
			"type", pathType, "header", nextHdr(p.lastLayer /*@, ub @*/)) /*@, false, io.IO_val_Unit{} @*/
	case onehop.PathType:
		if p.lastLayer.NextLayerType( /*@ ub @*/ ) == layers.LayerTypeBFD {
			// @ ghost if mustCombineRanges { ghost defer sl.CombineRange_Bytes(p.rawPkt, o.start, o.end, writePerm) }
			// @ ghost defer sl.CombineRange_Bytes(ub, start, end, writePerm)
			// @ unfold acc(p.scionLayer.Mem(p.rawPkt), R10)
			ohp, ok := p.scionLayer.Path.(*onehop.Path)
			// @ fold acc(p.scionLayer.Mem(p.rawPkt), R10)
			if !ok {
				// @ establishMemMalformedPath()
				// @ defer fold p.sInit()
				// @ defer fold p.d.validResult(processResult{}, false)
				// @ ghost defer ResetDecodingLayers(&p.scionLayer, &p.hbhLayer, &p.e2eLayer, ubScionLayer, ubHbhLayer, ubE2eLayer, true, hasHbhLayer, hasE2eLayer)
				return processResult{}, malformedPath /*@, false, io.IO_val_Unit{} @*/
			}
			// @ defer fold p.sInit()
			// @ defer fold p.d.validResult(processResult{}, false)
			// @ ghost defer ResetDecodingLayers(&p.scionLayer, &p.hbhLayer, &p.e2eLayer, ubScionLayer, ubHbhLayer, ubE2eLayer, true, hasHbhLayer, hasE2eLayer)
			return processResult{}, p.processInterBFD(ohp, pld) /*@, false, io.IO_val_Unit{} @*/
		}
		// @ sl.CombineRange_Bytes(ub, start, end, writePerm)
		// @ ghost if lastLayerIdx >= 0 && !offsets[lastLayerIdx].isNil {
		// @ 	o := offsets[lastLayerIdx]
		// @ 	sl.CombineRange_Bytes(p.rawPkt, o.start, o.end, writePerm)
		// @ }
		// @ assert sl.AbsSlice_Bytes(p.rawPkt, 0, len(p.rawPkt))
		// @ unfold acc(p.d.Mem(), _)
		v1, v2 /*@, aliasesPkt @*/ := p.processOHP()
		// @ ResetDecodingLayers(&p.scionLayer, &p.hbhLayer, &p.e2eLayer, ubScionLayer, ubHbhLayer, ubE2eLayer, true, hasHbhLayer, hasE2eLayer)
		// @ fold p.sInit()
		return v1, v2 /*@, aliasesPkt, io.IO_val_Unit{} @*/
	case scion.PathType:
		// @ sl.CombineRange_Bytes(ub, start, end, writePerm)
		// @ ghost if lastLayerIdx >= 0 && !offsets[lastLayerIdx].isNil {
		// @ 	o := offsets[lastLayerIdx]
		// @ 	sl.CombineRange_Bytes(p.rawPkt, o.start, o.end, writePerm)
		// @ }
		// @ assert sl.AbsSlice_Bytes(p.rawPkt, 0, len(p.rawPkt))
		v1, v2 /*@ , addrAliasesPkt, newAbsPkt @*/ := p.processSCION( /*@ p.rawPkt, ub == nil, llStart, llEnd, ioLock, ioSharedArg, dp @*/ )
		// @ ResetDecodingLayers(&p.scionLayer, &p.hbhLayer, &p.e2eLayer, ubScionLayer, ubHbhLayer, ubE2eLayer, v2 == nil, hasHbhLayer, hasE2eLayer)
		// @ fold p.sInit()
		return v1, v2 /*@, addrAliasesPkt, io.IO_val_Unit{} @*/
	case epic.PathType:
		// @ TODO()
		v1, v2 := p.processEPIC()
		// @ fold p.sInit()
		return v1, v2 /*@, false, io.IO_val_Unit{} @*/
	default:
		// @ ghost if mustCombineRanges { ghost defer sl.CombineRange_Bytes(p.rawPkt, o.start, o.end, writePerm) }
		// @ ResetDecodingLayers(&p.scionLayer, &p.hbhLayer, &p.e2eLayer, ubScionLayer, ubHbhLayer, ubE2eLayer, true, hasHbhLayer, hasE2eLayer)
		// @ sl.CombineRange_Bytes(ub, start, end, writePerm)
		// @ fold p.d.validResult(processResult{}, false)
		// @ fold p.sInit()
		// @ establishMemUnsupportedPathType()
		return processResult{}, serrors.WithCtx(unsupportedPathType, "type", pathType) /*@, false, io.IO_val_Unit{} @*/
	}
}

// @ requires  acc(&p.d, R20)
// @ requires  acc(&p.ingressID, R20)
// @ requires  acc(p.d.Mem(), _)
// @ requires  p.bfdLayer.NonInitMem()
// @ preserves sl.AbsSlice_Bytes(data, 0, len(data))
// @ ensures   acc(&p.d, R20)
// @ ensures   acc(&p.ingressID, R20)
// @ ensures   p.bfdLayer.NonInitMem()
// @ ensures   err != nil ==> err.ErrorMem()
// @ decreases 0 if sync.IgnoreBlockingForTermination()
func (p *scionPacketProcessor) processInterBFD(oh *onehop.Path, data []byte) (err error) {
	// @ unfold acc(p.d.Mem(), _)
	// @ ghost if p.d.bfdSessions != nil { unfold acc(accBfdSession(p.d.bfdSessions), _) }
	if len(p.d.bfdSessions) == 0 {
		// @ establishMemNoBFDSessionConfigured()
		return noBFDSessionConfigured
	}

	bfd := &p.bfdLayer
	// @ gopacket.AssertInvariantNilDecodeFeedback()
	if err := bfd.DecodeFromBytes(data, gopacket.NilDecodeFeedback); err != nil {
		return err
	}

	if v, ok := p.d.bfdSessions[p.ingressID]; ok {
		// @ assert v in range(p.d.bfdSessions)
		v.ReceiveMessage(bfd /*@ , data @*/)
		return nil
	}

	// @ bfd.DowngradePerm(data)
	// @ establishMemNoBFDSessionFound()
	return noBFDSessionFound
}

// @ requires  acc(&p.d, R20)
// @ requires  acc(&p.srcAddr, R20) && acc(p.srcAddr.Mem(), _)
// @ requires  p.bfdLayer.NonInitMem()
// @ requires  acc(p.d.Mem(), _)
// @ requires  sl.AbsSlice_Bytes(data, 0, len(data))
// @ ensures   acc(&p.d, R20)
// @ ensures   acc(&p.srcAddr, R20)
// @ ensures   p.bfdLayer.NonInitMem()
// @ ensures   sl.AbsSlice_Bytes(data, 0, len(data))
// @ ensures   res != nil ==> res.ErrorMem()
// @ decreases 0 if sync.IgnoreBlockingForTermination()
func (p *scionPacketProcessor) processIntraBFD(data []byte) (res error) {
	// @ unfold acc(p.d.Mem(), _)
	// @ ghost if p.d.bfdSessions != nil { unfold acc(accBfdSession(p.d.bfdSessions), _) }
	if len(p.d.bfdSessions) == 0 {
		// @ establishMemNoBFDSessionConfigured()
		return noBFDSessionConfigured
	}

	bfd := &p.bfdLayer
	// @ gopacket.AssertInvariantNilDecodeFeedback()
	if err := bfd.DecodeFromBytes(data, gopacket.NilDecodeFeedback); err != nil {
		return err
	}

	ifID := uint16(0)
	// @ ghost if p.d.internalNextHops != nil { unfold acc(accAddr(p.d.internalNextHops), _) }

	// (VerifiedSCION) establish ability to use range loop (requires a fixed permission)
	// (VerifiedSCION) TODO: Rewrite this to use regular loop instead to avoid complications with permissions.
	// @ ghost m := p.d.internalNextHops
	// @ assert m != nil ==> acc(m, _)
	// @ inhale m != nil ==> acc(m, R19)

	// @ invariant acc(&p.d, R20/2)
	// @ invariant acc(&p.d.internalNextHops, _)
	// @ invariant m === p.d.internalNextHops
	// @ invariant m != nil ==> acc(m, R20)
	// @ invariant m != nil ==> forall a *net.UDPAddr :: { a in range(m) } a in range(m) ==> acc(a.Mem(), _)
	// @ invariant acc(&p.srcAddr, R20) && acc(p.srcAddr.Mem(), _)
	// @ decreases len(p.d.internalNextHops) - len(keys)
	for k, v := range p.d.internalNextHops /*@ with keys @*/ {
		// @ assert acc(&p.d.internalNextHops, _)
		// @ assert forall a *net.UDPAddr :: { a in range(m) } a in range(m) ==> acc(a.Mem(), _)
		// @ assert acc(v.Mem(), _)
		// @ unfold acc(v.Mem(), _)
		// @ unfold acc(p.srcAddr.Mem(), _)
		if bytes.Equal(v.IP, p.srcAddr.IP) && v.Port == p.srcAddr.Port {
			ifID = k
			break
		}
	}
	// (VerifiedSCION) clean-up code to deal with range loop
	// @ exhale m != nil ==> acc(m, R20)
	// @ inhale m != nil ==> acc(m, _)

	// @ assert acc(&p.d.bfdSessions, _)
	// @ ghost if p.d.bfdSessions != nil { unfold acc(accBfdSession(p.d.bfdSessions), _) }
	if v, ok := p.d.bfdSessions[ifID]; ok {
		// @ assert v in range(p.d.bfdSessions)
		v.ReceiveMessage(bfd /*@ , data @*/)
		return nil
	}

	// @ bfd.DowngradePerm(data)
	// @ establishMemNoBFDSessionFound()
	return noBFDSessionFound
}

// @ requires  0 <= startLL && startLL <= endLL && endLL <= len(ub)
// @ requires  acc(&p.d, R5) && acc(p.d.Mem(), _) && p.d.WellConfigured()
// @ requires  p.d.getValSvc() != nil
// The ghost param ub here allows us to introduce a bound variable to p.rawPkt,
// which slightly simplifies the spec
// @ requires  acc(&p.rawPkt, R1) && ub === p.rawPkt
// @ requires  acc(&p.path)
// @ requires  p.scionLayer.Mem(ub)
// @ requires  sl.AbsSlice_Bytes(ub, 0, len(ub))
// @ requires  acc(&p.segmentChange) && !p.segmentChange
// @ preserves acc(&p.srcAddr, R10) && acc(p.srcAddr.Mem(), _)
// @ preserves acc(&p.lastLayer, R10)
// @ preserves p.lastLayer != nil
// @ preserves (p.lastLayer !== &p.scionLayer && llIsNil) ==>
// @ 	acc(p.lastLayer.Mem(nil), R10)
// @ preserves (p.lastLayer !== &p.scionLayer && !llIsNil) ==>
// @ 	acc(p.lastLayer.Mem(ub[startLL:endLL]), R10)
// @ requires  acc(&p.ingressID, R20)
// @ preserves acc(&p.infoField)
// @ preserves acc(&p.hopField)
// @ preserves acc(&p.mac, R10) && p.mac != nil && p.mac.Mem()
// @ preserves acc(&p.macBuffers.scionInput, R10)
// @ preserves sl.AbsSlice_Bytes(p.macBuffers.scionInput, 0, len(p.macBuffers.scionInput))
// @ preserves acc(&p.cachedMac)
// @ ensures   acc(&p.segmentChange)
// @ ensures   acc(&p.ingressID, R20)
// @ ensures   acc(&p.d, R5)
// @ ensures   acc(&p.path)
// @ ensures   acc(&p.rawPkt, R1)
// @ ensures   reserr == nil ==> p.scionLayer.Mem(ub)
// @ ensures   reserr != nil ==> p.scionLayer.NonInitMem()
// @ ensures   acc(sl.AbsSlice_Bytes(ub, 0, len(ub)), 1 - R15)
// @ ensures   p.d.validResult(respr, addrAliasesPkt)
// @ ensures   addrAliasesPkt ==> (
// @ 	respr.OutAddr != nil &&
// @ 	(acc(respr.OutAddr.Mem(), R15) --* acc(sl.AbsSlice_Bytes(ub, 0, len(ub)), R15)))
// @ ensures   !addrAliasesPkt ==> acc(sl.AbsSlice_Bytes(ub, 0, len(ub)), R15)
// @ ensures   respr.OutPkt !== ub && respr.OutPkt != nil ==>
// @ 	sl.AbsSlice_Bytes(respr.OutPkt, 0, len(respr.OutPkt))
// @ ensures   reserr != nil ==> reserr.ErrorMem()
// contracts for IO-spec
// @ requires  p.d.DpAgreesWithSpec(dp)
// @ requires  dp.Valid()
// @ requires  slayers.ValidPktMetaHdr(ub)
// @ requires  p.scionLayer.EqAbsHeader(ub)
// @ requires  acc(ioLock.LockP(), _) && ioLock.LockInv() == SharedInv!< dp, ioSharedArg !>;
// @ requires  let absPkt := absIO_val(dp, p.rawPkt, p.ingressID) in
// @	absPkt.isIO_val_Pkt2 ==> ElemWitness(ioSharedArg.IBufY, path.ifsToIO_ifs(p.ingressID), absPkt.IO_val_Pkt2_2)
// @ ensures   reserr == nil && newAbsPkt.isIO_val_Pkt2 ==>
// @	ElemWitness(ioSharedArg.OBufY, newAbsPkt.IO_val_Pkt2_1, newAbsPkt.IO_val_Pkt2_2)
// @ ensures   respr.OutPkt != nil ==>
// @	newAbsPkt == absIO_val(dp, respr.OutPkt, respr.EgressID)
// @ ensures   reserr != nil && respr.OutPkt != nil ==>
// @ 	newAbsPkt.isIO_val_Unsupported
// @ decreases 0 if sync.IgnoreBlockingForTermination()
func (p *scionPacketProcessor) processSCION( /*@ ghost ub []byte, ghost llIsNil bool, ghost startLL int, ghost endLL int, ghost ioLock *sync.Mutex, ghost ioSharedArg SharedArg, ghost dp io.DataPlaneSpec @*/ ) (respr processResult, reserr error /*@ , addrAliasesPkt bool, ghost newAbsPkt io.IO_val  @*/) {

	var ok bool
	// @ unfold acc(p.scionLayer.Mem(ub), R20)
	p.path, ok = p.scionLayer.Path.(*scion.Raw)
	// @ fold acc(p.scionLayer.Mem(ub), R20)
	if !ok {
		// TODO(lukedirtwalker) parameter problem invalid path?
		// @ p.scionLayer.DowngradePerm(ub)
		// @ establishMemMalformedPath()
		// @ fold p.d.validResult(processResult{}, false)
		return processResult{}, malformedPath /*@ , false, io.IO_val_Unit{} @*/
	}
	return p.process( /*@ ub, llIsNil, startLL, endLL , ioLock, ioSharedArg, dp @*/ )
}

// @ trusted
// @ requires false
func (p *scionPacketProcessor) processEPIC() (processResult, error) {

	epicPath, ok := p.scionLayer.Path.(*epic.Path)
	if !ok {
		return processResult{}, malformedPath
	}

	p.path = epicPath.ScionPath
	if p.path == nil {
		return processResult{}, malformedPath
	}

	isPenultimate := p.path.IsPenultimateHop()
	isLast := p.path.IsLastHop()

	result, err := p.process()
	if err != nil {
		return result, err
	}

	if isPenultimate || isLast {
		firstInfo, err := p.path.GetInfoField(0)
		if err != nil {
			return processResult{}, err
		}

		timestamp := time.Unix(int64(firstInfo.Timestamp), 0)
		err = libepic.VerifyTimestamp(timestamp, epicPath.PktID.Timestamp, time.Now())
		if err != nil {
			// TODO(mawyss): Send back SCMP packet
			return processResult{}, err
		}

		HVF := epicPath.PHVF
		if isLast {
			HVF = epicPath.LHVF
		}
		err = libepic.VerifyHVF(p.cachedMac, epicPath.PktID,
			&p.scionLayer, firstInfo.Timestamp, HVF, p.macBuffers.epicInput)
		if err != nil {
			// TODO(mawyss): Send back SCMP packet
			return processResult{}, err
		}
	}

	return result, nil
}

// scionPacketProcessor processes packets. It contains pre-allocated per-packet
// mutable state and context information which should be reused.
type scionPacketProcessor struct {
	// d is a reference to the dataplane instance that initiated this processor.
	d *DataPlane
	// ingressID is the interface ID this packet came in, determined from the
	// socket.
	ingressID uint16
	// rawPkt is the raw packet, it is updated during processing to contain the
	// message to send out.
	rawPkt []byte
	// srcAddr is the source address of the packet
	srcAddr *net.UDPAddr
	// buffer is the buffer that can be used to serialize gopacket layers.
	buffer gopacket.SerializeBuffer
	// mac is the hasher for the MAC computation.
	mac hash.Hash

	// scionLayer is the SCION gopacket layer.
	scionLayer slayers.SCION
	hbhLayer   slayers.HopByHopExtnSkipper
	e2eLayer   slayers.EndToEndExtnSkipper
	// last is the last parsed layer, i.e. either &scionLayer, &hbhLayer or &e2eLayer
	lastLayer gopacket.DecodingLayer

	// path is the raw SCION path. Will be set during processing.
	path *scion.Raw
	// hopField is the current hopField field, is updated during processing.
	hopField path.HopField
	// infoField is the current infoField field, is updated during processing.
	infoField path.InfoField
	// segmentChange indicates if the path segment was changed during processing.
	segmentChange bool

	// cachedMac contains the full 16 bytes of the MAC. Will be set during processing.
	// For a hop performing an Xover, it is the MAC corresponding to the down segment.
	cachedMac []byte
	// macBuffers avoid allocating memory during processing.
	macBuffers macBuffersT

	// bfdLayer is reusable buffer for parsing BFD messages
	bfdLayer layers.BFD
}

// macBuffersT are preallocated buffers for the in- and outputs of MAC functions.
// (VerifiedSCION) This type used to be called macBuffers but this lead to an exception in
// Gobra because there is a field with name and type macBuffers. Because of that, we renamed it.
type macBuffersT struct {
	scionInput []byte
	epicInput  []byte
}

// @ trusted
// @ requires 	false
// @ requires	dp.Valid()
// @ ensures	reserr != nil && respr.OutPkt != nil ==>
// @ 	absIO_val(dp, respr.OutPkt, respr.EgressID).isIO_val_Unsupported
func (p *scionPacketProcessor) packSCMP(
	typ slayers.SCMPType,
	code slayers.SCMPCode,
	scmpP gopacket.SerializableLayer,
	cause error,
	/* @ ghost dp io.DataPlaneSpec, @*/
) (respr processResult, reserr error) {

	// check invoking packet was an SCMP error:
	if p.lastLayer.NextLayerType() == slayers.LayerTypeSCMP {
		var scmpLayer slayers.SCMP
		err := scmpLayer.DecodeFromBytes(p.lastLayer.LayerPayload(), gopacket.NilDecodeFeedback)
		if err != nil {
			return processResult{}, serrors.WrapStr("decoding SCMP layer", err)
		}
		if !scmpLayer.TypeCode.InfoMsg() {
			return processResult{}, serrors.WrapStr("SCMP error for SCMP error pkt -> DROP", cause)
		}
	}

	rawSCMP, err := p.prepareSCMP(typ, code, scmpP, cause /*@ , nil @*/) // (VerifiedSCION) replace nil by sth else
	return processResult{OutPkt: rawSCMP}, err
}

// @ requires  acc(&p.d, R50) && acc(p.d.Mem(), _)
// @ requires  acc(p.scionLayer.Mem(ub), R5)
// @ requires  acc(&p.path, R20)
// @ requires  p.path === p.scionLayer.GetPath(ub)
// @ requires  acc(&p.hopField) && acc(&p.infoField)
// @ requires acc(sl.AbsSlice_Bytes(ub, 0, len(ub)), R1)
// @ ensures  acc(sl.AbsSlice_Bytes(ub, 0, len(ub)), R1)
// @ ensures   acc(&p.d, R50)
// @ ensures   acc(p.scionLayer.Mem(ub), R6)
// @ ensures   acc(&p.path, R20)
// @ ensures   p.path === p.scionLayer.GetPath(ub)
// @ ensures   acc(&p.hopField) && acc(&p.infoField)
// @ ensures   respr === processResult{}
// @ ensures   reserr == nil ==> (
// @	let ubPath := p.scionLayer.UBPath(ub) in
// @	unfolding acc(p.scionLayer.Mem(ub), R10) in
// @	p.path.GetCurrHF(ubPath) < p.path.GetNumHops(ubPath))
// @ ensures   acc(p.scionLayer.Mem(ub), R6)
// @ ensures   p.d.validResult(respr, false)
// @ ensures   reserr == nil ==> (
// @	let ubPath := p.scionLayer.UBPath(ub) in
// @	unfolding acc(p.scionLayer.Mem(ub), R10) in
// @ 	p.path.GetCurrINF(ubPath) < p.path.GetNumINF(ubPath))
// @ ensures   reserr != nil ==> reserr.ErrorMem()
// contracts for IO-spec
// @ requires  dp.Valid()
// @ requires  slayers.ValidPktMetaHdr(ub) && p.scionLayer.EqAbsHeader(ub)
// @ requires  len(absPkt(dp, ub).CurrSeg.Future) > 0
// @ ensures   dp.Valid()
// @ ensures   reserr == nil ==> slayers.ValidPktMetaHdr(ub) && p.scionLayer.EqAbsHeader(ub)
// @ ensures   reserr == nil ==> len(absPkt(dp, ub).CurrSeg.Future) > 0
// @ ensures   reserr == nil ==> p.EqAbsHopField(absPkt(dp, ub))
// @ ensures   reserr == nil ==> p.EqAbsInfoField(absPkt(dp, ub))
// @ ensures   respr.OutPkt == nil
// @ decreases
func (p *scionPacketProcessor) parsePath( /*@ ghost ub []byte, ghost dp io.DataPlaneSpec @*/ ) (respr processResult, reserr error) {
	var err error
	// @ unfold acc(p.scionLayer.Mem(ub), R6)
	// @ defer fold acc(p.scionLayer.Mem(ub), R6)
	// @ ghost startP := p.scionLayer.PathStartIdx(ub)
	// @ ghost endP := p.scionLayer.PathEndIdx(ub)
	// @ ghost ubPath := ub[startP:endP]
	// @ sl.SplitRange_Bytes(ub, startP, endP, R2)
	// @ ghost defer sl.CombineRange_Bytes(ub, startP, endP, R2)
	p.hopField, err = p.path.GetCurrentHopField( /*@ ubPath @*/ )
	// @ fold p.d.validResult(processResult{}, false)
	if err != nil {
		// TODO(lukedirtwalker) parameter problem invalid path?
		return processResult{}, err
	}
	p.infoField, err = p.path.GetCurrentInfoField( /*@ ubPath @*/ )
	if err != nil {
		// TODO(lukedirtwalker) parameter problem invalid path?
		return processResult{}, err
	}
<<<<<<< HEAD
	// TemporaryAssumeForIO(validPktMetaHdr(ub))
	// TemporaryAssumeForIO(len(absPkt(dp, ub).CurrSeg.Future) > 0)
=======
	// @ TemporaryAssumeForIO(slayers.ValidPktMetaHdr(ub))
	// @ TemporaryAssumeForIO(len(absPkt(dp, ub).CurrSeg.Future) > 0)
>>>>>>> d8fb8f1a
	// @ TemporaryAssumeForIO(p.EqAbsHopField(absPkt(dp, ub)))
	// @ TemporaryAssumeForIO(p.EqAbsInfoField(absPkt(dp, ub)))
	return processResult{}, nil
}

// @ preserves acc(&p.infoField, R20)
// @ preserves acc(&p.hopField, R20)
// @ preserves acc(&p.d, R50) && acc(p.d.Mem(), _)
// @ ensures   p.d.validResult(respr, false)
// @ ensures   respr.OutPkt != nil ==>
// @ 	reserr != nil && sl.AbsSlice_Bytes(respr.OutPkt, 0, len(respr.OutPkt))
// @ ensures   reserr != nil ==> reserr.ErrorMem()
// contracts for IO-spec
// @ requires  dp.Valid()
// @ ensures   reserr != nil && respr.OutPkt != nil ==>
// @ 	absIO_val(dp, respr.OutPkt, respr.EgressID).isIO_val_Unsupported
// @ decreases
func (p *scionPacketProcessor) validateHopExpiry( /*@ ghost dp io.DataPlaneSpec @*/ ) (respr processResult, reserr error) {
	expiration := util.SecsToTime(p.infoField.Timestamp).
		Add(path.ExpTimeToDuration(p.hopField.ExpTime))
	expired := expiration.Before(time.Now())
	if !expired {
		// @ fold p.d.validResult(respr, false)
		return processResult{}, nil
	}
	// @ ToDoAfterScionFix("https://github.com/scionproto/scion/issues/4482") // depends on packSCMP
	// (VerifiedSCION): adapt; note that packSCMP always returns an empty addr and conn and
	// when the err is nil, it returns the bytes of p.buffer. This should be a magic wand
	// that is consumed after sending the reply. For now, we are making this simplifying
	// assumption, but in the future, we should elaborate the proof for this to not be
	// necessary. To do this, we need to return a flag everywhere that says whether the
	// pkt overlaps with p.buffer and, if so, a wand from AbsSlice of its underlying slice
	// to p.buffer.Mem(). This is very similar to what we did with the address.
	// The flag would be added to processPkt, processSCION, process. Only when processing
	// SCION could this flag be true. In all other cases, it will be false. The processResult
	// that is returned never overlaps with the rawPkt
	return p.packSCMP(
		slayers.SCMPTypeParameterProblem,
		slayers.SCMPCodePathExpired,
		&slayers.SCMPParameterProblem{Pointer: p.currentHopPointer( /*@ nil @*/ )},
		serrors.New("expired hop", "cons_dir", p.infoField.ConsDir, "if_id", p.ingressID,
			"curr_inf", p.path.PathMeta.CurrINF, "curr_hf", p.path.PathMeta.CurrHF),
		/*@ dp, @*/
	)
}

// @ requires  acc(&p.ingressID, R21)
// @ requires  acc(&p.hopField, R20)
// @ requires  acc(&p.infoField, R20)
// @ preserves acc(&p.d, R50) && acc(p.d.Mem(), _)
// @ ensures   acc(&p.infoField, R20)
// @ ensures   acc(&p.hopField, R20)
// @ ensures   acc(&p.ingressID, R21)
// @ ensures   p.d.validResult(respr, false)
// @ ensures   respr.OutPkt != nil ==> reserr != nil && sl.AbsSlice_Bytes(respr.OutPkt, 0, len(respr.OutPkt))
// @ ensures   reserr != nil ==> reserr.ErrorMem()
// @ ensures   reserr == nil && p.infoField.ConsDir ==> (
// @ 	p.ingressID == 0 || p.hopField.ConsIngress == p.ingressID)
// @ ensures   reserr == nil && !p.infoField.ConsDir ==> (
// @ 	p.ingressID == 0 || p.hopField.ConsEgress == p.ingressID)
// contracts for IO-spec
// @ requires  dp.Valid()
// @ requires  len(oldPkt.CurrSeg.Future) > 0
// @ requires  p.EqAbsHopField(oldPkt)
// @ requires  p.EqAbsInfoField(oldPkt)
// @ ensures   reserr == nil ==> AbsValidateIngressIDConstraint(oldPkt, path.ifsToIO_ifs(p.ingressID))
// @ ensures   reserr != nil && respr.OutPkt != nil ==>
// @ 	absIO_val(dp, respr.OutPkt, respr.EgressID).isIO_val_Unsupported
// @ decreases
func (p *scionPacketProcessor) validateIngressID( /*@ ghost oldPkt io.IO_pkt2, ghost dp io.DataPlaneSpec @*/ ) (respr processResult, reserr error) {
	pktIngressID := p.hopField.ConsIngress
	errCode := slayers.SCMPCodeUnknownHopFieldIngress
	if !p.infoField.ConsDir {
		pktIngressID = p.hopField.ConsEgress
		errCode = slayers.SCMPCodeUnknownHopFieldEgress
	}
	if p.ingressID != 0 && p.ingressID != pktIngressID {
		// @ ToDoAfterScionFix("https://github.com/scionproto/scion/issues/4482")
		return p.packSCMP(
			slayers.SCMPTypeParameterProblem,
			errCode,
			&slayers.SCMPParameterProblem{Pointer: p.currentHopPointer( /*@ nil @*/ )},
			serrors.New("ingress interface invalid",
				"pkt_ingress", pktIngressID, "router_ingress", p.ingressID),
			/*@ dp, @*/
		)
	}
	// @ reveal p.EqAbsHopField(oldPkt)
	// @ reveal p.EqAbsInfoField(oldPkt)
	// @ assert reveal AbsValidateIngressIDConstraint(oldPkt, path.ifsToIO_ifs(p.ingressID))
	// @ fold p.d.validResult(respr, false)
	return processResult{}, nil
}

// @ requires  acc(&p.d, R20) && acc(p.d.Mem(), _)
// @ requires  acc(p.scionLayer.Mem(ubScionL), R19)
// @ requires  acc(&p.path, R20)
// @ requires  p.path === p.scionLayer.GetPath(ubScionL)
// @ preserves acc(&p.ingressID, R21)
// @ ensures   acc(p.scionLayer.Mem(ubScionL), R19)
// @ ensures   acc(&p.path, R20)
// @ ensures   acc(&p.d, R20) && acc(p.d.Mem(), _)
// @ ensures   p.d.validResult(respr, false)
// @ ensures   respr.OutPkt != nil ==>
// @ 	reserr != nil && sl.AbsSlice_Bytes(respr.OutPkt, 0, len(respr.OutPkt))
// @ ensures   reserr != nil ==> reserr.ErrorMem()
// contracts for IO-spec
// @ requires  acc(sl.AbsSlice_Bytes(ubScionL, 0, len(ubScionL)), R20)
// @ requires  dp.Valid() && slayers.ValidPktMetaHdr(ubScionL) && p.scionLayer.EqAbsHeader(ubScionL)
// @ ensures   acc(sl.AbsSlice_Bytes(ubScionL, 0, len(ubScionL)), R20)
// @ ensures   reserr == nil ==> dp.Valid() && slayers.ValidPktMetaHdr(ubScionL)
// @ ensures   reserr == nil ==> p.DstIsLocalIngressID(ubScionL)
// @ ensures   reserr == nil ==> p.LastHopLen(ubScionL, dp)
// @ ensures   reserr != nil && respr.OutPkt != nil ==>
// @ 	absIO_val(dp, respr.OutPkt, respr.EgressID).isIO_val_Unsupported
// @ decreases
func (p *scionPacketProcessor) validateSrcDstIA( /*@ ghost ubScionL []byte, ghost dp io.DataPlaneSpec @*/ ) (respr processResult, reserr error) {
	// @ unfold acc(p.scionLayer.Mem(ubScionL), R20)
	// @ defer fold acc(p.scionLayer.Mem(ubScionL), R20)
	// @ ghost startP := p.scionLayer.PathStartIdx(ubScionL)
	// @ ghost endP := p.scionLayer.PathEndIdx(ubScionL)
	// @ ghost ubPath := ubScionL[startP:endP]
	// @ sl.SplitRange_Bytes(ubScionL, startP, endP, R55)
	// @ p.AbsPktToSubSliceAbsPkt(ubScionL, startP, endP, dp)
	// @ ghost defer sl.CombineRange_Bytes(ubScionL, startP, endP, R55)
	// @ unfold acc(p.scionLayer.HeaderMem(ubScionL[slayers.CmnHdrLen:]), R20)
	// @ defer fold acc(p.scionLayer.HeaderMem(ubScionL[slayers.CmnHdrLen:]), R20)
	// @ p.d.getLocalIA()
	srcIsLocal := (p.scionLayer.SrcIA == p.d.localIA)
	dstIsLocal := (p.scionLayer.DstIA == p.d.localIA)
	if p.ingressID == 0 {
		// Outbound
		// Only check SrcIA if first hop, for transit this already checked by ingress router.
		// Note: SCMP error messages triggered by the sibling router may use paths that
		// don't start with the first hop.
		if p.path.IsFirstHop( /*@ ubPath @*/ ) && !srcIsLocal {
			// @ ToDoAfterScionFix("https://github.com/scionproto/scion/issues/4482") // depends on packSCMP
			return p.invalidSrcIA( /*@ dp @*/ )
		}
		if dstIsLocal {
			// @ ToDoAfterScionFix("https://github.com/scionproto/scion/issues/4482") // depends on packSCMP
			return p.invalidDstIA( /*@ dp @*/ )
		}
	} else {
		// Inbound
		if srcIsLocal {
			// @ ToDoAfterScionFix("https://github.com/scionproto/scion/issues/4482") // depends on packSCMP
			return p.invalidSrcIA( /*@ dp @*/ )
		}
		if p.path.IsLastHop( /*@ ubPath @*/ ) != dstIsLocal {
			// @ ToDoAfterScionFix("https://github.com/scionproto/scion/issues/4482") // depends on packSCMP
			return p.invalidDstIA( /*@ dp @*/ )
		}
		// @ ghost if(p.path.IsLastHopSpec(ubPath)) {
		// @ 	p.path.LastHopLemma(ubPath, dp)
		// @	p.SubSliceAbsPktToAbsPkt(ubScionL, startP, endP, dp)
		// @ }
	}
	// @ fold p.d.validResult(processResult{}, false)

	// @ assert  (unfolding acc(p.scionLayer.Mem(ubScionL), R55) in
	// @	(unfolding acc(p.scionLayer.HeaderMem(ubScionL[slayers.CmnHdrLen:]), R55) in
	// @	p.scionLayer.DstIA) == (unfolding acc(p.d.Mem(), _) in p.d.localIA)) ==> p.ingressID != 0
	// @ assert  (unfolding acc(p.scionLayer.Mem(ubScionL), R55) in
	// @	(unfolding acc(p.scionLayer.HeaderMem(ubScionL[slayers.CmnHdrLen:]), R55) in
	// @	p.scionLayer.DstIA) == (unfolding acc(p.d.Mem(), _) in p.d.localIA)) ==> p.path.IsLastHopSpec(ubPath)
	// @ assert reveal p.DstIsLocalIngressID(ubScionL)
	// @ assert reveal p.LastHopLen(ubScionL, dp)
	return processResult{}, nil
}

// invalidSrcIA is a helper to return an SCMP error for an invalid SrcIA.
// @ trusted
// @ requires dp.Valid()
// @ requires false
func (p *scionPacketProcessor) invalidSrcIA( /*@ ghost dp io.DataPlaneSpec @*/ ) (processResult, error) {
	return p.packSCMP(
		slayers.SCMPTypeParameterProblem,
		slayers.SCMPCodeInvalidSourceAddress,
		&slayers.SCMPParameterProblem{Pointer: uint16(slayers.CmnHdrLen + addr.IABytes)},
		invalidSrcIA,
		/*@ dp, @*/
	)
}

// invalidDstIA is a helper to return an SCMP error for an invalid DstIA.
// @ trusted
// @ requires dp.Valid()
// @ requires false
func (p *scionPacketProcessor) invalidDstIA( /*@ ghost dp io.DataPlaneSpec @*/ ) (processResult, error) {
	return p.packSCMP(
		slayers.SCMPTypeParameterProblem,
		slayers.SCMPCodeInvalidDestinationAddress,
		&slayers.SCMPParameterProblem{Pointer: uint16(slayers.CmnHdrLen)},
		invalidDstIA,
		/*@ dp, @*/
	)
}

// validateTransitUnderlaySrc checks that the source address of transit packets
// matches the expected sibling router.
// Provided that underlying network infrastructure prevents address spoofing,
// this check prevents malicious end hosts in the local AS from bypassing the
// SrcIA checks by disguising packets as transit traffic.
// @ requires  acc(&p.path, R15)
// @ requires  acc(p.scionLayer.Mem(ub), R4)
// @ requires  p.path === p.scionLayer.GetPath(ub)
// @ requires  acc(&p.ingressID, R21)
// @ requires  acc(&p.infoField, R4) && acc(&p.hopField, R4)
// @ requires  let ubPath := p.scionLayer.UBPath(ub) in
// @	unfolding acc(p.scionLayer.Mem(ub), R10) in
// @	p.path.GetCurrHF(ubPath) <= p.path.GetNumHops(ubPath)
// @ requires  let ubPath := p.scionLayer.UBPath(ub) in
// @	unfolding acc(p.scionLayer.Mem(ub), R10) in
// @	p.path.GetCurrINF(ubPath) <= p.path.GetNumINF(ubPath)
// @ requires  acc(&p.d, R20) && acc(p.d.Mem(), _)
// @ requires  acc(&p.srcAddr, R20) && acc(p.srcAddr.Mem(), _)
// @ preserves acc(sl.AbsSlice_Bytes(ub, 0, len(ub)), R4)
// @ ensures   acc(&p.path, R15)
// @ ensures   acc(p.scionLayer.Mem(ub), R4)
// @ ensures   acc(&p.ingressID, R21)
// @ ensures   acc(&p.infoField, R4) && acc(&p.hopField, R4)
// @ ensures   acc(&p.d, R20)
// @ ensures   acc(&p.srcAddr, R20)
// @ ensures   p.d.validResult(respr, false)
// @ ensures   respr.OutPkt == nil
// @ ensures   reserr != nil ==> reserr.ErrorMem()
// @ decreases
func (p *scionPacketProcessor) validateTransitUnderlaySrc( /*@ ghost ub []byte @*/ ) (respr processResult, reserr error) {
	// @ ghost startP := p.scionLayer.PathStartIdx(ub)
	// @ ghost endP := p.scionLayer.PathEndIdx(ub)
	// @ unfold acc(p.scionLayer.Mem(ub), R4)
	// @ defer fold acc(p.scionLayer.Mem(ub), R4)
	// @ ghost ubPath := ub[startP:endP]
	// @ sl.SplitRange_Bytes(ub, startP, endP, R5)
	// @ ghost defer sl.CombineRange_Bytes(ub, startP, endP, R5)
	// (VerifiedSCION) Gobra cannot prove this property yet, even though it follows
	// from the type system
	// @ assume 0 <= p.path.GetCurrHF(ubPath) // TODO: drop assumptions like this
	if p.path.IsFirstHop( /*@ ubPath @*/ ) || p.ingressID != 0 {
		// not a transit packet, nothing to check
		// @ fold p.d.validResult(processResult{}, false)
		return processResult{}, nil
	}
	pktIngressID := p.ingressInterface( /*@ ubPath @*/ )
	// @ p.d.getInternalNextHops()
	// @ ghost if p.d.internalNextHops != nil { unfold acc(accAddr(p.d.internalNextHops), _) }
	expectedSrc, ok := p.d.internalNextHops[pktIngressID]
	// @ ghost if ok {
	// @	assert expectedSrc in range(p.d.internalNextHops)
	// @    unfold acc(expectedSrc.Mem(), _)
	// @ }
	// @ unfold acc(p.srcAddr.Mem(), _)
	if !ok || !expectedSrc.IP.Equal(p.srcAddr.IP) {
		// Drop
		// @ establishInvalidSrcAddrForTransit()
		// @ fold p.d.validResult(processResult{}, false)
		return processResult{}, invalidSrcAddrForTransit
	}
	// @ fold p.d.validResult(processResult{}, false)
	return processResult{}, nil
}

// @ requires  acc(&p.d, R20) && acc(p.d.Mem(), _)
// @ requires  acc(&p.segmentChange, R20)
// @ requires  acc(&p.ingressID, R21)
// @ requires  acc(&p.infoField, R20)
// @ requires  acc(&p.hopField, R20)
// @ ensures   acc(&p.infoField, R20)
// @ ensures   acc(&p.hopField, R20)
// @ ensures   acc(&p.ingressID, R21)
// @ ensures   acc(&p.segmentChange, R20)
// @ ensures   acc(&p.d, R20)
// @ ensures   p.d.validResult(respr, false)
// @ ensures   reserr == nil ==> respr === processResult{}
// @ ensures   reserr != nil ==> sl.AbsSlice_Bytes(respr.OutPkt, 0, len(respr.OutPkt))
// @ ensures   reserr != nil ==> reserr.ErrorMem()
// contracts for IO-spec
// @ requires  dp.Valid()
// @ requires  p.d.DpAgreesWithSpec(dp)
// @ requires  len(oldPkt.CurrSeg.Future) > 0
// @ requires  p.EqAbsHopField(oldPkt)
// @ requires  p.EqAbsInfoField(oldPkt)
// @ requires  p.segmentChange ==> oldPkt.RightSeg != none[io.IO_seg2] && len(get(oldPkt.RightSeg).Past) > 0
// @ requires  !p.segmentChange ==> AbsValidateIngressIDConstraint(oldPkt, path.ifsToIO_ifs(p.ingressID))
// @ requires  p.segmentChange ==> AbsValidateIngressIDConstraintXover(oldPkt, path.ifsToIO_ifs(p.ingressID))
// @ ensures   reserr == nil && !p.segmentChange ==> AbsValidateEgressIDConstraint(oldPkt, (p.ingressID != 0), dp)
// @ ensures   reserr == nil &&  p.segmentChange ==> oldPkt.RightSeg != none[io.IO_seg2] && len(get(oldPkt.RightSeg).Past) > 0
// @ ensures   reserr == nil &&  p.segmentChange ==> p.ingressID != 0 && AbsValidateEgressIDConstraintXover(oldPkt, dp)
// @ ensures   reserr != nil && respr.OutPkt != nil ==>
// @ 	absIO_val(dp, respr.OutPkt, respr.EgressID).isIO_val_Unsupported
// @ decreases
func (p *scionPacketProcessor) validateEgressID( /*@ ghost oldPkt io.IO_pkt2, ghost dp io.DataPlaneSpec @*/ ) (respr processResult, reserr error) {
	pktEgressID := p.egressInterface( /*@ oldPkt @*/ )
	// @ reveal AbsEgressInterfaceConstraint(oldPkt, path.ifsToIO_ifs(pktEgressID))
	// @ p.d.getInternalNextHops()
	// @ if p.d.internalNextHops != nil { unfold acc(accAddr(p.d.internalNextHops), _) }
	_, ih := p.d.internalNextHops[pktEgressID]
	// @ p.d.getExternalMem()
	// @ if p.d.external != nil { unfold acc(accBatchConn(p.d.external), _) }
	_, eh := p.d.external[pktEgressID]
	if !ih && !eh {
		errCode := slayers.SCMPCodeUnknownHopFieldEgress
		if !p.infoField.ConsDir {
			errCode = slayers.SCMPCodeUnknownHopFieldIngress
		}
		// @ ToDoAfterScionFix("https://github.com/scionproto/scion/issues/4482") // depends on packSCMP
		return p.packSCMP(
			slayers.SCMPTypeParameterProblem,
			errCode,
			&slayers.SCMPParameterProblem{Pointer: p.currentHopPointer( /*@ nil @*/ )},
			cannotRoute,
			/*@ dp, @*/
		)
	}

	// @ TemporaryAssumeForIO(pktEgressID != 0 &&
	// @	(io.IO_ifs(pktEgressID) in domain(dp.GetNeighborIAs())))
	// @ p.d.getLinkTypesMem()
	ingress, egress := p.d.linkTypes[p.ingressID], p.d.linkTypes[pktEgressID]
	// @ p.d.LinkTypesLemma(dp)
	if !p.segmentChange {
		// Check that the interface pair is valid within a single segment.
		// No check required if the packet is received from an internal interface.
		// @ assert reveal AbsValidateIngressIDConstraint(oldPkt, path.ifsToIO_ifs(p.ingressID))
		switch {
		case p.ingressID == 0:
			// @ assert reveal AbsValidateEgressIDConstraint(oldPkt, (p.ingressID != 0), dp)
			// @ fold p.d.validResult(respr, false)
			return processResult{}, nil
		case ingress == topology.Core && egress == topology.Core:
			// @ assert reveal AbsValidateEgressIDConstraint(oldPkt, (p.ingressID != 0), dp)
			// @ fold p.d.validResult(respr, false)
			return processResult{}, nil
		case ingress == topology.Child && egress == topology.Parent:
			// @ assert reveal AbsValidateEgressIDConstraint(oldPkt, (p.ingressID != 0), dp)
			// @ fold p.d.validResult(respr, false)
			return processResult{}, nil
		case ingress == topology.Parent && egress == topology.Child:
			// @ assert reveal AbsValidateEgressIDConstraint(oldPkt, (p.ingressID != 0), dp)
			// @ fold p.d.validResult(respr, false)
			return processResult{}, nil
		default: // malicious
			// @ ToDoAfterScionFix("https://github.com/scionproto/scion/issues/4482") // depends on packSCMP
			return p.packSCMP(
				slayers.SCMPTypeParameterProblem,
				slayers.SCMPCodeInvalidPath, // XXX(matzf) new code InvalidHop?
				&slayers.SCMPParameterProblem{Pointer: p.currentHopPointer( /*@ nil @*/ )},
				serrors.WithCtx(cannotRoute, "ingress_id", p.ingressID, "ingress_type", ingress,
					"egress_id", pktEgressID, "egress_type", egress) /*@, dp, @*/)
		}
	}
	// @ assert reveal AbsValidateIngressIDConstraintXover(oldPkt, path.ifsToIO_ifs(p.ingressID))
	// Check that the interface pair is valid on a segment switch.
	// Having a segment change received from the internal interface is never valid.
	switch {
	case ingress == topology.Core && egress == topology.Child:
		// @ assert reveal AbsValidateEgressIDConstraintXover(oldPkt, dp)
		// @ fold p.d.validResult(respr, false)
		return processResult{}, nil
	case ingress == topology.Child && egress == topology.Core:
		// @ assert reveal AbsValidateEgressIDConstraintXover(oldPkt, dp)
		// @ fold p.d.validResult(respr, false)
		return processResult{}, nil
	case ingress == topology.Child && egress == topology.Child:
		// @ assert reveal AbsValidateEgressIDConstraintXover(oldPkt, dp)
		// @ fold p.d.validResult(respr, false)
		return processResult{}, nil
	default:
		// @ ToDoAfterScionFix("https://github.com/scionproto/scion/issues/4482") // depends on packSCMP
		return p.packSCMP(
			slayers.SCMPTypeParameterProblem,
			slayers.SCMPCodeInvalidSegmentChange,
			&slayers.SCMPParameterProblem{Pointer: p.currentInfoPointer( /*@ nil @*/ )},
			serrors.WithCtx(cannotRoute, "ingress_id", p.ingressID, "ingress_type", ingress,
				"egress_id", pktEgressID, "egress_type", egress) /*@, dp, @*/)
	}
}

// @ requires  acc(&p.infoField)
// @ requires  acc(&p.path, R20)
// @ requires  acc(p.scionLayer.Mem(ub), R19)
// @ requires  p.path === p.scionLayer.GetPath(ub)
// @ requires  acc(&p.hopField,  R20)
// @ requires  sl.AbsSlice_Bytes(ub, 0, len(ub))
// @ preserves acc(&p.ingressID, R21)
// @ ensures   acc(&p.hopField,  R20)
// @ ensures   sl.AbsSlice_Bytes(ub, 0, len(ub))
// @ ensures   acc(&p.infoField)
// @ ensures   acc(&p.path, R20)
// @ ensures   acc(p.scionLayer.Mem(ub), R19)
// @ ensures   err != nil ==> err.ErrorMem()
// contracts for IO-spec
// @ requires  dp.Valid() && slayers.ValidPktMetaHdr(ub) && p.scionLayer.EqAbsHeader(ub)
// @ requires  len(absPkt(dp, ub).CurrSeg.Future) > 0
// @ requires  acc(&p.d, R55) && acc(p.d.Mem(), _) && acc(&p.ingressID, R55)
// @ requires  p.LastHopLen(ub, dp)
// @ requires  p.EqAbsHopField(absPkt(dp, ub))
// @ requires  p.EqAbsInfoField(absPkt(dp, ub))
// @ ensures   acc(&p.d, R55) && acc(p.d.Mem(), _) && acc(&p.ingressID, R55)
// @ ensures   err == nil ==> dp.Valid() && slayers.ValidPktMetaHdr(ub) && p.scionLayer.EqAbsHeader(ub)
// @ ensures   err == nil ==> len(absPkt(dp, ub).CurrSeg.Future) > 0
// @ ensures   err == nil ==> absPkt(dp, ub) == AbsUpdateNonConsDirIngressSegID(old(absPkt(dp, ub)), path.ifsToIO_ifs(p.ingressID))
// @ ensures   err == nil ==> p.LastHopLen(ub, dp)
// @ ensures   err == nil ==> p.EqAbsHopField(absPkt(dp, ub))
// @ ensures   err == nil ==> p.EqAbsInfoField(absPkt(dp, ub))
// @ decreases
func (p *scionPacketProcessor) updateNonConsDirIngressSegID( /*@ ghost ub []byte, ghost dp io.DataPlaneSpec @*/ ) (err error) {
	// @ ghost ubPath := p.scionLayer.UBPath(ub)
	// @ ghost start := p.scionLayer.PathStartIdx(ub)
	// @ ghost end   := p.scionLayer.PathEndIdx(ub)
	// @ assert ub[start:end] === ubPath

	// @ unfold acc(p.scionLayer.Mem(ub), R20)
	// @ defer fold acc(p.scionLayer.Mem(ub), R20)
	// against construction dir the ingress router updates the SegID, ifID == 0
	// means this comes from this AS itself, so nothing has to be done.
	// TODO(lukedirtwalker): For packets destined to peer links this shouldn't
	// be updated.
	// @ reveal p.EqAbsInfoField(absPkt(dp, ub))
	// @ reveal p.EqAbsHopField(absPkt(dp, ub))
	if !p.infoField.ConsDir && p.ingressID != 0 {
		p.infoField.UpdateSegID(p.hopField.Mac /*@, p.hopField.ToIO_HF() @*/)
		// @ reveal p.LastHopLen(ub, dp)
		// @ assert path.AbsUInfoFromUint16(p.infoField.SegID) == old(io.upd_uinfo(path.AbsUInfoFromUint16(p.infoField.SegID), p.hopField.ToIO_HF()))
		// (VerifiedSCION) the following property is guaranteed by the type system, but Gobra cannot infer it yet
		// @ assume 0 <= p.path.GetCurrINF(ubPath)
		// @ sl.SplitRange_Bytes(ub, start, end, HalfPerm)
		// @ p.AbsPktToSubSliceAbsPkt(ub, start, end, dp)
		// @ sl.SplitRange_Bytes(ub, start, end, HalfPerm)
		if err := p.path.SetInfoField(p.infoField, int( /*@ unfolding acc(p.path.Mem(ubPath), R45) in (unfolding acc(p.path.Base.Mem(), R50) in @*/ p.path.PathMeta.CurrINF) /*@ ) , ubPath , dp@*/); err != nil {
			// @ ghost sl.CombineRange_Bytes(ub, start, end, writePerm)
			return serrors.WrapStr("update info field", err)
		}
		// @ ghost sl.CombineRange_Bytes(ub, start, end, HalfPerm)
		// @ p.SubSliceAbsPktToAbsPkt(ub, start, end, dp)
		// @ ghost sl.CombineRange_Bytes(ub, start, end, HalfPerm)
		// @ absPktFutureLemma(dp, ub)
		// @ assert  absPkt(dp, ub).CurrSeg.UInfo == old(io.upd_uinfo(path.AbsUInfoFromUint16(p.infoField.SegID), p.hopField.ToIO_HF()))
		// @ assert reveal p.EqAbsInfoField(absPkt(dp, ub))
		// @ assert reveal p.EqAbsHopField(absPkt(dp, ub))
		// @ assert reveal p.LastHopLen(ub, dp)
	}
	// @ assert absPkt(dp, ub) == reveal AbsUpdateNonConsDirIngressSegID(old(absPkt(dp, ub)), path.ifsToIO_ifs(p.ingressID))
	return nil
}

// @ requires acc(p.scionLayer.Mem(ubScionL), R20)
// @ requires acc(&p.path, R20)
// @ requires p.path == p.scionLayer.GetPath(ubScionL)
// @ ensures  acc(p.scionLayer.Mem(ubScionL), R20)
// @ ensures  acc(&p.path, R20)
// @ decreases
func (p *scionPacketProcessor) currentInfoPointer( /*@ ghost ubScionL []byte @*/ ) uint16 {
	// @ ghost ubPath := p.scionLayer.UBPath(ubScionL)
	// @ unfold acc(p.scionLayer.Mem(ubScionL), R21)
	// @ defer  fold acc(p.scionLayer.Mem(ubScionL), R21)
	// @ unfold acc(p.scionLayer.Path.Mem(ubPath), R21)
	// @ defer  fold acc(p.scionLayer.Path.Mem(ubPath), R21)
	// @ unfold acc(p.scionLayer.Path.(*scion.Raw).Base.Mem(), R21)
	// @ defer  fold acc(p.scionLayer.Path.(*scion.Raw).Base.Mem(), R21)
	return uint16(slayers.CmnHdrLen + p.scionLayer.AddrHdrLen( /*@ ubScionL, false @*/ ) +
		scion.MetaLen + path.InfoLen*int(p.path.PathMeta.CurrINF))
}

// (VerifiedSCION) This could probably be made pure, but it is likely not beneficial, nor needed
// to expose the body of this function at the moment.
// @ requires acc(p.scionLayer.Mem(ubScionL), R20)
// @ requires acc(&p.path, R20)
// @ requires p.path == p.scionLayer.GetPath(ubScionL)
// @ ensures  acc(p.scionLayer.Mem(ubScionL), R20)
// @ ensures  acc(&p.path, R20)
// @ decreases
func (p *scionPacketProcessor) currentHopPointer( /*@ ghost ubScionL []byte @*/ ) uint16 {
	// @ ghost ubPath := p.scionLayer.UBPath(ubScionL)
	// @ unfold acc(p.scionLayer.Mem(ubScionL), R20/2)
	// @ defer  fold acc(p.scionLayer.Mem(ubScionL), R20/2)
	// @ unfold acc(p.scionLayer.Path.Mem(ubPath), R20/2)
	// @ defer  fold acc(p.scionLayer.Path.Mem(ubPath), R20/2)
	// @ unfold acc(p.scionLayer.Path.(*scion.Raw).Base.Mem(), R20/2)
	// @ defer  fold acc(p.scionLayer.Path.(*scion.Raw).Base.Mem(), R20/2)
	return uint16(slayers.CmnHdrLen + p.scionLayer.AddrHdrLen( /*@ ubScionL, false @*/ ) +
		scion.MetaLen + path.InfoLen*p.path.NumINF + path.HopLen*int(p.path.PathMeta.CurrHF))
}

// @ requires  acc(&p.infoField, R20)
// @ requires  acc(&p.hopField, R20)
// @ preserves acc(&p.mac, R20) && p.mac != nil && p.mac.Mem()
// @ preserves acc(&p.macBuffers.scionInput, R20)
// @ preserves sl.AbsSlice_Bytes(p.macBuffers.scionInput, 0, len(p.macBuffers.scionInput))
// @ preserves acc(&p.cachedMac)
// @ preserves acc(&p.d, R50) && acc(p.d.Mem(), _)
// @ ensures   acc(&p.infoField, R20)
// @ ensures   acc(&p.hopField,  R20)
// @ ensures   p.d.validResult(respr, false)
// @ ensures   respr.OutPkt != nil ==>
// @ 	reserr != nil && sl.AbsSlice_Bytes(respr.OutPkt, 0, len(respr.OutPkt))
// @ ensures   len(p.cachedMac) == path.MACBufferSize
// @ ensures   sl.AbsSlice_Bytes(p.cachedMac, 0, len(p.cachedMac))
// @ ensures   reserr != nil ==> reserr.ErrorMem()
// contracts for IO-spec
// @ requires  dp.Valid()
// @ requires  len(oldPkt.CurrSeg.Future) > 0
// @ requires  p.EqAbsHopField(oldPkt)
// @ requires  p.EqAbsInfoField(oldPkt)
// @ ensures   reserr == nil ==> AbsVerifyCurrentMACConstraint(oldPkt, dp)
// @ ensures   reserr != nil && respr.OutPkt != nil ==>
// @ 	absIO_val(dp, respr.OutPkt, respr.EgressID).isIO_val_Unsupported
// @ decreases
func (p *scionPacketProcessor) verifyCurrentMAC( /*@ ghost oldPkt io.IO_pkt2, ghost dp io.DataPlaneSpec @*/ ) (respr processResult, reserr error) {
	fullMac := path.FullMAC(p.mac, p.infoField, p.hopField, p.macBuffers.scionInput)
	// @ fold acc(sl.AbsSlice_Bytes(p.hopField.Mac[:path.MacLen], 0, path.MacLen), R21)
	// @ defer unfold acc(sl.AbsSlice_Bytes(p.hopField.Mac[:path.MacLen], 0, path.MacLen), R21)
	// @ sl.SplitRange_Bytes(fullMac, 0, path.MacLen, R21)
	// @ ghost defer sl.CombineRange_Bytes(fullMac, 0, path.MacLen, R21)
	if subtle.ConstantTimeCompare(p.hopField.Mac[:path.MacLen], fullMac[:path.MacLen]) == 0 {
		// @ ToDoAfterScionFix("https://github.com/scionproto/scion/issues/4482")
		return p.packSCMP(
			slayers.SCMPTypeParameterProblem,
			slayers.SCMPCodeInvalidHopFieldMAC,
			&slayers.SCMPParameterProblem{Pointer: p.currentHopPointer( /*@ nil @*/ )},
			serrors.New("MAC verification failed", "expected", fmt.Sprintf(
				"%x", fullMac[:path.MacLen]),
				"actual", fmt.Sprintf("%x", p.hopField.Mac[:path.MacLen]),
				"cons_dir", p.infoField.ConsDir,
				"if_id", p.ingressID, "curr_inf", p.path.PathMeta.CurrINF,
				"curr_hf", p.path.PathMeta.CurrHF, "seg_id", p.infoField.SegID),
			/*@ dp, @*/
		)
	}
	// Add the full MAC to the SCION packet processor,
	// such that EPIC does not need to recalculate it.
	p.cachedMac = fullMac
	// @ reveal p.EqAbsInfoField(oldPkt)
	// @ reveal p.EqAbsHopField(oldPkt)
	// (VerifiedSCION) Assumptions for Cryptography:
	// @ absInf := p.infoField.ToIntermediateAbsInfoField()
	// @ absHF := p.hopField.ToIO_HF()
	// @ AssumeForIO(dp.hf_valid(absInf.ConsDir, absInf.AInfo, absInf.UInfo, absHF))
	// @ reveal AbsVerifyCurrentMACConstraint(oldPkt, dp)
	// @ fold p.d.validResult(processResult{}, false)
	return processResult{}, nil
}

// @ requires  acc(&p.d, R15)
// @ requires  acc(p.d.Mem(), _)
// @ requires  p.d.getValSvc() != nil
// @ requires  acc(sl.AbsSlice_Bytes(ubScionL, 0, len(ubScionL)), R15)
// @ preserves acc(p.scionLayer.Mem(ubScionL), R10)
// @ ensures   acc(&p.d, R15)
// @ ensures   p.d.validResult(respr, addrAliasesUb)
// @ ensures   !addrAliasesUb ==> acc(sl.AbsSlice_Bytes(ubScionL, 0, len(ubScionL)), R15)
// @ ensures   !addrAliasesUb && resaddr != nil ==> acc(resaddr.Mem(), _)
// @ ensures   addrAliasesUb ==> resaddr != nil
// @ ensures   addrAliasesUb ==> acc(resaddr.Mem(), R15)
// @ ensures   addrAliasesUb ==> (acc(resaddr.Mem(), R15) --* acc(sl.AbsSlice_Bytes(ubScionL, 0, len(ubScionL)), R15))
// @ ensures   respr.OutPkt != nil ==>
// @ 	reserr != nil && sl.AbsSlice_Bytes(respr.OutPkt, 0, len(respr.OutPkt))
// @ ensures   reserr != nil ==> !addrAliasesUb
// @ ensures   reserr != nil ==> reserr.ErrorMem()
// contracts for IO-spec
// @ requires  dp.Valid()
// @ ensures   reserr != nil && respr.OutPkt != nil ==>
// @ 	absIO_val(dp, respr.OutPkt, respr.EgressID).isIO_val_Unsupported
// @ decreases 0 if sync.IgnoreBlockingForTermination()
func (p *scionPacketProcessor) resolveInbound( /*@ ghost ubScionL []byte, ghost dp io.DataPlaneSpec @*/ ) (resaddr *net.UDPAddr, respr processResult, reserr error /*@ , addrAliasesUb bool @*/) {
	// (VerifiedSCION) the parameter used to be p.scionLayer,
	// instead of &p.scionLayer.
	a, err /*@ , addrAliases @*/ := p.d.resolveLocalDst(&p.scionLayer /*@, ubScionL @*/)
	// @ establishNoSVCBackend()
	switch {
	case errors.Is(err, noSVCBackend):
		// @ ghost if addrAliases {
		// @ 	apply acc(a.Mem(), R15) --* acc(sl.AbsSlice_Bytes(ubScionL, 0, len(ubScionL)), R15)
		// @ }
		// @ ToDoAfterScionFix("https://github.com/scionproto/scion/issues/4482")
		r, err := p.packSCMP(
			slayers.SCMPTypeDestinationUnreachable,
			slayers.SCMPCodeNoRoute,
			&slayers.SCMPDestinationUnreachable{}, err /*@, dp, @*/)
		return nil, r, err /*@ , false @*/
	default:
		// @ fold p.d.validResult(respr, addrAliases)
		return a, processResult{}, nil /*@ , addrAliases @*/
	}
}

// @ requires  acc(&p.path, R20)
// @ requires  p.scionLayer.Mem(ub)
// @ requires  p.path === p.scionLayer.GetPath(ub)
// @ requires  sl.AbsSlice_Bytes(ub, 0, len(ub))
// @ requires  acc(&p.infoField)
// @ requires  acc(&p.hopField, R20)
// @ ensures   acc(&p.infoField)
// @ ensures   acc(&p.hopField, R20)
// @ ensures   sl.AbsSlice_Bytes(ub, 0, len(ub))
// @ ensures   acc(&p.path, R20)
// @ ensures   reserr == nil ==> p.scionLayer.Mem(ub)
// @ ensures   reserr != nil ==> p.scionLayer.NonInitMem()
// @ ensures   reserr != nil ==> reserr.ErrorMem()
// contracts for IO-spec
// @ requires  dp.Valid() && slayers.ValidPktMetaHdr(ub) && p.scionLayer.EqAbsHeader(ub)
// @ requires  len(absPkt(dp, ub).CurrSeg.Future) > 0
// @ requires  p.EqAbsHopField(absPkt(dp, ub))
// @ requires  p.EqAbsInfoField(absPkt(dp, ub))
// @ ensures   reserr == nil ==> dp.Valid() && slayers.ValidPktMetaHdr(ub) && p.scionLayer.EqAbsHeader(ub)
// @ ensures   reserr == nil ==> len(absPkt(dp, ub).CurrSeg.Future) >= 0
// @ ensures   reserr == nil ==> absPkt(dp, ub) == AbsProcessEgress(old(absPkt(dp, ub)))
// @ decreases
func (p *scionPacketProcessor) processEgress( /*@ ghost ub []byte, ghost dp io.DataPlaneSpec @*/ ) (reserr error) {
	// @ ghost ubPath := p.scionLayer.UBPath(ub)
	// @ ghost startP := p.scionLayer.PathStartIdx(ub)
	// @ ghost endP   := p.scionLayer.PathEndIdx(ub)
	// @ assert ub[startP:endP] === ubPath

	// @ unfold acc(p.scionLayer.Mem(ub), 1-R55)
	// @ sl.SplitRange_Bytes(ub, startP, endP, HalfPerm)
	// @ p.AbsPktToSubSliceAbsPkt(ub, startP, endP, dp)
	// @ reveal p.EqAbsInfoField(absPkt(dp, ub))
	// @ reveal p.EqAbsHopField(absPkt(dp, ub))
	// @ sl.SplitRange_Bytes(ub, startP, endP, HalfPerm)
	// @ unfold acc(p.scionLayer.Mem(ub), R55)
	// we are the egress router and if we go in construction direction we
	// need to update the SegID.
	if p.infoField.ConsDir {
		p.infoField.UpdateSegID(p.hopField.Mac /*@, p.hopField.ToIO_HF() @*/)
		// @ assert path.AbsUInfoFromUint16(p.infoField.SegID) == old(io.upd_uinfo(path.AbsUInfoFromUint16(p.infoField.SegID), p.hopField.ToIO_HF()))
		// @ assume 0 <= p.path.GetCurrINF(ubPath)
		if err := p.path.SetInfoField(p.infoField, int( /*@ unfolding acc(p.path.Mem(ubPath), R45) in (unfolding acc(p.path.Base.Mem(), R50) in @*/ p.path.PathMeta.CurrINF /*@ ) @*/) /*@ , ubPath, dp @*/); err != nil {
			// TODO parameter problem invalid path
			// @ ghost sl.CombineRange_Bytes(ub, startP, endP, writePerm)
			// @ p.path.DowngradePerm(ubPath)
			// @ p.scionLayer.PathPoolMemExchange(p.scionLayer.PathType, p.scionLayer.Path)
			// @ unfold p.scionLayer.HeaderMem(ub[slayers.CmnHdrLen:])
			// @ fold p.scionLayer.NonInitMem()
			return serrors.WrapStr("update info field", err)
		}
	}
	if err := p.path.IncPath( /*@ ubPath @*/ ); err != nil {
		// @ ghost sl.CombineRange_Bytes(ub, startP, endP, writePerm)
		// @ p.scionLayer.PathPoolMemExchange(p.scionLayer.PathType, p.scionLayer.Path)
		// @ unfold p.scionLayer.HeaderMem(ub[slayers.CmnHdrLen:])
		// @ fold p.scionLayer.NonInitMem()
		// TODO parameter problem invalid path
		return serrors.WrapStr("incrementing path", err)
	}
	// @ fold acc(p.scionLayer.Mem(ub), R55)
	// @ ghost sl.CombineRange_Bytes(ub, startP, endP, HalfPerm)
	// @ TemporaryAssumeForIO(dp.Valid() && scion.validPktMetaHdr(ubPath) && p.path.EqAbsHeader(ubPath))
	// @ p.SubSliceAbsPktToAbsPkt(ub, startP, endP, dp)
	// @ ghost sl.CombineRange_Bytes(ub, startP, endP, HalfPerm)
	// @ absPktFutureLemma(dp, ub)
	// @ TemporaryAssumeForIO(absPkt(dp, ub) == AbsProcessEgress(old(absPkt(dp, ub))))
	// @ fold acc(p.scionLayer.Mem(ub), 1-R55)
	return nil
}

// @ requires  acc(&p.path, R20)
// @ requires  p.scionLayer.Mem(ub)
// @ requires  p.path == p.scionLayer.GetPath(ub)
// @ requires  sl.AbsSlice_Bytes(ub, 0, len(ub))
// @ preserves acc(&p.segmentChange)
// @ preserves acc(&p.hopField)
// @ preserves acc(&p.infoField)
// @ ensures   sl.AbsSlice_Bytes(ub, 0, len(ub))
// @ ensures   acc(&p.path, R20)
// @ ensures   reserr == nil ==> p.scionLayer.Mem(ub)
// @ ensures   reserr == nil ==> p.scionLayer.UBPath(ub) === old(p.scionLayer.UBPath(ub))
// @ ensures   reserr == nil ==> p.scionLayer.GetPath(ub) === old(p.scionLayer.GetPath(ub))
// @ ensures   reserr != nil ==> p.scionLayer.NonInitMem()
// @ ensures   p.segmentChange
// @ ensures   respr === processResult{}
// @ ensures   reserr != nil ==> reserr.ErrorMem()
// contract for IO-spec
// @ requires  dp.Valid() && slayers.ValidPktMetaHdr(ub) && p.scionLayer.EqAbsHeader(ub)
// @ requires  p.GetIsXoverSpec(ub)
// @ ensures   reserr == nil ==> len(old(absPkt(dp, ub)).CurrSeg.Future) == 1
// @ ensures   reserr == nil ==> old(absPkt(dp, ub)).LeftSeg != none[io.IO_seg2]
// @ ensures   reserr == nil ==> len(get(old(absPkt(dp, ub)).LeftSeg).Future) > 0
// @ ensures   reserr == nil ==> len(get(old(absPkt(dp, ub)).LeftSeg).History) == 0
// @ ensures   reserr == nil ==> slayers.ValidPktMetaHdr(ub) && p.scionLayer.EqAbsHeader(ub)
// @ ensures   reserr == nil ==> len(absPkt(dp, ub).CurrSeg.Future) > 0
// @ ensures   reserr == nil ==> p.EqAbsHopField(absPkt(dp, ub))
// @ ensures   reserr == nil ==> p.EqAbsInfoField(absPkt(dp, ub))
// @ ensures   reserr == nil ==> absPkt(dp, ub) == AbsDoXover(old(absPkt(dp, ub)))
// @ decreases
func (p *scionPacketProcessor) doXover( /*@ ghost ub []byte, ghost dp io.DataPlaneSpec @*/ ) (respr processResult, reserr error) {
	p.segmentChange = true
	// @ ghost  startP := p.scionLayer.PathStartIdx(ub)
	// @ ghost  endP   := p.scionLayer.PathEndIdx(ub)
	// @ ghost  ubPath := ub[startP:endP]

	// @ unfold acc(p.scionLayer.Mem(ub), 1-R55)
	// @ sl.SplitRange_Bytes(ub, startP, endP, HalfPerm)
	// @ p.AbsPktToSubSliceAbsPkt(ub, startP, endP, dp)
	// @ TemporaryAssumeForIO(len(old(absPkt(dp, ub)).CurrSeg.Future) == 1)
	// @ reveal p.EqAbsInfoField(absPkt(dp, ub))
	// @ reveal p.EqAbsHopField(absPkt(dp, ub))
	// @ sl.SplitRange_Bytes(ub, startP, endP, HalfPerm)
	// @ unfold acc(p.scionLayer.Mem(ub), R55)
	if err := p.path.IncPath( /*@ ubPath @*/ ); err != nil {
		// TODO parameter problem invalid path
		// TODO(joao): we currently expose a lot of internal information from slayers here. Can we avoid it?
		// @ ghost sl.CombineRange_Bytes(ub, startP, endP, writePerm)
		// @ unfold p.scionLayer.HeaderMem(ub[slayers.CmnHdrLen:])
		// @ p.scionLayer.PathPoolMemExchange(p.scionLayer.PathType, p.scionLayer.Path)
		// @ fold p.scionLayer.NonInitMem()
		return processResult{}, serrors.WrapStr("incrementing path", err)
	}
	// @ fold acc(p.scionLayer.Mem(ub), R55)
	var err error
	if p.hopField, err = p.path.GetCurrentHopField( /*@ ubPath @*/ ); err != nil {
		// @ ghost sl.CombineRange_Bytes(ub, startP, endP, writePerm)
		// @ fold p.scionLayer.Mem(ub)
		// @ p.scionLayer.DowngradePerm(ub)
		// TODO parameter problem invalid path
		return processResult{}, err
	}
	if p.infoField, err = p.path.GetCurrentInfoField( /*@ ubPath @*/ ); err != nil {
		// @ ghost sl.CombineRange_Bytes(ub, startP, endP, writePerm)
		// @ fold p.scionLayer.Mem(ub)
		// @ p.scionLayer.DowngradePerm(ub)
		// TODO parameter problem invalid path
		return processResult{}, err
	}
	// @ ghost sl.CombineRange_Bytes(ub, startP, endP, writePerm)
	// @ TemporaryAssumeForIO(old(absPkt(dp, ub)).LeftSeg != none[io.IO_seg2])
	// @ TemporaryAssumeForIO(len(get(old(absPkt(dp, ub)).LeftSeg).Future) > 0)
	// @ TemporaryAssumeForIO(len(get(old(absPkt(dp, ub)).LeftSeg).History) == 0)
	// @ TemporaryAssumeForIO(slayers.ValidPktMetaHdr(ub) && p.scionLayer.EqAbsHeader(ub))
	// @ TemporaryAssumeForIO(absPkt(dp, ub) == AbsDoXover(old(absPkt(dp, ub))))
	// @ fold acc(p.scionLayer.Mem(ub), 1-R55)
	return processResult{}, nil
}

// @ requires  acc(&p.path, R20)
// @ requires  acc(p.path.Mem(ubPath), R5)
// @ requires  acc(&p.infoField, R5) && acc(&p.hopField, R5)
// @ requires  p.path.GetCurrINF(ubPath) <= p.path.GetNumINF(ubPath)
// @ requires  p.path.GetCurrHF(ubPath) <= p.path.GetNumHops(ubPath)
// @ preserves acc(sl.AbsSlice_Bytes(ubPath, 0, len(ubPath)), R5)
// @ ensures   acc(&p.path, R20)
// @ ensures   acc(p.path.Mem(ubPath), R5)
// @ ensures   acc(&p.infoField, R5) && acc(&p.hopField, R5)
// @ decreases
func (p *scionPacketProcessor) ingressInterface( /*@ ghost ubPath []byte @*/ ) uint16 {
	info := p.infoField
	hop := p.hopField
	if p.path.IsFirstHopAfterXover( /*@ ubPath @*/ ) {
		var err error
		info, err = p.path.GetInfoField(int( /*@ unfolding acc(p.path.Mem(ubPath), R45) in (unfolding acc(p.path.Base.Mem(), R50) in @*/ p.path.PathMeta.CurrINF /*@ ) @*/) - 1 /*@ , ubPath @*/)
		if err != nil { // cannot be out of range
			panic(err)
		}
		hop, err = p.path.GetHopField(int( /*@ unfolding acc(p.path.Mem(ubPath), R45) in (unfolding acc(p.path.Base.Mem(), R50) in @*/ p.path.PathMeta.CurrHF /*@ ) @*/) - 1 /*@ , ubPath @*/)
		if err != nil { // cannot be out of range
			panic(err)
		}
	}
	if info.ConsDir {
		return hop.ConsIngress
	}
	return hop.ConsEgress
}

// @ requires acc(&p.infoField, R21)
// @ requires acc(&p.hopField, R21)
// @ ensures  acc(&p.infoField, R21)
// @ ensures  acc(&p.hopField, R21)
// contracts for IO-spec
// @ requires len(oldPkt.CurrSeg.Future) > 0
// @ requires p.EqAbsInfoField(oldPkt)
// @ requires p.EqAbsHopField(oldPkt)
// @ ensures  p.EqAbsInfoField(oldPkt)
// @ ensures  p.EqAbsHopField(oldPkt)
// @ ensures  AbsEgressInterfaceConstraint(oldPkt, path.ifsToIO_ifs(egress))
// @ decreases
func (p *scionPacketProcessor) egressInterface( /*@ ghost oldPkt io.IO_pkt2 @*/ ) /*@ (egress @*/ uint16 /*@ ) @*/ {
	// @ reveal p.EqAbsInfoField(oldPkt)
	// @ reveal p.EqAbsHopField(oldPkt)
	if p.infoField.ConsDir {
		// @ assert reveal AbsEgressInterfaceConstraint(oldPkt, path.ifsToIO_ifs(p.hopField.ConsEgress))
		return p.hopField.ConsEgress
	}
	// @ assert reveal AbsEgressInterfaceConstraint(oldPkt, path.ifsToIO_ifs(p.hopField.ConsIngress))
	return p.hopField.ConsIngress
}

// @ requires  acc(&p.d, R20) && acc(p.d.Mem(), _)
// @ requires  acc(&p.infoField, R20)
// @ requires  acc(&p.hopField, R20)
// @ preserves acc(&p.ingressID, R21)
// @ ensures   acc(&p.infoField, R20)
// @ ensures   acc(&p.hopField, R20)
// @ ensures   acc(&p.d, R20)
// @ ensures   p.d.validResult(respr, false)
// @ ensures   respr.OutPkt != nil ==>
// @ 	reserr != nil && sl.AbsSlice_Bytes(respr.OutPkt, 0, len(respr.OutPkt))
// @ ensures   reserr != nil ==> reserr.ErrorMem()
// contracts for IO-spec
// @ requires  dp.Valid()
// @ requires  len(oldPkt.CurrSeg.Future) > 0
// @ requires  p.EqAbsInfoField(oldPkt)
// @ requires  p.EqAbsHopField(oldPkt)
// @ ensures   reserr != nil && respr.OutPkt != nil ==>
// @ 	absIO_val(dp, respr.OutPkt, respr.EgressID).isIO_val_Unsupported
// @ decreases 0 if sync.IgnoreBlockingForTermination()
func (p *scionPacketProcessor) validateEgressUp( /*@ ghost oldPkt io.IO_pkt2, ghost dp io.DataPlaneSpec @*/ ) (respr processResult, reserr error) {
	egressID := p.egressInterface( /*@ oldPkt @ */ )
	// @ p.d.getBfdSessionsMem()
	// @ ghost if p.d.bfdSessions != nil { unfold acc(accBfdSession(p.d.bfdSessions), _) }
	if v, ok := p.d.bfdSessions[egressID]; ok {
		if !v.IsUp() {
			typ := slayers.SCMPTypeExternalInterfaceDown
			// @ p.d.getLocalIA()
			var scmpP gopacket.SerializableLayer = &slayers.SCMPExternalInterfaceDown{
				IA:   p.d.localIA,
				IfID: uint64(egressID),
			}
			// @ p.d.getExternalMem()
			// @ if p.d.external != nil { unfold acc(accBatchConn(p.d.external), _) }
			if _, external := p.d.external[egressID]; !external {
				typ = slayers.SCMPTypeInternalConnectivityDown
				scmpP = &slayers.SCMPInternalConnectivityDown{
					IA:      p.d.localIA,
					Ingress: uint64(p.ingressID),
					Egress:  uint64(egressID),
				}
			}
			// @ ToDoAfterScionFix("https://github.com/scionproto/scion/issues/4482") // depends on packSCMP
			return p.packSCMP(typ, 0, scmpP, serrors.New("bfd session down") /*@, dp @*/)
		}
	}
	// @ fold p.d.validResult(processResult{}, false)
	return processResult{}, nil
}

// @ requires  0 <= startLL && startLL <= endLL && endLL <= len(ub)
// @ requires  acc(&p.path, R20)
// @ requires  acc(p.scionLayer.Mem(ub), R10)
// @ requires  p.path === p.scionLayer.GetPath(ub)
// @ requires  acc(&p.d, R20) && acc(p.d.Mem(), _)
// @ requires  sl.AbsSlice_Bytes(ub, 0, len(ub))
// @ requires  acc(&p.ingressID, R21)
// @ requires  acc(&p.hopField)
// @ preserves acc(&p.lastLayer, R19)
// @ preserves p.lastLayer != nil
// @ preserves (&p.scionLayer !== p.lastLayer && llIsNil) ==>
// @ 	acc(p.lastLayer.Mem(nil), R15)
// @ preserves (&p.scionLayer !== p.lastLayer && !llIsNil) ==>
// @ 	acc(p.lastLayer.Mem(ub[startLL:endLL]), R15)
// @ preserves acc(&p.infoField, R20)
// @ ensures   acc(&p.hopField)
// @ ensures   acc(&p.ingressID, R21)
// @ ensures   sl.AbsSlice_Bytes(ub, 0, len(ub))
// @ ensures   acc(&p.path, R20)
// @ ensures   acc(p.scionLayer.Mem(ub), R10)
// @ ensures   acc(&p.d, R20) && acc(p.d.Mem(), _)
// @ ensures   p.d.validResult(respr, false)
// @ ensures   respr.OutPkt != nil ==>
// @ 	reserr != nil && sl.AbsSlice_Bytes(respr.OutPkt, 0, len(respr.OutPkt))
// @ ensures   reserr != nil ==> reserr.ErrorMem()
// constracts for IO-spec
// @ requires  dp.Valid() && slayers.ValidPktMetaHdr(ub) && p.scionLayer.EqAbsHeader(ub)
// @ requires  p.DstIsLocalIngressID(ub)
// @ requires  p.LastHopLen(ub, dp)
// @ requires  len(absPkt(dp, ub).CurrSeg.Future) > 0
// @ requires  p.EqAbsHopField(absPkt(dp, ub))
// @ ensures   reserr == nil ==> p.DstIsLocalIngressID(ub)
// @ ensures   reserr == nil ==> slayers.ValidPktMetaHdr(ub) && p.scionLayer.EqAbsHeader(ub)
// @ ensures   reserr == nil ==> p.LastHopLen(ub, dp)
// @ ensures   reserr == nil ==> len(absPkt(dp, ub).CurrSeg.Future) > 0
// @ ensures   reserr == nil ==> p.EqAbsHopField(absPkt(dp, ub))
// @ ensures   reserr == nil ==> absPkt(dp, ub) == old(absPkt(dp, ub))
// @ ensures   reserr != nil && respr.OutPkt != nil ==>
// @ 	absIO_val(dp, respr.OutPkt, respr.EgressID).isIO_val_Unsupported
// @ decreases
func (p *scionPacketProcessor) handleIngressRouterAlert( /*@ ghost ub []byte, ghost llIsNil bool, ghost startLL int, ghost endLL int, ghost dp io.DataPlaneSpec @*/ ) (respr processResult, reserr error) {
	// @ ghost ubPath := p.scionLayer.UBPath(ub)
	// @ ghost startP := p.scionLayer.PathStartIdx(ub)
	// @ ghost endP   := p.scionLayer.PathEndIdx(ub)
	// @ assert ub[startP:endP] === ubPath
	if p.ingressID == 0 {
		// @ fold p.d.validResult(processResult{}, false)
		return processResult{}, nil
	}
	alert := p.ingressRouterAlertFlag()
	if !*alert {
		// @ fold p.d.validResult(processResult{}, false)
		return processResult{}, nil
	}
	*alert = false
	// @ unfold acc(p.scionLayer.Mem(ub), R20)
	// @ defer fold acc(p.scionLayer.Mem(ub), R20)
	// (VerifiedSCION) the following is guaranteed by the type system, but Gobra cannot prove it yet
	// @ assume 0 <= p.path.GetCurrHF(ubPath)
	// @ reveal p.LastHopLen(ub, dp)
	// @ sl.SplitRange_Bytes(ub, startP, endP, HalfPerm)
	// @ p.AbsPktToSubSliceAbsPkt(ub, startP, endP, dp)
	// @ sl.SplitRange_Bytes(ub, startP, endP, HalfPerm)
	if err := p.path.SetHopField(p.hopField, int( /*@ unfolding acc(p.path.Mem(ubPath), R50) in (unfolding acc(p.path.Base.Mem(), R55) in @*/ p.path.PathMeta.CurrHF /*@ ) @*/) /*@ , ubPath @*/); err != nil {
		// @ sl.CombineRange_Bytes(ub, startP, endP, writePerm)
		// @ fold p.d.validResult(processResult{}, false)
		return processResult{}, serrors.WrapStr("update hop field", err)
	}
	// @ sl.CombineRange_Bytes(ub, startP, endP, HalfPerm)
	// @ assert p.DstIsLocalIngressID(ub)
	// @ TemporaryAssumeForIO(dp.Valid() && scion.validPktMetaHdr(ubPath) && p.path.EqAbsHeader(ubPath)) // postcondition of SetHopfield
	// @ p.SubSliceAbsPktToAbsPkt(ub, startP, endP, dp)
	// @ absPktFutureLemma(dp, ub)
	// @ TemporaryAssumeForIO(p.EqAbsHopField(absPkt(dp, ub))) // postcondition of SetHopfield
	// @ TemporaryAssumeForIO(absPkt(dp, ub) == old(absPkt(dp, ub)))
	// @ sl.CombineRange_Bytes(ub, startP, endP, HalfPerm)
	// @ assert dp.Valid()
	// @ assert slayers.ValidPktMetaHdr(ub)
	// @ assert reveal p.LastHopLen(ub, dp)
	// @ assert p.scionLayer.EqAbsHeader(ub)
	/*@
	ghost var ubLL []byte
	ghost if &p.scionLayer === p.lastLayer {
		ubLL = ub
	} else if llIsNil {
		ubLL = nil
		sl.NilAcc_Bytes()
	} else {
		ubLL = ub[startLL:endLL]
		sl.SplitRange_Bytes(ub, startLL, endLL, R1)
		ghost defer sl.CombineRange_Bytes(ub, startLL, endLL, R1)
	}
	@*/
	return p.handleSCMPTraceRouteRequest(p.ingressID /*@ , ubLL, dp @*/)
}

// @ preserves acc(&p.infoField, R20)
// @ ensures   res == &p.hopField.EgressRouterAlert || res == &p.hopField.IngressRouterAlert
// @ decreases
func (p *scionPacketProcessor) ingressRouterAlertFlag() (res *bool) {
	if !p.infoField.ConsDir {
		return &p.hopField.EgressRouterAlert
	}
	return &p.hopField.IngressRouterAlert
}

// @ requires  0 <= startLL && startLL <= endLL && endLL <= len(ub)
// @ requires  acc(&p.path, R20)
// @ requires  acc(p.scionLayer.Mem(ub), R13)
// @ requires  p.path === p.scionLayer.GetPath(ub)
// @ requires  acc(&p.d, R20) && acc(p.d.Mem(), _)
// @ requires sl.AbsSlice_Bytes(ub, 0, len(ub))
// @ requires acc(&p.infoField, R20)
// @ requires acc(&p.hopField)
// @ preserves acc(&p.lastLayer, R19)
// @ preserves p.lastLayer != nil
// @ preserves (&p.scionLayer !== p.lastLayer && llIsNil) ==>
// @ 	acc(p.lastLayer.Mem(nil), R15)
// @ preserves (&p.scionLayer !== p.lastLayer && !llIsNil) ==>
// @ 	acc(p.lastLayer.Mem(ub[startLL:endLL]), R15)
// @ preserves acc(&p.ingressID, R21)
// @ ensures acc(&p.infoField, R20)
// @ ensures acc(&p.hopField)
// @ ensures sl.AbsSlice_Bytes(ub, 0, len(ub))
// @ ensures   acc(&p.path, R20)
// @ ensures   acc(p.scionLayer.Mem(ub), R13)
// @ ensures   acc(&p.d, R20)
// @ ensures   p.d.validResult(respr, false)
// @ ensures   respr.OutPkt != nil ==>
// @ 	reserr != nil && sl.AbsSlice_Bytes(respr.OutPkt, 0, len(respr.OutPkt))
// @ ensures   reserr != nil ==> reserr.ErrorMem()
// constracts for IO-spec
// @ requires dp.Valid() && slayers.ValidPktMetaHdr(ub) && p.scionLayer.EqAbsHeader(ub)
// @ requires len(absPkt(dp, ub).CurrSeg.Future) > 0
// @ requires p.EqAbsHopField(absPkt(dp, ub))
// @ requires p.EqAbsInfoField(absPkt(dp, ub))
// @ ensures reserr == nil ==> slayers.ValidPktMetaHdr(ub) && p.scionLayer.EqAbsHeader(ub)
// @ ensures reserr == nil ==> len(absPkt(dp, ub).CurrSeg.Future) > 0
// @ ensures reserr == nil ==> p.EqAbsHopField(absPkt(dp, ub))
// @ ensures reserr == nil ==> p.EqAbsInfoField(absPkt(dp, ub))
// @ ensures reserr == nil ==> absPkt(dp, ub) == old(absPkt(dp, ub))
// @ ensures   reserr != nil && respr.OutPkt != nil ==>
// @ 	absIO_val(dp, respr.OutPkt, respr.EgressID).isIO_val_Unsupported
// @ decreases
func (p *scionPacketProcessor) handleEgressRouterAlert( /*@ ghost ub []byte, ghost llIsNil bool, ghost startLL int, ghost endLL int , ghost dp io.DataPlaneSpec @*/ ) (respr processResult, reserr error) {
	// @ ghost ubPath := p.scionLayer.UBPath(ub)
	// @ ghost startP := p.scionLayer.PathStartIdx(ub)
	// @ ghost endP   := p.scionLayer.PathEndIdx(ub)
	// @ assert ub[startP:endP] === ubPath

	alert := p.egressRouterAlertFlag()
	if !*alert {
		// @ fold p.d.validResult(processResult{}, false)
		return processResult{}, nil
	}
	egressID := p.egressInterface( /*@ absPkt(dp, ub) @*/ )
	// @ p.d.getExternalMem()
	// @ if p.d.external != nil { unfold acc(accBatchConn(p.d.external), _) }
	if _, ok := p.d.external[egressID]; !ok {
		// @ fold p.d.validResult(processResult{}, false)
		return processResult{}, nil
	}
	*alert = false
	// @ unfold acc(p.scionLayer.Mem(ub), R20)
	// @ defer fold acc(p.scionLayer.Mem(ub), R20)
	// (VerifiedSCION) the following is guaranteed by the type system,
	// but Gobra cannot prove it yet
	// @ assume 0 <= p.path.GetCurrHF(ubPath)
	// @ sl.SplitRange_Bytes(ub, startP, endP, HalfPerm)
	// @ p.AbsPktToSubSliceAbsPkt(ub, startP, endP, dp)
	// @ sl.SplitRange_Bytes(ub, startP, endP, HalfPerm)
	if err := p.path.SetHopField(p.hopField, int( /*@ unfolding acc(p.path.Mem(ubPath), R50) in (unfolding acc(p.path.Base.Mem(), R55) in @*/ p.path.PathMeta.CurrHF /*@ ) @*/) /*@ , ubPath @*/); err != nil {
		// @ sl.CombineRange_Bytes(ub, startP, endP, writePerm)
		// @ fold p.d.validResult(processResult{}, false)
		return processResult{}, serrors.WrapStr("update hop field", err)
	}
	// @ sl.CombineRange_Bytes(ub, startP, endP, HalfPerm)
	// @ TemporaryAssumeForIO(dp.Valid() && scion.validPktMetaHdr(ubPath) && p.path.EqAbsHeader(ubPath)) // postcondition of SetHopfield
	// @ p.SubSliceAbsPktToAbsPkt(ub, startP, endP, dp)
	// @ absPktFutureLemma(dp, ub)
	// @ TemporaryAssumeForIO(p.EqAbsHopField(absPkt(dp, ub))) // postcondition of SetHopfield
	// @ TemporaryAssumeForIO(p.EqAbsInfoField(absPkt(dp, ub)))
	// @ sl.CombineRange_Bytes(ub, startP, endP, HalfPerm)
	// @ TemporaryAssumeForIO(absPkt(dp, ub) == old(absPkt(dp, ub)))
	/*@
	ghost var ubLL []byte
	ghost if &p.scionLayer === p.lastLayer {
		ubLL = ub
	} else if llIsNil {
		ubLL = nil
		sl.NilAcc_Bytes()
	} else {
		ubLL = ub[startLL:endLL]
		sl.SplitRange_Bytes(ub, startLL, endLL, R1)
		ghost defer sl.CombineRange_Bytes(ub, startLL, endLL, R1)
	}
	@*/
	return p.handleSCMPTraceRouteRequest(egressID /*@ , ubLL, dp @*/)
}

// @ preserves acc(&p.infoField, R21)
// @ ensures   res == &p.hopField.IngressRouterAlert || res == &p.hopField.EgressRouterAlert
// @ decreases
func (p *scionPacketProcessor) egressRouterAlertFlag() (res *bool) {
	if !p.infoField.ConsDir {
		return &p.hopField.IngressRouterAlert
	}
	return &p.hopField.EgressRouterAlert
}

// @ requires  acc(&p.lastLayer, R20)
// @ requires  p.lastLayer != nil && acc(p.lastLayer.Mem(ubLastLayer), R15)
// @ requires  acc(&p.d, R21) && acc(p.d.Mem(), _)
// @ preserves acc(sl.AbsSlice_Bytes(ubLastLayer, 0, len(ubLastLayer)), R1)
// @ ensures   acc(&p.lastLayer, R20)
// @ ensures   acc(p.lastLayer.Mem(ubLastLayer), R15)
// @ ensures   acc(&p.d, R21) && acc(p.d.Mem(), _)
// @ ensures   p.d.validResult(respr, false)
// @ ensures   respr.OutPkt != nil ==>
// @ 	reserr != nil && sl.AbsSlice_Bytes(respr.OutPkt, 0, len(respr.OutPkt))
// @ ensures   reserr != nil ==> reserr.ErrorMem()
// contracts for IO-spec
// @ requires  dp.Valid()
// @ ensures   reserr != nil && respr.OutPkt != nil ==>
// @ 	absIO_val(dp, respr.OutPkt, respr.EgressID).isIO_val_Unsupported
// @ decreases
func (p *scionPacketProcessor) handleSCMPTraceRouteRequest(
	interfaceID uint16 /*@ , ghost ubLastLayer []byte, ghost dp io.DataPlaneSpec @*/) (respr processResult, reserr error) {

	if p.lastLayer.NextLayerType( /*@ ubLastLayer @*/ ) != slayers.LayerTypeSCMP {
		log.Debug("Packet with router alert, but not SCMP")
		// @ fold p.d.validResult(processResult{}, false)
		return processResult{}, nil
	}
	scionPld /*@ , start, end @*/ := p.lastLayer.LayerPayload( /*@ ubLastLayer @*/ )
	// @ assert scionPld === ubLastLayer[start:end] || scionPld == nil
	// @ if scionPld == nil { sl.NilAcc_Bytes() } else {
	// @	sl.SplitRange_Bytes(ubLastLayer, start, end, R1)
	// @ 	ghost defer sl.CombineRange_Bytes(ubLastLayer, start, end, R1)
	// @ }
	// @ gopacket.AssertInvariantNilDecodeFeedback()
	var scmpH /*@@@*/ slayers.SCMP
	// @ fold scmpH.NonInitMem()
	if err := scmpH.DecodeFromBytes(scionPld, gopacket.NilDecodeFeedback); err != nil {
		log.Debug("Parsing SCMP header of router alert", "err", err)
		// @ fold p.d.validResult(processResult{}, false)
		return processResult{}, nil
	}
	if /*@ (unfolding acc(scmpH.Mem(scionPld), R55) in @*/ scmpH.TypeCode /*@ ) @*/ != slayers.CreateSCMPTypeCode(slayers.SCMPTypeTracerouteRequest, 0) {
		log.Debug("Packet with router alert, but not traceroute request",
			"type_code", ( /*@ unfolding acc(scmpH.Mem(scionPld), R55) in @*/ scmpH.TypeCode))
		// @ fold p.d.validResult(processResult{}, false)
		return processResult{}, nil
	}
	var scmpP /*@@@*/ slayers.SCMPTraceroute
	// @ fold scmpP.NonInitMem()
	// @ unfold scmpH.Mem(scionPld)
	// @ unfold scmpH.BaseLayer.Mem(scionPld, 4)
	// @ sl.SplitRange_Bytes(scionPld, 4, len(scionPld), R1)
	// @ ghost defer sl.CombineRange_Bytes(scionPld, 4, len(scionPld), R1)
	if err := scmpP.DecodeFromBytes(scmpH.Payload, gopacket.NilDecodeFeedback); err != nil {
		log.Debug("Parsing SCMPTraceroute", "err", err)
		// @ fold p.d.validResult(processResult{}, false)
		return processResult{}, nil
	}
	// @ unfold scmpP.Mem(scmpH.Payload)
	// @ unfold scmpP.BaseLayer.Mem(scmpH.Payload, 4+addr.IABytes+slayers.scmpRawInterfaceLen)
	// @ p.d.getLocalIA()
	scmpP = slayers.SCMPTraceroute{
		Identifier: scmpP.Identifier,
		Sequence:   scmpP.Sequence,
		IA:         p.d.localIA,
		Interface:  uint64(interfaceID),
	}
	// @ ToDoAfterScionFix("https://github.com/scionproto/scion/issues/4482") // depends on packSCMP
	return p.packSCMP(slayers.SCMPTypeTracerouteReply, 0, &scmpP, nil /*@, dp @*/)
}

// @ preserves acc(p.scionLayer.Mem(ubScionL), R20)
// @ preserves acc(&p.d, R50) && acc(p.d.Mem(), _)
// @ ensures   p.d.validResult(respr, false)
// @ ensures   respr.OutPkt != nil ==> reserr != nil && sl.AbsSlice_Bytes(respr.OutPkt, 0, len(respr.OutPkt))
// @ ensures   reserr == nil ==> int(p.scionLayer.GetPayloadLen(ubScionL)) == len(p.scionLayer.GetPayload(ubScionL))
// @ ensures   reserr != nil ==> reserr.ErrorMem()
// contracts for IO-spec
// @ requires  dp.Valid()
// @ ensures   reserr != nil && respr.OutPkt != nil ==>
// @ 	absIO_val(dp, respr.OutPkt, respr.EgressID).isIO_val_Unsupported
// @ decreases
func (p *scionPacketProcessor) validatePktLen( /*@ ghost ubScionL []byte, ghost dp io.DataPlaneSpec @*/ ) (respr processResult, reserr error) {
	// @ unfold acc(p.scionLayer.Mem(ubScionL), R20)
	// @ defer fold acc(p.scionLayer.Mem(ubScionL), R20)
	if int(p.scionLayer.PayloadLen) == len(p.scionLayer.Payload) {
		// @ fold p.d.validResult(processResult{}, false)
		return processResult{}, nil
	}
	// @ ToDoAfterScionFix("https://github.com/scionproto/scion/issues/4482") // depends on packSCMP
	return p.packSCMP(
		slayers.SCMPTypeParameterProblem,
		slayers.SCMPCodeInvalidPacketSize,
		&slayers.SCMPParameterProblem{Pointer: 0},
		serrors.New("bad packet size",
			"header", p.scionLayer.PayloadLen, "actual", len(p.scionLayer.Payload)),
		/*@ dp, @*/
	)
}

// @ requires  0 <= startLL && startLL <= endLL && endLL <= len(ub)
// @ requires  acc(&p.d, R5) && acc(p.d.Mem(), _) && p.d.WellConfigured()
// @ requires  p.d.getValSvc() != nil
// The ghost param ub here allows us to introduce a bound variable to p.rawPkt,
// which slightly simplifies the spec
// @ requires  acc(&p.rawPkt, R1) && ub === p.rawPkt
// @ requires  acc(&p.path, R10)
// @ requires  p.scionLayer.Mem(ub)
// @ requires  p.path == p.scionLayer.GetPath(ub)
// @ requires  sl.AbsSlice_Bytes(ub, 0, len(ub))
// @ requires   acc(&p.ingressID, R20)
// @ requires  acc(&p.segmentChange) && !p.segmentChange
// @ preserves acc(&p.srcAddr, R10) && acc(p.srcAddr.Mem(), _)
// @ preserves acc(&p.lastLayer, R10)
// @ preserves p.lastLayer != nil
// @ preserves (p.lastLayer !== &p.scionLayer && llIsNil) ==>
// @ 	acc(p.lastLayer.Mem(nil), R10)
// @ preserves (p.lastLayer !== &p.scionLayer && !llIsNil) ==>
// @ 	acc(p.lastLayer.Mem(ub[startLL:endLL]), R10)
// @ preserves acc(&p.infoField)
// @ preserves acc(&p.hopField)
// @ preserves acc(&p.mac, R10) && p.mac != nil && p.mac.Mem()
// @ preserves acc(&p.macBuffers.scionInput, R10)
// @ preserves sl.AbsSlice_Bytes(p.macBuffers.scionInput, 0, len(p.macBuffers.scionInput))
// @ preserves acc(&p.cachedMac)
// @ ensures   acc(&p.segmentChange)
// @ ensures   acc(&p.ingressID, R20)
// @ ensures   acc(&p.d, R5)
// @ ensures   acc(&p.path, R10)
// @ ensures   acc(&p.rawPkt, R1)
// @ ensures   acc(sl.AbsSlice_Bytes(ub, 0, len(ub)), 1 - R15)
// @ ensures   p.d.validResult(respr, addrAliasesPkt)
// @ ensures   addrAliasesPkt ==> (
// @ 	respr.OutAddr != nil &&
// @ 	(acc(respr.OutAddr.Mem(), R15) --* acc(sl.AbsSlice_Bytes(ub, 0, len(ub)), R15)))
// @ ensures   !addrAliasesPkt ==> acc(sl.AbsSlice_Bytes(ub, 0, len(ub)), R15)
// @ ensures   respr.OutPkt !== ub && respr.OutPkt != nil ==>
// @ 	sl.AbsSlice_Bytes(respr.OutPkt, 0, len(respr.OutPkt))
// @ ensures   reserr == nil ==> p.scionLayer.Mem(ub)
// @ ensures   reserr != nil ==> p.scionLayer.NonInitMem()
// @ ensures   reserr != nil ==> reserr.ErrorMem()
// contracts for IO-spec
// @ requires  p.d.DpAgreesWithSpec(dp)
// @ requires  dp.Valid()
// @ requires  slayers.ValidPktMetaHdr(ub) && p.scionLayer.EqAbsHeader(ub)
// @ requires  acc(ioLock.LockP(), _) && ioLock.LockInv() == SharedInv!< dp, ioSharedArg !>;
// @ requires  let absPkt := absIO_val(dp, ub, p.ingressID) in
// @	absPkt.isIO_val_Pkt2 ==> ElemWitness(ioSharedArg.IBufY, path.ifsToIO_ifs(p.ingressID), absPkt.IO_val_Pkt2_2)
// @ ensures   reserr == nil && newAbsPkt.isIO_val_Pkt2 ==>
// @	ElemWitness(ioSharedArg.OBufY, newAbsPkt.IO_val_Pkt2_1, newAbsPkt.IO_val_Pkt2_2)
// @ ensures   respr.OutPkt != nil ==>
// @	newAbsPkt == absIO_val(dp, respr.OutPkt, respr.EgressID)
// @ ensures   reserr != nil && respr.OutPkt != nil ==>
// @ 	newAbsPkt.isIO_val_Unsupported
// @ decreases 0 if sync.IgnoreBlockingForTermination()
// @ #backend[stateConsolidationMode(6)]
func (p *scionPacketProcessor) process( /*@ ghost ub []byte, ghost llIsNil bool, ghost startLL int, ghost endLL int, ghost ioLock *sync.Mutex, ghost ioSharedArg SharedArg, ghost dp io.DataPlaneSpec @*/ ) (respr processResult, reserr error /*@, addrAliasesPkt bool, ghost newAbsPkt io.IO_val @*/) {
	// @ absIO_valLemma(dp, ub, p.ingressID)
	// @ oldPkt := absIO_val(dp, ub, p.ingressID).IO_val_Pkt2_2
	// @ nextPkt := oldPkt
	if r, err := p.parsePath( /*@ ub , dp @*/ ); err != nil {
		// @ p.scionLayer.DowngradePerm(ub)
		return r, err /*@, false, absReturnErr(dp, r) @*/
	}
	if r, err := p.validateHopExpiry( /*@ dp @*/ ); err != nil {
		// @ p.scionLayer.DowngradePerm(ub)
		return r, err /*@, false, absReturnErr(dp, r) @*/
	}
	if r, err := p.validateIngressID( /*@ nextPkt, dp @*/ ); err != nil {
		// @ p.scionLayer.DowngradePerm(ub)
		return r, err /*@, false, absReturnErr(dp, r) @*/
	}
	// @ assert AbsValidateIngressIDConstraint(nextPkt, path.ifsToIO_ifs(p.ingressID))
	if r, err := p.validatePktLen( /*@ ub, dp @*/ ); err != nil {
		// @ p.scionLayer.DowngradePerm(ub)
		return r, err /*@, false, absReturnErr(dp, r) @*/
	}
	if r, err := p.validateTransitUnderlaySrc( /*@ ub @*/ ); err != nil {
		// @ p.scionLayer.DowngradePerm(ub)
		return r, err /*@, false, absReturnErr(dp, r) @*/
	}
	if r, err := p.validateSrcDstIA( /*@ ub, dp @*/ ); err != nil {
		// @ p.scionLayer.DowngradePerm(ub)
		return r, err /*@, false, absReturnErr(dp, r) @*/
	}
	if err := p.updateNonConsDirIngressSegID( /*@ ub, dp @*/ ); err != nil {
		// @ p.scionLayer.DowngradePerm(ub)
		return processResult{}, err /*@, false, absReturnErr(dp, processResult{}) @*/
	}
	// @ assert absPkt(dp, ub) == AbsUpdateNonConsDirIngressSegID(oldPkt, path.ifsToIO_ifs(p.ingressID))
	// @ nextPkt = absPkt(dp, ub)
	// @ AbsValidateIngressIDLemma(oldPkt, nextPkt, path.ifsToIO_ifs(p.ingressID))
	if r, err := p.verifyCurrentMAC( /*@ nextPkt, dp @*/ ); err != nil {
		// @ p.scionLayer.DowngradePerm(ub)
		return r, err /*@, false, absReturnErr(dp, r) @*/
	}
	// @ assert AbsVerifyCurrentMACConstraint(nextPkt, dp)
	if r, err := p.handleIngressRouterAlert( /*@ ub, llIsNil, startLL, endLL, dp @*/ ); err != nil {
		// @ p.scionLayer.DowngradePerm(ub)
		return r, err /*@, false, absReturnErr(dp, r) @*/
	}
	// @ assert nextPkt == absPkt(dp, ub)
	// Inbound: pkts destined to the local IA.
	// @ p.d.getLocalIA()
	if /*@ unfolding acc(p.scionLayer.Mem(ub), R50) in (unfolding acc(p.scionLayer.HeaderMem(ub[slayers.CmnHdrLen:]), R55) in @*/ p.scionLayer.DstIA /*@ ) @*/ == p.d.localIA {
		// @ assert p.DstIsLocalIngressID(ub)
		// @ assert unfolding acc(p.scionLayer.Mem(ub), R50) in (unfolding acc(p.scionLayer.HeaderMem(ub[slayers.CmnHdrLen:]), R55) in p.scionLayer.DstIA) == p.d.localIA
		// @ p.LocalDstLemma(ub, dp)
		// @ assert p.ingressID != 0
		// @ assert len(nextPkt.CurrSeg.Future) == 1
		a, r, err /*@, aliasesUb @*/ := p.resolveInbound( /*@ ub, dp @*/ )
		if err != nil {
			// @ p.scionLayer.DowngradePerm(ub)
			return r, err /*@, aliasesUb, absReturnErr(dp, r) @*/
		}
		// @ p.d.getInternal()
		// @ unfold p.d.validResult(r, aliasesUb)
		// @ fold p.d.validResult(processResult{OutConn: p.d.internal, OutAddr: a, OutPkt: p.rawPkt}, aliasesUb)
		// @ assert ub === p.rawPkt
		// @ InternalEnterEvent(oldPkt, path.ifsToIO_ifs(p.ingressID), nextPkt, none[io.IO_ifs], ioLock, ioSharedArg, dp)
		// @ newAbsPkt = reveal absIO_val(dp, p.rawPkt, 0)
		return processResult{OutConn: p.d.internal, OutAddr: a, OutPkt: p.rawPkt}, nil /*@, aliasesUb, newAbsPkt @*/
	}
	// Outbound: pkts leaving the local IA.
	// BRTransit: pkts leaving from the same BR different interface.
	// @ unfold acc(p.scionLayer.Mem(ub), R3)
	// @ ghost ubPath := p.scionLayer.UBPath(ub)
	if p.path.IsXover( /*@ ubPath @*/ ) {
		// @ assert p.GetIsXoverSpec(ub)
		// @ fold acc(p.scionLayer.Mem(ub), R3)
		if r, err := p.doXover( /*@ ub, dp @*/ ); err != nil {
			// @ fold p.d.validResult(processResult{}, false)
			return r, err /*@, false, absReturnErr(dp, r) @*/
		}
		// @ assert absPkt(dp, ub) == AbsDoXover(nextPkt)
		// @ AbsValidateIngressIDXoverLemma(nextPkt, AbsDoXover(nextPkt), path.ifsToIO_ifs(p.ingressID))
		// @ nextPkt = absPkt(dp, ub)
		if r, err := p.validateHopExpiry( /*@ dp @*/ ); err != nil {
			// @ p.scionLayer.DowngradePerm(ub)
			return r, serrors.WithCtx(err, "info", "after xover") /*@, false, absReturnErr(dp, r) @*/
		}
		// verify the new block
		if r, err := p.verifyCurrentMAC( /*@ nextPkt, dp @*/ ); err != nil {
			// @ p.scionLayer.DowngradePerm(ub)
			return r, serrors.WithCtx(err, "info", "after xover") /*@, false, absReturnErr(dp, r) @*/
		}
		// @ assert AbsVerifyCurrentMACConstraint(nextPkt, dp)
	}
	// @ fold acc(p.scionLayer.Mem(ub), R3)
	// @ assert p.segmentChange ==> nextPkt.RightSeg != none[io.IO_seg2]
	if r, err := p.validateEgressID( /*@ nextPkt, dp @*/ ); err != nil {
		// @ p.scionLayer.DowngradePerm(ub)
		return r, err /*@, false, absReturnErr(dp, r) @*/
	}
	// @ assert !p.segmentChange ==> AbsValidateEgressIDConstraint(nextPkt, (p.ingressID != 0), dp)
	// @ assert p.segmentChange ==> p.ingressID != 0 && AbsValidateEgressIDConstraintXover(nextPkt, dp)
	// handle egress router alert before we check if it's up because we want to
	// send the reply anyway, so that trace route can pinpoint the exact link
	// that failed.
	if r, err := p.handleEgressRouterAlert( /*@ ub, llIsNil, startLL, endLL , dp @*/ ); err != nil {
		// @ p.scionLayer.DowngradePerm(ub)
		return r, err /*@, false, absReturnErr(dp, r) @*/
	}
	// @ assert nextPkt == absPkt(dp, ub)
	if r, err := p.validateEgressUp( /*@ nextPkt, dp @*/ ); err != nil {
		// @ p.scionLayer.DowngradePerm(ub)
		return r, err /*@, false, absReturnErr(dp, r) @*/
	}
	// @ assert nextPkt == absPkt(dp, ub)
	egressID := p.egressInterface( /*@ nextPkt @*/ )
	// @ assert AbsEgressInterfaceConstraint(nextPkt, path.ifsToIO_ifs(egressID))
	// @ p.d.getExternalMem()
	// @ if p.d.external != nil { unfold acc(accBatchConn(p.d.external), _) }
	if c, ok := p.d.external[egressID]; ok {
		if err := p.processEgress( /*@ ub, dp @*/ ); err != nil {
			// @ fold p.d.validResult(processResult{}, false)
			return processResult{}, err /*@, false, absReturnErr(dp, processResult{}) @*/
		}
		// @ p.d.InDomainExternalInForwardingMetrics2(egressID)
		// @ assert absPkt(dp, ub) == AbsProcessEgress(nextPkt)
		// @ nextPkt = absPkt(dp, ub)
		// @ ghost if(!p.segmentChange) {
		// 		enter/exit event
		// @	ExternalEvent(oldPkt, path.ifsToIO_ifs(p.ingressID), nextPkt, path.ifsToIO_ifs(egressID), ioLock, ioSharedArg, dp)
		// @ } else {
		// 		xover event
		// @	XoverEvent(oldPkt, path.ifsToIO_ifs(p.ingressID), nextPkt, path.ifsToIO_ifs(egressID), ioLock, ioSharedArg, dp)
		// @ }
		// @ newAbsPkt = reveal absIO_val(dp, p.rawPkt, egressID)
		// @ fold p.d.validResult(processResult{EgressID: egressID, OutConn: c, OutPkt: p.rawPkt}, false)
		return processResult{EgressID: egressID, OutConn: c, OutPkt: p.rawPkt}, nil /*@, false, newAbsPkt @*/
	}
	// ASTransit: pkts leaving from another AS BR.
	// @ p.d.getInternalNextHops()
	// @ ghost if p.d.internalNextHops != nil { unfold acc(accAddr(p.d.internalNextHops), _) }
	if a, ok := p.d.internalNextHops[egressID]; ok {
		// @ p.d.getInternal()
		// @ ghost if(path.ifsToIO_ifs(p.ingressID) != none[io.IO_ifs]) {
		// @ 	if(!p.segmentChange) {
		// 			enter event
		// @		InternalEnterEvent(oldPkt, path.ifsToIO_ifs(p.ingressID), nextPkt, none[io.IO_ifs], ioLock, ioSharedArg, dp)
		// @ 	} else {
		// 			xover event
		// @		XoverEvent(oldPkt, path.ifsToIO_ifs(p.ingressID), nextPkt, none[io.IO_ifs], ioLock, ioSharedArg, dp)
		// @ 	}
		// @ 	newAbsPkt = reveal absIO_val(dp, p.rawPkt, 0)
		// @ } else {
		// @ 	ToDoAfterScionFix("https://github.com/scionproto/scion/issues/4497")
		// @ }
		// @ fold p.d.validResult(processResult{OutConn: p.d.internal, OutAddr: a, OutPkt: p.rawPkt}, false)
		return processResult{OutConn: p.d.internal, OutAddr: a, OutPkt: p.rawPkt}, nil /*@, false, newAbsPkt @*/
	}
	errCode := slayers.SCMPCodeUnknownHopFieldEgress
	if !p.infoField.ConsDir {
		errCode = slayers.SCMPCodeUnknownHopFieldIngress
	}
	// @ p.scionLayer.DowngradePerm(ub)
	// @ ToDoAfterScionFix("https://github.com/scionproto/scion/issues/4482") // depends on packSCMP
	tmp, err := p.packSCMP(
		slayers.SCMPTypeParameterProblem,
		errCode,
		&slayers.SCMPParameterProblem{Pointer: p.currentHopPointer( /*@ nil @*/ )},
		cannotRoute,
		/*@ dp, @*/
	)
	return tmp, err /*@, false, absReturnErr(dp, tmp) @*/
}

// @ requires  acc(&p.rawPkt, R15)
// @ requires  p.scionLayer.Mem(p.rawPkt)
// @ requires  acc(&p.ingressID,  R15)
// @ requires  acc(&p.d, R15) && acc(p.d.Mem(), _) && p.d.WellConfigured()
// @ requires  p.d.getValSvc() != nil
// @ requires  sl.AbsSlice_Bytes(p.rawPkt, 0, len(p.rawPkt))
// @ preserves acc(&p.mac, R10)
// @ preserves p.mac != nil && p.mac.Mem()
// @ preserves acc(&p.macBuffers.scionInput, R10)
// @ preserves sl.AbsSlice_Bytes(p.macBuffers.scionInput, 0, len(p.macBuffers.scionInput))
// @ preserves acc(&p.buffer, R10) && p.buffer != nil && p.buffer.Mem()
// @ ensures   acc(&p.rawPkt, R15)
// @ ensures   p.scionLayer.Mem(p.rawPkt)
// @ ensures   acc(&p.ingressID,  R15)
// @ ensures   acc(&p.d,          R15)
// @ ensures   p.d.validResult(respr, addrAliasesPkt)
// @ ensures   acc(sl.AbsSlice_Bytes(p.rawPkt, 0, len(p.rawPkt)), 1 - R15)
// @ ensures   addrAliasesPkt ==> (
// @ 	respr.OutAddr != nil &&
// @ 	let rawPkt := p.rawPkt in
// @ 	(acc(respr.OutAddr.Mem(), R15) --* acc(sl.AbsSlice_Bytes(rawPkt, 0, len(rawPkt)), R15)))
// @ ensures  !addrAliasesPkt ==> acc(sl.AbsSlice_Bytes(p.rawPkt, 0, len(p.rawPkt)), R15)
// @ ensures  respr.OutPkt !== p.rawPkt && respr.OutPkt != nil ==>
// @ 	sl.AbsSlice_Bytes(respr.OutPkt, 0, len(respr.OutPkt))
// @ ensures  reserr != nil ==> reserr.ErrorMem()
// @ decreases 0 if sync.IgnoreBlockingForTermination()
func (p *scionPacketProcessor) processOHP() (respr processResult, reserr error /*@ , addrAliasesPkt bool @*/) {
	// @ ghost ubScionL := p.rawPkt
	// @ p.scionLayer.ExtractAcc(ubScionL)
	s := p.scionLayer
	// @ ghost  ubPath := p.scionLayer.UBPath(ubScionL)
	// @ unfold acc(p.scionLayer.Mem(ubScionL), 1-R15)
	// @ apply acc(&p.scionLayer, R16) --* acc(p.scionLayer.Mem(ubScionL), R15)
	// @ unfold acc(p.scionLayer.Mem(ubScionL), R15)
	// @ assert s.Path === p.scionLayer.Path
	// @ assert s.Path.Mem(ubPath)
	ohp, ok := s.Path.(*onehop.Path)
	if !ok {
		// TODO parameter problem -> invalid path
		// @ establishMemMalformedPath()
		// @ fold p.scionLayer.Mem(ubScionL)
		// @ fold p.d.validResult(processResult{}, false)
		return processResult{}, malformedPath /*@ , false @*/
	}
	if /*@ unfolding acc(s.Path.Mem(ubPath), R50) in @*/ !ohp.Info.ConsDir {
		// TODO parameter problem -> invalid path
		// @ establishMemMalformedPath()
		// @ defer fold p.scionLayer.Mem(ubScionL)
		// @ fold p.d.validResult(processResult{}, false)
		return processResult{}, serrors.WrapStr(
			"OneHop path in reverse construction direction is not allowed",
			malformedPath, "srcIA", s.SrcIA, "dstIA", s.DstIA) /*@ , false @*/
	}

	// OHP leaving our IA
	if p.ingressID == 0 {
		// @ p.d.getLocalIA()
		if !p.d.localIA.Equal(s.SrcIA) {
			// @ establishCannotRoute()
			// TODO parameter problem -> invalid path
			// @ defer fold p.scionLayer.Mem(ubScionL)
			// @ fold p.d.validResult(processResult{}, false)
			return processResult{}, serrors.WrapStr("bad source IA", cannotRoute,
				"type", "ohp", "egress", ( /*@ unfolding acc(ohp.Mem(ubPath), R50) in (unfolding acc(ohp.FirstHop.Mem(), R55) in @*/ ohp.FirstHop.ConsEgress /*@ ) @*/),
				"localIA", p.d.localIA, "srcIA", s.SrcIA) /*@ , false @*/
		}
		// @ p.d.getNeighborIAs()
		neighborIA, ok := p.d.neighborIAs[ /*@ unfolding acc(ohp.Mem(ubPath), R50) in (unfolding acc(ohp.FirstHop.Mem(), R55) in @*/ ohp.FirstHop.ConsEgress /*@ ) @*/]
		if !ok {
			// @ establishCannotRoute()
			// TODO parameter problem invalid interface
			// @ defer fold p.scionLayer.Mem(ubScionL)
			// @ fold p.d.validResult(processResult{}, false)
			return processResult{}, serrors.WithCtx(cannotRoute,
				"type", "ohp", "egress", ( /*@ unfolding acc(ohp.Mem(ubPath), R50) in (unfolding acc(ohp.FirstHop.Mem(), R55) in @*/ ohp.FirstHop.ConsEgress /*@ ) @*/)) /*@ , false @*/
		}
		if !neighborIA.Equal(s.DstIA) {
			// @ establishCannotRoute()
			// @ defer fold p.scionLayer.Mem(ubScionL)
			// @ fold p.d.validResult(processResult{}, false)
			return processResult{}, serrors.WrapStr("bad destination IA", cannotRoute,
				"type", "ohp", "egress", ( /*@ unfolding acc(ohp.Mem(ubPath), R50) in (unfolding acc(ohp.FirstHop.Mem(), R55) in @*/ ohp.FirstHop.ConsEgress /*@ ) @*/),
				"neighborIA", neighborIA, "dstIA", s.DstIA) /*@ , false @*/
		}
		// @ unfold s.Path.Mem(ubPath)
		// @ unfold ohp.FirstHop.Mem()
		// @ preserves acc(&ohp.Info, R15) && acc(&ohp.FirstHop, R15)
		// @ preserves acc(&p.macBuffers.scionInput, R15)
		// @ preserves acc(&p.mac, R15) && p.mac != nil && p.mac.Mem()
		// @ preserves sl.AbsSlice_Bytes(p.macBuffers.scionInput, 0, len(p.macBuffers.scionInput))
		// @ decreases
		// @ outline (
		mac /*@@@*/ := path.MAC(p.mac, ohp.Info, ohp.FirstHop, p.macBuffers.scionInput)
		// (VerifiedSCION) introduced separate copy to avoid exposing quantified permissions outside the scope of this outline block.
		macCopy := mac
		// @ fold acc(sl.AbsSlice_Bytes(ohp.FirstHop.Mac[:], 0, len(ohp.FirstHop.Mac[:])), R20)
		// @ fold acc(sl.AbsSlice_Bytes(mac[:], 0, len(mac)), R20)
		compRes := subtle.ConstantTimeCompare(ohp.FirstHop.Mac[:], mac[:]) == 0
		// @ unfold acc(sl.AbsSlice_Bytes(ohp.FirstHop.Mac[:], 0, len(ohp.FirstHop.Mac[:])), R20)
		// @ )
		if compRes {
			// @ defer fold p.scionLayer.Mem(ubScionL)
			// @ defer fold s.Path.Mem(ubPath)
			// @ defer fold ohp.FirstHop.Mem()
			// TODO parameter problem -> invalid MAC
			// @ fold p.d.validResult(processResult{}, false)
			return processResult{}, serrors.New("MAC", "expected", fmt.Sprintf("%x", macCopy),
				"actual", fmt.Sprintf("%x", ohp.FirstHop.Mac), "type", "ohp") /*@ , false @*/
		}
		ohp.Info.UpdateSegID(ohp.FirstHop.Mac /*@, ohp.FirstHop.ToIO_HF() @*/)
		// @ fold ohp.FirstHop.Mem()
		// @ fold s.Path.Mem(ubPath)
		// @ fold p.scionLayer.Mem(ubScionL)

		// (VerifiedSCION) the second parameter was changed from 's' to 'p.scionLayer' due to the
		// changes made to 'updateSCIONLayer'.
		if err := updateSCIONLayer(p.rawPkt, &p.scionLayer /* s */, p.buffer); err != nil {
			// @ fold p.d.validResult(processResult{}, false)
			return processResult{}, err /*@ , false @*/
		}
		// @ unfold p.scionLayer.Mem(ubScionL)
		// @ defer fold p.scionLayer.Mem(ubScionL)
		// @ unfold s.Path.Mem(ubPath)
		// @ defer fold s.Path.Mem(ubPath)
		// @ unfold ohp.FirstHop.Mem()
		// @ defer fold ohp.FirstHop.Mem()
		// OHP should always be directed to the correct BR.
		// @ p.d.getExternalMem()
		// @ ghost if p.d.external != nil { unfold acc(accBatchConn(p.d.external), _) }
		if c, ok := p.d.external[ohp.FirstHop.ConsEgress]; ok {
			// (VerifiedSCION) the following must hold, obviously.
			// Unfortunately, Gobra struggles with instantiating the body
			// of the function.
			// @ assume ohp.FirstHop.ConsEgress in p.d.getDomExternal()
			// buffer should already be correct
			// (VerifiedSCION) TODO: we need to add a pre to run that says that the
			// domain of forwardingMetrics is the same as the one for external
			// @ p.d.InDomainExternalInForwardingMetrics(ohp.FirstHop.ConsEgress)
			// @ fold p.d.validResult(processResult{EgressID: ohp.FirstHop.ConsEgress, OutConn: c, OutPkt: p.rawPkt}, false)
			return processResult{EgressID: ohp.FirstHop.ConsEgress, OutConn: c, OutPkt: p.rawPkt},
				nil /*@ , false @*/
		}
		// TODO parameter problem invalid interface
		// @ establishCannotRoute()
		// @ fold p.d.validResult(processResult{}, false)
		return processResult{}, serrors.WithCtx(cannotRoute, "type", "ohp",
			"egress", ohp.FirstHop.ConsEgress, "consDir", ohp.Info.ConsDir) /*@ , false @*/
	}

	// OHP entering our IA
	// @ p.d.getLocalIA()
	if !p.d.localIA.Equal(s.DstIA) {
		// @ establishCannotRoute()
		// @ defer fold p.scionLayer.Mem(ubScionL)
		// @ fold p.d.validResult(processResult{}, false)
		return processResult{}, serrors.WrapStr("bad destination IA", cannotRoute,
			"type", "ohp", "ingress", p.ingressID,
			"localIA", p.d.localIA, "dstIA", s.DstIA) /*@ , false @*/
	}
	// @ p.d.getNeighborIAs()
	neighborIA := p.d.neighborIAs[p.ingressID]
	if !neighborIA.Equal(s.SrcIA) {
		// @ establishCannotRoute()
		// @ defer fold p.scionLayer.Mem(ubScionL)
		// @ fold p.d.validResult(processResult{}, false)
		return processResult{}, serrors.WrapStr("bad source IA", cannotRoute,
			"type", "ohp", "ingress", p.ingressID,
			"neighborIA", neighborIA, "srcIA", s.SrcIA) /*@ , false @*/
	}

	// @ unfold s.Path.Mem(ubPath)
	// @ unfold ohp.SecondHop.Mem()
	ohp.SecondHop = path.HopField{
		ConsIngress: p.ingressID,
		ExpTime:/*@ unfolding acc(ohp.FirstHop.Mem(), R55) in @*/ ohp.FirstHop.ExpTime,
	}
	// (VerifiedSCION) the following property follows from the type system, but
	// Gobra cannot prove it yet.
	// @ assume 0 <= p.ingressID
	// XXX(roosd): Here we leak the buffer into the SCION packet header.
	// This is okay because we do not operate on the buffer or the packet
	// for the rest of processing.
	ohp.SecondHop.Mac = path.MAC(p.mac, ohp.Info, ohp.SecondHop, p.macBuffers.scionInput)
	// @ fold ohp.SecondHop.Mem()
	// @ fold s.Path.Mem(ubPath)

	// (VerifiedSCION) the second parameter was changed from 's' to 'p.scionLayer' due to the
	// changes made to 'updateSCIONLayer'.
	// @ fold p.scionLayer.Mem(ubScionL)
	if err := updateSCIONLayer(p.rawPkt, &p.scionLayer /* s */, p.buffer); err != nil {
		// @ fold p.d.validResult(processResult{}, false)
		return processResult{}, err /*@ , false @*/
	}
	// (VerifiedSCION) the parameter was changed from 's' to '&p.scionLayer' due to the
	// changes made to 'resolveLocalDst'.
	a, err /*@ , addrAliases @*/ := p.d.resolveLocalDst(&p.scionLayer /* s */ /*@ , ubScionL @*/)
	if err != nil {
		// @ ghost if addrAliases {
		// @ 	apply acc(a.Mem(), R15) --* acc(sl.AbsSlice_Bytes(ubScionL, 0, len(ubScionL)), R15)
		// @ }
		// @ fold p.d.validResult(processResult{}, false)
		return processResult{}, err /*@ , false @*/
	}
	// @ p.d.getInternal()
	// @ assert p.d.internal != nil ==> acc(p.d.internal.Mem(), _)
	// @ fold p.d.validResult(processResult{OutConn: p.d.internal, OutAddr: a, OutPkt: p.rawPkt}, addrAliases)
	return processResult{OutConn: p.d.internal, OutAddr: a, OutPkt: p.rawPkt}, nil /*@ , addrAliases @*/
}

// @ requires  acc(d.Mem(), _)
// @ requires  d.getValSvc() != nil
// @ requires  acc(sl.AbsSlice_Bytes(ub, 0, len(ub)), R15)
// @ preserves acc(s.Mem(ub), R14)
// @ ensures   !addrAliasesUb ==> acc(sl.AbsSlice_Bytes(ub, 0, len(ub)), R15)
// @ ensures   !addrAliasesUb && resaddr != nil ==> acc(resaddr.Mem(), _)
// @ ensures   addrAliasesUb ==> resaddr != nil
// @ ensures   addrAliasesUb ==> acc(resaddr.Mem(), R15)
// @ ensures   addrAliasesUb ==> (acc(resaddr.Mem(), R15) --* acc(sl.AbsSlice_Bytes(ub, 0, len(ub)), R15))
// @ ensures   reserr != nil ==> reserr.ErrorMem()
// (VerifiedSCION) the type of 's' was changed from slayers.SCION to *slayers.SCION. This makes
// specs a lot easier and, makes the implementation faster as well by avoiding passing large data-structures
// by value. We should consider porting merging this in upstream SCION.
// @ decreases 0 if sync.IgnoreBlockingForTermination()
func (d *DataPlane) resolveLocalDst(s *slayers.SCION /*@, ghost ub []byte @*/) (resaddr *net.UDPAddr, reserr error /*@ , addrAliasesUb bool @*/) {
	// @ ghost start, end := s.ExtractAcc(ub)
	// @ assert s.RawDstAddr === ub[start:end]
	// @ sl.SplitRange_Bytes(ub, start, end, R15)
	// @ assert acc(sl.AbsSlice_Bytes(s.RawDstAddr, 0, len(s.RawDstAddr)), R15)
	dst, err := s.DstAddr()
	// @ apply acc(s, R16) --* acc(s.Mem(ub), R15)
	if err != nil {
		// @ sl.CombineRange_Bytes(ub, start, end, R15)
		// TODO parameter problem.
		return nil, err /*@ , false @*/
	}
	switch v := dst.(type) {
	case addr.HostSVC:
		// For map lookup use the Base address, i.e. strip the multi cast
		// information, because we only register base addresses in the map.
		// @ d.getSvcMem()
		a, ok := d.svc.Any(v.Base())
		if !ok {
			// @ apply acc(dst.Mem(), R15) --* acc(sl.AbsSlice_Bytes(ub[start:end], 0, len(ub[start:end])), R15)
			// @ sl.CombineRange_Bytes(ub, start, end, R15)
			// @ establishNoSVCBackend()
			return nil, noSVCBackend /*@ , false @*/
		}
		// @ apply acc(dst.Mem(), R15) --* acc(sl.AbsSlice_Bytes(ub[start:end], 0, len(ub[start:end])), R15)
		// @ sl.CombineRange_Bytes(ub, start, end, R15)
		return a, nil /*@ , false @*/
	case *net.IPAddr:
		tmp := addEndhostPort(v)
		// @ package acc(tmp.Mem(), R15) --* acc(sl.AbsSlice_Bytes(ub, 0, len(ub)), R15) {
		// @ 	apply acc(tmp.Mem(), R15) --* acc(v.Mem(), R15)
		// @ 	assert acc(dst.Mem(), R15)
		// @ 	apply acc(dst.Mem(), R15) --* acc(sl.AbsSlice_Bytes(ub[start:end], 0, len(ub[start:end])), R15)
		// @ 	sl.CombineRange_Bytes(ub, start, end, R15)
		// @ }
		return tmp, nil /*@ , true @*/
	default:
		panic("unexpected address type returned from DstAddr")
	}
}

// @ requires acc(dst.Mem(), R15)
// @ ensures  res != nil && acc(res.Mem(), R15)
// @ ensures  acc(res.Mem(), R15) --* acc(dst.Mem(), R15)
// @ decreases
func addEndhostPort(dst *net.IPAddr) (res *net.UDPAddr) {
	// @ unfold acc(dst.Mem(), R15)
	tmp := &net.UDPAddr{IP: dst.IP, Port: topology.EndhostPort}
	// @ assert forall i int :: { &tmp.IP[i] } 0 <= i && i < len(tmp.IP) ==> acc(&tmp.IP[i], R15)
	// @ fold acc(sl.AbsSlice_Bytes(tmp.IP, 0, len(tmp.IP)), R15)
	// @ fold acc(tmp.Mem(), R15)
	// @ package (acc(tmp.Mem(), R15) --* acc(dst.Mem(), R15)) {
	// @ 	assert acc(dst, R15)
	// @ 	assert acc(tmp, R50)
	// @ 	assert dst.IP === tmp.IP
	// @ 	unfold acc(tmp.Mem(), R15)
	// @ 	unfold acc(sl.AbsSlice_Bytes(tmp.IP, 0, len(tmp.IP)), R15)
	// @ 	assert forall i int :: { &tmp.IP[i] } 0 <= i && i < len(tmp.IP) ==> acc(&tmp.IP[i], R15)
	// @ 	assert forall i int :: { &dst.IP[i] } 0 <= i && i < len(dst.IP) ==> acc(&dst.IP[i], R15)
	// @ 	fold acc(dst.Mem(), R15)
	// @ }
	return tmp
}

// TODO(matzf) this function is now only used to update the OneHop-path.
// This should be changed so that the OneHop-path can be updated in-place, like
// the scion.Raw path.
// @ requires  acc(s.Mem(rawPkt), R00)
// @ requires  s.HasOneHopPath(rawPkt)
// @ preserves buffer != nil && buffer.Mem()
// @ preserves sl.AbsSlice_Bytes(rawPkt, 0, len(rawPkt))
// @ ensures   acc(s.Mem(rawPkt), R00)
// @ ensures   res != nil ==> res.ErrorMem()
// @ decreases
// (VerifiedSCION) the type of 's' was changed from slayers.SCION to *slayers.SCION. This makes
// specs a lot easier and, makes the implementation faster as well by avoiding passing large data-structures
// by value. We should consider porting merging this in upstream SCION.
func updateSCIONLayer(rawPkt []byte, s *slayers.SCION, buffer gopacket.SerializeBuffer) (res error) {
	if err := buffer.Clear(); err != nil {
		return err
	}
	if err := s.SerializeTo(buffer, gopacket.SerializeOptions{} /*@ , rawPkt @*/); err != nil {
		return err
	}
	// TODO(lukedirtwalker): We should add a method to the scion layers
	// which can write into the existing buffer, see also the discussion in
	// https://fsnets.slack.com/archives/C8ADBBG0J/p1592805884250700
	rawContents := buffer.Bytes()
	// @ s.InferSizeOHP(rawPkt)
	// @ assert len(rawContents) <= len(rawPkt)
	// @ unfold sl.AbsSlice_Bytes(rawPkt, 0, len(rawPkt))
	// @ unfold acc(sl.AbsSlice_Bytes(rawContents, 0, len(rawContents)), R20)
	// (VerifiedSCION) proving that the reslicing operation below is safe
	// was tricky and required enriching (non-modularly) the invariants of *onehop.Path
	// and *slayers.SCION.
	// @ assert forall i int :: { &rawPkt[:len(rawContents)][i] }{ &rawPkt[i] } 0 <= i && i < len(rawContents) ==>
	// @ 	 &rawPkt[i] == &rawPkt[:len(rawContents)][i]
	copy(rawPkt[:len(rawContents)], rawContents /*@ , R20 @*/)
	// @ fold sl.AbsSlice_Bytes(rawPkt, 0, len(rawPkt))
	// @ fold acc(sl.AbsSlice_Bytes(rawContents, 0, len(rawContents)), R20)
	// @ buffer.RestoreMem(rawContents)
	return nil
}

type bfdSend struct {
	conn             BatchConn
	srcAddr, dstAddr *net.UDPAddr
	scn              *slayers.SCION
	ohp              *onehop.Path
	mac              hash.Hash
	macBuffer        []byte
	buffer           gopacket.SerializeBuffer
}

// newBFDSend creates and initializes a BFD Sender
// @ trusted
// @ requires false
// @ decreases
func newBFDSend(conn BatchConn, srcIA, dstIA addr.IA, srcAddr, dstAddr *net.UDPAddr,
	ifID uint16, mac hash.Hash) (res *bfdSend) {

	scn := &slayers.SCION{
		Version:      0,
		TrafficClass: 0xb8,
		FlowID:       0xdead,
		NextHdr:      slayers.L4BFD,
		SrcIA:        srcIA,
		DstIA:        dstIA,
	}

	if err := scn.SetSrcAddr(&net.IPAddr{IP: srcAddr.IP} /*@ , false @*/); err != nil {
		panic(err) // Must work unless IPAddr is not supported
	}
	if err := scn.SetDstAddr(&net.IPAddr{IP: dstAddr.IP} /*@ , false @*/); err != nil {
		panic(err) // Must work unless IPAddr is not supported
	}

	var ohp *onehop.Path
	if ifID == 0 {
		scn.PathType = empty.PathType
		scn.Path = &empty.Path{}
	} else {
		ohp = &onehop.Path{
			Info: path.InfoField{
				ConsDir: true,
				// Timestamp set in Send
			},
			FirstHop: path.HopField{
				ConsEgress: ifID,
				ExpTime:    hopFieldDefaultExpTime,
			},
		}
		scn.PathType = onehop.PathType
		scn.Path = ohp
	}

	return &bfdSend{
		conn:      conn,
		srcAddr:   srcAddr,
		dstAddr:   dstAddr,
		scn:       scn,
		ohp:       ohp,
		mac:       mac,
		macBuffer: make([]byte, path.MACBufferSize),
		buffer:    gopacket.NewSerializeBuffer(),
	}
}

// @ preserves acc(b.Mem(), R10)
// @ decreases
func (b *bfdSend) String() string {
	// @ unfold acc(b.Mem(), R10)
	// @ ghost defer fold acc(b.Mem(), R10)
	return b.srcAddr.String()
}

// Send sends out a BFD message.
// Due to the internal state of the MAC computation, this is not goroutine
// safe.
// @ trusted
// @ requires Uncallable()
func (b *bfdSend) Send(bfd *layers.BFD) error {
	if b.ohp != nil {
		// Subtract 10 seconds to deal with possible clock drift.
		ohp := b.ohp
		ohp.Info.Timestamp = uint32(time.Now().Unix() - 10)
		ohp.FirstHop.Mac = path.MAC(b.mac, ohp.Info, ohp.FirstHop, b.macBuffer)
	}

	err := gopacket.SerializeLayers(b.buffer, gopacket.SerializeOptions{FixLengths: true},
		b.scn, bfd)
	if err != nil {
		return err
	}
	_, err = b.conn.WriteTo(b.buffer.Bytes(), b.dstAddr)
	return err
}

// @ requires  acc(&p.d, _) && acc(p.d.Mem(), _)
// @ requires  acc(p.scionLayer.Mem(ub), R4)
// @ requires  p.scionLayer.ValidPathMetaData(ub)
// @ requires  sl.AbsSlice_Bytes(ub, 0, len(ub))
// @ requires  acc(&p.ingressID,  R15)
// @ ensures   acc(p.scionLayer.Mem(ub), R4)
// @ ensures   sl.AbsSlice_Bytes(ub, 0, len(ub))
// @ ensures   acc(&p.ingressID,  R15)
// @ decreases
func (p *scionPacketProcessor) prepareSCMP(
	typ slayers.SCMPType,
	code slayers.SCMPCode,
	scmpP gopacket.SerializableLayer,
	cause error,
	// @ ghost ub []byte,
) ([]byte, error) {

	// *copy* and reverse path -- the original path should not be modified as this writes directly
	// back to rawPkt (quote).
	var path *scion.Raw
	// @ ghost startP := p.scionLayer.PathStartIdx(ub)
	// @ ghost endP := p.scionLayer.PathEndIdx(ub)
	// @ slayers.LemmaPathIdxStartEnd(&p.scionLayer, ub, R20)
	// @ ghost ubPath := ub[startP:endP]
	// @ unfold acc(p.scionLayer.Mem(ub), R4)
	pathType := p.scionLayer.Path.Type( /*@ ubPath @*/ )
	// @ establishCannotRoute()
	// @ ghost pathFromEpic := false
	// @ ghost var epicPathUb []byte = nil
	switch pathType {
	case scion.PathType:
		var ok bool
		path, ok = p.scionLayer.Path.(*scion.Raw)
		if !ok {
			// @ fold acc(p.scionLayer.Mem(ub), R4)
			return nil, serrors.WithCtx(cannotRoute, "details", "unsupported path type",
				"path type", pathType)
		}
	case epic.PathType:
		epicPath, ok := p.scionLayer.Path.(*epic.Path)
		if !ok {
			// @ fold acc(p.scionLayer.Mem(ub), R4)
			return nil, serrors.WithCtx(cannotRoute, "details", "unsupported path type",
				"path type", pathType)
		}
		/*@
		scionBuf := epicPath.GetUnderlyingScionPathBuf(ubPath)
		unfold acc(epicPath.Mem(ubPath), R4)
		assert ubPath[epic.MetadataLen:] === scionBuf
		epicPathUb = ubPath
		ubPath = scionBuf
		startP += epic.MetadataLen
		assert ubPath === ub[startP:endP]
		@*/
		path = epicPath.ScionPath
		// @ pathFromEpic = true
	default:
		// @ fold acc(p.scionLayer.Mem(ub), R4)
		return nil, serrors.WithCtx(cannotRoute, "details", "unsupported path type",
			"path type", pathType)
	}
	/*@
	assert pathType == scion.PathType || pathType == epic.PathType
	assert typeOf(p.scionLayer.Path) == type[*scion.Raw] || typeOf(p.scionLayer.Path) == type[*epic.Path]
	assert !pathFromEpic ==> typeOf(p.scionLayer.Path) == type[*scion.Raw]
	assert pathFromEpic ==> typeOf(p.scionLayer.Path) == type[*epic.Path]
	sl.SplitRange_Bytes(ub, startP, endP, writePerm)
	@*/
	decPath, err := path.ToDecoded( /*@ ubPath @*/ )
	if err != nil {
		/*@
		sl.CombineRange_Bytes(ub, startP, endP, writePerm)
		ghost if pathFromEpic {
			epicPath := p.scionLayer.Path.(*epic.Path)
			assert acc(path.Mem(ubPath), R4)
			fold acc(epicPath.Mem(epicPathUb), R4)
		} else {
			rawPath := p.scionLayer.Path.(*scion.Raw)
			assert acc(path.Mem(ubPath), R4)
			assert acc(rawPath.Mem(ubPath), R4)
		}
		fold acc(p.scionLayer.Mem(ub), R4)
		@*/
		return nil, serrors.Wrap(cannotRoute, err, "details", "decoding raw path")
	}
	// @ ghost rawPath := path.RawBufferMem(ubPath)
	revPathTmp, err := decPath.Reverse( /*@ rawPath @*/ )
	if err != nil {
		/*@
		sl.CombineRange_Bytes(ub, startP, endP, writePerm)
		ghost if pathFromEpic {
			epicPath := p.scionLayer.Path.(*epic.Path)
			assert acc(path.Mem(ubPath), R4)
			fold acc(epicPath.Mem(epicPathUb), R4)
		} else {
			rawPath := p.scionLayer.Path.(*scion.Raw)
			assert acc(path.Mem(ubPath), R4)
			assert acc(rawPath.Mem(ubPath), R4)
		}
		fold acc(p.scionLayer.Mem(ub), R4)
		@*/
		return nil, serrors.Wrap(cannotRoute, err, "details", "reversing path for SCMP")
	}
	// @ assert revPathTmp.Mem(rawPath)
	revPath := revPathTmp.(*scion.Decoded)
	// @ assert revPath.Mem(rawPath)

	// Revert potential path segment switches that were done during processing.
	if revPath.IsXover( /*@ rawPath @*/ ) {
		if err := revPath.IncPath( /*@ rawPath @*/ ); err != nil {
			/*@
			sl.CombineRange_Bytes(ub, startP, endP, writePerm)
			ghost if pathFromEpic {
				epicPath := p.scionLayer.Path.(*epic.Path)
				assert acc(path.Mem(ubPath), R4)
				fold acc(epicPath.Mem(epicPathUb), R4)
			} else {
				rawPath := p.scionLayer.Path.(*scion.Raw)
				assert acc(path.Mem(ubPath), R4)
				assert acc(rawPath.Mem(ubPath), R4)
			}
			fold acc(p.scionLayer.Mem(ub), R4)
			@*/
			return nil, serrors.Wrap(cannotRoute, err, "details", "reverting cross over for SCMP")
		}
	}
	// If the packet is sent to an external router, we need to increment the
	// path to prepare it for the next hop.
	// @ p.d.getExternalMem()
	// @ if p.d.external != nil { unfold acc(accBatchConn(p.d.external), _) }
	_, external := p.d.external[p.ingressID]
	if external {
		// @ requires revPath.Mem(rawPath)
		// @ requires revPath.ValidCurrIdxs(rawPath)
		// @ ensures  revPath.Mem(rawPath)
		// @ decreases
		// @ outline(
		// @ unfold revPath.Mem(rawPath)
		// @ unfold revPath.Base.Mem()
		infoField := &revPath.InfoFields[revPath.PathMeta.CurrINF]
		if infoField.ConsDir {
			hopField := /*@ unfolding acc(revPath.HopFields[revPath.PathMeta.CurrHF].Mem(), _) in @*/
				revPath.HopFields[revPath.PathMeta.CurrHF]
			infoField.UpdateSegID(hopField.Mac /*@, hopField.ToIO_HF() @*/)
		}
		// @ fold revPath.Base.Mem()
		// @ fold revPath.Mem(rawPath)
		// @ )
		if err := revPath.IncPath( /*@ rawPath @*/ ); err != nil {
			/*@
			sl.CombineRange_Bytes(ub, startP, endP, writePerm)
			ghost if pathFromEpic {
				epicPath := p.scionLayer.Path.(*epic.Path)
				assert acc(path.Mem(ubPath), R4)
				fold acc(epicPath.Mem(epicPathUb), R4)
			} else {
				rawPath := p.scionLayer.Path.(*scion.Raw)
				assert acc(path.Mem(ubPath), R4)
				assert acc(rawPath.Mem(ubPath), R4)
			}
			fold acc(p.scionLayer.Mem(ub), R4)
			@*/
			return nil, serrors.Wrap(cannotRoute, err, "details", "incrementing path for SCMP")
		}
	}
	// @ TODO()

	// create new SCION header for reply.
	var scionL /*@@@*/ slayers.SCION
	// (VerifiedSCION) TODO: adapt *SCION.Mem(...)
	scionL.FlowID = p.scionLayer.FlowID
	scionL.TrafficClass = p.scionLayer.TrafficClass
	scionL.PathType = revPath.Type( /*@ nil @*/ )
	scionL.Path = revPath
	scionL.DstIA = p.scionLayer.SrcIA
	scionL.SrcIA = p.d.localIA
	srcA, err := p.scionLayer.SrcAddr()
	if err != nil {
		return nil, serrors.Wrap(cannotRoute, err, "details", "extracting src addr")
	}
	if err := scionL.SetDstAddr(srcA /*@ , false @*/); err != nil {
		return nil, serrors.Wrap(cannotRoute, err, "details", "setting dest addr")
	}
	if err := scionL.SetSrcAddr(&net.IPAddr{IP: p.d.internalIP} /*@ , false @*/); err != nil {
		return nil, serrors.Wrap(cannotRoute, err, "details", "setting src addr")
	}
	scionL.NextHdr = slayers.L4SCMP

	typeCode := slayers.CreateSCMPTypeCode(typ, code)
	scmpH /*@@@*/ := slayers.SCMP{TypeCode: typeCode}
	scmpH.SetNetworkLayerForChecksum(&scionL)

	if err := p.buffer.Clear(); err != nil {
		return nil, err
	}

	sopts := gopacket.SerializeOptions{
		ComputeChecksums: true,
		FixLengths:       true,
	}
	scmpLayers := []gopacket.SerializableLayer{&scionL, &scmpH, scmpP}
	if cause != nil {
		// add quote for errors.
		hdrLen := slayers.CmnHdrLen + scionL.AddrHdrLen( /*@ nil, false @*/ ) + scionL.Path.Len( /*@ nil @*/ )
		switch scmpH.TypeCode.Type() {
		case slayers.SCMPTypeExternalInterfaceDown:
			hdrLen += 20
		case slayers.SCMPTypeInternalConnectivityDown:
			hdrLen += 28
		default:
			hdrLen += 8
		}
		quote := p.rawPkt
		maxQuoteLen := slayers.MaxSCMPPacketLen - hdrLen
		if len(quote) > maxQuoteLen {
			quote = quote[:maxQuoteLen]
		}
		scmpLayers = append( /*@ noPerm, @*/ scmpLayers, gopacket.Payload(quote))
	}
	// XXX(matzf) could we use iovec gather to avoid copying quote?
	err = gopacket.SerializeLayers(p.buffer, sopts /*@ , nil @*/, scmpLayers...)
	if err != nil {
		return nil, serrors.Wrap(cannotRoute, err, "details", "serializing SCMP message")
	}
	return p.buffer.Bytes(), scmpError{TypeCode: typeCode, Cause: cause}
}

// decodeLayers implements roughly the functionality of
// gopacket.DecodingLayerParser, but customized to our use case with a "base"
// layer and additional, optional layers in the given order.
// Returns the last decoded layer.
// @ requires  base != nil && base.NonInitMem()
// @ requires  forall i int :: { &opts[i] } 0 <= i && i < len(opts) ==>
// @     (acc(&opts[i], R10) && opts[i] != nil && opts[i].NonInitMem())
// Due to Viper's very strict injectivity constraints:
// @ requires  forall i, j int :: { &opts[i], &opts[j] } 0 <= i && i < j && j < len(opts) ==>
// @     opts[i] !== opts[j]
// @ preserves acc(sl.AbsSlice_Bytes(data, 0, len(data)), R39)
// @ ensures   forall i int :: { &opts[i] } 0 <= i && i < len(opts) ==>
// @     (acc(&opts[i], R10) && opts[i] != nil)
// @ ensures   -1 <= idx && idx < len(opts)
// @ ensures   len(processed) == len(opts)
// @ ensures   len(offsets) == len(opts)
// @ ensures   reterr == nil && 0  <= idx ==> processed[idx]
// @ ensures   reterr == nil && idx == -1  ==> retl === base
// @ ensures   reterr == nil && 0   <= idx ==> retl === opts[idx]
// @ ensures   reterr == nil ==> retl != nil
// @ ensures   reterr == nil ==> base.Mem(data)
// @ ensures   reterr == nil && typeOf(base.GetPath(data)) == *scion.Raw ==>
// @ 	slayers.ValidPktMetaHdr(data)
// @ ensures   reterr == nil && typeOf(base.GetPath(data)) == *scion.Raw ==>
// @ 	base.EqAbsHeader(data)
// @ ensures   forall i int :: {&opts[i]}{processed[i]} 0 <= i && i < len(opts) ==>
// @     (processed[i] ==> (0 <= offsets[i].start && offsets[i].start <= offsets[i].end && offsets[i].end <= len(data)))
// @ ensures   reterr == nil ==> forall i int :: {&opts[i]}{processed[i]} 0 <= i && i < len(opts) ==>
// @     ((processed[i] && !offsets[i].isNil) ==> opts[i].Mem(data[offsets[i].start:offsets[i].end]))
// @ ensures   reterr == nil ==> forall i int :: {&opts[i]}{processed[i]} 0 <= i && i < len(opts) ==>
// @     ((processed[i] && offsets[i].isNil) ==> opts[i].Mem(nil))
// @ ensures   reterr == nil ==> forall i int :: {&opts[i]}{processed[i]} 0 <= i && i < len(opts) ==>
// @     (!processed[i] ==> opts[i].NonInitMem())
// @ ensures   reterr != nil ==> base.NonInitMem()
// @ ensures   reterr != nil ==> (forall i int :: { &opts[i] } 0 <= i && i < len(opts) ==> opts[i].NonInitMem())
// @ ensures   reterr != nil ==> reterr.ErrorMem()
// @ decreases
// (VerifiedSCION) originally, `base` was declared with type `gopacket.DecodingLayer`. This is unnecessarily complicated for a private function
// that is only called once with a parameter of type `*SCION`, and leads to more annyoing post-conditions.
func decodeLayers(data []byte, base *slayers.SCION,
	opts ...gopacket.DecodingLayer) (retl gopacket.DecodingLayer, reterr error /*@ , ghost processed seq[bool], ghost offsets seq[offsetPair], ghost idx int @*/) {

	// @ processed = seqs.NewSeqBool(len(opts))
	// @ offsets = newOffsetPair(len(opts))
	// @ idx = -1
	// @ gopacket.AssertInvariantNilDecodeFeedback()
	if err := base.DecodeFromBytes(data, gopacket.NilDecodeFeedback); err != nil {
		return nil, err /*@ , processed, offsets, idx @*/
	}
	var last gopacket.DecodingLayer = base
	optsSlice := ([](gopacket.DecodingLayer))(opts)

	// @ ghost oldData := data
	// @ ghost oldStart := 0
	// @ ghost oldEnd := len(data)

	// @ invariant acc(sl.AbsSlice_Bytes(oldData, 0, len(oldData)), R39)
	// @ invariant base.Mem(oldData)
	// @ invariant typeOf(base.GetPath(oldData)) == *scion.Raw ==>
	// @ 	slayers.ValidPktMetaHdr(oldData)
	// @ invariant typeOf(base.GetPath(oldData)) == *scion.Raw ==>
	// @ 	base.EqAbsHeader(oldData)
	// @ invariant 0 < len(opts) ==> 0 <= i0 && i0 <= len(opts)
	// @ invariant forall i int :: {&opts[i]} 0 <= i && i < len(opts) ==> acc(&opts[i], R10)
	// @ invariant forall i, j int :: {&opts[i], &opts[j]} 0 <= i && i < j && j < len(opts) ==> opts[i] !== opts[j]
	// @ invariant forall i int :: {&opts[i]} 0 <= i && i < len(opts) ==> opts[i] != nil
	// @ invariant len(processed) == len(opts)
	// @ invariant len(offsets) == len(opts)
	// @ invariant -1 <= idx && idx < len(opts)
	// @ invariant idx == -1 ==> (last === base && oldStart == 0 && oldEnd == len(oldData))
	// @ invariant 0 <= idx ==> (processed[idx] && last === opts[idx])
	// @ invariant forall i int :: {&opts[i]}{processed[i]} 0 <= i && i < len(opts) ==>
	// @     (processed[i] ==> (0 <= offsets[i].start && offsets[i].start <= offsets[i].end && offsets[i].end <= len(data)))
	// @ invariant forall i int :: {&opts[i]}{processed[i]} 0 <= i && i < len(opts) ==>
	// @     ((processed[i] && !offsets[i].isNil) ==> opts[i].Mem(oldData[offsets[i].start:offsets[i].end]))
	// @ invariant forall i int :: {&opts[i]}{processed[i]} 0 <= i && i < len(opts) ==>
	// @     ((processed[i] && offsets[i].isNil) ==> opts[i].Mem(nil))
	// @ invariant forall i int :: {&opts[i]}{processed[i]} 0 < len(opts) && i0 <= i && i < len(opts) ==>
	// @     !processed[i]
	// @ invariant forall i int :: {&opts[i]}{processed[i]} 0 <= i && i < len(opts) ==>
	// @     (!processed[i] ==> opts[i].NonInitMem())
	// @ invariant gopacket.NilDecodeFeedback.Mem()
	// @ invariant 0 <= oldStart && oldStart <= oldEnd && oldEnd <= len(oldData)
	// @ decreases len(opts) - i0
	for _, opt := range optsSlice /*@ with i0 @*/ {
		layerClassTmp := opt.CanDecode()
		// @ fold layerClassTmp.Mem()
		// @ ghost var pos offsetPair
		// @ ghost var ub []byte
		// @ ghost if idx == -1 {
		// @     pos = offsetPair{0, len(oldData), false}
		// @     ub = oldData
		// @ } else {
		// @     pos = offsets[idx]
		// @     if pos.isNil { ub = nil } else { ub  = oldData[pos.start:pos.end] }
		// @ }
		if layerClassTmp.Contains(last.NextLayerType( /*@ ub @*/ )) {
			data /*@ , start, end @*/ := last.LayerPayload( /*@ ub @*/ )
			// @ assert data == nil || data === oldData[pos.start:pos.end][start:end]
			// @ oldEnd   = pos.start + end
			// @ oldStart = pos.start + start
			// @ ghost if data == nil {
			// @ 	sl.NilAcc_Bytes()
			// @ } else {
			// @	sl.SplitRange_Bytes(oldData, oldStart, oldEnd, R40)
			// @ }
			if err := opt.DecodeFromBytes(data, gopacket.NilDecodeFeedback); err != nil {
				// @ ghost if data != nil { sl.CombineRange_Bytes(oldData, oldStart, oldEnd, R40) }
				// @ base.DowngradePerm(oldData)

				// ghost clean-up:
				// @ ghost
				// @ invariant 0 <= i0 && i0 <= len(opts)
				// @ invariant -1 <= c && c <= i0
				// @ invariant len(processed) == len(opts)
				// @ invariant len(offsets) == len(opts)
				// @ invariant forall i int :: {&opts[i]} 0 <= i && i < len(opts) ==> acc(&opts[i], R10)
				// @ invariant forall i, j int :: {&opts[i], &opts[j]} 0 <= i && i < j && j < len(opts) ==> opts[i] !== opts[j]
				// @ invariant forall i int :: {&opts[i]} 0 <= i && i < len(opts) ==> opts[i] != nil
				// @ invariant forall i int :: {&opts[i]}{processed[i]} 0 <= i && i < len(opts) ==>
				// @     (processed[i] ==> (0 <= offsets[i].start && offsets[i].start <= offsets[i].end && offsets[i].end <= len(oldData)))
				// @ invariant forall i int :: {&opts[i]}{processed[i]} 0 <= i && i < len(opts) ==>
				// @     ((processed[i] && !offsets[i].isNil) ==> opts[i].Mem(oldData[offsets[i].start:offsets[i].end]))
				// @ invariant forall i int :: {&opts[i]}{processed[i]} 0 <= i && i < len(opts) ==>
				// @     ((processed[i] && offsets[i].isNil) ==> opts[i].Mem(nil))
				// @ invariant forall i int :: {&opts[i]}{processed[i]} 0 <= i && i < len(opts) ==>
				// @     (!processed[i] ==> opts[i].NonInitMem())
				// @ invariant forall i int :: {&opts[i]}{processed[i]} 0 < len(opts) && c < i && i < len(opts) ==>
				// @     !processed[i]
				// @ decreases c
				// @ for c := i0-1; 0 <= c; c=c-1 {
				// @	if processed[c] {
				// @		off := offsets[c]
				// @        if off.isNil {
				// @ 			opts[c].DowngradePerm(nil)
				// @		} else {
				// @ 			opts[c].DowngradePerm(oldData[off.start:off.end])
				// @ 		}
				// @ 	}
				// @ 	processed[c] = false
				// @ }
				return nil, err /*@, processed, offsets, idx @*/
			}
			// @ processed[i0] = true
			// @ ghost offsets[i0] = offsetPair{oldStart, oldEnd, data == nil}
			// @ idx = i0
			// @ ghost if data != nil { sl.CombineRange_Bytes(oldData, oldStart, oldEnd, R40) }
			last = opt
		}
	}
	return last, nil /*@ , processed, offsets, idx @*/
}

// @ preserves acc(layer.Mem(ubuf), R20)
// @ decreases
func nextHdr(layer gopacket.DecodingLayer /*@ , ghost ubuf []byte @*/) slayers.L4ProtocolType {
	switch v := layer.(type) {
	case *slayers.SCION:
		return /*@ unfolding acc(v.Mem(ubuf), R20) in @*/ v.NextHdr
	case *slayers.EndToEndExtnSkipper:
		return /*@ unfolding acc(v.Mem(ubuf), R20) in (unfolding acc(v.extnBase.Mem(ubuf), R20) in @*/ v.NextHdr /*@ ) @*/
	case *slayers.HopByHopExtnSkipper:
		return /*@ unfolding acc(v.Mem(ubuf), R20) in (unfolding acc(v.extnBase.Mem(ubuf), R20) in @*/ v.NextHdr /*@ ) @*/
	default:
		return slayers.L4None
	}
}

// forwardingMetrics contains the subset of Metrics relevant for forwarding,
// instantiated with some interface-specific labels.
type forwardingMetrics struct {
	InputBytesTotal     prometheus.Counter
	OutputBytesTotal    prometheus.Counter
	InputPacketsTotal   prometheus.Counter
	OutputPacketsTotal  prometheus.Counter
	DroppedPacketsTotal prometheus.Counter
}

// @ requires  acc(labels, _)
// @ preserves acc(metrics.Mem(), _)
// @ ensures   acc(forwardingMetricsNonInjectiveMem(res), _)
// @ decreases
func initForwardingMetrics(metrics *Metrics, labels prometheus.Labels) (res forwardingMetrics) {
	// @ unfold acc(metrics.Mem(), _)
	c := forwardingMetrics{
		InputBytesTotal:     metrics.InputBytesTotal.With(labels),
		InputPacketsTotal:   metrics.InputPacketsTotal.With(labels),
		OutputBytesTotal:    metrics.OutputBytesTotal.With(labels),
		OutputPacketsTotal:  metrics.OutputPacketsTotal.With(labels),
		DroppedPacketsTotal: metrics.DroppedPacketsTotal.With(labels),
	}
	c.InputBytesTotal.Add(float64(0))
	c.InputPacketsTotal.Add(float64(0))
	c.OutputBytesTotal.Add(float64(0))
	c.OutputPacketsTotal.Add(float64(0))
	c.DroppedPacketsTotal.Add(float64(0))
	// @ fold acc(forwardingMetricsNonInjectiveMem(c), _)
	return c
}

// @ preserves neighbors != nil ==> acc(neighbors, R20)
// @ ensures   acc(res)
// @ decreases
func interfaceToMetricLabels(id uint16, localIA addr.IA,
	neighbors map[uint16]addr.IA) (res prometheus.Labels) {
	// (VerifiedSCION) Gobra cannot prove this, even though it is obvious from the
	// type of id.
	// @ assume 0 <= id

	if id == 0 {
		return prometheus.Labels{
			"isd_as":          localIA.String(),
			"interface":       "internal",
			"neighbor_isd_as": localIA.String(),
		}
	}
	return prometheus.Labels{
		"isd_as":          localIA.String(),
		"interface":       strconv.FormatUint(uint64(id), 10),
		"neighbor_isd_as": neighbors[id].String(),
	}
}

// @ ensures acc(res)
// @ decreases
func serviceMetricLabels(localIA addr.IA, svc addr.HostSVC) (res prometheus.Labels) {
	return prometheus.Labels{
		"isd_as":  localIA.String(),
		"service": svc.BaseString(),
	}
}<|MERGE_RESOLUTION|>--- conflicted
+++ resolved
@@ -1952,13 +1952,8 @@
 		// TODO(lukedirtwalker) parameter problem invalid path?
 		return processResult{}, err
 	}
-<<<<<<< HEAD
 	// TemporaryAssumeForIO(validPktMetaHdr(ub))
 	// TemporaryAssumeForIO(len(absPkt(dp, ub).CurrSeg.Future) > 0)
-=======
-	// @ TemporaryAssumeForIO(slayers.ValidPktMetaHdr(ub))
-	// @ TemporaryAssumeForIO(len(absPkt(dp, ub).CurrSeg.Future) > 0)
->>>>>>> d8fb8f1a
 	// @ TemporaryAssumeForIO(p.EqAbsHopField(absPkt(dp, ub)))
 	// @ TemporaryAssumeForIO(p.EqAbsInfoField(absPkt(dp, ub)))
 	return processResult{}, nil
