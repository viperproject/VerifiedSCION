// Copyright 2020 Anapaya Systems
//
// Licensed under the Apache License, Version 2.0 (the "License");
// you may not use this file except in compliance with the License.
// You may obtain a copy of the License at
//
//   http://www.apache.org/licenses/LICENSE-2.0
//
// Unless required by applicable law or agreed to in writing, software
// distributed under the License is distributed on an "AS IS" BASIS,
// WITHOUT WARRANTIES OR CONDITIONS OF ANY KIND, either express or implied.
// See the License for the specific language governing permissions and
// limitations under the License.

// +gobra

// (VerifiedSCION) the following init-postconditions causes severe slowdowns
// @ initEnsures alreadySet                    != nil && alreadySet.ErrorMem()
// @ initEnsures cannotRoute                   != nil && cannotRoute.ErrorMem()
// @ initEnsures emptyValue                    != nil && emptyValue.ErrorMem()
// @ initEnsures malformedPath                 != nil && malformedPath.ErrorMem()
// @ initEnsures modifyExisting                != nil && modifyExisting.ErrorMem()
// @ initEnsures noSVCBackend                  != nil && noSVCBackend.ErrorMem()
// @ initEnsures unsupportedPathType           != nil && unsupportedPathType.ErrorMem()
// @ initEnsures unsupportedPathTypeNextHeader != nil && unsupportedPathTypeNextHeader.ErrorMem()
// @ initEnsures noBFDSessionFound             != nil && noBFDSessionFound.ErrorMem()
// @ initEnsures noBFDSessionConfigured        != nil && noBFDSessionConfigured.ErrorMem()
// @ initEnsures errBFDDisabled                != nil && errBFDDisabled.ErrorMem()
package router

import (
	"bytes"
	"context"
	"crypto/rand"
	"crypto/subtle"
	"errors"
	"fmt"
	"hash"
	"math/big"
	"net"
	"strconv"
	"sync"
	"syscall"
	"time"

	"github.com/google/gopacket"
	"github.com/google/gopacket/layers"
	"github.com/prometheus/client_golang/prometheus"

	"github.com/scionproto/scion/pkg/addr"
	libepic "github.com/scionproto/scion/pkg/experimental/epic"
	"github.com/scionproto/scion/pkg/log"
	"github.com/scionproto/scion/pkg/private/serrors"
	"github.com/scionproto/scion/pkg/private/util"
	"github.com/scionproto/scion/pkg/scrypto"

	"github.com/scionproto/scion/pkg/slayers"
	"github.com/scionproto/scion/pkg/slayers/path"
	"github.com/scionproto/scion/pkg/slayers/path/empty"
	"github.com/scionproto/scion/pkg/slayers/path/epic"
	"github.com/scionproto/scion/pkg/slayers/path/onehop"
	"github.com/scionproto/scion/pkg/slayers/path/scion"
	"github.com/scionproto/scion/private/topology"
	"github.com/scionproto/scion/private/underlay/conn"
	underlayconn "github.com/scionproto/scion/private/underlay/conn"
	"github.com/scionproto/scion/router/bfd"
	"github.com/scionproto/scion/router/control"
	// @ . "github.com/scionproto/scion/verification/utils/definitions"
	// @ fl "github.com/scionproto/scion/verification/utils/floats"
	// @ sl "github.com/scionproto/scion/verification/utils/slices"
	// @ "github.com/scionproto/scion/verification/utils/seqs"
	// @ socketspec "golang.org/x/net/internal/socket/"
	// @ io "verification/io"
)

const (
	// Number of packets to read in a single ReadBatch call.
	inputBatchCnt = 64

	// TODO(karampok). Investigate whether that value should be higher.  In
	// theory, PayloadLen in SCION header is 16 bits long, supporting a maximum
	// payload size of 64KB. At the moment we are limited by Ethernet size
	// usually ~1500B, but 9000B to support jumbo frames.
	bufSize = 9000

	// hopFieldDefaultExpTime is the default validity of the hop field
	// and 63 is equivalent to 6h.
	hopFieldDefaultExpTime = 63
)

// (VerifiedSCION) acc(Mem(), _) is enough to call every method, given that
// the concrete implementations of this type use internal sync mechanisms to
// obtain write access to the underlying data.
type bfdSession interface {
	// @ pred Mem()

	// (VerifiedSCION) a logger is obtained from ctx through the method Value.
	// @ requires acc(ctx.Mem(), _)
	// @ requires acc(Mem(), _)
	// @ ensures  err != nil ==> err.ErrorMem()
	Run(ctx context.Context) (err error)
	// @ requires  acc(Mem(), _)
	// @ requires  msg.Mem(ub)
	// (VerifiedSCION) an implementation must copy the fields it needs from msg
	// @ preserves sl.AbsSlice_Bytes(ub, 0, len(ub))
	// @ ensures   msg.NonInitMem()
	ReceiveMessage(msg *layers.BFD /*@ , ghost ub []byte @*/)
	// @ requires acc(Mem(), _)
	IsUp() bool
}

// BatchConn is a connection that supports batch reads and writes.
// (VerifiedSCION) the spec of this interface matches that of the methods
// with the same name in private/underlay/conn/Conn.
type BatchConn interface {
	// @ pred Mem()

	// @ requires  acc(Mem(), _)
	// @ requires  forall i int :: { &msgs[i] } 0 <= i && i < len(msgs) ==>
	// @ 	msgs[i].Mem()
	// @ ensures   forall i int :: { &msgs[i] } 0 <= i && i < len(msgs) ==>
	// @ 	(msgs[i].Mem() && msgs[i].HasActiveAddr())
	// @ ensures   err == nil ==> 0 <= n && n <= len(msgs)
	// @ ensures   err == nil ==>
	// @ 	forall i int :: { &msgs[i] } 0 <= i && i < n ==> (
	// @ 		typeOf(msgs[i].GetAddr()) == type[*net.UDPAddr] &&
	// @ 		!msgs[i].HasWildcardPermAddr())
	// @ ensures   err == nil ==>
	// @ 	forall i int :: { &msgs[i] } 0 <= i && i < n ==> msgs[i].GetN() <= len(msgs[i].GetFstBuffer())
	// @ ensures   err != nil ==> err.ErrorMem()
	// contracts for IO-spec
	// @ requires Prophecy(prophecyM)
	// @ requires io.token(place) && MultiReadBio(place, prophecyM)
	// @ preserves dp.Valid()
	// @ ensures  err != nil ==> prophecyM == 0
	// @ ensures  err == nil ==> prophecyM == n
	// @ ensures  io.token(old(MultiReadBioNext(place, prophecyM)))
	// @ ensures  old(MultiReadBioCorrectIfs(place, prophecyM, ifsToIO_ifs(ingressID)))
	// @ ensures  err == nil ==>
	// @ 	forall i int :: { &msgs[i] }{ old(MultiReadBioIO_val(place, n)[i]) } 0 <= i && i < n ==>
	// @ 		MsgToAbsVal(dp, &msgs[i], ingressID) == old(MultiReadBioIO_val(place, n)[i])
	// TODO (Markus): uint16 or option[io.IO_ifs] for ingress
	ReadBatch(msgs underlayconn.Messages /*@, ghost ingressID uint16, ghost prophecyM int, ghost place io.Place, ghost dp io.DataPlaneSpec @*/) (n int, err error)
	// @ requires  acc(addr.Mem(), _)
	// @ requires  acc(Mem(), _)
	// @ preserves acc(sl.AbsSlice_Bytes(b, 0, len(b)), R10)
	// @ ensures   err == nil ==> 0 <= n && n <= len(b)
	// @ ensures   err != nil ==> err.ErrorMem()
	WriteTo(b []byte, addr *net.UDPAddr) (n int, err error)
	// @ requires  acc(Mem(), _)
	// (VerifiedSCION) opted for less reusable spec for WriteBatch for
	// performance reasons.
	// @ requires  len(msgs) == 1
	// @ requires  acc(msgs[0].Mem(), R50) && msgs[0].HasActiveAddr()
	// @ ensures   acc(msgs[0].Mem(), R50) && msgs[0].HasActiveAddr()
	// @ ensures   err == nil ==> 0 <= n && n <= len(msgs)
	// @ ensures   err != nil ==> err.ErrorMem()
	// contracts for IO-spec
	// @ requires  dp.Valid()
	// @ requires  MsgToAbsVal(dp, &msgs[0], egressID) == ioAbsPkts
	// @ requires  io.token(place) && io.CBioIO_bio3s_send(place, ioAbsPkts)
	// @ ensures   dp.Valid()
	// (VerifiedSCION) the permission to the protocol must always be returned, otherwise the router could not continue
	// after failing to send a packet.
	// @ ensures   io.token(old(io.dp3s_iospec_bio3s_send_T(place, ioAbsPkts)))
	WriteBatch(msgs underlayconn.Messages, flags int /*@, ghost egressID uint16, ghost place io.Place, ghost ioAbsPkts io.IO_val, ghost dp io.DataPlaneSpec @*/) (n int, err error)
	// @ requires Mem()
	// @ ensures  err != nil ==> err.ErrorMem()
	// @ decreases
	Close() (err error)
}

// DataPlane contains a SCION Border Router's forwarding logic. It reads packets
// from multiple sockets, performs routing, and sends them to their destinations
// (after updating the path, if that is needed).
//
// XXX(lukedirtwalker): this is still in development and not feature complete.
// Currently, only the following features are supported:
//   - initializing connections; MUST be done prior to calling Run
type DataPlane struct {
	// (VerifiedSCION) this is morally ghost
	// It is stored in the dataplane in order to retain
	// knowledge that macFactory will not fail
	// @ key *[]byte
	external          map[uint16]BatchConn
	linkTypes         map[uint16]topology.LinkType
	neighborIAs       map[uint16]addr.IA
	internal          BatchConn
	internalIP        net.IP
	internalNextHops  map[uint16]*net.UDPAddr
	svc               *services
	macFactory        func() hash.Hash
	bfdSessions       map[uint16]bfdSession
	localIA           addr.IA
	mtx               sync.Mutex
	running           bool
	Metrics           *Metrics
	forwardingMetrics map[uint16]forwardingMetrics
}

var (
	alreadySet                    = serrors.New("already set")
	invalidSrcIA                  = serrors.New("invalid source ISD-AS")
	invalidDstIA                  = serrors.New("invalid destination ISD-AS")
	invalidSrcAddrForTransit      = serrors.New("invalid source address for transit pkt")
	cannotRoute                   = serrors.New("cannot route, dropping pkt")
	emptyValue                    = serrors.New("empty value")
	malformedPath                 = serrors.New("malformed path content")
	modifyExisting                = serrors.New("modifying a running dataplane is not allowed")
	noSVCBackend                  = serrors.New("cannot find internal IP for the SVC")
	unsupportedPathType           = serrors.New("unsupported path type")
	unsupportedPathTypeNextHeader = serrors.New("unsupported combination")
	noBFDSessionFound             = serrors.New("no BFD sessions was found")
	noBFDSessionConfigured        = serrors.New("no BFD sessions have been configured")
	errBFDDisabled                = serrors.New("BFD is disabled")
)

type scmpError struct {
	TypeCode slayers.SCMPTypeCode
	Cause    error
}

// Gobra cannot currently prove termination of this function,
// because it is not specified how the ErrorMem() of the result
// of serrors.New relates to that of e.
// @ trusted
// @ preserves e.ErrorMem()
// @ ensures   e.IsDuplicableMem() == old(e.IsDuplicableMem())
// @ decreases e.ErrorMem()
func (e scmpError) Error() string {
	// @ unfold e.ErrorMem()
	// @ defer fold e.ErrorMem()
	return serrors.New("scmp", "typecode", e.TypeCode, "cause", e.Cause).Error()
}

// SetIA sets the local IA for the dataplane.
// @ requires  acc(d.Mem(), OutMutexPerm)
// @ requires  !d.IsRunning()
// @ requires  d.LocalIA().IsZero()
// @ requires  !ia.IsZero()
// @ preserves d.mtx.LockP()
// @ preserves d.mtx.LockInv() == MutexInvariant!<d!>;
// @ ensures   acc(d.Mem(), OutMutexPerm)
// @ ensures   !d.IsRunning()
// @ ensures   e == nil
func (d *DataPlane) SetIA(ia addr.IA) (e error) {
	d.mtx.Lock()
	defer d.mtx.Unlock()
	// @ unfold MutexInvariant!<d!>()
	// @ assert !d.IsRunning()
	// @ d.isRunningEq()
	// @ unfold d.Mem()
	// @ defer fold MutexInvariant!<d!>()
	// @ defer fold d.Mem()
	if d.running {
		// @ Unreachable()
		return modifyExisting
	}
	if ia.IsZero() {
		// @ Unreachable()
		return emptyValue
	}
	if !d.localIA.IsZero() {
		// @ Unreachable()
		return alreadySet
	}
	d.localIA = ia
	return nil
}

// SetKey sets the key used for MAC verification. The key provided here should
// already be derived as in scrypto.HFMacFactory.
// @ requires  acc(d.Mem(), OutMutexPerm)
// @ requires  !d.IsRunning()
// @ requires  !d.KeyIsSet()
// @ requires  len(key) > 0
// @ requires  sl.AbsSlice_Bytes(key, 0, len(key))
// @ preserves d.mtx.LockP()
// @ preserves d.mtx.LockInv() == MutexInvariant!<d!>;
// @ ensures   acc(d.Mem(), OutMutexPerm)
// @ ensures   !d.IsRunning()
// @ ensures   res == nil ==> d.KeyIsSet()
func (d *DataPlane) SetKey(key []byte) (res error) {
	// @ share key
	d.mtx.Lock()
	defer d.mtx.Unlock()
	// @ unfold MutexInvariant!<d!>()
	// @ assert !d.IsRunning()
	// @ d.isRunningEq()
	// @ unfold acc(d.Mem(), 1/2)
	// @ d.keyIsSetEq()
	// @ unfold acc(d.Mem(), 1/2)
	// @ defer fold MutexInvariant!<d!>()
	// @ defer fold d.Mem()
	if d.running {
		// @ Unreachable()
		return modifyExisting
	}
	if len(key) == 0 {
		// @ Unreachable()
		return emptyValue
	}
	if d.macFactory != nil {
		// @ Unreachable()
		return alreadySet
	}
	// First check for MAC creation errors.
	if _, err := scrypto.InitMac(key); err != nil {
		return err
	}
	// @ d.key = &key
	verScionTemp :=
		// @ requires acc(&key, _) && acc(sl.AbsSlice_Bytes(key, 0, len(key)), _)
		// @ requires scrypto.ValidKeyForHash(key)
		// @ ensures  acc(&key, _) && acc(sl.AbsSlice_Bytes(key, 0, len(key)), _)
		// @ ensures  h != nil && h.Mem()
		// @ decreases
		func /*@ f @*/ () (h hash.Hash) {
			mac, _ := scrypto.InitMac(key)
			return mac
		}
	// @ proof verScionTemp implements MacFactorySpec{d.key} {
	// @   return verScionTemp() as f
	// @ }
	d.macFactory = verScionTemp
	return nil
}

// AddInternalInterface sets the interface the data-plane will use to
// send/receive traffic in the local AS. This can only be called once; future
// calls will return an error. This can only be called on a not yet running
// dataplane.
// @ requires  acc(d.Mem(), OutMutexPerm)
// @ requires  !d.IsRunning()
// @ requires  !d.InternalConnIsSet()
// @ requires  conn != nil && conn.Mem()
// @ requires  ip.Mem()
// @ preserves d.mtx.LockP()
// @ preserves d.mtx.LockInv() == MutexInvariant!<d!>;
// @ ensures   acc(d.Mem(), OutMutexPerm)
// @ ensures   !d.IsRunning()
func (d *DataPlane) AddInternalInterface(conn BatchConn, ip net.IP) error {
	d.mtx.Lock()
	defer d.mtx.Unlock()
	// @ unfold MutexInvariant!<d!>()
	// @ assert !d.IsRunning()
	// @ d.isRunningEq()
	// @ unfold acc(d.Mem(), 1/2)
	// @ d.internalIsSetEq()
	// @ unfold acc(d.Mem(), 1/2)
	if d.running {
		// @ Unreachable()
		return modifyExisting
	}
	if conn == nil {
		// @ Unreachable()
		return emptyValue
	}
	if d.internal != nil {
		// @ Unreachable()
		return alreadySet
	}
	d.internal = conn
	d.internalIP = ip
	// @ fold d.Mem()
	// @ fold MutexInvariant!<d!>()
	return nil
}

// AddExternalInterface adds the inter AS connection for the given interface ID.
// If a connection for the given ID is already set this method will return an
// error. This can only be called on a not yet running dataplane.
// @ requires  conn != nil && conn.Mem()
// @ preserves acc(d.Mem(), OutMutexPerm)
// @ preserves !d.IsRunning()
// @ preserves d.mtx.LockP()
// @ preserves d.mtx.LockInv() == MutexInvariant!<d!>;
func (d *DataPlane) AddExternalInterface(ifID uint16, conn BatchConn) error {
	d.mtx.Lock()
	defer d.mtx.Unlock()
	// @ unfold MutexInvariant!<d!>()
	// @ assert !d.IsRunning()
	// @ d.isRunningEq()
	// @ unfold d.Mem()
	if d.running {
		// @ Unreachable()
		return modifyExisting
	}
	if conn == nil {
		// @ Unreachable()
		return emptyValue
	}
	// @ ghost if d.external != nil { unfold acc(accBatchConn(d.external), 1/2) }
	if _, existsB := d.external[ifID]; existsB {
		// @ establishAlreadySet()
		// @ ghost if d.external != nil { fold acc(accBatchConn(d.external), 1/2) }
		// @ fold d.Mem()
		// @ fold MutexInvariant!<d!>()
		return serrors.WithCtx(alreadySet, "ifID", ifID)
	}
	// @ ghost if d.external != nil { fold acc(accBatchConn(d.external), 1/2) }
	if d.external == nil {
		d.external = make(map[uint16]BatchConn)
		// @ fold accBatchConn(d.external)
	}
	// @ unfold accBatchConn(d.external)
	d.external[ifID] = conn
	// @ fold accBatchConn(d.external)
	// @ fold d.Mem()
	// @ fold MutexInvariant!<d!>()
	return nil
}

// AddNeighborIA adds the neighboring IA for a given interface ID. If an IA for
// the given ID is already set, this method will return an error. This can only
// be called on a yet running dataplane.
// @ requires  !remote.IsZero()
// @ preserves acc(d.Mem(), OutMutexPerm)
// @ preserves !d.IsRunning()
// @ preserves d.mtx.LockP()
// @ preserves d.mtx.LockInv() == MutexInvariant!<d!>;
func (d *DataPlane) AddNeighborIA(ifID uint16, remote addr.IA) error {
	d.mtx.Lock()
	defer d.mtx.Unlock()
	// @ unfold MutexInvariant!<d!>()
	// @ d.isRunningEq()
	// @ unfold d.Mem()
	if d.running {
		// @ Unreachable()
		return modifyExisting
	}
	if remote.IsZero() {
		// @ Unreachable()
		return emptyValue
	}
	if _, existsB := d.neighborIAs[ifID]; existsB {
		// @ establishAlreadySet()
		// @ fold d.Mem()
		// @ fold MutexInvariant!<d!>()
		return serrors.WithCtx(alreadySet, "ifID", ifID)
	}
	if d.neighborIAs == nil {
		d.neighborIAs = make(map[uint16]addr.IA)
	}
	d.neighborIAs[ifID] = remote
	// @ fold d.Mem()
	// @ fold MutexInvariant!<d!>()
	return nil
}

// AddLinkType adds the link type for a given interface ID. If a link type for
// the given ID is already set, this method will return an error. This can only
// be called on a not yet running dataplane.
// @ preserves acc(d.Mem(), OutMutexPerm)
// @ preserves !d.IsRunning()
// (VerifiedSCION) unlike all other setter methods, this does not lock d.mtx.
// This was reported in https://github.com/scionproto/scion/issues/4282.
// @ preserves MutexInvariant!<d!>()
func (d *DataPlane) AddLinkType(ifID uint16, linkTo topology.LinkType) error {
	// @ unfold acc(d.Mem(), OutMutexPerm)
	if _, existsB := d.linkTypes[ifID]; existsB {
		// @ establishAlreadySet()
		// @ fold acc(d.Mem(), OutMutexPerm)
		return serrors.WithCtx(alreadySet, "ifID", ifID)
	}
	// @ fold acc(d.Mem(), OutMutexPerm)
	// @ unfold MutexInvariant!<d!>()
	// @ d.isRunningEq()
	// @ unfold d.Mem()
	// @ defer fold MutexInvariant!<d!>()
	// @ defer fold d.Mem()
	if d.linkTypes == nil {
		d.linkTypes = make(map[uint16]topology.LinkType)
	}
	d.linkTypes[ifID] = linkTo
	return nil
}

// AddExternalInterfaceBFD adds the inter AS connection BFD session.
// @ trusted
// @ requires false
func (d *DataPlane) AddExternalInterfaceBFD(ifID uint16, conn BatchConn,
	src, dst control.LinkEnd, cfg control.BFD) error {

	d.mtx.Lock()
	defer d.mtx.Unlock()
	if d.running {
		return modifyExisting
	}
	if conn == nil {
		return emptyValue
	}
	var m bfd.Metrics
	if d.Metrics != nil {
		labels := prometheus.Labels{
			"interface":       fmt.Sprint(ifID),
			"isd_as":          d.localIA.String(),
			"neighbor_isd_as": dst.IA.String(),
		}
		m = bfd.Metrics{
			Up:              d.Metrics.InterfaceUp.With(labels),
			StateChanges:    d.Metrics.BFDInterfaceStateChanges.With(labels),
			PacketsSent:     d.Metrics.BFDPacketsSent.With(labels),
			PacketsReceived: d.Metrics.BFDPacketsReceived.With(labels),
		}
	}
	s := newBFDSend(conn, src.IA, dst.IA, src.Addr, dst.Addr, ifID, d.macFactory())
	return d.addBFDController(ifID, s, cfg, m)
}

// getInterfaceState checks if there is a bfd session for the input interfaceID and
// returns InterfaceUp if the relevant bfdsession state is up, or if there is no BFD
// session. Otherwise, it returns InterfaceDown.
// @ preserves acc(d.Mem(), R5)
func (d *DataPlane) getInterfaceState(interfaceID uint16) control.InterfaceState {
	// @ unfold acc(d.Mem(), R5)
	// @ defer fold acc(d.Mem(), R5)
	bfdSessions := d.bfdSessions
	// @ ghost if bfdSessions != nil {
	// @ 	unfold acc(accBfdSession(d.bfdSessions), R20)
	// @ 	defer fold acc(accBfdSession(d.bfdSessions), R20)
	// @ }
	if bfdSession, ok := bfdSessions[interfaceID]; ok {
		// @ assert interfaceID in domain(d.bfdSessions)
		// @ assert bfdSession in range(d.bfdSessions)
		// @ assert bfdSession != nil
		// (VerifiedSCION) This checked used to be conjoined with 'ok' in the condition
		// of the if stmt above. We broke it down to perform intermediate asserts.
		if !bfdSession.IsUp() {
			return control.InterfaceDown
		}
	}
	return control.InterfaceUp
}

// (VerifiedSCION) marked as trusted because we currently do not support bfd.Session
// @ trusted
// @ requires  false
func (d *DataPlane) addBFDController(ifID uint16, s *bfdSend, cfg control.BFD,
	metrics bfd.Metrics) error {

	if cfg.Disable {
		return errBFDDisabled
	}
	if d.bfdSessions == nil {
		d.bfdSessions = make(map[uint16]bfdSession)
	}

	// Generate random discriminator. It can't be zero.
	discInt, err := rand.Int(rand.Reader, big.NewInt(0xfffffffe))
	if err != nil {
		return err
	}
	disc := layers.BFDDiscriminator(uint32(discInt.Uint64()) + 1)
	d.bfdSessions[ifID] = &bfd.Session{
		Sender:                s,
		DetectMult:            layers.BFDDetectMultiplier(cfg.DetectMult),
		DesiredMinTxInterval:  cfg.DesiredMinTxInterval,
		RequiredMinRxInterval: cfg.RequiredMinRxInterval,
		LocalDiscriminator:    disc,
		ReceiveQueueSize:      10,
		Metrics:               metrics,
	}
	return nil
}

// AddSvc adds the address for the given service. This can be called multiple
// times for the same service, with the address added to the list of addresses
// that provide the service.
// @ requires  a != nil && acc(a.Mem(), R10)
// @ preserves acc(d.Mem(), OutMutexPerm)
// @ preserves !d.IsRunning()
// @ preserves d.mtx.LockP()
// @ preserves d.mtx.LockInv() == MutexInvariant!<d!>;
func (d *DataPlane) AddSvc(svc addr.HostSVC, a *net.UDPAddr) error {
	d.mtx.Lock()
	// @ unfold MutexInvariant!<d!>()
	// @ d.isRunningEq()
	defer d.mtx.Unlock()
	if a == nil {
		return emptyValue
	}
	// @ preserves d.Mem()
	// @ ensures   unfolding d.Mem() in d.svc != nil
	// @ decreases
	// @ outline(
	// @ unfold d.Mem()
	if d.svc == nil {
		d.svc = newServices()
	}
	// @ fold d.Mem()
	// @ )
	// @ unfold acc(d.Mem(), R15)
	// @ assert acc(d.svc.Mem(), _)
	d.svc.AddSvc(svc, a)
	if d.Metrics != nil {
		labels := serviceMetricLabels(d.localIA, svc)
		// @ requires acc(&d.Metrics, R20)
		// @ requires acc(d.Metrics.Mem(), _)
		// @ requires acc(labels, _)
		// @ ensures  acc(&d.Metrics, R20)
		// @ decreases
		// @ outline (
		// @ unfold acc(d.Metrics.Mem(), _)
		// @ fl.ZeroLessOne64()
		// @ assert d.Metrics.ServiceInstanceChanges != nil
		// @ assert d.Metrics.ServiceInstanceCount   != nil
		d.Metrics.ServiceInstanceChanges.With(labels).Add(float64(1))
		d.Metrics.ServiceInstanceCount.With(labels).Add(float64(1))
		// @ )
	}
	// @ fold acc(d.Mem(), R15)
	// @ fold MutexInvariant!<d!>()
	return nil
}

// DelSvc deletes the address for the given service.
// (VerifiedSCION) the spec here is definitely weird. Even though
// the lock is acquired here, there is no check that the router is
// not yet running, thus acquiring the lock is not enough to guarantee
// absence of race conditions. To specify that the router is not running,
// we need to pass perms to d.Mem(), but if we do this, then we don't need
// the lock invariant to perform the operations in this function.
// @ requires  a != nil && acc(a.Mem(), R10)
// @ preserves acc(d.Mem(), OutMutexPerm/2)
// @ preserves d.mtx.LockP()
func (d *DataPlane) DelSvc(svc addr.HostSVC, a *net.UDPAddr) error {
	d.mtx.Lock()
	defer d.mtx.Unlock()
	if a == nil {
		return emptyValue
	}
	// @ unfold acc(d.Mem(), R40)
	// @ ghost defer fold acc(d.Mem(), R40)
	if d.svc == nil {
		return nil
	}
	d.svc.DelSvc(svc, a)
	if d.Metrics != nil {
		labels := serviceMetricLabels(d.localIA, svc)
		// @ unfold acc(d.Metrics.Mem(), _)
		// @ fl.ZeroLessOne64()
		d.Metrics.ServiceInstanceChanges.With(labels).Add(float64(1))
		d.Metrics.ServiceInstanceCount.With(labels).Add(float64(-1))
	}
	return nil
}

// AddNextHop sets the next hop address for the given interface ID. If the
// interface ID already has an address associated this operation fails. This can
// only be called on a not yet running dataplane.
// @ requires  a != nil && a.Mem()
// @ preserves acc(d.Mem(), OutMutexPerm)
// @ preserves !d.IsRunning()
// @ preserves d.mtx.LockP()
// @ preserves d.mtx.LockInv() == MutexInvariant!<d!>;
func (d *DataPlane) AddNextHop(ifID uint16, a *net.UDPAddr) error {
	d.mtx.Lock()
	defer d.mtx.Unlock()
	// @ unfold MutexInvariant!<d!>()
	// @ d.isRunningEq()
	// @ unfold d.Mem()
	// @ defer fold MutexInvariant!<d!>()
	// @ defer fold d.Mem()
	if d.running {
		return modifyExisting
	}
	if a == nil {
		return emptyValue
	}
	// @ ghost if d.internalNextHops != nil { unfold accAddr(d.internalNextHops) }
	if _, existsB := d.internalNextHops[ifID]; existsB {
		// @ fold accAddr(d.internalNextHops)
		// @ establishAlreadySet()
		return serrors.WithCtx(alreadySet, "ifID", ifID)
	}
	if d.internalNextHops == nil {
		d.internalNextHops = make(map[uint16]*net.UDPAddr)
	}
	// @ defer fold accAddr(d.internalNextHops)
	d.internalNextHops[ifID] = a
	return nil
}

// AddNextHopBFD adds the BFD session for the next hop address.
// If the remote ifID belongs to an existing address, the existing
// BFD session will be re-used.
// @ trusted
// @ requires false
func (d *DataPlane) AddNextHopBFD(ifID uint16, src, dst *net.UDPAddr, cfg control.BFD,
	sibling string) error {

	d.mtx.Lock()
	defer d.mtx.Unlock()
	if d.running {
		return modifyExisting
	}

	if dst == nil {
		return emptyValue
	}

	for k, v := range d.internalNextHops {
		if v.String() == dst.String() {
			if c, ok := d.bfdSessions[k]; ok {
				d.bfdSessions[ifID] = c
				return nil
			}
		}
	}
	var m bfd.Metrics
	if d.Metrics != nil {
		labels := prometheus.Labels{"isd_as": d.localIA.String(), "sibling": sibling}
		m = bfd.Metrics{
			Up:              d.Metrics.SiblingReachable.With(labels),
			StateChanges:    d.Metrics.SiblingBFDStateChanges.With(labels),
			PacketsSent:     d.Metrics.SiblingBFDPacketsSent.With(labels),
			PacketsReceived: d.Metrics.SiblingBFDPacketsReceived.With(labels),
		}
	}

	s := newBFDSend(d.internal, d.localIA, d.localIA, src, dst, 0, d.macFactory())
	return d.addBFDController(ifID, s, cfg, m)
}

// Run starts running the dataplane. Note that configuration is not possible
// after calling this method.
// @ requires  acc(d.Mem(), OutMutexPerm)
// @ requires  !d.IsRunning()
// @ requires  d.InternalConnIsSet()
// @ requires  d.KeyIsSet()
// @ requires  d.SvcsAreSet()
// @ requires  d.MetricsAreSet()
// @ requires  d.PreWellConfigured()
// (VerifiedSCION) here, the spec still uses a private field.
// @ requires  d.mtx.LockP()
// @ requires  d.mtx.LockInv() == MutexInvariant!<d!>;
// @ requires  ctx != nil && ctx.Mem()
// contracts for IO-spec
// @ requires dp.Valid()
// @ requires d.DpAgreesWithSpec(dp)
// @ requires io.token(place) && dp.dp3s_iospec_ordered(state, place)
func (d *DataPlane) Run(ctx context.Context /*@, ghost place io.Place, ghost state io.IO_dp3s_state_local, ghost dp io.DataPlaneSpec @*/) error {
	// @ share d, ctx
	d.mtx.Lock()
	// @ unfold MutexInvariant!<d!>()
	// @ assert !d.IsRunning()
	// @ d.isRunningEq()

	// @ requires  acc(&d, R50)
	// @ requires  acc(&d.running, runningPerm)
	// @ requires  d.Mem() && !d.IsRunning()
	// @ requires  d.InternalConnIsSet()
	// @ requires  d.KeyIsSet()
	// @ requires  d.SvcsAreSet()
	// @ requires  d.MetricsAreSet()
	// @ requires  d.PreWellConfigured()
	// @ requires  d.DpAgreesWithSpec(dp)
	// @ ensures   acc(&d, R50)
	// @ ensures   MutexInvariant!<d!>()
	// @ ensures   d.Mem() && d.IsRunning()
	// @ ensures   d.InternalConnIsSet()
	// @ ensures   d.KeyIsSet()
	// @ ensures   d.SvcsAreSet()
	// @ ensures   d.MetricsAreSet()
	// @ ensures   d.PreWellConfigured()
	// @ ensures   d.DpAgreesWithSpec(dp)
	// @ decreases
	// @ outline (
	// @ reveal d.PreWellConfigured()
	// @ reveal d.DpAgreesWithSpec(dp)
	// @ unfold d.Mem()
	d.running = true
	// @ fold MutexInvariant!<d!>()
	// @ fold d.Mem()
	// @ reveal d.PreWellConfigured()
	// @ reveal d.DpAgreesWithSpec(dp)
	// @ )
	// @ ghost ioLockRun, ioSharedArgRun := InitSharedInv(dp, place, state)
	d.initMetrics( /*@ dp @*/ )

	read /*@@@*/ :=
		// (VerifiedSCION) Due to issue https://github.com/viperproject/gobra/issues/723,
		// there is currently an incompletness when calling closures that capture variables
		// from (Viper) methods where they were not allocated. To address that, we introduce
		// dPtr as an helper parameter. It always receives the value &d.
		// @ requires acc(dPtr, _)
		// @ requires let d := *dPtr in
		// @ 	acc(d.Mem(), _)                            &&
		// @ 	d.WellConfigured()                         &&
		// @ 	d.getValSvc() != nil                       &&
		// @ 	d.getValForwardingMetrics() != nil         &&
		// @ 	(0 in d.getDomForwardingMetrics())         &&
		// @ 	(ingressID in d.getDomForwardingMetrics()) &&
		// @ 	d.getMacFactory() != nil
		// @ requires rd != nil && acc(rd.Mem(), _)
		// contracts for IO-spec
		// @ requires dp.Valid()
		// @ requires let d := *dPtr in
		// @ 	d.DpAgreesWithSpec(dp)
		// @ requires acc(ioLock.LockP(), _) && ioLock.LockInv() == SharedInv!< dp, ioSharedArg !>;
		func /*@ rc @*/ (ingressID uint16, rd BatchConn, dPtr **DataPlane /*@, ghost ioLock *sync.Mutex, ghost ioSharedArg SharedArg, ghost dp io.DataPlaneSpec @*/) {
			d := *dPtr
			msgs := conn.NewReadMessages(inputBatchCnt)
			// @ requires forall i int :: { &msgs[i] } 0 <= i && i < len(msgs) ==>
			// @ 	msgs[i].Mem() && msgs[i].GetAddr() == nil
			// @ ensures  forall i int :: { &msgs[i] } 0 <= i && i < len(msgs) ==>
			// @ 	msgs[i].Mem() &&
			// @ 	msgs[i].HasActiveAddr() &&
			// @ 	msgs[i].GetAddr() == nil
			// @ decreases
			// @ outline(
			// @ invariant 0 <= i0 && i0 <= len(msgs)
			// @ invariant forall i int :: { &msgs[i] } i0 <= i && i < len(msgs) ==>
			// @ 	msgs[i].Mem() && msgs[i].GetAddr() == nil
			// @ invariant forall i int :: { &msgs[i] } 0 <= i && i < i0 ==>
			// @ 	msgs[i].Mem() && msgs[i].GetAddr() == nil && msgs[i].HasActiveAddr()
			// @ decreases len(msgs) - i0
			for i0 := 0; i0 < len(msgs); i0 += 1 {
				// (VerifiedSCION) changed a range loop in favor of a normal loop
				// to be able to perform this unfold.
				// @ unfold msgs[i0].Mem()
				msg := msgs[i0]
				// @ ensures sl.AbsSlice_Bytes(tmp, 0, len(tmp))
				// @ decreases
				// @ outline(
				tmp := make([]byte, bufSize)
				// @ assert forall i int :: { &tmp[i] } 0 <= i && i < len(tmp) ==> acc(&tmp[i])
				// @ fold sl.AbsSlice_Bytes(tmp, 0, len(tmp))
				// @ )
				// @ assert msgs[i0] === msg
				msg.Buffers[0] = tmp
				// @ msgs[i0].IsActive = true
				// @ fold msgs[i0].Mem()
			}
			// @ )
			// @ ensures writeMsgInv(writeMsgs)
			// @ decreases
			// @ outline (
			writeMsgs := make(underlayconn.Messages, 1)
			writeMsgs[0].Buffers = make([][]byte, 1)
			// @ fold sl.AbsSlice_Bytes(writeMsgs[0].OOB, 0, len(writeMsgs[0].OOB))
			// @ sl.NilAcc_Bytes()
			// @ fold writeMsgInv(writeMsgs)
			// @ )

			processor := newPacketProcessor(d, ingressID)
			var scmpErr /*@@@*/ scmpError

			// @ d.getRunningMem()

			// @ invariant acc(&scmpErr)
			// @ invariant forall i int :: { &msgs[i] } 0 <= i && i < len(msgs) ==>
			// @ 	msgs[i].Mem()
			// @ invariant writeMsgInv(writeMsgs)
			// @ invariant acc(dPtr, _) && *dPtr === d
			// @ invariant acc(&d.running, _) // necessary for loop condition
			// @ invariant acc(d.Mem(), _) && d.WellConfigured()
			// @ invariant d.getValSvc() != nil
			// @ invariant d.getValForwardingMetrics() != nil
			// @ invariant 0 in d.getDomForwardingMetrics()
			// @ invariant ingressID in d.getDomForwardingMetrics()
			// @ invariant acc(rd.Mem(), _)
			// @ invariant processor.sInit() && processor.sInitD() === d
			// @ invariant processor.getIngressID() == ingressID
			// @ invariant acc(ioLock.LockP(), _) && ioLock.LockInv() == SharedInv!< dp, ioSharedArg !>
			// @ invariant d.DpAgreesWithSpec(dp) && dp.Valid()
			for d.running {
				// @ ghost ioIngressID := ifsToIO_ifs(ingressID)
				// Multi recv event
				// @ ghost ioLock.Lock()
				// @ unfold SharedInv!< dp, ioSharedArg !>()
				// @ ghost t, s := *ioSharedArg.Place, *ioSharedArg.State
				// @ ghost numberOfReceivedPacketsProphecy := AllocProphecy()
				// @ ExtractMultiReadBio(dp, t, numberOfReceivedPacketsProphecy, s)
				// @ MultiUpdateElemWitness(t, numberOfReceivedPacketsProphecy, ioIngressID, s, ioSharedArg)
				// @ ghost ioValSeq := MultiReadBioIO_val(t, numberOfReceivedPacketsProphecy)

				// @ ghost sN := MultiReadBioUpd(t, numberOfReceivedPacketsProphecy, s)
				// @ ghost tN := MultiReadBioNext(t, numberOfReceivedPacketsProphecy)
				// @ assert dp.dp3s_iospec_ordered(sN, tN)
				// @ BeforeReadBatch:
				pkts, err := rd.ReadBatch(msgs /*@, ingressID, numberOfReceivedPacketsProphecy, t , dp @*/)
				// @ assert old[BeforeReadBatch](MultiReadBioIO_val(t, numberOfReceivedPacketsProphecy)) == ioValSeq
				// @ assert err == nil ==>
				// @ 	forall i int :: { &msgs[i] } 0 <= i && i < pkts ==>
				// @ 		ioValSeq[i] == old[BeforeReadBatch](MultiReadBioIO_val(t, numberOfReceivedPacketsProphecy)[i])
				// @ assert err == nil ==>
				// @ 	forall i int :: { &msgs[i] } 0 <= i && i < pkts ==> MsgToAbsVal(dp, &msgs[i], ingressID) == ioValSeq[i]
				// @ ghost *ioSharedArg.State = sN
				// @ ghost *ioSharedArg.Place = tN
				// @ assert err == nil ==>
				// @ 	forall i int :: { &msgs[i] } 0 <= i && i < pkts ==>
				// @ 		MsgToAbsVal(dp, &msgs[i], ingressID) == old[BeforeReadBatch](MultiReadBioIO_val(t, numberOfReceivedPacketsProphecy)[i])
				// @ MultiElemWitnessConv(ioSharedArg.IBufY, ioIngressID, ioValSeq)
				// @ fold SharedInv!< dp, ioSharedArg !>()
				// @ ioLock.Unlock()
				// End of multi recv event

				// @ assert forall i int :: { &msgs[i] } 0 <= i && i < len(msgs) ==> msgs[i].Mem()
				// @ assert err == nil ==>
				// @ 	forall i int :: { &msgs[i] } 0 <= i && i < pkts ==> msgs[i].GetN() <= len(msgs[i].GetFstBuffer())
				if err != nil {
					log.Debug("Failed to read batch", "err", err)
					// error metric
					continue
				}
				if pkts == 0 {
					continue
				}
				// @ assert pkts <= len(msgs)
				// @ assert forall i int :: { &msgs[i] } 0 <= i && i < pkts ==>
				// @ 	!msgs[i].HasWildcardPermAddr()
				// @ assert forall i int :: { &msgs[i] } 0 <= i && i < pkts ==>
				// @ 	msgs[i].GetN() <= len(msgs[i].GetFstBuffer())
				// @ assert forall i int :: { &msgs[i] } 0 <= i && i < pkts ==>
				// @ 	MsgToAbsVal(dp, &msgs[i], ingressID) == ioValSeq[i]

				// (VerifiedSCION) using regular for loop instead of range loop to avoid unnecessary
				// complications with permissions
				// @ invariant acc(&scmpErr)
				// @ invariant forall i int :: { &msgs[i] } 0 <= i && i < len(msgs) ==> msgs[i].Mem()
				// @ invariant writeMsgInv(writeMsgs)
				// @ invariant acc(dPtr, _) && *dPtr === d
				// @ invariant acc(d.Mem(), _) && d.WellConfigured()
				// @ invariant d.getValSvc() != nil
				// @ invariant d.getValForwardingMetrics() != nil
				// @ invariant 0 in d.getDomForwardingMetrics()
				// @ invariant ingressID in d.getDomForwardingMetrics()
				// @ invariant acc(rd.Mem(), _)
				// @ invariant pkts <= len(msgs)
				// @ invariant 0 <= i0 && i0 <= pkts
				// @ invariant forall i int :: { &msgs[i] } i0 <= i && i < len(msgs) ==>
				// @ 	msgs[i].HasActiveAddr()
				// @ invariant forall i int :: { &msgs[i] } i0 <= i && i < pkts ==>
				// @ 	typeOf(msgs[i].GetAddr()) == type[*net.UDPAddr]
				// @ invariant forall i int :: { &msgs[i] } 0 <= i && i < pkts ==>
				// @ 	msgs[i].GetN() <= len(msgs[i].GetFstBuffer())
				// @ invariant processor.sInit() && processor.sInitD() === d
				// @ invariant processor.getIngressID() == ingressID
				// contracts for IO-spec
				// @ invariant pkts <= len(ioValSeq)
				// @ invariant d.DpAgreesWithSpec(dp) && dp.Valid()
				// @ invariant ioIngressID == ifsToIO_ifs(ingressID)
				// @ invariant acc(ioLock.LockP(), _) && ioLock.LockInv() == SharedInv!< dp, ioSharedArg !>;
				// @ invariant forall i int :: { &msgs[i] } i0 <= i && i < pkts ==>
				// @ 	MsgToAbsVal(dp, &msgs[i], ingressID) == ioValSeq[i]
				// @ invariant MultiElemWitnessWithIndex(ioSharedArg.IBufY, ioIngressID, ioValSeq, i0)
				for i0 := 0; i0 < pkts; i0++ {
					// @ assert &msgs[:pkts][i0] == &msgs[i0]
					// @ preserves 0 <= i0 && i0 < pkts && pkts <= len(msgs)
					// @ preserves acc(msgs[i0].Mem(), R1)
					// @ ensures   p === msgs[:pkts][i0].GetMessage()
					// @ outline(
					// @ unfold acc(msgs[i0].Mem(), R1)
					p := msgs[:pkts][i0]
					// @ fold acc(msgs[i0].Mem(), R1)
					// @ )
					// @ assert msgs[i0].GetN() <= len(msgs[i0].GetFstBuffer())
					// @ d.getForwardingMetricsMem(ingressID)
					// @ unfold acc(forwardingMetricsMem(d.forwardingMetrics[ingressID], ingressID), _)
					// input metric
					inputCounters := d.forwardingMetrics[ingressID]
					// @ assert acc(inputCounters.InputPacketsTotal.Mem(), _)
					// @ assert acc(inputCounters.InputBytesTotal.Mem(), _)
					// @ prometheus.CounterMemImpliesNonNil(inputCounters.InputPacketsTotal)
					// @ prometheus.CounterMemImpliesNonNil(inputCounters.InputBytesTotal)
					inputCounters.InputPacketsTotal.Inc()
					// @ assert msgs[i0].GetN() == p.N
					// (VerifiedSCION) Gobra still does not fully support floats
					// @ fl.CastPreservesOrder64(0, p.N)
					inputCounters.InputBytesTotal.Add(float64(p.N))

					srcAddr := p.Addr.(*net.UDPAddr)
					// @ ghost m := &msgs[:pkts][i0]
					// @ unfold m.Mem()
					// @ assert p.Buffers === m.Buffers
					// @ assert acc(&p.Buffers[0])
					// @ assert p.N <= len(p.Buffers[0])
					// @ sl.SplitRange_Bytes(p.Buffers[0], 0, p.N, HalfPerm)
					tmpBuf := p.Buffers[0][:p.N]
					// @ ghost absPktTmpBuf := absIO_val(dp, tmpBuf, ingressID)
					// @ ghost absPktBuf0   := absIO_val(dp, msgs[i0].Buffers[0], ingressID)
					// @ assert msgs[i0] === p
					// @ absIO_valWidenLemma(dp, p.Buffers[0], ingressID, p.N)
					// @ assert absPktTmpBuf.isIO_val_Pkt2 ==> absPktTmpBuf === absPktBuf0
					// @ MultiElemWitnessStep(ioSharedArg.IBufY, ioIngressID, ioValSeq, i0)
					// @ assert ioValSeq[i0].isIO_val_Pkt2 ==>
					// @ 	ElemWitness(ioSharedArg.IBufY, ioIngressID, ioValSeq[i0].IO_val_Pkt2_2)
					// @ assert absPktTmpBuf.isIO_val_Pkt2 ==> absPktTmpBuf == ioValSeq[i0]
					// @ assert ifsToIO_ifs(processor.getIngressID()) == ioIngressID
					// @ sl.SplitRange_Bytes(p.Buffers[0], 0, p.N, HalfPerm)
					// @ assert sl.AbsSlice_Bytes(tmpBuf, 0, p.N)
					// @ assert sl.AbsSlice_Bytes(tmpBuf, 0, len(tmpBuf))
					result, err /*@ , addrAliasesPkt, newAbsPkt @*/ := processor.processPkt(tmpBuf, srcAddr /*@, ioLock, ioSharedArg, dp @*/)
					// @ fold scmpErr.Mem()

					switch {
					case err == nil:
						// @ unfold scmpErr.Mem()
					case errors.As(err, &scmpErr):
						// @ unfold d.validResult(result, addrAliasesPkt)
						// @ ghost if addrAliasesPkt  && result.OutAddr != nil {
						// @ 	apply acc(result.OutAddr.Mem(), R15) --* acc(sl.AbsSlice_Bytes(tmpBuf, 0, len(tmpBuf)), R15)
						// @ }
						// @ unfold scmpErr.Mem()
						if !scmpErr.TypeCode.InfoMsg() {
							log.Debug("SCMP", "err", scmpErr, "dst_addr", p.Addr)
						}
						// SCMP go back the way they came.
						result.OutAddr = srcAddr
						result.OutConn = rd
						// @ addrAliasesPkt = false
						// @ fold d.validResult(result, addrAliasesPkt)
					default:
						// @ unfold d.validResult(result, addrAliasesPkt)
						// @ ghost if addrAliasesPkt {
						// @ 	apply acc(result.OutAddr.Mem(), R15) --* acc(sl.AbsSlice_Bytes(tmpBuf, 0, len(tmpBuf)), R15)
						// @ }
						// @ sl.CombineRange_Bytes(p.Buffers[0], 0, p.N, writePerm)
						// @ assert acc(m)
						// @ assert sl.AbsSlice_Bytes(m.OOB, 0, len(m.OOB))
						// @ assert (m.Addr != nil ==> acc(m.Addr.Mem(), _))
						// @ assert 0 <= m.N
						// @ msgs[:pkts][i0].IsActive = false
						// @ fold msgs[:pkts][i0].Mem()
						log.Debug("Error processing packet", "err", err)
						// @ assert acc(inputCounters.DroppedPacketsTotal.Mem(), _)
						// @ prometheus.CounterMemImpliesNonNil(inputCounters.DroppedPacketsTotal)
						inputCounters.DroppedPacketsTotal.Inc()
						// @ unfold scmpErr.Mem()
						continue
					}
					if result.OutConn == nil { // e.g. BFD case no message is forwarded
						// @ unfold d.validResult(result, addrAliasesPkt)
						// @ ghost if addrAliasesPkt {
						// @ 	apply acc(result.OutAddr.Mem(), R15) --* acc(sl.AbsSlice_Bytes(tmpBuf, 0, len(tmpBuf)), R15)
						// @ }
						// @ sl.CombineRange_Bytes(p.Buffers[0], 0, p.N, writePerm)
						// @ msgs[:pkts][i0].IsActive = false
						// @ fold msgs[:pkts][i0].Mem()
						continue
					}

					// (VerifiedSCION) we currently have this assumption because we cannot think of a sound way to capture
					// the behaviour of errors.As(...) in our specifications. Nonetheless, we checked extensively that, when
					// processPkt does not return an error or returns an scmpError (and thus errors.As(err, &scmpErr) succeeds),
					// result.OutPkt is always non-nil. For the other kinds of errors, the result is nil, but that branch is killed
					// before this point.
					// @ assume result.OutPkt != nil

					// Write to OutConn; drop the packet if this would block.
					// Use WriteBatch because it's the only available function that
					// supports MSG_DONTWAIT.
					// @ unfold d.validResult(result, addrAliasesPkt)
					// @ unfold writeMsgInv(writeMsgs)
					writeMsgs[0].Buffers[0] = result.OutPkt
					// @ writeMsgs[0].WildcardPerm = !addrAliasesPkt
					// @ writeMsgs[0].IsActive = true
					writeMsgs[0].Addr = nil
					if result.OutAddr != nil { // don't assign directly to net.Addr, typed nil!
						writeMsgs[0].Addr = result.OutAddr
					}
					// @ sl.NilAcc_Bytes()
					// @ assert absIO_val(dp, result.OutPkt, result.EgressID) == absIO_val(dp, writeMsgs[0].Buffers[0], result.EgressID)
					// @ assert result.OutPkt != nil ==> newAbsPkt == absIO_val(dp, writeMsgs[0].Buffers[0], result.EgressID)
					// @ fold acc(writeMsgs[0].Mem(), R50)

					// @ ghost ioLock.Lock()
					// @ unfold SharedInv!< dp, ioSharedArg !>()
					// @ ghost t, s := *ioSharedArg.Place, *ioSharedArg.State
					// @ ghost if(newAbsPkt.isIO_val_Pkt2) {
					// @ 	ApplyElemWitness(s.obuf, ioSharedArg.OBufY, newAbsPkt.IO_val_Pkt2_1, newAbsPkt.IO_val_Pkt2_2)
					// @ 	assert newAbsPkt.IO_val_Pkt2_2 in AsSet(s.obuf[newAbsPkt.IO_val_Pkt2_1])
					// @ 	assert dp.dp3s_iospec_bio3s_send_guard(s, t, newAbsPkt)
					// @ }
					// @ unfold dp.dp3s_iospec_ordered(s, t)
					// @ unfold dp.dp3s_iospec_bio3s_send(s, t)
					// @ ghost tN := io.dp3s_iospec_bio3s_send_T(t, newAbsPkt)
					_, err = result.OutConn.WriteBatch(writeMsgs, syscall.MSG_DONTWAIT /*@, result.EgressID, t, newAbsPkt, dp @*/)
					// @ ghost *ioSharedArg.Place = tN
					// @ fold SharedInv!< dp, ioSharedArg !>()
					// @ ghost ioLock.Unlock()
					// @ unfold acc(writeMsgs[0].Mem(), R50)
					// @ ghost if addrAliasesPkt && result.OutAddr != nil {
					// @	apply acc(result.OutAddr.Mem(), R15) --* acc(sl.AbsSlice_Bytes(tmpBuf, 0, len(tmpBuf)), R15)
					// @ }
					// @ sl.CombineRange_Bytes(p.Buffers[0], 0, p.N, writePerm)
					// @ msgs[:pkts][i0].IsActive = false
					// @ fold msgs[:pkts][i0].Mem()
					// @ fold writeMsgInv(writeMsgs)
					if err != nil {
						// @ requires err != nil && err.ErrorMem()
						// @ decreases
						// @ outline (
						var errno /*@@@*/ syscall.Errno
						// @ assert acc(&errno)
						// @ fold errno.Mem()
						errorsAs := errors.As(err, &errno)
						// @ unfold errno.Mem()
						if !errorsAs ||
							!(errno == syscall.EAGAIN || errno == syscall.EWOULDBLOCK) {
							log.Debug("Error writing packet", "err", err)
							// error metric
						}
						// @ )
						// @ assert acc(inputCounters.DroppedPacketsTotal.Mem(), _)
						// @ prometheus.CounterMemImpliesNonNil(inputCounters.DroppedPacketsTotal)
						inputCounters.DroppedPacketsTotal.Inc()
						continue
					}
					// @ requires acc(dPtr, _) && *dPtr === d
					// @ requires acc(d.Mem(), _)
					// @ requires result.EgressID in d.getDomForwardingMetrics()
					// @ decreases
					// @ outline(
					// ok metric
					// @ d.getForwardingMetricsMem(result.EgressID)
					// @ unfold acc(forwardingMetricsMem(d.forwardingMetrics[result.EgressID], result.EgressID), _)
					outputCounters := d.forwardingMetrics[result.EgressID]
					// @ assert acc(outputCounters.OutputPacketsTotal.Mem(), _)
					// @ prometheus.CounterMemImpliesNonNil(outputCounters.OutputPacketsTotal)
					outputCounters.OutputPacketsTotal.Inc()
					// @ assert acc(outputCounters.OutputBytesTotal.Mem(), _)
					// @ prometheus.CounterMemImpliesNonNil(outputCounters.OutputBytesTotal)
					// @ fl.CastPreservesOrder64(0, len(result.OutPkt))
					outputCounters.OutputBytesTotal.Add(float64(len(result.OutPkt)))
					// @ )
				}
			}
		}
	// @ unfold acc(d.Mem(), R1)
	// @ assert d.WellConfigured()
	// @ assert 0 in d.getDomForwardingMetrics()
	// @ ghost if d.bfdSessions != nil { unfold acc(accBfdSession(d.bfdSessions), R2) }

	// (VerifiedSCION) we introduce this to avoid problems with the invariants that
	// are generated by Gobra. In particular, the iterator bounds need access to
	// d.bfdSessions, but because it is shared, we need to pass permission to it
	// in the invariant. Unfortunately, the invariants that are passed by the user are
	// put after those that are generated. Introducing this auxioliary variable sidesteps
	// the issue with the encoding.
	bfds := d.bfdSessions

	// @ invariant bfds != nil ==> acc(bfds, R4)
	// @ invariant bfds != nil ==> acc(accBfdSession(bfds), R4)
	// @ invariant acc(&ctx, _) && acc(ctx.Mem(), _)
	// @ decreases len(bfds) - len(visited)
	for k, v := range bfds /*@ with visited @*/ {
		cl :=
			// @ requires c != nil && acc(c.Mem(), _)
			// @ requires acc(&ctx, _) && acc(ctx.Mem(), _)
			func /*@ closure1 @*/ (ifID uint16, c bfdSession) {
				defer log.HandlePanic()
				// @ bfd.EstablishAlreadyRunning()
				if err := c.Run(ctx); err != nil && err != bfd.AlreadyRunning {
					log.Error("BFD session failed to start", "ifID", ifID, "err", err)
				}
			}
		// @ getBfdSessionMem(v, bfds)
		go cl(k, v) // @ as closure1
	}

	// @ ghost if d.external != nil { unfold acc(accBatchConn(d.external), R2) }

	// (VerifiedSCION) we introduce this to avoid problems with the invariants that
	// are generated by Gobra. In particular, the iterator bounds need access to
	// d.bfdSessions, but because it is shared, we need to pass permission to it
	// in the invariant. Unfortunately, the invariants that are passed by the user are
	// put after those that are generated. Introducing this auxioliary variable sidesteps
	// the issue with the encoding.
	externals := d.external

	// @ invariant acc(&read, _) && read implements rc
	// @ invariant acc(&d, _)
	// @ invariant acc(&d.external, _) && d.external === externals
	// @ invariant acc(d.Mem(), _) && d.WellConfigured()
	// @ invariant externals != nil ==> acc(externals, R4)
	// @ invariant externals != nil ==> acc(accBatchConn(externals), R4)
	// @ invariant acc(d.Mem(), _) && d.WellConfigured()
	// @ invariant d.getValSvc() != nil
	// @ invariant d.getValForwardingMetrics() != nil
	// @ invariant 0 in d.getDomForwardingMetrics()
	// @ invariant d.getMacFactory() != nil
	// @ invariant dp.Valid()
	// @ invariant d.DpAgreesWithSpec(dp)
	// @ invariant acc(ioLockRun.LockP(), _) && ioLockRun.LockInv() == SharedInv!< dp, ioSharedArgRun !>;
	// @ decreases len(externals) - len(visited)
	for ifID, v := range externals /*@ with visited @*/ {
		cl :=
			// @ requires acc(&read, _) && read implements rc
			// @ requires acc(&d, _)
			// @ requires acc(d.Mem(), _) && d.WellConfigured()
			// @ requires d.getValSvc() != nil
			// @ requires d.getValForwardingMetrics() != nil
			// @ requires 0 in d.getDomForwardingMetrics()
			// @ requires i in d.getDomForwardingMetrics()
			// @ requires d.getMacFactory() != nil
			// @ requires c != nil && acc(c.Mem(), _)
			// contracts for IO-spec
			// @ requires dp.Valid()
			// @ requires d.DpAgreesWithSpec(dp)
			// @ requires acc(ioLock.LockP(), _) && ioLock.LockInv() == SharedInv!< dp, ioSharedArg !>;
			func /*@ closure2 @*/ (i uint16, c BatchConn /*@, ghost ioLock *sync.Mutex, ghost ioSharedArg SharedArg, ghost dp io.DataPlaneSpec @*/) {
				defer log.HandlePanic()
				read(i, c, &d /*@, ioLock, ioSharedArg, dp @*/) //@ as rc
			}
		// @ ghost if d.external != nil { unfold acc(accBatchConn(d.external), R50) }
		// @ assert v in range(d.external)
		// @ assert acc(v.Mem(), _)
		// @ d.InDomainExternalInForwardingMetrics3(ifID)
		// @ ghost if d.external != nil { fold acc(accBatchConn(d.external), R50) }
		go cl(ifID, v /*@, ioLockRun, ioSharedArgRun, dp @*/) //@ as closure2
	}
	cl :=
		// @ requires acc(&read, _) && read implements rc
		// @ requires acc(&d, _)
		// @ requires acc(d.Mem(), _) && d.WellConfigured()
		// @ requires d.getValSvc() != nil
		// @ requires d.getValForwardingMetrics() != nil
		// @ requires 0 in d.getDomForwardingMetrics()
		// @ requires d.getMacFactory() != nil
		// @ requires c != nil && acc(c.Mem(), _)
		// contracts for IO-spec
		// @ requires dp.Valid()
		// @ requires d.DpAgreesWithSpec(dp)
		// @ requires acc(ioLock.LockP(), _) && ioLock.LockInv() == SharedInv!< dp, ioSharedArg !>;
		func /*@ closure3 @*/ (c BatchConn /*@, ghost ioLock *sync.Mutex, ghost ioSharedArg SharedArg, ghost dp io.DataPlaneSpec @*/) {
			defer log.HandlePanic()
			read(0, c, &d /*@, ioLock, ioSharedArg, dp @*/) //@ as rc
		}
	// @ d.getInternalMem()
	go cl(d.internal /*@, ioLockRun, ioSharedArgRun, dp @*/) //@ as closure3

	d.mtx.Unlock()
	// @ assert acc(ctx.Mem(), _)
	c := ctx.Done()
	// @ fold PredTrue!<!>()
	// @ assert c.RecvGivenPerm() == PredTrue!<!>
	<-c
	return nil
}

// initMetrics initializes the metrics related to packet forwarding. The
// counters are already instantiated for all the relevant interfaces so this
// will not have to be repeated during packet forwarding.
// @ requires  d.Mem()
// @ requires  d.MetricsAreSet()
// @ requires  d.KeyIsSet()
// @ requires  d.InternalConnIsSet()
// @ requires  d.SvcsAreSet()
// @ requires  d.PreWellConfigured()
// @ requires  d.DpAgreesWithSpec(dp)
// @ ensures   d.Mem()
// @ ensures   d.MetricsAreSet()
// @ ensures   d.WellConfigured()
// @ ensures   0 in d.DomainForwardingMetrics()
// @ ensures   d.InternalConnIsSet()
// @ ensures   d.KeyIsSet()
// @ ensures   d.SvcsAreSet()
// @ ensures   d.DpAgreesWithSpec(dp)
// @ ensures   d.getValForwardingMetrics() != nil
// @ decreases
func (d *DataPlane) initMetrics( /*@ ghost dp io.DataPlaneSpec @*/ ) {
	// @ assert reveal d.PreWellConfigured()
	// @ assert reveal d.DpAgreesWithSpec(dp)
	// @ assert unfolding acc(d.Mem(), _) in
	// @ 	d.dpSpecWellConfiguredLocalIA(dp)     &&
	// @ 	d.dpSpecWellConfiguredNeighborIAs(dp) &&
	// @ 	d.dpSpecWellConfiguredLinkTypes(dp)
	// @ unfold d.Mem()
	// @ assert d.dpSpecWellConfiguredLocalIA(dp)
	// @ assert d.dpSpecWellConfiguredNeighborIAs(dp)
	// @ assert d.dpSpecWellConfiguredLinkTypes(dp)

	// @ preserves acc(&d.forwardingMetrics)
	// @ preserves acc(&d.localIA, R20)
	// @ preserves acc(&d.neighborIAs, R20)
	// @ preserves d.neighborIAs != nil ==> acc(d.neighborIAs, R20)
	// @ preserves acc(&d.Metrics, R20)
	// @ preserves acc(d.Metrics.Mem(), _)
	// @ ensures   acc(d.forwardingMetrics)
	// @ ensures   domain(d.forwardingMetrics) == set[uint16]{0}
	// @ ensures   acc(forwardingMetricsMem(d.forwardingMetrics[0], 0), _)
	// @ decreases
	// @ outline (
	d.forwardingMetrics = make(map[uint16]forwardingMetrics)
	labels := interfaceToMetricLabels(0, d.localIA, d.neighborIAs)
	d.forwardingMetrics[0] = initForwardingMetrics(d.Metrics, labels)
	// @ liftForwardingMetricsNonInjectiveMem(d.forwardingMetrics[0], 0)
	// @ )
	// @ ghost if d.external != nil { unfold acc(accBatchConn(d.external), R15) }
	// @ ghost if d.internalNextHops != nil { unfold acc(accAddr(d.internalNextHops), R15) }

	// (VerifiedSCION) avoids incompletnes
	// when folding acc(forwardingMetricsMem(d.forwardingMetrics[id], id), _)
	// @ fold acc(hideLocalIA(&d.localIA), R15)

	// @ ghost dExternal := d.external
	// @ ghost dInternalNextHops := d.internalNextHops

	// @ invariant acc(hideLocalIA(&d.localIA), R15)
	// @ invariant acc(&d.external, R15)
	// @ invariant d.external != nil ==> acc(d.external, R20)
	// @ invariant d.external === dExternal
	// @ invariant acc(&d.forwardingMetrics) && acc(d.forwardingMetrics)
	// @ invariant domain(d.forwardingMetrics) == set[uint16]{0} union visitedSet
	// @ invariant 0 in domain(d.forwardingMetrics)
	// @ invariant acc(&d.internalNextHops, R15)
	// @ invariant d.internalNextHops === dInternalNextHops
	// @ invariant d.internalNextHops != nil ==> acc(d.internalNextHops, R20)
	// @ invariant domain(d.internalNextHops) intersection domain(d.external) == set[uint16]{}
	// @ invariant acc(&d.neighborIAs, R15)
	// @ invariant d.neighborIAs != nil ==> acc(d.neighborIAs, R15)
	// @ invariant forall i uint16 :: { d.forwardingMetrics[i] } i in domain(d.forwardingMetrics) ==>
	// @ 	acc(forwardingMetricsMem(d.forwardingMetrics[i], i), _)
	// @ invariant acc(&d.Metrics, R15)
	// @ invariant acc(d.Metrics.Mem(), _)
	// @ decreases len(d.external) - len(visitedSet)
	for id := range d.external /*@ with visitedSet @*/ {
		if _, notOwned := d.internalNextHops[id]; notOwned {
			// @ Unreachable()
			continue
		}
		labels = interfaceToMetricLabels(id, ( /*@ unfolding acc(hideLocalIA(&d.localIA), R20) in @*/ d.localIA), d.neighborIAs)
		d.forwardingMetrics[id] = initForwardingMetrics(d.Metrics, labels)
		// @ liftForwardingMetricsNonInjectiveMem(d.forwardingMetrics[id], id)
		// @ assert acc(forwardingMetricsMem(d.forwardingMetrics[id], id), _)
	}
	// @ ghost if d.external != nil { fold acc(accBatchConn(d.external), R15) }
	// @ ghost if d.internalNextHops != nil { fold acc(accAddr(d.internalNextHops), R15) }
	// @ fold accForwardingMetrics(d.forwardingMetrics)
	// @ unfold acc(hideLocalIA(&d.localIA), R15)
	// @ assert d.dpSpecWellConfiguredLocalIA(dp)
	// @ assert d.dpSpecWellConfiguredNeighborIAs(dp)
	// @ assert d.dpSpecWellConfiguredLinkTypes(dp)
	// @ fold d.Mem()
	// @ reveal d.WellConfigured()
	// @ assert reveal d.DpAgreesWithSpec(dp)
}

type processResult struct {
	EgressID uint16
	OutConn  BatchConn
	OutAddr  *net.UDPAddr
	OutPkt   []byte
}

<<<<<<< HEAD
// @ requires acc(&d.macFactory, _) && d.macFactory != nil
// @ requires acc(d.Mem(), _)
// @ ensures  res.sInit() && res.sInitD() == d && res.getIngressID() == ingressID
=======
// @ requires acc(d.Mem(), _) && d.getMacFactory() != nil
// @ ensures  res.sInit() && res.sInitD() == d
>>>>>>> e02935f1
// @ decreases
func newPacketProcessor(d *DataPlane, ingressID uint16) (res *scionPacketProcessor) {
	var verScionTmp gopacket.SerializeBuffer
	// @ d.getNewPacketProcessorFootprint()
	verScionTmp = gopacket.NewSerializeBuffer()
	p := &scionPacketProcessor{
		d:         d,
		ingressID: ingressID,
		buffer:    verScionTmp,
		mac:       (d.macFactory() /*@ as MacFactorySpec{d.key} @ */),
		macBuffers: macBuffersT{
			scionInput: make([]byte, path.MACBufferSize),
			epicInput:  make([]byte, libepic.MACBufferSize),
		},
	}
	// @ fold sl.AbsSlice_Bytes(p.macBuffers.scionInput, 0, len(p.macBuffers.scionInput))
	// @ fold slayers.PathPoolMem(p.scionLayer.pathPool, p.scionLayer.pathPoolRaw)
	p.scionLayer.RecyclePaths()
	// @ fold p.scionLayer.NonInitMem()
	// @ fold p.hbhLayer.NonInitMem()
	// @ fold p.e2eLayer.NonInitMem()
	// @ fold p.bfdLayer.NonInitMem()
	// @ fold p.sInit()
	return p
}

// @ preserves p.sInit()
// @ ensures   p.sInitD()         == old(p.sInitD())
// @ ensures   p.sInitRawPkt()    == nil
// @ ensures   p.sInitPath()      == nil
// @ ensures   p.sInitHopField()  == path.HopField{}
// @ ensures   p.sInitInfoField() == path.InfoField{}
// @ ensures   !p.sInitSegmentChange()
// @ ensures   err != nil ==> err.ErrorMem()
// @ decreases
func (p *scionPacketProcessor) reset() (err error) {
	// @ unfold p.sInit()
	// @ defer fold p.sInit()
	p.rawPkt = nil
	//p.scionLayer // cannot easily be reset
	p.path = nil
	p.hopField = path.HopField{}
	p.infoField = path.InfoField{}
	p.segmentChange = false
	if err := p.buffer.Clear(); err != nil {
		return serrors.WrapStr("Failed to clear buffer", err)
	}
	p.mac.Reset()
	p.cachedMac = nil
	return nil
}

// @ requires p.sInit()
// @ requires sl.AbsSlice_Bytes(rawPkt, 0, len(rawPkt))
// @ requires acc(srcAddr.Mem(), _)
// @ requires let d := p.sInitD() in
// @ 	acc(d.Mem(), _) &&
// @ 	d.WellConfigured()        &&
// @ 	d.getValSvc() != nil      &&
// @ 	d.getValForwardingMetrics() != nil &&
// @	d.DpAgreesWithSpec(dp)
// @ ensures  p.sInit()
// @ ensures  acc(p.sInitD().Mem(), _)
// @ ensures  p.sInitD() == old(p.sInitD())
// @ ensures  p.getIngressID() == old(p.getIngressID())
// @ ensures  p.sInitD().validResult(respr, addrAliasesPkt)
// @ ensures  acc(sl.AbsSlice_Bytes(rawPkt, 0, len(rawPkt)), 1 - R15)
// @ ensures  addrAliasesPkt ==> (
// @ 	respr.OutAddr != nil &&
// @ 	(acc(respr.OutAddr.Mem(), R15) --* acc(sl.AbsSlice_Bytes(rawPkt, 0, len(rawPkt)), R15)))
// @ ensures  !addrAliasesPkt ==> acc(sl.AbsSlice_Bytes(rawPkt, 0, len(rawPkt)), R15)
// @ ensures  respr.OutPkt !== rawPkt && respr.OutPkt != nil ==>
// @ 	sl.AbsSlice_Bytes(respr.OutPkt, 0, len(respr.OutPkt))
// @ ensures  reserr != nil ==> reserr.ErrorMem()
// contracts for IO-spec
// @ requires dp.Valid()
// @ requires acc(ioLock.LockP(), _) && ioLock.LockInv() == SharedInv!< dp, ioSharedArg !>;
// @ requires let absPkt := absIO_val(dp, rawPkt, p.getIngressID()) in
// @	absPkt.isIO_val_Pkt2 ==> ElemWitness(ioSharedArg.IBufY, ifsToIO_ifs(p.getIngressID()), absPkt.IO_val_Pkt2_2)
// @ ensures dp.Valid()
// @ ensures reserr == nil ==> respr.OutPkt != nil
// @ ensures respr.OutPkt != nil ==>
// @	ElemWitness(ioSharedArg.OBufY, newAbsPkt.IO_val_Pkt2_1, newAbsPkt.IO_val_Pkt2_2)
// @ ensures respr.OutPkt != nil ==> newAbsPkt == absIO_val(dp, respr.OutPkt, respr.EgressID)
// (VerifiedSCION) On a first step, we will prove that whenever we have a valid scion packet in processSCION,
// the correct "next packet" is computed
func (p *scionPacketProcessor) processPkt(rawPkt []byte,
	srcAddr *net.UDPAddr /*@, ghost ioLock *sync.Mutex, ghost ioSharedArg SharedArg, ghost dp io.DataPlaneSpec @*/) (respr processResult, reserr error /*@ , addrAliasesPkt bool, ghost newAbsPkt io.IO_val  @*/) {

	if err := p.reset(); err != nil {
		// @ fold p.sInitD().validResult(processResult{}, false)
		return processResult{}, err /*@, false, io.IO_val_Unit{} @*/
	}
	// @ assert p.sInitD().getValForwardingMetrics() != nil
	// @ unfold p.sInit()
	// @ ghost d := p.d
	p.rawPkt = rawPkt
	p.srcAddr = srcAddr

	// parse SCION header and skip extensions;
	var err error
	// @ ghost var processed seq[bool]
	// @ ghost var offsets   seq[offsetPair]
	// @ ghost var lastLayerIdx int
	p.lastLayer, err /*@ , processed, offsets, lastLayerIdx @*/ = decodeLayers(p.rawPkt, &p.scionLayer, &p.hbhLayer, &p.e2eLayer)
	if err != nil {
		// @ fold p.sInit()
		// @ fold p.sInitD().validResult(processResult{}, false)
		return processResult{}, err /*@, false, io.IO_val_Unit{} @*/
	}
	/*@
	ghost var ub []byte
	ghost var ubScionLayer []byte = p.rawPkt
	ghost var ubHbhLayer []byte
	ghost var ubE2eLayer []byte

	ghost llStart := 0
	ghost llEnd := 0
	ghost mustCombineRanges := lastLayerIdx != -1 && !offsets[lastLayerIdx].isNil
	ghost var o offsetPair
	ghost if lastLayerIdx == -1 {
		ub = p.rawPkt
	} else {
		if offsets[lastLayerIdx].isNil {
			ub = nil
			sl.NilAcc_Bytes()
		} else {
			o = offsets[lastLayerIdx]
			ub = p.rawPkt[o.start:o.end]
			llStart = o.start
			llEnd = o.end
			sl.SplitRange_Bytes(p.rawPkt, o.start, o.end, writePerm)
		}
	}
	hasHbhLayer := processed[0]
	oHbh := offsets[0]
	ubHbhLayer = hasHbhLayer && !oHbh.isNil ? p.rawPkt[oHbh.start:oHbh.end] : ([]byte)(nil)
	hasE2eLayer := processed[1]
	oE2e := offsets[1]
	ubE2eLayer = hasE2eLayer && !oE2e.isNil ? p.rawPkt[oE2e.start:oE2e.end] : ([]byte)(nil)
	assert processed[0] ==> p.hbhLayer.Mem(ubHbhLayer)
	assert processed[1] ==> p.e2eLayer.Mem(ubE2eLayer)
	@*/
	// @ assert sl.AbsSlice_Bytes(ub, 0, len(ub))
	pld /*@ , start, end @*/ := p.lastLayer.LayerPayload( /*@ ub @*/ )
	// @ sl.SplitRange_Bytes(ub, start, end, writePerm)
	// @ sl.NilAcc_Bytes()

	pathType := /*@ unfolding p.scionLayer.Mem(rawPkt) in @*/ p.scionLayer.PathType
	switch pathType {
	case empty.PathType:
		// @ ghost if mustCombineRanges { ghost defer sl.CombineRange_Bytes(p.rawPkt, o.start, o.end, writePerm) }
		if p.lastLayer.NextLayerType( /*@ ub @*/ ) == layers.LayerTypeBFD {
			// @ ResetDecodingLayers(&p.scionLayer, &p.hbhLayer, &p.e2eLayer, ubScionLayer, ubHbhLayer, ubE2eLayer, true, hasHbhLayer, hasE2eLayer)
			// @ defer fold p.sInit()
			// @ defer fold p.d.validResult(processResult{}, false)
			// @ ghost defer sl.CombineRange_Bytes(ub, start, end, writePerm)
			return processResult{}, p.processIntraBFD(pld) /*@, false, io.IO_val_Unit{} @*/
		}
		// @ establishMemUnsupportedPathTypeNextHeader()
		// @ defer fold p.sInit()
		// @ defer fold p.d.validResult(processResult{}, false)
		// @ ghost defer ResetDecodingLayers(&p.scionLayer, &p.hbhLayer, &p.e2eLayer, ubScionLayer, ubHbhLayer, ubE2eLayer, true, hasHbhLayer, hasE2eLayer)
		// @ ghost defer sl.CombineRange_Bytes(ub, start, end, writePerm)
		return processResult{}, serrors.WithCtx(unsupportedPathTypeNextHeader,
			"type", pathType, "header", nextHdr(p.lastLayer /*@, ub @*/)) /*@, false, io.IO_val_Unit{} @*/
	case onehop.PathType:
		if p.lastLayer.NextLayerType( /*@ ub @*/ ) == layers.LayerTypeBFD {
			// @ ghost if mustCombineRanges { ghost defer sl.CombineRange_Bytes(p.rawPkt, o.start, o.end, writePerm) }
			// @ ghost defer sl.CombineRange_Bytes(ub, start, end, writePerm)
			// @ unfold acc(p.scionLayer.Mem(p.rawPkt), R10)
			ohp, ok := p.scionLayer.Path.(*onehop.Path)
			// @ fold acc(p.scionLayer.Mem(p.rawPkt), R10)
			if !ok {
				// @ establishMemMalformedPath()
				// @ defer fold p.sInit()
				// @ defer fold p.d.validResult(processResult{}, false)
				// @ ghost defer ResetDecodingLayers(&p.scionLayer, &p.hbhLayer, &p.e2eLayer, ubScionLayer, ubHbhLayer, ubE2eLayer, true, hasHbhLayer, hasE2eLayer)
				return processResult{}, malformedPath /*@, false, io.IO_val_Unit{} @*/
			}
			// @ defer fold p.sInit()
			// @ defer fold p.d.validResult(processResult{}, false)
			// @ ghost defer ResetDecodingLayers(&p.scionLayer, &p.hbhLayer, &p.e2eLayer, ubScionLayer, ubHbhLayer, ubE2eLayer, true, hasHbhLayer, hasE2eLayer)
			return processResult{}, p.processInterBFD(ohp, pld) /*@, false, io.IO_val_Unit{} @*/
		}
		// @ sl.CombineRange_Bytes(ub, start, end, writePerm)
		// @ ghost if lastLayerIdx >= 0 && !offsets[lastLayerIdx].isNil {
		// @ 	o := offsets[lastLayerIdx]
		// @ 	sl.CombineRange_Bytes(p.rawPkt, o.start, o.end, writePerm)
		// @ }
		// @ assert sl.AbsSlice_Bytes(p.rawPkt, 0, len(p.rawPkt))
		// @ unfold acc(p.d.Mem(), _)
		v1, v2 /*@, aliasesPkt @*/ := p.processOHP()
		// @ ResetDecodingLayers(&p.scionLayer, &p.hbhLayer, &p.e2eLayer, ubScionLayer, ubHbhLayer, ubE2eLayer, true, hasHbhLayer, hasE2eLayer)
		// @ fold p.sInit()
		return v1, v2 /*@, aliasesPkt, io.IO_val_Unit{} @*/
	case scion.PathType:
		// @ sl.CombineRange_Bytes(ub, start, end, writePerm)
		// @ ghost if lastLayerIdx >= 0 && !offsets[lastLayerIdx].isNil {
		// @ 	o := offsets[lastLayerIdx]
		// @ 	sl.CombineRange_Bytes(p.rawPkt, o.start, o.end, writePerm)
		// @ }
		// @ assert sl.AbsSlice_Bytes(p.rawPkt, 0, len(p.rawPkt))
		v1, v2 /*@ , addrAliasesPkt, newAbsPkt @*/ := p.processSCION( /*@ p.rawPkt, ub == nil, llStart, llEnd, ioLock, ioSharedArg, dp @*/ )
		// @ ResetDecodingLayers(&p.scionLayer, &p.hbhLayer, &p.e2eLayer, ubScionLayer, ubHbhLayer, ubE2eLayer, v2 == nil, hasHbhLayer, hasE2eLayer)
		// @ fold p.sInit()
		return v1, v2 /*@, addrAliasesPkt, io.IO_val_Unit{} @*/
	case epic.PathType:
		// @ TODO()
		v1, v2 := p.processEPIC()
		// @ fold p.sInit()
		return v1, v2 /*@, false, io.IO_val_Unit{} @*/
	default:
		// @ ghost if mustCombineRanges { ghost defer sl.CombineRange_Bytes(p.rawPkt, o.start, o.end, writePerm) }
		// @ ResetDecodingLayers(&p.scionLayer, &p.hbhLayer, &p.e2eLayer, ubScionLayer, ubHbhLayer, ubE2eLayer, true, hasHbhLayer, hasE2eLayer)
		// @ sl.CombineRange_Bytes(ub, start, end, writePerm)
		// @ fold p.d.validResult(processResult{}, false)
		// @ fold p.sInit()
		// @ establishMemUnsupportedPathType()
		return processResult{}, serrors.WithCtx(unsupportedPathType, "type", pathType) /*@, false, io.IO_val_Unit{} @*/
	}
}

// @ requires  acc(&p.d, R20)
// @ requires  acc(&p.ingressID, R20)
// @ requires  acc(p.d.Mem(), _)
// @ requires  p.bfdLayer.NonInitMem()
// @ preserves sl.AbsSlice_Bytes(data, 0, len(data))
// @ ensures   acc(&p.d, R20)
// @ ensures   acc(&p.ingressID, R20)
// @ ensures   p.bfdLayer.NonInitMem()
// @ ensures   err != nil ==> err.ErrorMem()
func (p *scionPacketProcessor) processInterBFD(oh *onehop.Path, data []byte) (err error) {
	// @ unfold acc(p.d.Mem(), _)
	// @ ghost if p.d.bfdSessions != nil { unfold acc(accBfdSession(p.d.bfdSessions), _) }
	if len(p.d.bfdSessions) == 0 {
		// @ establishMemNoBFDSessionConfigured()
		return noBFDSessionConfigured
	}

	bfd := &p.bfdLayer
	// @ gopacket.AssertInvariantNilDecodeFeedback()
	if err := bfd.DecodeFromBytes(data, gopacket.NilDecodeFeedback); err != nil {
		return err
	}

	if v, ok := p.d.bfdSessions[p.ingressID]; ok {
		// @ assert v in range(p.d.bfdSessions)
		v.ReceiveMessage(bfd /*@ , data @*/)
		return nil
	}

	// @ bfd.DowngradePerm(data)
	// @ establishMemNoBFDSessionFound()
	return noBFDSessionFound
}

// @ requires  acc(&p.d, R20)
// @ requires  acc(&p.srcAddr, R20) && acc(p.srcAddr.Mem(), _)
// @ requires  p.bfdLayer.NonInitMem()
// @ requires  acc(p.d.Mem(), _)
// @ requires  sl.AbsSlice_Bytes(data, 0, len(data))
// @ ensures   acc(&p.d, R20)
// @ ensures   acc(&p.srcAddr, R20)
// @ ensures   p.bfdLayer.NonInitMem()
// @ ensures   sl.AbsSlice_Bytes(data, 0, len(data))
// @ ensures   res != nil ==> res.ErrorMem()
func (p *scionPacketProcessor) processIntraBFD(data []byte) (res error) {
	// @ unfold acc(p.d.Mem(), _)
	// @ ghost if p.d.bfdSessions != nil { unfold acc(accBfdSession(p.d.bfdSessions), _) }
	if len(p.d.bfdSessions) == 0 {
		// @ establishMemNoBFDSessionConfigured()
		return noBFDSessionConfigured
	}

	bfd := &p.bfdLayer
	// @ gopacket.AssertInvariantNilDecodeFeedback()
	if err := bfd.DecodeFromBytes(data, gopacket.NilDecodeFeedback); err != nil {
		return err
	}

	ifID := uint16(0)
	// @ ghost if p.d.internalNextHops != nil { unfold acc(accAddr(p.d.internalNextHops), _) }

	// (VerifiedSCION) establish ability to use range loop (requires a fixed permission)
	// (VerifiedSCION) TODO: Rewrite this to use regular loop instead to avoid complications with permissions.
	// @ ghost m := p.d.internalNextHops
	// @ assert m != nil ==> acc(m, _)
	// @ inhale m != nil ==> acc(m, R19)

	// @ invariant acc(&p.d, R20/2)
	// @ invariant acc(&p.d.internalNextHops, _)
	// @ invariant m === p.d.internalNextHops
	// @ invariant m != nil ==> acc(m, R20)
	// @ invariant m != nil ==> forall a *net.UDPAddr :: { a in range(m) } a in range(m) ==> acc(a.Mem(), _)
	// @ invariant acc(&p.srcAddr, R20) && acc(p.srcAddr.Mem(), _)
	for k, v := range p.d.internalNextHops /*@ with keys @*/ {
		// @ assert acc(&p.d.internalNextHops, _)
		// @ assert forall a *net.UDPAddr :: { a in range(m) } a in range(m) ==> acc(a.Mem(), _)
		// @ assert acc(v.Mem(), _)
		// @ unfold acc(v.Mem(), _)
		// @ unfold acc(p.srcAddr.Mem(), _)
		if bytes.Equal(v.IP, p.srcAddr.IP) && v.Port == p.srcAddr.Port {
			ifID = k
			break
		}
	}
	// (VerifiedSCION) clean-up code to deal with range loop
	// @ exhale m != nil ==> acc(m, R20)
	// @ inhale m != nil ==> acc(m, _)

	// @ assert acc(&p.d.bfdSessions, _)
	// @ ghost if p.d.bfdSessions != nil { unfold acc(accBfdSession(p.d.bfdSessions), _) }
	if v, ok := p.d.bfdSessions[ifID]; ok {
		// @ assert v in range(p.d.bfdSessions)
		v.ReceiveMessage(bfd /*@ , data @*/)
		return nil
	}

	// @ bfd.DowngradePerm(data)
	// @ establishMemNoBFDSessionFound()
	return noBFDSessionFound
}

// @ requires  0 <= startLL && startLL <= endLL && endLL <= len(ub)
// @ requires  acc(&p.d, R5) && acc(p.d.Mem(), _) && p.d.WellConfigured()
// @ requires  p.d.getValSvc() != nil
// The ghost param ub here allows us to introduce a bound variable to p.rawPkt,
// which slightly simplifies the spec
// @ requires  acc(&p.rawPkt, R1) && ub === p.rawPkt
// @ requires  acc(&p.path)
// @ requires  p.scionLayer.Mem(ub)
// @ requires  sl.AbsSlice_Bytes(ub, 0, len(ub))
// @ preserves acc(&p.srcAddr, R10) && acc(p.srcAddr.Mem(), _)
// @ preserves acc(&p.lastLayer, R10)
// @ preserves p.lastLayer != nil
// @ preserves (p.lastLayer !== &p.scionLayer && llIsNil) ==>
// @ 	acc(p.lastLayer.Mem(nil), R10)
// @ preserves (p.lastLayer !== &p.scionLayer && !llIsNil) ==>
// @ 	acc(p.lastLayer.Mem(ub[startLL:endLL]), R10)
// @ requires  acc(&p.ingressID, R20)
// @ preserves acc(&p.infoField)
// @ preserves acc(&p.hopField)
// @ preserves acc(&p.segmentChange)
// @ preserves acc(&p.mac, R10) && p.mac != nil && p.mac.Mem()
// @ preserves acc(&p.macBuffers.scionInput, R10)
// @ preserves sl.AbsSlice_Bytes(p.macBuffers.scionInput, 0, len(p.macBuffers.scionInput))
// @ preserves acc(&p.cachedMac)
// @ ensures   acc(&p.ingressID, R20)
// @ ensures   acc(&p.d, R5)
// @ ensures   acc(&p.path)
// @ ensures   acc(&p.rawPkt, R1)
// @ ensures   reserr == nil ==> p.scionLayer.Mem(ub)
// @ ensures   reserr != nil ==> p.scionLayer.NonInitMem()
// @ ensures   acc(sl.AbsSlice_Bytes(ub, 0, len(ub)), 1 - R15)
// @ ensures   p.d.validResult(respr, addrAliasesPkt)
// @ ensures   addrAliasesPkt ==> (
// @ 	respr.OutAddr != nil &&
// @ 	(acc(respr.OutAddr.Mem(), R15) --* acc(sl.AbsSlice_Bytes(ub, 0, len(ub)), R15)))
// @ ensures   !addrAliasesPkt ==> acc(sl.AbsSlice_Bytes(ub, 0, len(ub)), R15)
// @ ensures   respr.OutPkt !== ub && respr.OutPkt != nil ==>
// @ 	sl.AbsSlice_Bytes(respr.OutPkt, 0, len(respr.OutPkt))
// @ ensures   reserr != nil ==> reserr.ErrorMem()
// contracts for IO-spec
// @ requires p.d.DpAgreesWithSpec(dp)
// @ requires dp.Valid()
// @ requires acc(ioLock.LockP(), _) && ioLock.LockInv() == SharedInv!< dp, ioSharedArg !>;
// @ requires let absPkt := absIO_val(dp, p.rawPkt, p.ingressID) in
// @	absPkt.isIO_val_Pkt2 ==> ElemWitness(ioSharedArg.IBufY, ifsToIO_ifs(p.ingressID), absPkt.IO_val_Pkt2_2)
// @ ensures reserr == nil && newAbsPkt.isIO_val_Pkt2 ==>
// @	ElemWitness(ioSharedArg.OBufY, newAbsPkt.IO_val_Pkt2_1, newAbsPkt.IO_val_Pkt2_2)
// @ ensures reserr == nil && newAbsPkt.isIO_val_Pkt2 ==>
// @	newAbsPkt == absIO_val(dp, respr.OutPkt, respr.EgressID)
func (p *scionPacketProcessor) processSCION( /*@ ghost ub []byte, ghost llIsNil bool, ghost startLL int, ghost endLL int, ghost ioLock *sync.Mutex, ghost ioSharedArg SharedArg, ghost dp io.DataPlaneSpec @*/ ) (respr processResult, reserr error /*@ , addrAliasesPkt bool, ghost newAbsPkt io.IO_val  @*/) {

	var ok bool
	// @ unfold acc(p.scionLayer.Mem(ub), R20)
	p.path, ok = p.scionLayer.Path.(*scion.Raw)
	// @ fold acc(p.scionLayer.Mem(ub), R20)
	if !ok {
		// TODO(lukedirtwalker) parameter problem invalid path?
		// @ p.scionLayer.DowngradePerm(ub)
		// @ establishMemMalformedPath()
		// @ fold p.d.validResult(processResult{}, false)
		return processResult{}, malformedPath /*@ , false, io.IO_val_Unit{} @*/
	}
	return p.process( /*@ ub, llIsNil, startLL, endLL , ioLock, ioSharedArg, dp @*/ )
}

// @ trusted
// @ requires false
func (p *scionPacketProcessor) processEPIC() (processResult, error) {

	epicPath, ok := p.scionLayer.Path.(*epic.Path)
	if !ok {
		return processResult{}, malformedPath
	}

	p.path = epicPath.ScionPath
	if p.path == nil {
		return processResult{}, malformedPath
	}

	isPenultimate := p.path.IsPenultimateHop()
	isLast := p.path.IsLastHop()

	result, err := p.process()
	if err != nil {
		return result, err
	}

	if isPenultimate || isLast {
		firstInfo, err := p.path.GetInfoField(0)
		if err != nil {
			return processResult{}, err
		}

		timestamp := time.Unix(int64(firstInfo.Timestamp), 0)
		err = libepic.VerifyTimestamp(timestamp, epicPath.PktID.Timestamp, time.Now())
		if err != nil {
			// TODO(mawyss): Send back SCMP packet
			return processResult{}, err
		}

		HVF := epicPath.PHVF
		if isLast {
			HVF = epicPath.LHVF
		}
		err = libepic.VerifyHVF(p.cachedMac, epicPath.PktID,
			&p.scionLayer, firstInfo.Timestamp, HVF, p.macBuffers.epicInput)
		if err != nil {
			// TODO(mawyss): Send back SCMP packet
			return processResult{}, err
		}
	}

	return result, nil
}

// scionPacketProcessor processes packets. It contains pre-allocated per-packet
// mutable state and context information which should be reused.
type scionPacketProcessor struct {
	// d is a reference to the dataplane instance that initiated this processor.
	d *DataPlane
	// ingressID is the interface ID this packet came in, determined from the
	// socket.
	ingressID uint16
	// rawPkt is the raw packet, it is updated during processing to contain the
	// message to send out.
	rawPkt []byte
	// srcAddr is the source address of the packet
	srcAddr *net.UDPAddr
	// buffer is the buffer that can be used to serialize gopacket layers.
	buffer gopacket.SerializeBuffer
	// mac is the hasher for the MAC computation.
	mac hash.Hash

	// scionLayer is the SCION gopacket layer.
	scionLayer slayers.SCION
	hbhLayer   slayers.HopByHopExtnSkipper
	e2eLayer   slayers.EndToEndExtnSkipper
	// last is the last parsed layer, i.e. either &scionLayer, &hbhLayer or &e2eLayer
	lastLayer gopacket.DecodingLayer

	// path is the raw SCION path. Will be set during processing.
	path *scion.Raw
	// hopField is the current hopField field, is updated during processing.
	hopField path.HopField
	// infoField is the current infoField field, is updated during processing.
	infoField path.InfoField
	// segmentChange indicates if the path segment was changed during processing.
	segmentChange bool

	// cachedMac contains the full 16 bytes of the MAC. Will be set during processing.
	// For a hop performing an Xover, it is the MAC corresponding to the down segment.
	cachedMac []byte
	// macBuffers avoid allocating memory during processing.
	macBuffers macBuffersT

	// bfdLayer is reusable buffer for parsing BFD messages
	bfdLayer layers.BFD
}

// macBuffersT are preallocated buffers for the in- and outputs of MAC functions.
// (VerifiedSCION) This type used to be called macBuffers but this lead to an exception in
// Gobra because there is a field with name and type macBuffers. Because of that, we renamed it.
type macBuffersT struct {
	scionInput []byte
	epicInput  []byte
}

// @ trusted
// @ requires false
func (p *scionPacketProcessor) packSCMP(
	typ slayers.SCMPType,
	code slayers.SCMPCode,
	scmpP gopacket.SerializableLayer,
	cause error,
) (processResult, error) {

	// check invoking packet was an SCMP error:
	if p.lastLayer.NextLayerType() == slayers.LayerTypeSCMP {
		var scmpLayer slayers.SCMP
		err := scmpLayer.DecodeFromBytes(p.lastLayer.LayerPayload(), gopacket.NilDecodeFeedback)
		if err != nil {
			return processResult{}, serrors.WrapStr("decoding SCMP layer", err)
		}
		if !scmpLayer.TypeCode.InfoMsg() {
			return processResult{}, serrors.WrapStr("SCMP error for SCMP error pkt -> DROP", cause)
		}
	}

	rawSCMP, err := p.prepareSCMP(typ, code, scmpP, cause /*@ , nil @*/) // (VerifiedSCION) replace nil by sth else
	return processResult{OutPkt: rawSCMP}, err
}

// @ requires  acc(&p.d, R50) && acc(p.d.Mem(), _)
// @ requires  acc(p.scionLayer.Mem(ub), R5)
// @ requires  acc(&p.path, R20)
// @ requires  p.path === p.scionLayer.GetPath(ub)
// @ requires  acc(&p.hopField) && acc(&p.infoField)
// @ preserves acc(sl.AbsSlice_Bytes(ub, 0, len(ub)), R1)
// @ ensures   acc(&p.d, R50)
// @ ensures   acc(p.scionLayer.Mem(ub), R6)
// @ ensures   acc(&p.path, R20)
// @ ensures   p.path === p.scionLayer.GetPath(ub)
// @ ensures   acc(&p.hopField) && acc(&p.infoField)
// @ ensures   respr === processResult{}
// @ ensures   reserr == nil ==> (
// @	let ubPath := p.scionLayer.UBPath(ub) in
// @	unfolding acc(p.scionLayer.Mem(ub), R10) in
// @	p.path.GetCurrHF(ubPath) < p.path.GetNumHops(ubPath))
// @ ensures   acc(p.scionLayer.Mem(ub), R6)
// @ ensures   p.d.validResult(respr, false)
// @ ensures   reserr == nil ==> (
// @	let ubPath := p.scionLayer.UBPath(ub) in
// @	unfolding acc(p.scionLayer.Mem(ub), R10) in
// @ 	p.path.GetCurrINF(ubPath) < p.path.GetNumINF(ubPath))
// @ ensures   reserr != nil ==> reserr.ErrorMem()
// @ decreases
func (p *scionPacketProcessor) parsePath( /*@ ghost ub []byte @*/ ) (respr processResult, reserr error) {
	var err error
	// @ unfold acc(p.scionLayer.Mem(ub), R6)
	// @ defer fold acc(p.scionLayer.Mem(ub), R6)
	// @ ghost startP := p.scionLayer.PathStartIdx(ub)
	// @ ghost endP := p.scionLayer.PathEndIdx(ub)
	// @ ghost ubPath := ub[startP:endP]
	// @ sl.SplitRange_Bytes(ub, startP, endP, R1)
	// @ ghost defer sl.CombineRange_Bytes(ub, startP, endP, R1)
	p.hopField, err = p.path.GetCurrentHopField( /*@ ubPath @*/ )
	// @ fold p.d.validResult(processResult{}, false)
	if err != nil {
		// TODO(lukedirtwalker) parameter problem invalid path?
		return processResult{}, err
	}
	p.infoField, err = p.path.GetCurrentInfoField( /*@ ubPath @*/ )
	if err != nil {
		// TODO(lukedirtwalker) parameter problem invalid path?
		return processResult{}, err
	}
	return processResult{}, nil
}

// @ preserves acc(&p.infoField, R20)
// @ preserves acc(&p.hopField, R20)
// @ preserves acc(&p.d, R50) && acc(p.d.Mem(), _)
// @ ensures   p.d.validResult(respr, false)
// @ ensures   respr.OutPkt != nil ==>
// @ 	reserr != nil && sl.AbsSlice_Bytes(respr.OutPkt, 0, len(respr.OutPkt))
// @ ensures   reserr != nil ==> reserr.ErrorMem()
// @ decreases
func (p *scionPacketProcessor) validateHopExpiry() (respr processResult, reserr error) {
	expiration := util.SecsToTime(p.infoField.Timestamp).
		Add(path.ExpTimeToDuration(p.hopField.ExpTime))
	expired := expiration.Before(time.Now())
	if !expired {
		// @ fold p.d.validResult(respr, false)
		return processResult{}, nil
	}
	// @ TODO()
	// TODO: adapt; note that packSCMP always returns an empty addr and conn and
	// when the err is nil, it returns the bytes of p.buffer. This should be a magic wand
	// that is consumed after sending the reply. For now, we are making this simplifying
	// assumption, but in the future, we should elaborate the proof for this to not be
	// necessary. To do this, we need to return a flag everywhere that says whether the
	// pkt overlaps with p.buffer and, if so, a wand from AbsSlice of its underlying slice
	// to p.buffer.Mem(). This is very similar to what we did with the address.
	// The flag would be added to processPkt, processSCION, process. Only when processing
	// SCION could this flag be true. In all other cases, it will be false. The processResult
	// that is returned never overlaps with the rawPkt
	return p.packSCMP(
		slayers.SCMPTypeParameterProblem,
		slayers.SCMPCodePathExpired,
		&slayers.SCMPParameterProblem{Pointer: p.currentHopPointer( /*@ nil @*/ )},
		serrors.New("expired hop", "cons_dir", p.infoField.ConsDir, "if_id", p.ingressID,
			"curr_inf", p.path.PathMeta.CurrINF, "curr_hf", p.path.PathMeta.CurrHF),
	)
}

// @ preserves acc(&p.infoField, R20)
// @ preserves acc(&p.hopField, R20)
// @ preserves acc(&p.ingressID, R20)
// @ preserves acc(&p.d, R50) && acc(p.d.Mem(), _)
// @ ensures   p.d.validResult(respr, false)
// @ ensures   respr.OutPkt != nil ==> reserr != nil && sl.AbsSlice_Bytes(respr.OutPkt, 0, len(respr.OutPkt))
// @ ensures   reserr != nil ==> reserr.ErrorMem()
// @ ensures   reserr == nil && p.infoField.ConsDir ==> (
// @ 	p.ingressID == 0 || p.hopField.ConsIngress == p.ingressID)
// @ ensures   reserr == nil && !p.infoField.ConsDir ==> (
// @ 	p.ingressID == 0 || p.hopField.ConsEgress == p.ingressID)
// @ decreases
func (p *scionPacketProcessor) validateIngressID() (respr processResult, reserr error) {
	pktIngressID := p.hopField.ConsIngress
	errCode := slayers.SCMPCodeUnknownHopFieldIngress
	if !p.infoField.ConsDir {
		pktIngressID = p.hopField.ConsEgress
		errCode = slayers.SCMPCodeUnknownHopFieldEgress
	}
	if p.ingressID != 0 && p.ingressID != pktIngressID {
		// @ TODO()
		return p.packSCMP(
			slayers.SCMPTypeParameterProblem,
			errCode,
			&slayers.SCMPParameterProblem{Pointer: p.currentHopPointer( /*@ nil @*/ )},
			serrors.New("ingress interface invalid",
				"pkt_ingress", pktIngressID, "router_ingress", p.ingressID),
		)
	}
	// @ fold p.d.validResult(respr, false)
	return processResult{}, nil
}

// @ requires  acc(&p.d, R20) && acc(p.d.Mem(), _)
// @ requires  acc(p.scionLayer.Mem(ubScionL), R19)
// @ requires  acc(&p.path, R20)
// @ requires  p.path === p.scionLayer.GetPath(ubScionL)
// @ preserves acc(&p.ingressID, R20)
// @ ensures   acc(p.scionLayer.Mem(ubScionL), R19)
// @ ensures   acc(&p.path, R20)
// @ ensures   acc(&p.d, R20)
// @ ensures   p.d.validResult(respr, false)
// @ ensures   respr.OutPkt != nil ==>
// @ 	reserr != nil && sl.AbsSlice_Bytes(respr.OutPkt, 0, len(respr.OutPkt))
// @ ensures   reserr != nil ==> reserr.ErrorMem()
// @ decreases
func (p *scionPacketProcessor) validateSrcDstIA( /*@ ghost ubScionL []byte @*/ ) (respr processResult, reserr error) {
	// @ ghost ubPath := p.scionLayer.UBPath(ubScionL)
	// @ unfold acc(p.scionLayer.Mem(ubScionL), R20)
	// @ defer fold acc(p.scionLayer.Mem(ubScionL), R20)
	// @ unfold acc(p.scionLayer.HeaderMem(ubScionL[slayers.CmnHdrLen:]), R20)
	// @ defer fold acc(p.scionLayer.HeaderMem(ubScionL[slayers.CmnHdrLen:]), R20)
	// @ p.d.getLocalIA()
	srcIsLocal := (p.scionLayer.SrcIA == p.d.localIA)
	dstIsLocal := (p.scionLayer.DstIA == p.d.localIA)
	if p.ingressID == 0 {
		// Outbound
		// Only check SrcIA if first hop, for transit this already checked by ingress router.
		// Note: SCMP error messages triggered by the sibling router may use paths that
		// don't start with the first hop.
		if p.path.IsFirstHop( /*@ ubPath @*/ ) && !srcIsLocal {
			// @ TODO() // depends on packSCMP
			return p.invalidSrcIA()
		}
		if dstIsLocal {
			// @ TODO() // depends on packSCMP
			return p.invalidDstIA()
		}
	} else {
		// Inbound
		if srcIsLocal {
			// @ TODO() // depends on packSCMP
			return p.invalidSrcIA()
		}
		if p.path.IsLastHop( /*@ ubPath @*/ ) != dstIsLocal {
			// @ TODO() // depends on packSCMP
			return p.invalidDstIA()
		}
	}
	// @ fold p.d.validResult(processResult{}, false)
	return processResult{}, nil
}

// invalidSrcIA is a helper to return an SCMP error for an invalid SrcIA.
// @ trusted
// @ requires false
func (p *scionPacketProcessor) invalidSrcIA() (processResult, error) {
	return p.packSCMP(
		slayers.SCMPTypeParameterProblem,
		slayers.SCMPCodeInvalidSourceAddress,
		&slayers.SCMPParameterProblem{Pointer: uint16(slayers.CmnHdrLen + addr.IABytes)},
		invalidSrcIA,
	)
}

// invalidDstIA is a helper to return an SCMP error for an invalid DstIA.
// @ trusted
// @ requires false
func (p *scionPacketProcessor) invalidDstIA() (processResult, error) {
	return p.packSCMP(
		slayers.SCMPTypeParameterProblem,
		slayers.SCMPCodeInvalidDestinationAddress,
		&slayers.SCMPParameterProblem{Pointer: uint16(slayers.CmnHdrLen)},
		invalidDstIA,
	)
}

// validateTransitUnderlaySrc checks that the source address of transit packets
// matches the expected sibling router.
// Provided that underlying network infrastructure prevents address spoofing,
// this check prevents malicious end hosts in the local AS from bypassing the
// SrcIA checks by disguising packets as transit traffic.
// @ requires  acc(&p.path, R15)
// @ requires  acc(p.scionLayer.Mem(ub), R4)
// @ requires  p.path === p.scionLayer.GetPath(ub)
// @ requires  acc(&p.ingressID, R20)
// @ requires  acc(&p.infoField, R4) && acc(&p.hopField, R4)
// @ requires  let ubPath := p.scionLayer.UBPath(ub) in
// @	unfolding acc(p.scionLayer.Mem(ub), R10) in
// @	p.path.GetCurrHF(ubPath) <= p.path.GetNumHops(ubPath)
// @ requires  let ubPath := p.scionLayer.UBPath(ub) in
// @	unfolding acc(p.scionLayer.Mem(ub), R10) in
// @	p.path.GetCurrINF(ubPath) <= p.path.GetNumINF(ubPath)
// @ requires  acc(&p.d, R20) && acc(p.d.Mem(), _)
// @ requires  acc(&p.srcAddr, R20) && acc(p.srcAddr.Mem(), _)
// @ preserves acc(sl.AbsSlice_Bytes(ub, 0, len(ub)), R4)
// @ ensures   acc(&p.path, R15)
// @ ensures   acc(p.scionLayer.Mem(ub), R4)
// @ ensures   acc(&p.ingressID, R20)
// @ ensures   acc(&p.infoField, R4) && acc(&p.hopField, R4)
// @ ensures   acc(&p.d, R20)
// @ ensures   acc(&p.srcAddr, R20)
// @ ensures   p.d.validResult(respr, false)
// @ ensures   respr.OutPkt == nil
// @ ensures   reserr != nil ==> reserr.ErrorMem()
// @ decreases
func (p *scionPacketProcessor) validateTransitUnderlaySrc( /*@ ghost ub []byte @*/ ) (respr processResult, reserr error) {
	// @ ghost startP := p.scionLayer.PathStartIdx(ub)
	// @ ghost endP := p.scionLayer.PathEndIdx(ub)
	// @ unfold acc(p.scionLayer.Mem(ub), R4)
	// @ defer fold acc(p.scionLayer.Mem(ub), R4)
	// @ ghost ubPath := ub[startP:endP]
	// @ sl.SplitRange_Bytes(ub, startP, endP, R5)
	// @ ghost defer sl.CombineRange_Bytes(ub, startP, endP, R5)
	// (VerifiedSCION) Gobra cannot prove this property yet, even though it follows
	// from the type system
	// @ assume 0 <= p.path.GetCurrHF(ubPath) // TODO: drop assumptions like this
	if p.path.IsFirstHop( /*@ ubPath @*/ ) || p.ingressID != 0 {
		// not a transit packet, nothing to check
		// @ fold p.d.validResult(processResult{}, false)
		return processResult{}, nil
	}
	pktIngressID := p.ingressInterface( /*@ ubPath @*/ )
	// @ p.d.getInternalNextHops()
	// @ ghost if p.d.internalNextHops != nil { unfold acc(accAddr(p.d.internalNextHops), _) }
	expectedSrc, ok := p.d.internalNextHops[pktIngressID]
	// @ ghost if ok {
	// @	assert expectedSrc in range(p.d.internalNextHops)
	// @    unfold acc(expectedSrc.Mem(), _)
	// @ }
	// @ unfold acc(p.srcAddr.Mem(), _)
	if !ok || !expectedSrc.IP.Equal(p.srcAddr.IP) {
		// Drop
		// @ establishInvalidSrcAddrForTransit()
		// @ fold p.d.validResult(processResult{}, false)
		return processResult{}, invalidSrcAddrForTransit
	}
	// @ fold p.d.validResult(processResult{}, false)
	return processResult{}, nil
}

// @ requires  acc(&p.d, R20) && acc(p.d.Mem(), _)
// @ preserves acc(&p.ingressID, R20)
// @ preserves acc(&p.segmentChange, R20)
// @ preserves acc(&p.infoField, R20)
// @ preserves acc(&p.hopField, R20)
// @ ensures   acc(&p.d, R20)
// @ ensures   p.d.validResult(respr, false)
// @ ensures   reserr == nil ==> respr === processResult{}
// @ ensures   reserr != nil ==> sl.AbsSlice_Bytes(respr.OutPkt, 0, len(respr.OutPkt))
// @ ensures   reserr != nil ==> reserr.ErrorMem()
// @ decreases
func (p *scionPacketProcessor) validateEgressID() (respr processResult, reserr error) {
	pktEgressID := p.egressInterface()
	// @ p.d.getInternalNextHops()
	// @ if p.d.internalNextHops != nil { unfold acc(accAddr(p.d.internalNextHops), _) }
	_, ih := p.d.internalNextHops[pktEgressID]
	// @ p.d.getExternalMem()
	// @ if p.d.external != nil { unfold acc(accBatchConn(p.d.external), _) }
	_, eh := p.d.external[pktEgressID]
	if !ih && !eh {
		errCode := slayers.SCMPCodeUnknownHopFieldEgress
		if !p.infoField.ConsDir {
			errCode = slayers.SCMPCodeUnknownHopFieldIngress
		}
		// @ TODO()
		return p.packSCMP(
			slayers.SCMPTypeParameterProblem,
			errCode,
			&slayers.SCMPParameterProblem{Pointer: p.currentHopPointer( /*@ nil @*/ )},
			cannotRoute,
		)
	}

	// @ p.d.getLinkTypesMem()
	ingress, egress := p.d.linkTypes[p.ingressID], p.d.linkTypes[pktEgressID]
	if !p.segmentChange {
		// Check that the interface pair is valid within a single segment.
		// No check required if the packet is received from an internal interface.
		switch {
		case p.ingressID == 0:
			// @ fold p.d.validResult(respr, false)
			return processResult{}, nil
		case ingress == topology.Core && egress == topology.Core:
			// @ fold p.d.validResult(respr, false)
			return processResult{}, nil
		case ingress == topology.Child && egress == topology.Parent:
			// @ fold p.d.validResult(respr, false)
			return processResult{}, nil
		case ingress == topology.Parent && egress == topology.Child:
			// @ fold p.d.validResult(respr, false)
			return processResult{}, nil
		default: // malicious
			// @ TODO()
			return p.packSCMP(
				slayers.SCMPTypeParameterProblem,
				slayers.SCMPCodeInvalidPath, // XXX(matzf) new code InvalidHop?
				&slayers.SCMPParameterProblem{Pointer: p.currentHopPointer( /*@ nil @*/ )},
				serrors.WithCtx(cannotRoute, "ingress_id", p.ingressID, "ingress_type", ingress,
					"egress_id", pktEgressID, "egress_type", egress))
		}
	}
	// Check that the interface pair is valid on a segment switch.
	// Having a segment change received from the internal interface is never valid.
	switch {
	case ingress == topology.Core && egress == topology.Child:
		// @ fold p.d.validResult(respr, false)
		return processResult{}, nil
	case ingress == topology.Child && egress == topology.Core:
		// @ fold p.d.validResult(respr, false)
		return processResult{}, nil
	case ingress == topology.Child && egress == topology.Child:
		// @ fold p.d.validResult(respr, false)
		return processResult{}, nil
	default:
		// @ TODO()
		return p.packSCMP(
			slayers.SCMPTypeParameterProblem,
			slayers.SCMPCodeInvalidSegmentChange,
			&slayers.SCMPParameterProblem{Pointer: p.currentInfoPointer( /*@ nil @*/ )},
			serrors.WithCtx(cannotRoute, "ingress_id", p.ingressID, "ingress_type", ingress,
				"egress_id", pktEgressID, "egress_type", egress))
	}
}

// @ preserves acc(&p.infoField)
// @ requires  acc(&p.path, R20)
// @ requires  acc(p.scionLayer.Mem(ub), R19)
// @ requires  p.path === p.scionLayer.GetPath(ub)
// @ preserves acc(&p.ingressID, R20)
// @ preserves acc(&p.hopField,  R20)
// @ preserves sl.AbsSlice_Bytes(ub, 0, len(ub))
// @ ensures   acc(&p.path, R20)
// @ ensures   acc(p.scionLayer.Mem(ub), R19)
// @ ensures   err != nil ==> err.ErrorMem()
// @ decreases
func (p *scionPacketProcessor) updateNonConsDirIngressSegID( /*@ ghost ub []byte @*/ ) (err error) {
	// @ ghost ubPath := p.scionLayer.UBPath(ub)
	// @ ghost start := p.scionLayer.PathStartIdx(ub)
	// @ ghost end   := p.scionLayer.PathEndIdx(ub)
	// @ assert ub[start:end] === ubPath

	// @ unfold acc(p.scionLayer.Mem(ub), R20)
	// @ defer fold acc(p.scionLayer.Mem(ub), R20)
	// against construction dir the ingress router updates the SegID, ifID == 0
	// means this comes from this AS itself, so nothing has to be done.
	// TODO(lukedirtwalker): For packets destined to peer links this shouldn't
	// be updated.
	if !p.infoField.ConsDir && p.ingressID != 0 {
		p.infoField.UpdateSegID(p.hopField.Mac)
		// (VerifiedSCION) the following property is guaranteed by the type system, but Gobra cannot infer it yet
		// @ assume 0 <= p.path.GetCurrINF(ubPath)
		// @ sl.SplitRange_Bytes(ub, start, end, writePerm)
		// @ ghost defer sl.CombineRange_Bytes(ub, start, end, writePerm)
		if err := p.path.SetInfoField(p.infoField, int( /*@ unfolding acc(p.path.Mem(ubPath), R45) in (unfolding acc(p.path.Base.Mem(), R50) in @*/ p.path.PathMeta.CurrINF) /*@ ) , ubPath @*/); err != nil {
			return serrors.WrapStr("update info field", err)
		}
	}
	return nil
}

// @ requires acc(p.scionLayer.Mem(ubScionL), R20)
// @ requires acc(&p.path, R20)
// @ requires p.path == p.scionLayer.GetPath(ubScionL)
// @ ensures  acc(p.scionLayer.Mem(ubScionL), R20)
// @ ensures  acc(&p.path, R20)
// @ decreases
func (p *scionPacketProcessor) currentInfoPointer( /*@ ghost ubScionL []byte @*/ ) uint16 {
	// @ ghost ubPath := p.scionLayer.UBPath(ubScionL)
	// @ unfold acc(p.scionLayer.Mem(ubScionL), R21)
	// @ defer  fold acc(p.scionLayer.Mem(ubScionL), R21)
	// @ unfold acc(p.scionLayer.Path.Mem(ubPath), R21)
	// @ defer  fold acc(p.scionLayer.Path.Mem(ubPath), R21)
	// @ unfold acc(p.scionLayer.Path.(*scion.Raw).Base.Mem(), R21)
	// @ defer  fold acc(p.scionLayer.Path.(*scion.Raw).Base.Mem(), R21)
	return uint16(slayers.CmnHdrLen + p.scionLayer.AddrHdrLen( /*@ ubScionL, false @*/ ) +
		scion.MetaLen + path.InfoLen*int(p.path.PathMeta.CurrINF))
}

// (VerifiedSCION) This could probably be made pure, but it is likely not beneficial, nor needed
// to expose the body of this function at the moment.
// @ requires acc(p.scionLayer.Mem(ubScionL), R20)
// @ requires acc(&p.path, R20)
// @ requires p.path == p.scionLayer.GetPath(ubScionL)
// @ ensures  acc(p.scionLayer.Mem(ubScionL), R20)
// @ ensures  acc(&p.path, R20)
// @ decreases
func (p *scionPacketProcessor) currentHopPointer( /*@ ghost ubScionL []byte @*/ ) uint16 {
	// @ ghost ubPath := p.scionLayer.UBPath(ubScionL)
	// @ unfold acc(p.scionLayer.Mem(ubScionL), R20/2)
	// @ defer  fold acc(p.scionLayer.Mem(ubScionL), R20/2)
	// @ unfold acc(p.scionLayer.Path.Mem(ubPath), R20/2)
	// @ defer  fold acc(p.scionLayer.Path.Mem(ubPath), R20/2)
	// @ unfold acc(p.scionLayer.Path.(*scion.Raw).Base.Mem(), R20/2)
	// @ defer  fold acc(p.scionLayer.Path.(*scion.Raw).Base.Mem(), R20/2)
	return uint16(slayers.CmnHdrLen + p.scionLayer.AddrHdrLen( /*@ ubScionL, false @*/ ) +
		scion.MetaLen + path.InfoLen*p.path.NumINF + path.HopLen*int(p.path.PathMeta.CurrHF))
}

// @ preserves acc(&p.mac, R20) && p.mac != nil && p.mac.Mem()
// @ preserves acc(&p.infoField, R20)
// @ preserves acc(&p.hopField,  R20)
// @ preserves acc(&p.macBuffers.scionInput, R20)
// @ preserves sl.AbsSlice_Bytes(p.macBuffers.scionInput, 0, len(p.macBuffers.scionInput))
// @ preserves acc(&p.cachedMac)
// @ preserves acc(&p.d, R50) && acc(p.d.Mem(), _)
// @ ensures   p.d.validResult(respr, false)
// @ ensures   respr.OutPkt != nil ==>
// @ 	reserr != nil && sl.AbsSlice_Bytes(respr.OutPkt, 0, len(respr.OutPkt))
// @ ensures   len(p.cachedMac) == path.MACBufferSize
// @ ensures   sl.AbsSlice_Bytes(p.cachedMac, 0, len(p.cachedMac))
// @ ensures   reserr != nil ==> reserr.ErrorMem()
// @ decreases
func (p *scionPacketProcessor) verifyCurrentMAC() (respr processResult, reserr error) {
	fullMac := path.FullMAC(p.mac, p.infoField, p.hopField, p.macBuffers.scionInput)
	// @ fold acc(sl.AbsSlice_Bytes(p.hopField.Mac[:path.MacLen], 0, path.MacLen), R20)
	// @ defer unfold acc(sl.AbsSlice_Bytes(p.hopField.Mac[:path.MacLen], 0, path.MacLen), R20)
	// @ sl.SplitRange_Bytes(fullMac, 0, path.MacLen, R20)
	// @ ghost defer sl.CombineRange_Bytes(fullMac, 0, path.MacLen, R20)
	if subtle.ConstantTimeCompare(p.hopField.Mac[:path.MacLen], fullMac[:path.MacLen]) == 0 {
		// @ TODO()
		return p.packSCMP(
			slayers.SCMPTypeParameterProblem,
			slayers.SCMPCodeInvalidHopFieldMAC,
			&slayers.SCMPParameterProblem{Pointer: p.currentHopPointer( /*@ nil @*/ )},
			serrors.New("MAC verification failed", "expected", fmt.Sprintf(
				"%x", fullMac[:path.MacLen]),
				"actual", fmt.Sprintf("%x", p.hopField.Mac[:path.MacLen]),
				"cons_dir", p.infoField.ConsDir,
				"if_id", p.ingressID, "curr_inf", p.path.PathMeta.CurrINF,
				"curr_hf", p.path.PathMeta.CurrHF, "seg_id", p.infoField.SegID),
		)
	}
	// Add the full MAC to the SCION packet processor,
	// such that EPIC does not need to recalculate it.
	p.cachedMac = fullMac

	// @ fold p.d.validResult(processResult{}, false)
	return processResult{}, nil
}

// @ requires  acc(&p.d, R15)
// @ requires  acc(p.d.Mem(), _)
// @ requires  p.d.getValSvc() != nil
// @ requires  acc(sl.AbsSlice_Bytes(ubScionL, 0, len(ubScionL)), R15)
// @ preserves acc(p.scionLayer.Mem(ubScionL), R10)
// @ ensures   acc(&p.d, R15)
// @ ensures   p.d.validResult(respr, addrAliasesUb)
// @ ensures   !addrAliasesUb ==> acc(sl.AbsSlice_Bytes(ubScionL, 0, len(ubScionL)), R15)
// @ ensures   !addrAliasesUb && resaddr != nil ==> acc(resaddr.Mem(), _)
// @ ensures   addrAliasesUb ==> resaddr != nil
// @ ensures   addrAliasesUb ==> acc(resaddr.Mem(), R15)
// @ ensures   addrAliasesUb ==> (acc(resaddr.Mem(), R15) --* acc(sl.AbsSlice_Bytes(ubScionL, 0, len(ubScionL)), R15))
// @ ensures   respr.OutPkt != nil ==>
// @ 	reserr != nil && sl.AbsSlice_Bytes(respr.OutPkt, 0, len(respr.OutPkt))
// @ ensures   reserr != nil ==> !addrAliasesUb
// @ ensures   reserr != nil ==> reserr.ErrorMem()
func (p *scionPacketProcessor) resolveInbound( /*@ ghost ubScionL []byte @*/ ) (resaddr *net.UDPAddr, respr processResult, reserr error /*@ , addrAliasesUb bool @*/) {
	// (VerifiedSCION) the parameter used to be p.scionLayer,
	// instead of &p.scionLayer.
	a, err /*@ , addrAliases @*/ := p.d.resolveLocalDst(&p.scionLayer /*@, ubScionL @*/)
	// @ establishNoSVCBackend()
	switch {
	case errors.Is(err, noSVCBackend):
		// @ ghost if addrAliases {
		// @ 	apply acc(a.Mem(), R15) --* acc(sl.AbsSlice_Bytes(ubScionL, 0, len(ubScionL)), R15)
		// @ }
		// @ TODO()
		r, err := p.packSCMP(
			slayers.SCMPTypeDestinationUnreachable,
			slayers.SCMPCodeNoRoute,
			&slayers.SCMPDestinationUnreachable{}, err)
		return nil, r, err /*@ , false @*/
	default:
		// @ fold p.d.validResult(respr, addrAliases)
		return a, processResult{}, nil /*@ , addrAliases @*/
	}
}

// @ requires  acc(&p.path, R20)
// @ requires  p.scionLayer.Mem(ub)
// @ requires  p.path === p.scionLayer.GetPath(ub)
// @ preserves acc(&p.infoField)
// @ preserves acc(&p.hopField, R20)
// @ preserves sl.AbsSlice_Bytes(ub, 0, len(ub))
// @ ensures   acc(&p.path, R20)
// @ ensures   reserr == nil ==> p.scionLayer.Mem(ub)
// @ ensures   reserr != nil ==> p.scionLayer.NonInitMem()
// @ ensures   reserr != nil ==> reserr.ErrorMem()
// @ decreases
func (p *scionPacketProcessor) processEgress( /*@ ghost ub []byte @*/ ) (reserr error) {
	// @ ghost ubPath := p.scionLayer.UBPath(ub)
	// @ ghost startP := p.scionLayer.PathStartIdx(ub)
	// @ ghost endP   := p.scionLayer.PathEndIdx(ub)
	// @ assert ub[startP:endP] === ubPath

	// @ unfold p.scionLayer.Mem(ub)
	// @ sl.SplitRange_Bytes(ub, startP, endP, writePerm)
	// @ ghost defer sl.CombineRange_Bytes(ub, startP, endP, writePerm)
	// we are the egress router and if we go in construction direction we
	// need to update the SegID.
	if p.infoField.ConsDir {
		p.infoField.UpdateSegID(p.hopField.Mac)
		// @ assume 0 <= p.path.GetCurrINF(ubPath)
		if err := p.path.SetInfoField(p.infoField, int( /*@ unfolding acc(p.path.Mem(ubPath), R45) in (unfolding acc(p.path.Base.Mem(), R50) in @*/ p.path.PathMeta.CurrINF /*@ ) @*/) /*@ , ubPath @*/); err != nil {
			// TODO parameter problem invalid path
			// @ p.path.DowngradePerm(ubPath)
			// @ p.scionLayer.PathPoolMemExchange(p.scionLayer.PathType, p.scionLayer.Path)
			// @ unfold p.scionLayer.HeaderMem(ub[slayers.CmnHdrLen:])
			// @ fold p.scionLayer.NonInitMem()
			return serrors.WrapStr("update info field", err)
		}
	}
	if err := p.path.IncPath( /*@ ubPath @*/ ); err != nil {
		// @ p.scionLayer.PathPoolMemExchange(p.scionLayer.PathType, p.scionLayer.Path)
		// @ unfold p.scionLayer.HeaderMem(ub[slayers.CmnHdrLen:])
		// @ fold p.scionLayer.NonInitMem()
		// TODO parameter problem invalid path
		return serrors.WrapStr("incrementing path", err)
	}
	// @ fold p.scionLayer.Mem(ub)
	return nil
}

// @ requires  acc(&p.path, R20)
// @ requires  p.scionLayer.Mem(ub)
// @ requires  p.path == p.scionLayer.GetPath(ub)
// @ preserves acc(&p.segmentChange) && acc(&p.hopField) && acc(&p.infoField)
// @ preserves sl.AbsSlice_Bytes(ub, 0, len(ub))
// @ ensures   acc(&p.path, R20)
// @ ensures   reserr == nil ==> (p.scionLayer.Mem(ub) && p.scionLayer.UBPath(ub) === old(p.scionLayer.UBPath(ub)) && p.scionLayer.GetPath(ub) === old(p.scionLayer.GetPath(ub)))
// @ ensures   reserr != nil ==> p.scionLayer.NonInitMem()
// @ ensures   p.segmentChange
// @ ensures   respr === processResult{}
// @ ensures   reserr != nil ==> reserr.ErrorMem()
// @ decreases
func (p *scionPacketProcessor) doXover( /*@ ghost ub []byte @*/ ) (respr processResult, reserr error) {
	p.segmentChange = true
	// @ unfold p.scionLayer.Mem(ub)
	// @ ghost  startP := int(slayers.CmnHdrLen + p.scionLayer.AddrHdrLen(nil, true))
	// @ ghost  endP   := int(p.scionLayer.HdrLen * slayers.LineLen)
	// @ ghost  ubPath := ub[startP:endP]
	// @ sl.SplitRange_Bytes(ub, startP, endP, writePerm)
	// @ ghost defer sl.CombineRange_Bytes(ub, startP, endP, writePerm)
	if err := p.path.IncPath( /*@ ubPath @*/ ); err != nil {
		// TODO parameter problem invalid path
		// TODO(joao): we currently expose a lot of internal information from slayers here. Can we avoid it?
		// @ unfold p.scionLayer.HeaderMem(ub[slayers.CmnHdrLen:])
		// @ p.scionLayer.PathPoolMemExchange(p.scionLayer.PathType, p.scionLayer.Path)
		// @ fold p.scionLayer.NonInitMem()
		return processResult{}, serrors.WrapStr("incrementing path", err)
	}
	var err error
	if p.hopField, err = p.path.GetCurrentHopField( /*@ ubPath @*/ ); err != nil {
		// @ fold p.scionLayer.Mem(ub)
		// @ p.scionLayer.DowngradePerm(ub)
		// TODO parameter problem invalid path
		return processResult{}, err
	}
	if p.infoField, err = p.path.GetCurrentInfoField( /*@ ubPath @*/ ); err != nil {
		// @ fold p.scionLayer.Mem(ub)
		// @ p.scionLayer.DowngradePerm(ub)
		// TODO parameter problem invalid path
		return processResult{}, err
	}
	// @ fold p.scionLayer.Mem(ub)
	return processResult{}, nil
}

// @ requires  acc(&p.path, R20)
// @ requires  acc(p.path.Mem(ubPath), R5)
// @ requires  acc(&p.infoField, R5) && acc(&p.hopField, R5)
// @ requires  p.path.GetCurrINF(ubPath) <= p.path.GetNumINF(ubPath)
// @ requires  p.path.GetCurrHF(ubPath) <= p.path.GetNumHops(ubPath)
// @ preserves acc(sl.AbsSlice_Bytes(ubPath, 0, len(ubPath)), R5)
// @ ensures   acc(&p.path, R20)
// @ ensures   acc(p.path.Mem(ubPath), R5)
// @ ensures   acc(&p.infoField, R5) && acc(&p.hopField, R5)
// @ decreases
func (p *scionPacketProcessor) ingressInterface( /*@ ghost ubPath []byte @*/ ) uint16 {
	info := p.infoField
	hop := p.hopField
	if p.path.IsFirstHopAfterXover( /*@ ubPath @*/ ) {
		var err error
		info, err = p.path.GetInfoField(int( /*@ unfolding acc(p.path.Mem(ubPath), R45) in (unfolding acc(p.path.Base.Mem(), R50) in @*/ p.path.PathMeta.CurrINF /*@ ) @*/) - 1 /*@ , ubPath @*/)
		if err != nil { // cannot be out of range
			panic(err)
		}
		hop, err = p.path.GetHopField(int( /*@ unfolding acc(p.path.Mem(ubPath), R45) in (unfolding acc(p.path.Base.Mem(), R50) in @*/ p.path.PathMeta.CurrHF /*@ ) @*/) - 1 /*@ , ubPath @*/)
		if err != nil { // cannot be out of range
			panic(err)
		}
	}
	if info.ConsDir {
		return hop.ConsIngress
	}
	return hop.ConsEgress
}

// @ preserves acc(&p.infoField, R20)
// @ preserves acc(&p.hopField, R20)
// @ decreases
func (p *scionPacketProcessor) egressInterface() uint16 {
	if p.infoField.ConsDir {
		return p.hopField.ConsEgress
	}
	return p.hopField.ConsIngress
}

// @ requires  acc(&p.d, R20) && acc(p.d.Mem(), _)
// @ preserves acc(&p.infoField, R20)
// @ preserves acc(&p.hopField, R20)
// @ preserves acc(&p.ingressID, R20)
// @ ensures   acc(&p.d, R20)
// @ ensures   p.d.validResult(respr, false)
// @ ensures   respr.OutPkt != nil ==>
// @ 	reserr != nil && sl.AbsSlice_Bytes(respr.OutPkt, 0, len(respr.OutPkt))
// @ ensures   reserr != nil ==> reserr.ErrorMem()
func (p *scionPacketProcessor) validateEgressUp() (respr processResult, reserr error) {
	egressID := p.egressInterface()
	// @ p.d.getBfdSessionsMem()
	// @ ghost if p.d.bfdSessions != nil { unfold acc(accBfdSession(p.d.bfdSessions), _) }
	if v, ok := p.d.bfdSessions[egressID]; ok {
		if !v.IsUp() {
			typ := slayers.SCMPTypeExternalInterfaceDown
			// @ p.d.getLocalIA()
			var scmpP gopacket.SerializableLayer = &slayers.SCMPExternalInterfaceDown{
				IA:   p.d.localIA,
				IfID: uint64(egressID),
			}
			// @ p.d.getExternalMem()
			// @ if p.d.external != nil { unfold acc(accBatchConn(p.d.external), _) }
			if _, external := p.d.external[egressID]; !external {
				typ = slayers.SCMPTypeInternalConnectivityDown
				scmpP = &slayers.SCMPInternalConnectivityDown{
					IA:      p.d.localIA,
					Ingress: uint64(p.ingressID),
					Egress:  uint64(egressID),
				}
			}
			// @ TODO()
			return p.packSCMP(typ, 0, scmpP, serrors.New("bfd session down"))
		}
	}
	// @ fold p.d.validResult(processResult{}, false)
	return processResult{}, nil
}

// @ requires  0 <= startLL && startLL <= endLL && endLL <= len(ub)
// @ requires  acc(&p.path, R20)
// @ requires  acc(p.scionLayer.Mem(ub), R10)
// @ requires  p.path === p.scionLayer.GetPath(ub)
// @ requires  acc(&p.d, R20) && acc(p.d.Mem(), _)
// @ preserves sl.AbsSlice_Bytes(ub, 0, len(ub))
// @ preserves acc(&p.lastLayer, R19)
// @ preserves p.lastLayer != nil
// @ preserves (&p.scionLayer !== p.lastLayer && llIsNil) ==>
// @ 	acc(p.lastLayer.Mem(nil), R15)
// @ preserves (&p.scionLayer !== p.lastLayer && !llIsNil) ==>
// @ 	acc(p.lastLayer.Mem(ub[startLL:endLL]), R15)
// @ preserves acc(&p.ingressID, R20)
// @ preserves acc(&p.infoField, R20)
// @ preserves acc(&p.hopField)
// @ ensures   acc(&p.path, R20)
// @ ensures   acc(p.scionLayer.Mem(ub), R10)
// @ ensures   acc(&p.d, R20)
// @ ensures   p.d.validResult(respr, false)
// @ ensures   respr.OutPkt != nil ==>
// @ 	reserr != nil && sl.AbsSlice_Bytes(respr.OutPkt, 0, len(respr.OutPkt))
// @ ensures   reserr != nil ==> reserr.ErrorMem()
// @ decreases
func (p *scionPacketProcessor) handleIngressRouterAlert( /*@ ghost ub []byte, ghost llIsNil bool, ghost startLL int, ghost endLL int @*/ ) (respr processResult, reserr error) {
	// @ ghost ubPath := p.scionLayer.UBPath(ub)
	// @ ghost startP := p.scionLayer.PathStartIdx(ub)
	// @ ghost endP   := p.scionLayer.PathEndIdx(ub)
	// @ assert ub[startP:endP] === ubPath
	if p.ingressID == 0 {
		// @ fold p.d.validResult(processResult{}, false)
		return processResult{}, nil
	}
	alert := p.ingressRouterAlertFlag()
	if !*alert {
		// @ fold p.d.validResult(processResult{}, false)
		return processResult{}, nil
	}
	*alert = false
	// @ unfold acc(p.scionLayer.Mem(ub), R20)
	// @ defer fold acc(p.scionLayer.Mem(ub), R20)
	// (VerifiedSCION) the following is guaranteed by the type system, but Gobra cannot prove it yet
	// @ assume 0 <= p.path.GetCurrHF(ubPath)
	// @ sl.SplitRange_Bytes(ub, startP, endP, writePerm)
	if err := p.path.SetHopField(p.hopField, int( /*@ unfolding acc(p.path.Mem(ubPath), R50) in (unfolding acc(p.path.Base.Mem(), R55) in @*/ p.path.PathMeta.CurrHF /*@ ) @*/) /*@ , ubPath @*/); err != nil {
		// @ sl.CombineRange_Bytes(ub, startP, endP, writePerm)
		// @ fold p.d.validResult(processResult{}, false)
		return processResult{}, serrors.WrapStr("update hop field", err)
	}
	// @ sl.CombineRange_Bytes(ub, startP, endP, writePerm)
	/*@
	ghost var ubLL []byte
	ghost if &p.scionLayer === p.lastLayer {
		ubLL = ub
	} else if llIsNil {
		ubLL = nil
		sl.NilAcc_Bytes()
	} else {
		ubLL = ub[startLL:endLL]
		sl.SplitRange_Bytes(ub, startLL, endLL, writePerm)
		ghost defer sl.CombineRange_Bytes(ub, startLL, endLL, writePerm)
	}
	@*/
	return p.handleSCMPTraceRouteRequest(p.ingressID /*@ , ubLL @*/)
}

// @ preserves acc(&p.infoField, R20)
// @ ensures   res == &p.hopField.EgressRouterAlert || res == &p.hopField.IngressRouterAlert
// @ decreases
func (p *scionPacketProcessor) ingressRouterAlertFlag() (res *bool) {
	if !p.infoField.ConsDir {
		return &p.hopField.EgressRouterAlert
	}
	return &p.hopField.IngressRouterAlert
}

// @ requires  0 <= startLL && startLL <= endLL && endLL <= len(ub)
// @ requires  acc(&p.path, R20)
// @ requires  acc(p.scionLayer.Mem(ub), R14)
// @ requires  p.path === p.scionLayer.GetPath(ub)
// @ requires  acc(&p.d, R20) && acc(p.d.Mem(), _)
// @ preserves sl.AbsSlice_Bytes(ub, 0, len(ub))
// @ preserves acc(&p.lastLayer, R19)
// @ preserves p.lastLayer != nil
// @ preserves (&p.scionLayer !== p.lastLayer && llIsNil) ==>
// @ 	acc(p.lastLayer.Mem(nil), R15)
// @ preserves (&p.scionLayer !== p.lastLayer && !llIsNil) ==>
// @ 	acc(p.lastLayer.Mem(ub[startLL:endLL]), R15)
// @ preserves acc(&p.ingressID, R20)
// @ preserves acc(&p.infoField, R20)
// @ preserves acc(&p.hopField)
// @ ensures   acc(&p.path, R20)
// @ ensures   acc(p.scionLayer.Mem(ub), R14)
// @ ensures   acc(&p.d, R20)
// @ ensures   p.d.validResult(respr, false)
// @ ensures   respr.OutPkt != nil ==>
// @ 	reserr != nil && sl.AbsSlice_Bytes(respr.OutPkt, 0, len(respr.OutPkt))
// @ ensures   reserr != nil ==> reserr.ErrorMem()
// @ decreases
func (p *scionPacketProcessor) handleEgressRouterAlert( /*@ ghost ub []byte, ghost llIsNil bool, ghost startLL int, ghost endLL int @*/ ) (respr processResult, reserr error) {
	// @ ghost ubPath := p.scionLayer.UBPath(ub)
	// @ ghost startP := p.scionLayer.PathStartIdx(ub)
	// @ ghost endP   := p.scionLayer.PathEndIdx(ub)
	// @ assert ub[startP:endP] === ubPath

	alert := p.egressRouterAlertFlag()
	if !*alert {
		// @ fold p.d.validResult(processResult{}, false)
		return processResult{}, nil
	}
	egressID := p.egressInterface()
	// @ p.d.getExternalMem()
	// @ if p.d.external != nil { unfold acc(accBatchConn(p.d.external), _) }
	if _, ok := p.d.external[egressID]; !ok {
		// @ fold p.d.validResult(processResult{}, false)
		return processResult{}, nil
	}
	*alert = false
	// @ unfold acc(p.scionLayer.Mem(ub), R20)
	// @ defer fold acc(p.scionLayer.Mem(ub), R20)
	// (VerifiedSCION) the following is guaranteed by the type system,
	// but Gobra cannot prove it yet
	// @ assume 0 <= p.path.GetCurrHF(ubPath)
	// @ sl.SplitRange_Bytes(ub, startP, endP, writePerm)
	if err := p.path.SetHopField(p.hopField, int( /*@ unfolding acc(p.path.Mem(ubPath), R50) in (unfolding acc(p.path.Base.Mem(), R55) in @*/ p.path.PathMeta.CurrHF /*@ ) @*/) /*@ , ubPath @*/); err != nil {
		// @ sl.CombineRange_Bytes(ub, startP, endP, writePerm)
		// @ fold p.d.validResult(processResult{}, false)
		return processResult{}, serrors.WrapStr("update hop field", err)
	}
	// @ sl.CombineRange_Bytes(ub, startP, endP, writePerm)
	/*@
	ghost var ubLL []byte
	ghost if &p.scionLayer === p.lastLayer {
		ubLL = ub
	} else if llIsNil {
		ubLL = nil
		sl.NilAcc_Bytes()
	} else {
		ubLL = ub[startLL:endLL]
		sl.SplitRange_Bytes(ub, startLL, endLL, writePerm)
		ghost defer sl.CombineRange_Bytes(ub, startLL, endLL, writePerm)
	}
	@*/
	return p.handleSCMPTraceRouteRequest(egressID /*@ , ubLL @*/)
}

// @ preserves acc(&p.infoField, R20)
// @ ensures   res == &p.hopField.IngressRouterAlert || res == &p.hopField.EgressRouterAlert
// @ decreases
func (p *scionPacketProcessor) egressRouterAlertFlag() (res *bool) {
	if !p.infoField.ConsDir {
		return &p.hopField.IngressRouterAlert
	}
	return &p.hopField.EgressRouterAlert
}

// @ requires  acc(&p.lastLayer, R20)
// @ requires  p.lastLayer != nil && acc(p.lastLayer.Mem(ubLastLayer), R15)
// @ requires  acc(&p.d, R20) && acc(p.d.Mem(), _)
// @ preserves sl.AbsSlice_Bytes(ubLastLayer, 0, len(ubLastLayer))
// @ ensures   acc(&p.lastLayer, R20)
// @ ensures   acc(p.lastLayer.Mem(ubLastLayer), R15)
// @ ensures   acc(&p.d, R20)
// @ ensures   p.d.validResult(respr, false)
// @ ensures   respr.OutPkt != nil ==>
// @ 	reserr != nil && sl.AbsSlice_Bytes(respr.OutPkt, 0, len(respr.OutPkt))
// @ ensures   reserr != nil ==> reserr.ErrorMem()
// @ decreases
func (p *scionPacketProcessor) handleSCMPTraceRouteRequest(
	interfaceID uint16 /*@ , ghost ubLastLayer []byte @*/) (respr processResult, reserr error) {

	if p.lastLayer.NextLayerType( /*@ ubLastLayer @*/ ) != slayers.LayerTypeSCMP {
		log.Debug("Packet with router alert, but not SCMP")
		// @ fold p.d.validResult(processResult{}, false)
		return processResult{}, nil
	}
	scionPld /*@ , start, end @*/ := p.lastLayer.LayerPayload( /*@ ubLastLayer @*/ )
	// @ assert scionPld === ubLastLayer[start:end] || scionPld == nil
	// @ if scionPld == nil { sl.NilAcc_Bytes() } else {
	// @	sl.SplitRange_Bytes(ubLastLayer, start, end, writePerm)
	// @ 	ghost defer sl.CombineRange_Bytes(ubLastLayer, start, end, writePerm)
	// @ }
	// @ gopacket.AssertInvariantNilDecodeFeedback()
	var scmpH /*@@@*/ slayers.SCMP
	// @ fold scmpH.NonInitMem()
	if err := scmpH.DecodeFromBytes(scionPld, gopacket.NilDecodeFeedback); err != nil {
		log.Debug("Parsing SCMP header of router alert", "err", err)
		// @ fold p.d.validResult(processResult{}, false)
		return processResult{}, nil
	}
	if /*@ (unfolding acc(scmpH.Mem(scionPld), R55) in @*/ scmpH.TypeCode /*@ ) @*/ != slayers.CreateSCMPTypeCode(slayers.SCMPTypeTracerouteRequest, 0) {
		log.Debug("Packet with router alert, but not traceroute request",
			"type_code", ( /*@ unfolding acc(scmpH.Mem(scionPld), R55) in @*/ scmpH.TypeCode))
		// @ fold p.d.validResult(processResult{}, false)
		return processResult{}, nil
	}
	var scmpP /*@@@*/ slayers.SCMPTraceroute
	// @ fold scmpP.NonInitMem()
	// @ unfold scmpH.Mem(scionPld)
	// @ unfold scmpH.BaseLayer.Mem(scionPld, 4)
	// @ sl.SplitRange_Bytes(scionPld, 4, len(scionPld), writePerm)
	// @ ghost defer sl.CombineRange_Bytes(scionPld, 4, len(scionPld), writePerm)
	if err := scmpP.DecodeFromBytes(scmpH.Payload, gopacket.NilDecodeFeedback); err != nil {
		log.Debug("Parsing SCMPTraceroute", "err", err)
		// @ fold p.d.validResult(processResult{}, false)
		return processResult{}, nil
	}
	// @ unfold scmpP.Mem(scmpH.Payload)
	// @ unfold scmpP.BaseLayer.Mem(scmpH.Payload, 4+addr.IABytes+slayers.scmpRawInterfaceLen)
	// @ p.d.getLocalIA()
	scmpP = slayers.SCMPTraceroute{
		Identifier: scmpP.Identifier,
		Sequence:   scmpP.Sequence,
		IA:         p.d.localIA,
		Interface:  uint64(interfaceID),
	}
	// @ TODO()
	return p.packSCMP(slayers.SCMPTypeTracerouteReply, 0, &scmpP, nil)
}

// @ preserves acc(p.scionLayer.Mem(ubScionL), R20)
// @ preserves acc(&p.d, R50) && acc(p.d.Mem(), _)
// @ ensures   p.d.validResult(respr, false)
// @ ensures   respr.OutPkt != nil ==> reserr != nil && sl.AbsSlice_Bytes(respr.OutPkt, 0, len(respr.OutPkt))
// @ ensures   reserr == nil ==> int(p.scionLayer.GetPayloadLen(ubScionL)) == len(p.scionLayer.GetPayload(ubScionL))
// @ ensures   reserr != nil ==> reserr.ErrorMem()
// @ decreases
func (p *scionPacketProcessor) validatePktLen( /*@ ghost ubScionL []byte @*/ ) (respr processResult, reserr error) {
	// @ unfold acc(p.scionLayer.Mem(ubScionL), R20)
	// @ defer fold acc(p.scionLayer.Mem(ubScionL), R20)
	if int(p.scionLayer.PayloadLen) == len(p.scionLayer.Payload) {
		// @ fold p.d.validResult(processResult{}, false)
		return processResult{}, nil
	}
	// @ TODO()
	return p.packSCMP(
		slayers.SCMPTypeParameterProblem,
		slayers.SCMPCodeInvalidPacketSize,
		&slayers.SCMPParameterProblem{Pointer: 0},
		serrors.New("bad packet size",
			"header", p.scionLayer.PayloadLen, "actual", len(p.scionLayer.Payload)),
	)
}

// @ requires  0 <= startLL && startLL <= endLL && endLL <= len(ub)
// @ requires  acc(&p.d, R5) && acc(p.d.Mem(), _) && p.d.WellConfigured()
// @ requires  p.d.getValSvc() != nil
// The ghost param ub here allows us to introduce a bound variable to p.rawPkt,
// which slightly simplifies the spec
// @ requires  acc(&p.rawPkt, R1) && ub === p.rawPkt
// @ requires  acc(&p.path, R10)
// @ requires  p.scionLayer.Mem(ub)
// @ requires  p.path == p.scionLayer.GetPath(ub)
// @ requires  sl.AbsSlice_Bytes(ub, 0, len(ub))
// @ requires   acc(&p.ingressID, R20)
// @ preserves acc(&p.srcAddr, R10) && acc(p.srcAddr.Mem(), _)
// @ preserves acc(&p.lastLayer, R10)
// @ preserves p.lastLayer != nil
// @ preserves (p.lastLayer !== &p.scionLayer && llIsNil) ==>
// @ 	acc(p.lastLayer.Mem(nil), R10)
// @ preserves (p.lastLayer !== &p.scionLayer && !llIsNil) ==>
// @ 	acc(p.lastLayer.Mem(ub[startLL:endLL]), R10)
// @ preserves acc(&p.infoField)
// @ preserves acc(&p.hopField)
// @ preserves acc(&p.segmentChange)
// @ preserves acc(&p.mac, R10) && p.mac != nil && p.mac.Mem()
// @ preserves acc(&p.macBuffers.scionInput, R10)
// @ preserves sl.AbsSlice_Bytes(p.macBuffers.scionInput, 0, len(p.macBuffers.scionInput))
// @ preserves acc(&p.cachedMac)
// @ ensures   acc(&p.ingressID, R20)
// @ ensures   acc(&p.d, R5)
// @ ensures   acc(&p.path, R10)
// @ ensures   acc(&p.rawPkt, R1)
// @ ensures   acc(sl.AbsSlice_Bytes(ub, 0, len(ub)), 1 - R15)
// @ ensures   p.d.validResult(respr, addrAliasesPkt)
// @ ensures   addrAliasesPkt ==> (
// @ 	respr.OutAddr != nil &&
// @ 	(acc(respr.OutAddr.Mem(), R15) --* acc(sl.AbsSlice_Bytes(ub, 0, len(ub)), R15)))
// @ ensures   !addrAliasesPkt ==> acc(sl.AbsSlice_Bytes(ub, 0, len(ub)), R15)
// @ ensures   respr.OutPkt !== ub && respr.OutPkt != nil ==>
// @ 	sl.AbsSlice_Bytes(respr.OutPkt, 0, len(respr.OutPkt))
// @ ensures   reserr == nil ==> p.scionLayer.Mem(ub)
// @ ensures   reserr != nil ==> p.scionLayer.NonInitMem()
// @ ensures   reserr != nil ==> reserr.ErrorMem()
// contracts for IO-spec
// @ requires p.d.DpAgreesWithSpec(dp)
// @ requires dp.Valid()
// @ requires acc(ioLock.LockP(), _) && ioLock.LockInv() == SharedInv!< dp, ioSharedArg !>;
// @ requires let absPkt := absIO_val(dp, ub, p.ingressID) in
// @	absPkt.isIO_val_Pkt2 ==> ElemWitness(ioSharedArg.IBufY, ifsToIO_ifs(p.ingressID), absPkt.IO_val_Pkt2_2)
// @ ensures reserr == nil && newAbsPkt.isIO_val_Pkt2 ==>
// @	ElemWitness(ioSharedArg.OBufY, newAbsPkt.IO_val_Pkt2_1, newAbsPkt.IO_val_Pkt2_2)
// @ ensures reserr == nil && newAbsPkt.isIO_val_Pkt2 ==>
// @	newAbsPkt == absIO_val(dp, respr.OutPkt, respr.EgressID)
func (p *scionPacketProcessor) process( /*@ ghost ub []byte, ghost llIsNil bool, ghost startLL int, ghost endLL int, ghost ioLock *sync.Mutex, ghost ioSharedArg SharedArg, ghost dp io.DataPlaneSpec @*/ ) (respr processResult, reserr error /*@, addrAliasesPkt bool, ghost newAbsPkt io.IO_val @*/) {
	if r, err := p.parsePath( /*@ ub @*/ ); err != nil {
		// @ p.scionLayer.DowngradePerm(ub)
		return r, err /*@, false, io.IO_val_Unit{} @*/
	}
	if r, err := p.validateHopExpiry(); err != nil {
		// @ p.scionLayer.DowngradePerm(ub)
		return r, err /*@, false, io.IO_val_Unit{} @*/
	}
	if r, err := p.validateIngressID(); err != nil {
		// @ p.scionLayer.DowngradePerm(ub)
		return r, err /*@, false, io.IO_val_Unit{} @*/
	}
	if r, err := p.validatePktLen( /*@ ub @*/ ); err != nil {
		// @ p.scionLayer.DowngradePerm(ub)
		return r, err /*@, false, io.IO_val_Unit{} @*/
	}
	if r, err := p.validateTransitUnderlaySrc( /*@ ub @*/ ); err != nil {
		// @ p.scionLayer.DowngradePerm(ub)
		return r, err /*@, false, io.IO_val_Unit{} @*/
	}
	if r, err := p.validateSrcDstIA( /*@ ub @*/ ); err != nil {
		// @ p.scionLayer.DowngradePerm(ub)
		return r, err /*@, false, io.IO_val_Unit{} @*/
	}
	if err := p.updateNonConsDirIngressSegID( /*@ ub @*/ ); err != nil {
		// @ p.scionLayer.DowngradePerm(ub)
		return processResult{}, err /*@, false, io.IO_val_Unit{} @*/
	}
	if r, err := p.verifyCurrentMAC(); err != nil {
		// @ p.scionLayer.DowngradePerm(ub)
		return r, err /*@, false, io.IO_val_Unit{} @*/
	}
	if r, err := p.handleIngressRouterAlert( /*@ ub, llIsNil, startLL, endLL @*/ ); err != nil {
		// @ p.scionLayer.DowngradePerm(ub)
		return r, err /*@, false, io.IO_val_Unit{} @*/
	}

	// Inbound: pkts destined to the local IA.
	// @ p.d.getLocalIA()
	if /*@ unfolding acc(p.scionLayer.Mem(ub), R50) in (unfolding acc(p.scionLayer.HeaderMem(ub[slayers.CmnHdrLen:]), R55) in @*/ p.scionLayer.DstIA /*@ ) @*/ == p.d.localIA {
		a, r, err /*@, aliasesUb @*/ := p.resolveInbound( /*@ ub @*/ )
		if err != nil {
			// @ p.scionLayer.DowngradePerm(ub)
			return r, err /*@, aliasesUb, io.IO_val_Unit{} @*/
		}
		// @ p.d.getInternal()
		// @ unfold p.d.validResult(r, aliasesUb)
		// @ fold p.d.validResult(processResult{OutConn: p.d.internal, OutAddr: a, OutPkt: p.rawPkt}, aliasesUb)
		// @ assert ub === p.rawPkt
		return processResult{OutConn: p.d.internal, OutAddr: a, OutPkt: p.rawPkt}, nil /*@, aliasesUb, io.IO_val_Unit{} @*/
	}

	// Outbound: pkts leaving the local IA.
	// BRTransit: pkts leaving from the same BR different interface.

	// @ unfold acc(p.scionLayer.Mem(ub), R3)
	// @ ghost ubPath := p.scionLayer.UBPath(ub)
	if p.path.IsXover( /*@ ubPath @*/ ) {
		// @ fold acc(p.scionLayer.Mem(ub), R3)
		if r, err := p.doXover( /*@ ub @*/ ); err != nil {
			// @ fold p.d.validResult(r, false)
			return r, err /*@, false, io.IO_val_Unit{} @*/
		}
		if r, err := p.validateHopExpiry(); err != nil {
			// @ p.scionLayer.DowngradePerm(ub)
			return r, serrors.WithCtx(err, "info", "after xover") /*@, false, io.IO_val_Unit{} @*/
		}
		// verify the new block
		if r, err := p.verifyCurrentMAC(); err != nil {
			// @ p.scionLayer.DowngradePerm(ub)
			return r, serrors.WithCtx(err, "info", "after xover") /*@, false, io.IO_val_Unit{} @*/
		}
	}
	// @ fold acc(p.scionLayer.Mem(ub), R3)
	if r, err := p.validateEgressID(); err != nil {
		// @ p.scionLayer.DowngradePerm(ub)
		return r, err /*@, false, io.IO_val_Unit{} @*/
	}
	// handle egress router alert before we check if it's up because we want to
	// send the reply anyway, so that trace route can pinpoint the exact link
	// that failed.
	if r, err := p.handleEgressRouterAlert( /*@ ub, llIsNil, startLL, endLL @*/ ); err != nil {
		// @ p.scionLayer.DowngradePerm(ub)
		return r, err /*@, false, io.IO_val_Unit{} @*/
	}
	if r, err := p.validateEgressUp(); err != nil {
		// @ p.scionLayer.DowngradePerm(ub)
		return r, err /*@, false, io.IO_val_Unit{} @*/
	}
	egressID := p.egressInterface()
	// @ p.d.getExternalMem()
	// @ if p.d.external != nil { unfold acc(accBatchConn(p.d.external), _) }
	if c, ok := p.d.external[egressID]; ok {
		if err := p.processEgress( /*@ ub @*/ ); err != nil {
			// @ fold p.d.validResult(processResult{}, false)
			return processResult{}, err /*@, false, io.IO_val_Unit{} @*/
		}
		// @ p.d.InDomainExternalInForwardingMetrics2(egressID)
		// @ fold p.d.validResult(processResult{EgressID: egressID, OutConn: c, OutPkt: p.rawPkt}, false)
		return processResult{EgressID: egressID, OutConn: c, OutPkt: p.rawPkt}, nil /*@, false, io.IO_val_Unit{} @*/
	}

	// ASTransit: pkts leaving from another AS BR.
	// @ p.d.getInternalNextHops()
	// @ ghost if p.d.internalNextHops != nil { unfold acc(accAddr(p.d.internalNextHops), _) }
	if a, ok := p.d.internalNextHops[egressID]; ok {
		// @ p.d.getInternal()
		// @ fold p.d.validResult(processResult{OutConn: p.d.internal, OutAddr: a, OutPkt: p.rawPkt}, false)
		return processResult{OutConn: p.d.internal, OutAddr: a, OutPkt: p.rawPkt}, nil /*@, false, io.IO_val_Unit{} @*/
	}
	errCode := slayers.SCMPCodeUnknownHopFieldEgress
	if !p.infoField.ConsDir {
		errCode = slayers.SCMPCodeUnknownHopFieldIngress
	}
	// @ TODO()
	// @ p.scionLayer.DowngradePerm(ub)
	tmp, err := p.packSCMP(
		slayers.SCMPTypeParameterProblem,
		errCode,
		&slayers.SCMPParameterProblem{Pointer: p.currentHopPointer( /*@ nil @*/ )},
		cannotRoute,
	)
	return tmp, err /*@, false, io.IO_val_Unit{} @*/
}

// @ requires  acc(&p.rawPkt, R15)
// @ requires  p.scionLayer.Mem(p.rawPkt)
// @ requires  acc(&p.ingressID,  R15)
// @ requires  acc(&p.d, R15) && acc(p.d.Mem(), _) && p.d.WellConfigured()
// @ requires  p.d.getValSvc() != nil
// @ requires  sl.AbsSlice_Bytes(p.rawPkt, 0, len(p.rawPkt))
// @ preserves acc(&p.mac, R10)
// @ preserves p.mac != nil && p.mac.Mem()
// @ preserves acc(&p.macBuffers.scionInput, R10)
// @ preserves sl.AbsSlice_Bytes(p.macBuffers.scionInput, 0, len(p.macBuffers.scionInput))
// @ preserves acc(&p.buffer, R10) && p.buffer != nil && p.buffer.Mem()
// @ ensures   acc(&p.rawPkt, R15)
// @ ensures   p.scionLayer.Mem(p.rawPkt)
// @ ensures   acc(&p.ingressID,  R15)
// @ ensures   acc(&p.d,          R15)
// @ ensures   p.d.validResult(respr, addrAliasesPkt)
// @ ensures   acc(sl.AbsSlice_Bytes(p.rawPkt, 0, len(p.rawPkt)), 1 - R15)
// @ ensures   addrAliasesPkt ==> (
// @ 	respr.OutAddr != nil &&
// @ 	let rawPkt := p.rawPkt in
// @ 	(acc(respr.OutAddr.Mem(), R15) --* acc(sl.AbsSlice_Bytes(rawPkt, 0, len(rawPkt)), R15)))
// @ ensures  !addrAliasesPkt ==> acc(sl.AbsSlice_Bytes(p.rawPkt, 0, len(p.rawPkt)), R15)
// @ ensures  respr.OutPkt !== p.rawPkt && respr.OutPkt != nil ==>
// @ 	sl.AbsSlice_Bytes(respr.OutPkt, 0, len(respr.OutPkt))
// @ ensures  reserr != nil ==> reserr.ErrorMem()
func (p *scionPacketProcessor) processOHP() (respr processResult, reserr error /*@ , addrAliasesPkt bool @*/) {
	// @ ghost ubScionL := p.rawPkt
	// @ p.scionLayer.ExtractAcc(ubScionL)
	s := p.scionLayer
	// @ ghost  ubPath := p.scionLayer.UBPath(ubScionL)
	// @ unfold acc(p.scionLayer.Mem(ubScionL), 1-R15)
	// @ apply acc(&p.scionLayer, R16) --* acc(p.scionLayer.Mem(ubScionL), R15)
	// @ unfold acc(p.scionLayer.Mem(ubScionL), R15)
	// @ assert s.Path === p.scionLayer.Path
	// @ assert s.Path.Mem(ubPath)
	ohp, ok := s.Path.(*onehop.Path)
	if !ok {
		// TODO parameter problem -> invalid path
		// @ establishMemMalformedPath()
		// @ fold p.scionLayer.Mem(ubScionL)
		// @ fold p.d.validResult(processResult{}, false)
		return processResult{}, malformedPath /*@ , false @*/
	}
	if /*@ unfolding acc(s.Path.Mem(ubPath), R50) in @*/ !ohp.Info.ConsDir {
		// TODO parameter problem -> invalid path
		// @ establishMemMalformedPath()
		// @ defer fold p.scionLayer.Mem(ubScionL)
		// @ fold p.d.validResult(processResult{}, false)
		return processResult{}, serrors.WrapStr(
			"OneHop path in reverse construction direction is not allowed",
			malformedPath, "srcIA", s.SrcIA, "dstIA", s.DstIA) /*@ , false @*/
	}

	// OHP leaving our IA
	if p.ingressID == 0 {
		// @ p.d.getLocalIA()
		if !p.d.localIA.Equal(s.SrcIA) {
			// @ establishCannotRoute()
			// TODO parameter problem -> invalid path
			// @ defer fold p.scionLayer.Mem(ubScionL)
			// @ fold p.d.validResult(processResult{}, false)
			return processResult{}, serrors.WrapStr("bad source IA", cannotRoute,
				"type", "ohp", "egress", ( /*@ unfolding acc(ohp.Mem(ubPath), R50) in (unfolding acc(ohp.FirstHop.Mem(), R55) in @*/ ohp.FirstHop.ConsEgress /*@ ) @*/),
				"localIA", p.d.localIA, "srcIA", s.SrcIA) /*@ , false @*/
		}
		// @ p.d.getNeighborIAs()
		neighborIA, ok := p.d.neighborIAs[ /*@ unfolding acc(ohp.Mem(ubPath), R50) in (unfolding acc(ohp.FirstHop.Mem(), R55) in @*/ ohp.FirstHop.ConsEgress /*@ ) @*/]
		if !ok {
			// @ establishCannotRoute()
			// TODO parameter problem invalid interface
			// @ defer fold p.scionLayer.Mem(ubScionL)
			// @ fold p.d.validResult(processResult{}, false)
			return processResult{}, serrors.WithCtx(cannotRoute,
				"type", "ohp", "egress", ( /*@ unfolding acc(ohp.Mem(ubPath), R50) in (unfolding acc(ohp.FirstHop.Mem(), R55) in @*/ ohp.FirstHop.ConsEgress /*@ ) @*/)) /*@ , false @*/
		}
		if !neighborIA.Equal(s.DstIA) {
			// @ establishCannotRoute()
			// @ defer fold p.scionLayer.Mem(ubScionL)
			// @ fold p.d.validResult(processResult{}, false)
			return processResult{}, serrors.WrapStr("bad destination IA", cannotRoute,
				"type", "ohp", "egress", ( /*@ unfolding acc(ohp.Mem(ubPath), R50) in (unfolding acc(ohp.FirstHop.Mem(), R55) in @*/ ohp.FirstHop.ConsEgress /*@ ) @*/),
				"neighborIA", neighborIA, "dstIA", s.DstIA) /*@ , false @*/
		}
		// @ unfold s.Path.Mem(ubPath)
		// @ unfold ohp.FirstHop.Mem()
		// @ preserves acc(&ohp.Info, R15) && acc(&ohp.FirstHop, R15)
		// @ preserves acc(&p.macBuffers.scionInput, R15)
		// @ preserves acc(&p.mac, R15) && p.mac != nil && p.mac.Mem()
		// @ preserves sl.AbsSlice_Bytes(p.macBuffers.scionInput, 0, len(p.macBuffers.scionInput))
		// @ decreases
		// @ outline (
		mac /*@@@*/ := path.MAC(p.mac, ohp.Info, ohp.FirstHop, p.macBuffers.scionInput)
		// (VerifiedSCION) introduced separate copy to avoid exposing quantified permissions outside the scope of this outline block.
		macCopy := mac
		// @ fold acc(sl.AbsSlice_Bytes(ohp.FirstHop.Mac[:], 0, len(ohp.FirstHop.Mac[:])), R20)
		// @ fold acc(sl.AbsSlice_Bytes(mac[:], 0, len(mac)), R20)
		compRes := subtle.ConstantTimeCompare(ohp.FirstHop.Mac[:], mac[:]) == 0
		// @ unfold acc(sl.AbsSlice_Bytes(ohp.FirstHop.Mac[:], 0, len(ohp.FirstHop.Mac[:])), R20)
		// @ )
		if compRes {
			// @ defer fold p.scionLayer.Mem(ubScionL)
			// @ defer fold s.Path.Mem(ubPath)
			// @ defer fold ohp.FirstHop.Mem()
			// TODO parameter problem -> invalid MAC
			// @ fold p.d.validResult(processResult{}, false)
			return processResult{}, serrors.New("MAC", "expected", fmt.Sprintf("%x", macCopy),
				"actual", fmt.Sprintf("%x", ohp.FirstHop.Mac), "type", "ohp") /*@ , false @*/
		}
		ohp.Info.UpdateSegID(ohp.FirstHop.Mac)
		// @ fold ohp.FirstHop.Mem()
		// @ fold s.Path.Mem(ubPath)
		// @ fold p.scionLayer.Mem(ubScionL)

		// (VerifiedSCION) the second parameter was changed from 's' to 'p.scionLayer' due to the
		// changes made to 'updateSCIONLayer'.
		if err := updateSCIONLayer(p.rawPkt, &p.scionLayer /* s */, p.buffer); err != nil {
			// @ fold p.d.validResult(processResult{}, false)
			return processResult{}, err /*@ , false @*/
		}
		// @ unfold p.scionLayer.Mem(ubScionL)
		// @ defer fold p.scionLayer.Mem(ubScionL)
		// @ unfold s.Path.Mem(ubPath)
		// @ defer fold s.Path.Mem(ubPath)
		// @ unfold ohp.FirstHop.Mem()
		// @ defer fold ohp.FirstHop.Mem()
		// OHP should always be directed to the correct BR.
		// @ p.d.getExternalMem()
		// @ ghost if p.d.external != nil { unfold acc(accBatchConn(p.d.external), _) }
		if c, ok := p.d.external[ohp.FirstHop.ConsEgress]; ok {
			// (VerifiedSCION) the following must hold, obviously.
			// Unfortunately, Gobra struggles with instantiating the body
			// of the function.
			// @ assume ohp.FirstHop.ConsEgress in p.d.getDomExternal()
			// buffer should already be correct
			// (VerifiedSCION) TODO: we need to add a pre to run that says that the
			// domain of forwardingMetrics is the same as the one for external
			// @ p.d.InDomainExternalInForwardingMetrics(ohp.FirstHop.ConsEgress)
			// @ fold p.d.validResult(processResult{EgressID: ohp.FirstHop.ConsEgress, OutConn: c, OutPkt: p.rawPkt}, false)
			return processResult{EgressID: ohp.FirstHop.ConsEgress, OutConn: c, OutPkt: p.rawPkt},
				nil /*@ , false @*/
		}
		// TODO parameter problem invalid interface
		// @ establishCannotRoute()
		// @ fold p.d.validResult(processResult{}, false)
		return processResult{}, serrors.WithCtx(cannotRoute, "type", "ohp",
			"egress", ohp.FirstHop.ConsEgress, "consDir", ohp.Info.ConsDir) /*@ , false @*/
	}

	// OHP entering our IA
	// @ p.d.getLocalIA()
	if !p.d.localIA.Equal(s.DstIA) {
		// @ establishCannotRoute()
		// @ defer fold p.scionLayer.Mem(ubScionL)
		// @ fold p.d.validResult(processResult{}, false)
		return processResult{}, serrors.WrapStr("bad destination IA", cannotRoute,
			"type", "ohp", "ingress", p.ingressID,
			"localIA", p.d.localIA, "dstIA", s.DstIA) /*@ , false @*/
	}
	// @ p.d.getNeighborIAs()
	neighborIA := p.d.neighborIAs[p.ingressID]
	if !neighborIA.Equal(s.SrcIA) {
		// @ establishCannotRoute()
		// @ defer fold p.scionLayer.Mem(ubScionL)
		// @ fold p.d.validResult(processResult{}, false)
		return processResult{}, serrors.WrapStr("bad source IA", cannotRoute,
			"type", "ohp", "ingress", p.ingressID,
			"neighborIA", neighborIA, "srcIA", s.SrcIA) /*@ , false @*/
	}

	// @ unfold s.Path.Mem(ubPath)
	// @ unfold ohp.SecondHop.Mem()
	ohp.SecondHop = path.HopField{
		ConsIngress: p.ingressID,
		ExpTime:/*@ unfolding acc(ohp.FirstHop.Mem(), R55) in @*/ ohp.FirstHop.ExpTime,
	}
	// (VerifiedSCION) the following property follows from the type system, but
	// Gobra cannot prove it yet.
	// @ assume 0 <= p.ingressID
	// XXX(roosd): Here we leak the buffer into the SCION packet header.
	// This is okay because we do not operate on the buffer or the packet
	// for the rest of processing.
	ohp.SecondHop.Mac = path.MAC(p.mac, ohp.Info, ohp.SecondHop, p.macBuffers.scionInput)
	// @ fold ohp.SecondHop.Mem()
	// @ fold s.Path.Mem(ubPath)

	// (VerifiedSCION) the second parameter was changed from 's' to 'p.scionLayer' due to the
	// changes made to 'updateSCIONLayer'.
	// @ fold p.scionLayer.Mem(ubScionL)
	if err := updateSCIONLayer(p.rawPkt, &p.scionLayer /* s */, p.buffer); err != nil {
		// @ fold p.d.validResult(processResult{}, false)
		return processResult{}, err /*@ , false @*/
	}
	// (VerifiedSCION) the parameter was changed from 's' to '&p.scionLayer' due to the
	// changes made to 'resolveLocalDst'.
	a, err /*@ , addrAliases @*/ := p.d.resolveLocalDst(&p.scionLayer /* s */ /*@ , ubScionL @*/)
	if err != nil {
		// @ ghost if addrAliases {
		// @ 	apply acc(a.Mem(), R15) --* acc(sl.AbsSlice_Bytes(ubScionL, 0, len(ubScionL)), R15)
		// @ }
		// @ fold p.d.validResult(processResult{}, false)
		return processResult{}, err /*@ , false @*/
	}
	// @ p.d.getInternal()
	// @ assert p.d.internal != nil ==> acc(p.d.internal.Mem(), _)
	// @ fold p.d.validResult(processResult{OutConn: p.d.internal, OutAddr: a, OutPkt: p.rawPkt}, addrAliases)
	return processResult{OutConn: p.d.internal, OutAddr: a, OutPkt: p.rawPkt}, nil /*@ , addrAliases @*/
}

// @ requires  acc(d.Mem(), _)
// @ requires  d.getValSvc() != nil
// @ requires  acc(sl.AbsSlice_Bytes(ub, 0, len(ub)), R15)
// @ preserves acc(s.Mem(ub), R14)
// @ ensures   !addrAliasesUb ==> acc(sl.AbsSlice_Bytes(ub, 0, len(ub)), R15)
// @ ensures   !addrAliasesUb && resaddr != nil ==> acc(resaddr.Mem(), _)
// @ ensures   addrAliasesUb ==> resaddr != nil
// @ ensures   addrAliasesUb ==> acc(resaddr.Mem(), R15)
// @ ensures   addrAliasesUb ==> (acc(resaddr.Mem(), R15) --* acc(sl.AbsSlice_Bytes(ub, 0, len(ub)), R15))
// @ ensures   reserr != nil ==> reserr.ErrorMem()
// (VerifiedSCION) the type of 's' was changed from slayers.SCION to *slayers.SCION. This makes
// specs a lot easier and, makes the implementation faster as well by avoiding passing large data-structures
// by value. We should consider porting merging this in upstream SCION.
func (d *DataPlane) resolveLocalDst(s *slayers.SCION /*@, ghost ub []byte @*/) (resaddr *net.UDPAddr, reserr error /*@ , addrAliasesUb bool @*/) {
	// @ ghost start, end := s.ExtractAcc(ub)
	// @ assert s.RawDstAddr === ub[start:end]
	// @ sl.SplitRange_Bytes(ub, start, end, R15)
	// @ assert acc(sl.AbsSlice_Bytes(s.RawDstAddr, 0, len(s.RawDstAddr)), R15)
	dst, err := s.DstAddr()
	// @ apply acc(s, R16) --* acc(s.Mem(ub), R15)
	if err != nil {
		// @ sl.CombineRange_Bytes(ub, start, end, R15)
		// TODO parameter problem.
		return nil, err /*@ , false @*/
	}
	switch v := dst.(type) {
	case addr.HostSVC:
		// For map lookup use the Base address, i.e. strip the multi cast
		// information, because we only register base addresses in the map.
		// @ d.getSvcMem()
		a, ok := d.svc.Any(v.Base())
		if !ok {
			// @ apply acc(dst.Mem(), R15) --* acc(sl.AbsSlice_Bytes(ub[start:end], 0, len(ub[start:end])), R15)
			// @ sl.CombineRange_Bytes(ub, start, end, R15)
			// @ establishNoSVCBackend()
			return nil, noSVCBackend /*@ , false @*/
		}
		// @ apply acc(dst.Mem(), R15) --* acc(sl.AbsSlice_Bytes(ub[start:end], 0, len(ub[start:end])), R15)
		// @ sl.CombineRange_Bytes(ub, start, end, R15)
		return a, nil /*@ , false @*/
	case *net.IPAddr:
		tmp := addEndhostPort(v)
		// @ package acc(tmp.Mem(), R15) --* acc(sl.AbsSlice_Bytes(ub, 0, len(ub)), R15) {
		// @ 	apply acc(tmp.Mem(), R15) --* acc(v.Mem(), R15)
		// @ 	assert acc(dst.Mem(), R15)
		// @ 	apply acc(dst.Mem(), R15) --* acc(sl.AbsSlice_Bytes(ub[start:end], 0, len(ub[start:end])), R15)
		// @ 	sl.CombineRange_Bytes(ub, start, end, R15)
		// @ }
		return tmp, nil /*@ , true @*/
	default:
		panic("unexpected address type returned from DstAddr")
	}
}

// @ requires acc(dst.Mem(), R15)
// @ ensures  res != nil && acc(res.Mem(), R15)
// @ ensures  acc(res.Mem(), R15) --* acc(dst.Mem(), R15)
// @ decreases
func addEndhostPort(dst *net.IPAddr) (res *net.UDPAddr) {
	// @ unfold acc(dst.Mem(), R15)
	tmp := &net.UDPAddr{IP: dst.IP, Port: topology.EndhostPort}
	// @ assert forall i int :: { &tmp.IP[i] } 0 <= i && i < len(tmp.IP) ==> acc(&tmp.IP[i], R15)
	// @ fold acc(sl.AbsSlice_Bytes(tmp.IP, 0, len(tmp.IP)), R15)
	// @ fold acc(tmp.Mem(), R15)
	// @ package (acc(tmp.Mem(), R15) --* acc(dst.Mem(), R15)) {
	// @ 	assert acc(dst, R15)
	// @ 	assert acc(tmp, R50)
	// @ 	assert dst.IP === tmp.IP
	// @ 	unfold acc(tmp.Mem(), R15)
	// @ 	unfold acc(sl.AbsSlice_Bytes(tmp.IP, 0, len(tmp.IP)), R15)
	// @ 	assert forall i int :: { &tmp.IP[i] } 0 <= i && i < len(tmp.IP) ==> acc(&tmp.IP[i], R15)
	// @ 	assert forall i int :: { &dst.IP[i] } 0 <= i && i < len(dst.IP) ==> acc(&dst.IP[i], R15)
	// @ 	fold acc(dst.Mem(), R15)
	// @ }
	return tmp
}

// TODO(matzf) this function is now only used to update the OneHop-path.
// This should be changed so that the OneHop-path can be updated in-place, like
// the scion.Raw path.
// @ requires  acc(s.Mem(rawPkt), R00)
// @ requires  s.HasOneHopPath(rawPkt)
// @ preserves buffer != nil && buffer.Mem()
// @ preserves sl.AbsSlice_Bytes(rawPkt, 0, len(rawPkt))
// @ ensures   acc(s.Mem(rawPkt), R00)
// @ ensures   res != nil ==> res.ErrorMem()
// @ decreases
// (VerifiedSCION) the type of 's' was changed from slayers.SCION to *slayers.SCION. This makes
// specs a lot easier and, makes the implementation faster as well by avoiding passing large data-structures
// by value. We should consider porting merging this in upstream SCION.
func updateSCIONLayer(rawPkt []byte, s *slayers.SCION, buffer gopacket.SerializeBuffer) (res error) {
	if err := buffer.Clear(); err != nil {
		return err
	}
	if err := s.SerializeTo(buffer, gopacket.SerializeOptions{} /*@ , rawPkt @*/); err != nil {
		return err
	}
	// TODO(lukedirtwalker): We should add a method to the scion layers
	// which can write into the existing buffer, see also the discussion in
	// https://fsnets.slack.com/archives/C8ADBBG0J/p1592805884250700
	rawContents := buffer.Bytes()
	// @ s.InferSizeOHP(rawPkt)
	// @ assert len(rawContents) <= len(rawPkt)
	// @ unfold sl.AbsSlice_Bytes(rawPkt, 0, len(rawPkt))
	// @ unfold acc(sl.AbsSlice_Bytes(rawContents, 0, len(rawContents)), R20)
	// (VerifiedSCION) proving that the reslicing operation below is safe
	// was tricky and required enriching (non-modularly) the invariants of *onehop.Path
	// and *slayers.SCION.
	// @ assert forall i int :: { &rawPkt[:len(rawContents)][i] }{ &rawPkt[i] } 0 <= i && i < len(rawContents) ==>
	// @ 	 &rawPkt[i] == &rawPkt[:len(rawContents)][i]
	copy(rawPkt[:len(rawContents)], rawContents /*@ , R20 @*/)
	// @ fold sl.AbsSlice_Bytes(rawPkt, 0, len(rawPkt))
	// @ fold acc(sl.AbsSlice_Bytes(rawContents, 0, len(rawContents)), R20)
	// @ buffer.RestoreMem(rawContents)
	return nil
}

type bfdSend struct {
	conn             BatchConn
	srcAddr, dstAddr *net.UDPAddr
	scn              *slayers.SCION
	ohp              *onehop.Path
	mac              hash.Hash
	macBuffer        []byte
	buffer           gopacket.SerializeBuffer
}

// newBFDSend creates and initializes a BFD Sender
// @ trusted
// @ requires false
// @ decreases
func newBFDSend(conn BatchConn, srcIA, dstIA addr.IA, srcAddr, dstAddr *net.UDPAddr,
	ifID uint16, mac hash.Hash) (res *bfdSend) {

	scn := &slayers.SCION{
		Version:      0,
		TrafficClass: 0xb8,
		FlowID:       0xdead,
		NextHdr:      slayers.L4BFD,
		SrcIA:        srcIA,
		DstIA:        dstIA,
	}

	if err := scn.SetSrcAddr(&net.IPAddr{IP: srcAddr.IP} /*@ , false @*/); err != nil {
		panic(err) // Must work unless IPAddr is not supported
	}
	if err := scn.SetDstAddr(&net.IPAddr{IP: dstAddr.IP} /*@ , false @*/); err != nil {
		panic(err) // Must work unless IPAddr is not supported
	}

	var ohp *onehop.Path
	if ifID == 0 {
		scn.PathType = empty.PathType
		scn.Path = &empty.Path{}
	} else {
		ohp = &onehop.Path{
			Info: path.InfoField{
				ConsDir: true,
				// Timestamp set in Send
			},
			FirstHop: path.HopField{
				ConsEgress: ifID,
				ExpTime:    hopFieldDefaultExpTime,
			},
		}
		scn.PathType = onehop.PathType
		scn.Path = ohp
	}

	return &bfdSend{
		conn:      conn,
		srcAddr:   srcAddr,
		dstAddr:   dstAddr,
		scn:       scn,
		ohp:       ohp,
		mac:       mac,
		macBuffer: make([]byte, path.MACBufferSize),
		buffer:    gopacket.NewSerializeBuffer(),
	}
}

// @ preserves acc(b.Mem(), R10)
// @ decreases
func (b *bfdSend) String() string {
	// @ unfold acc(b.Mem(), R10)
	// @ ghost defer fold acc(b.Mem(), R10)
	return b.srcAddr.String()
}

// Send sends out a BFD message.
// Due to the internal state of the MAC computation, this is not goroutine
// safe.
// @ trusted
// @ requires Uncallable()
func (b *bfdSend) Send(bfd *layers.BFD) error {
	if b.ohp != nil {
		// Subtract 10 seconds to deal with possible clock drift.
		ohp := b.ohp
		ohp.Info.Timestamp = uint32(time.Now().Unix() - 10)
		ohp.FirstHop.Mac = path.MAC(b.mac, ohp.Info, ohp.FirstHop, b.macBuffer)
	}

	err := gopacket.SerializeLayers(b.buffer, gopacket.SerializeOptions{FixLengths: true},
		b.scn, bfd)
	if err != nil {
		return err
	}
	_, err = b.conn.WriteTo(b.buffer.Bytes(), b.dstAddr)
	return err
}

// @ requires  acc(&p.d, _) && acc(p.d.Mem(), _)
// @ requires  acc(p.scionLayer.Mem(ub), R4)
// @ requires  p.scionLayer.ValidPathMetaData(ub)
// @ requires  sl.AbsSlice_Bytes(ub, 0, len(ub))
// @ requires  acc(&p.ingressID,  R15)
// @ ensures   acc(p.scionLayer.Mem(ub), R4)
// @ ensures   sl.AbsSlice_Bytes(ub, 0, len(ub))
// @ ensures   acc(&p.ingressID,  R15)
// @ decreases
func (p *scionPacketProcessor) prepareSCMP(
	typ slayers.SCMPType,
	code slayers.SCMPCode,
	scmpP gopacket.SerializableLayer,
	cause error,
	// @ ghost ub []byte,
) ([]byte, error) {

	// *copy* and reverse path -- the original path should not be modified as this writes directly
	// back to rawPkt (quote).
	var path *scion.Raw
	// @ ghost startP := p.scionLayer.PathStartIdx(ub)
	// @ ghost endP := p.scionLayer.PathEndIdx(ub)
	// @ slayers.LemmaPathIdxStartEnd(&p.scionLayer, ub, R20)
	// @ ghost ubPath := ub[startP:endP]
	// @ unfold acc(p.scionLayer.Mem(ub), R4)
	pathType := p.scionLayer.Path.Type( /*@ ubPath @*/ )
	// @ establishCannotRoute()
	// @ ghost pathFromEpic := false
	// @ ghost var epicPathUb []byte = nil
	switch pathType {
	case scion.PathType:
		var ok bool
		path, ok = p.scionLayer.Path.(*scion.Raw)
		if !ok {
			// @ fold acc(p.scionLayer.Mem(ub), R4)
			return nil, serrors.WithCtx(cannotRoute, "details", "unsupported path type",
				"path type", pathType)
		}
	case epic.PathType:
		epicPath, ok := p.scionLayer.Path.(*epic.Path)
		if !ok {
			// @ fold acc(p.scionLayer.Mem(ub), R4)
			return nil, serrors.WithCtx(cannotRoute, "details", "unsupported path type",
				"path type", pathType)
		}
		/*@
		scionBuf := epicPath.GetUnderlyingScionPathBuf(ubPath)
		unfold acc(epicPath.Mem(ubPath), R4)
		assert ubPath[epic.MetadataLen:] === scionBuf
		epicPathUb = ubPath
		ubPath = scionBuf
		startP += epic.MetadataLen
		assert ubPath === ub[startP:endP]
		@*/
		path = epicPath.ScionPath
		// @ pathFromEpic = true
	default:
		// @ fold acc(p.scionLayer.Mem(ub), R4)
		return nil, serrors.WithCtx(cannotRoute, "details", "unsupported path type",
			"path type", pathType)
	}
	/*@
	assert pathType == scion.PathType || pathType == epic.PathType
	assert typeOf(p.scionLayer.Path) == type[*scion.Raw] || typeOf(p.scionLayer.Path) == type[*epic.Path]
	assert !pathFromEpic ==> typeOf(p.scionLayer.Path) == type[*scion.Raw]
	assert pathFromEpic ==> typeOf(p.scionLayer.Path) == type[*epic.Path]
	sl.SplitRange_Bytes(ub, startP, endP, writePerm)
	@*/
	decPath, err := path.ToDecoded( /*@ ubPath @*/ )
	if err != nil {
		/*@
		sl.CombineRange_Bytes(ub, startP, endP, writePerm)
		ghost if pathFromEpic {
			epicPath := p.scionLayer.Path.(*epic.Path)
			assert acc(path.Mem(ubPath), R4)
			fold acc(epicPath.Mem(epicPathUb), R4)
		} else {
			rawPath := p.scionLayer.Path.(*scion.Raw)
			assert acc(path.Mem(ubPath), R4)
			assert acc(rawPath.Mem(ubPath), R4)
		}
		fold acc(p.scionLayer.Mem(ub), R4)
		@*/
		return nil, serrors.Wrap(cannotRoute, err, "details", "decoding raw path")
	}
	// @ ghost rawPath := path.RawBufferMem(ubPath)
	revPathTmp, err := decPath.Reverse( /*@ rawPath @*/ )
	if err != nil {
		/*@
		sl.CombineRange_Bytes(ub, startP, endP, writePerm)
		ghost if pathFromEpic {
			epicPath := p.scionLayer.Path.(*epic.Path)
			assert acc(path.Mem(ubPath), R4)
			fold acc(epicPath.Mem(epicPathUb), R4)
		} else {
			rawPath := p.scionLayer.Path.(*scion.Raw)
			assert acc(path.Mem(ubPath), R4)
			assert acc(rawPath.Mem(ubPath), R4)
		}
		fold acc(p.scionLayer.Mem(ub), R4)
		@*/
		return nil, serrors.Wrap(cannotRoute, err, "details", "reversing path for SCMP")
	}
	// @ assert revPathTmp.Mem(rawPath)
	revPath := revPathTmp.(*scion.Decoded)
	// @ assert revPath.Mem(rawPath)

	// Revert potential path segment switches that were done during processing.
	if revPath.IsXover( /*@ rawPath @*/ ) {
		if err := revPath.IncPath( /*@ rawPath @*/ ); err != nil {
			/*@
			sl.CombineRange_Bytes(ub, startP, endP, writePerm)
			ghost if pathFromEpic {
				epicPath := p.scionLayer.Path.(*epic.Path)
				assert acc(path.Mem(ubPath), R4)
				fold acc(epicPath.Mem(epicPathUb), R4)
			} else {
				rawPath := p.scionLayer.Path.(*scion.Raw)
				assert acc(path.Mem(ubPath), R4)
				assert acc(rawPath.Mem(ubPath), R4)
			}
			fold acc(p.scionLayer.Mem(ub), R4)
			@*/
			return nil, serrors.Wrap(cannotRoute, err, "details", "reverting cross over for SCMP")
		}
	}
	// If the packet is sent to an external router, we need to increment the
	// path to prepare it for the next hop.
	// @ p.d.getExternalMem()
	// @ if p.d.external != nil { unfold acc(accBatchConn(p.d.external), _) }
	_, external := p.d.external[p.ingressID]
	if external {
		// @ requires revPath.Mem(rawPath)
		// @ requires revPath.ValidCurrIdxs(rawPath)
		// @ ensures  revPath.Mem(rawPath)
		// @ decreases
		// @ outline(
		// @ unfold revPath.Mem(rawPath)
		// @ unfold revPath.Base.Mem()
		infoField := &revPath.InfoFields[revPath.PathMeta.CurrINF]
		if infoField.ConsDir {
			hopField := /*@ unfolding acc(revPath.HopFields[revPath.PathMeta.CurrHF].Mem(), _) in @*/
				revPath.HopFields[revPath.PathMeta.CurrHF]
			infoField.UpdateSegID(hopField.Mac)
		}
		// @ fold revPath.Base.Mem()
		// @ fold revPath.Mem(rawPath)
		// @ )
		if err := revPath.IncPath( /*@ rawPath @*/ ); err != nil {
			/*@
			sl.CombineRange_Bytes(ub, startP, endP, writePerm)
			ghost if pathFromEpic {
				epicPath := p.scionLayer.Path.(*epic.Path)
				assert acc(path.Mem(ubPath), R4)
				fold acc(epicPath.Mem(epicPathUb), R4)
			} else {
				rawPath := p.scionLayer.Path.(*scion.Raw)
				assert acc(path.Mem(ubPath), R4)
				assert acc(rawPath.Mem(ubPath), R4)
			}
			fold acc(p.scionLayer.Mem(ub), R4)
			@*/
			return nil, serrors.Wrap(cannotRoute, err, "details", "incrementing path for SCMP")
		}
	}
	// @ TODO()

	// create new SCION header for reply.
	var scionL /*@@@*/ slayers.SCION
	// (VerifiedSCION) TODO: adapt *SCION.Mem(...)
	scionL.FlowID = p.scionLayer.FlowID
	scionL.TrafficClass = p.scionLayer.TrafficClass
	scionL.PathType = revPath.Type( /*@ nil @*/ )
	scionL.Path = revPath
	scionL.DstIA = p.scionLayer.SrcIA
	scionL.SrcIA = p.d.localIA
	srcA, err := p.scionLayer.SrcAddr()
	if err != nil {
		return nil, serrors.Wrap(cannotRoute, err, "details", "extracting src addr")
	}
	if err := scionL.SetDstAddr(srcA /*@ , false @*/); err != nil {
		return nil, serrors.Wrap(cannotRoute, err, "details", "setting dest addr")
	}
	if err := scionL.SetSrcAddr(&net.IPAddr{IP: p.d.internalIP} /*@ , false @*/); err != nil {
		return nil, serrors.Wrap(cannotRoute, err, "details", "setting src addr")
	}
	scionL.NextHdr = slayers.L4SCMP

	typeCode := slayers.CreateSCMPTypeCode(typ, code)
	scmpH /*@@@*/ := slayers.SCMP{TypeCode: typeCode}
	scmpH.SetNetworkLayerForChecksum(&scionL)

	if err := p.buffer.Clear(); err != nil {
		return nil, err
	}

	sopts := gopacket.SerializeOptions{
		ComputeChecksums: true,
		FixLengths:       true,
	}
	scmpLayers := []gopacket.SerializableLayer{&scionL, &scmpH, scmpP}
	if cause != nil {
		// add quote for errors.
		hdrLen := slayers.CmnHdrLen + scionL.AddrHdrLen( /*@ nil, false @*/ ) + scionL.Path.Len( /*@ nil @*/ )
		switch scmpH.TypeCode.Type() {
		case slayers.SCMPTypeExternalInterfaceDown:
			hdrLen += 20
		case slayers.SCMPTypeInternalConnectivityDown:
			hdrLen += 28
		default:
			hdrLen += 8
		}
		quote := p.rawPkt
		maxQuoteLen := slayers.MaxSCMPPacketLen - hdrLen
		if len(quote) > maxQuoteLen {
			quote = quote[:maxQuoteLen]
		}
		scmpLayers = append( /*@ noPerm, @*/ scmpLayers, gopacket.Payload(quote))
	}
	// XXX(matzf) could we use iovec gather to avoid copying quote?
	err = gopacket.SerializeLayers(p.buffer, sopts /*@ , nil @*/, scmpLayers...)
	if err != nil {
		return nil, serrors.Wrap(cannotRoute, err, "details", "serializing SCMP message")
	}
	return p.buffer.Bytes(), scmpError{TypeCode: typeCode, Cause: cause}
}

// decodeLayers implements roughly the functionality of
// gopacket.DecodingLayerParser, but customized to our use case with a "base"
// layer and additional, optional layers in the given order.
// Returns the last decoded layer.
// @ requires  base != nil && base.NonInitMem()
// @ requires  forall i int :: { &opts[i] } 0 <= i && i < len(opts) ==>
// @     (acc(&opts[i], R10) && opts[i] != nil && opts[i].NonInitMem())
// Due to Viper's very strict injectivity constraints:
// @ requires  forall i, j int :: { &opts[i], &opts[j] } 0 <= i && i < j && j < len(opts) ==>
// @     opts[i] !== opts[j]
// @ preserves sl.AbsSlice_Bytes(data, 0, len(data))
// @ ensures   forall i int :: { &opts[i] } 0 <= i && i < len(opts) ==>
// @     (acc(&opts[i], R10) && opts[i] != nil)
// @ ensures   -1 <= idx && idx < len(opts)
// @ ensures   len(processed) == len(opts)
// @ ensures   len(offsets) == len(opts)
// @ ensures   reterr == nil && 0  <= idx ==> processed[idx]
// @ ensures   reterr == nil && idx == -1  ==> retl === base
// @ ensures   reterr == nil && 0   <= idx ==> retl === opts[idx]
// @ ensures   reterr == nil ==> retl != nil
// @ ensures   reterr == nil ==> base.Mem(data)
// @ ensures   forall i int :: {&opts[i]}{processed[i]} 0 <= i && i < len(opts) ==>
// @     (processed[i] ==> (0 <= offsets[i].start && offsets[i].start <= offsets[i].end && offsets[i].end <= len(data)))
// @ ensures   reterr == nil ==> forall i int :: {&opts[i]}{processed[i]} 0 <= i && i < len(opts) ==>
// @     ((processed[i] && !offsets[i].isNil) ==> opts[i].Mem(data[offsets[i].start:offsets[i].end]))
// @ ensures   reterr == nil ==> forall i int :: {&opts[i]}{processed[i]} 0 <= i && i < len(opts) ==>
// @     ((processed[i] && offsets[i].isNil) ==> opts[i].Mem(nil))
// @ ensures   reterr == nil ==> forall i int :: {&opts[i]}{processed[i]} 0 <= i && i < len(opts) ==>
// @     (!processed[i] ==> opts[i].NonInitMem())
// @ ensures   reterr != nil ==> base.NonInitMem()
// @ ensures   reterr != nil ==> (forall i int :: { &opts[i] } 0 <= i && i < len(opts) ==> opts[i].NonInitMem())
// @ ensures   reterr != nil ==> reterr.ErrorMem()
// @ decreases
func decodeLayers(data []byte, base gopacket.DecodingLayer,
	opts ...gopacket.DecodingLayer) (retl gopacket.DecodingLayer, reterr error /*@ , ghost processed seq[bool], ghost offsets seq[offsetPair], ghost idx int @*/) {

	// @ processed = seqs.NewSeqBool(len(opts))
	// @ offsets = newOffsetPair(len(opts))
	// @ idx = -1
	// @ gopacket.AssertInvariantNilDecodeFeedback()
	if err := base.DecodeFromBytes(data, gopacket.NilDecodeFeedback); err != nil {
		return nil, err /*@ , processed, offsets, idx @*/
	}
	last := base
	optsSlice := ([](gopacket.DecodingLayer))(opts)

	// @ ghost oldData := data
	// @ ghost oldStart := 0
	// @ ghost oldEnd := len(data)

	// @ invariant sl.AbsSlice_Bytes(oldData, 0, len(oldData))
	// @ invariant base.Mem(oldData)
	// @ invariant 0 < len(opts) ==> 0 <= i0 && i0 <= len(opts)
	// @ invariant forall i int :: {&opts[i]} 0 <= i && i < len(opts) ==> acc(&opts[i], R10)
	// @ invariant forall i, j int :: {&opts[i], &opts[j]} 0 <= i && i < j && j < len(opts) ==> opts[i] !== opts[j]
	// @ invariant forall i int :: {&opts[i]} 0 <= i && i < len(opts) ==> opts[i] != nil
	// @ invariant len(processed) == len(opts)
	// @ invariant len(offsets) == len(opts)
	// @ invariant -1 <= idx && idx < len(opts)
	// @ invariant idx == -1 ==> (last === base && oldStart == 0 && oldEnd == len(oldData))
	// @ invariant 0 <= idx ==> (processed[idx] && last === opts[idx])
	// @ invariant forall i int :: {&opts[i]}{processed[i]} 0 <= i && i < len(opts) ==>
	// @     (processed[i] ==> (0 <= offsets[i].start && offsets[i].start <= offsets[i].end && offsets[i].end <= len(data)))
	// @ invariant forall i int :: {&opts[i]}{processed[i]} 0 <= i && i < len(opts) ==>
	// @     ((processed[i] && !offsets[i].isNil) ==> opts[i].Mem(oldData[offsets[i].start:offsets[i].end]))
	// @ invariant forall i int :: {&opts[i]}{processed[i]} 0 <= i && i < len(opts) ==>
	// @     ((processed[i] && offsets[i].isNil) ==> opts[i].Mem(nil))
	// @ invariant forall i int :: {&opts[i]}{processed[i]} 0 < len(opts) && i0 <= i && i < len(opts) ==>
	// @     !processed[i]
	// @ invariant forall i int :: {&opts[i]}{processed[i]} 0 <= i && i < len(opts) ==>
	// @     (!processed[i] ==> opts[i].NonInitMem())
	// @ invariant gopacket.NilDecodeFeedback.Mem()
	// @ invariant 0 <= oldStart && oldStart <= oldEnd && oldEnd <= len(oldData)
	// @ decreases len(opts) - i0
	for _, opt := range optsSlice /*@ with i0 @*/ {
		layerClassTmp := opt.CanDecode()
		// @ fold layerClassTmp.Mem()
		// @ ghost var pos offsetPair
		// @ ghost var ub []byte
		// @ ghost if idx == -1 {
		// @     pos = offsetPair{0, len(oldData), false}
		// @     ub = oldData
		// @ } else {
		// @     pos = offsets[idx]
		// @     if pos.isNil { ub = nil } else { ub  = oldData[pos.start:pos.end] }
		// @ }
		if layerClassTmp.Contains(last.NextLayerType( /*@ ub @*/ )) {
			data /*@ , start, end @*/ := last.LayerPayload( /*@ ub @*/ )
			// @ assert data == nil || data === oldData[pos.start:pos.end][start:end]
			// @ oldEnd   = pos.start + end
			// @ oldStart = pos.start + start
			// @ ghost if data == nil {
			// @ 	sl.NilAcc_Bytes()
			// @ } else {
			// @	sl.SplitRange_Bytes(oldData, oldStart, oldEnd, writePerm)
			// @ }
			if err := opt.DecodeFromBytes(data, gopacket.NilDecodeFeedback); err != nil {
				// @ ghost if data != nil { sl.CombineRange_Bytes(oldData, oldStart, oldEnd, writePerm) }
				// @ base.DowngradePerm(oldData)

				// ghost clean-up:
				// @ ghost
				// @ invariant 0 <= i0 && i0 <= len(opts)
				// @ invariant -1 <= c && c <= i0
				// @ invariant len(processed) == len(opts)
				// @ invariant len(offsets) == len(opts)
				// @ invariant forall i int :: {&opts[i]} 0 <= i && i < len(opts) ==> acc(&opts[i], R10)
				// @ invariant forall i, j int :: {&opts[i], &opts[j]} 0 <= i && i < j && j < len(opts) ==> opts[i] !== opts[j]
				// @ invariant forall i int :: {&opts[i]} 0 <= i && i < len(opts) ==> opts[i] != nil
				// @ invariant forall i int :: {&opts[i]}{processed[i]} 0 <= i && i < len(opts) ==>
				// @     (processed[i] ==> (0 <= offsets[i].start && offsets[i].start <= offsets[i].end && offsets[i].end <= len(oldData)))
				// @ invariant forall i int :: {&opts[i]}{processed[i]} 0 <= i && i < len(opts) ==>
				// @     ((processed[i] && !offsets[i].isNil) ==> opts[i].Mem(oldData[offsets[i].start:offsets[i].end]))
				// @ invariant forall i int :: {&opts[i]}{processed[i]} 0 <= i && i < len(opts) ==>
				// @     ((processed[i] && offsets[i].isNil) ==> opts[i].Mem(nil))
				// @ invariant forall i int :: {&opts[i]}{processed[i]} 0 <= i && i < len(opts) ==>
				// @     (!processed[i] ==> opts[i].NonInitMem())
				// @ invariant forall i int :: {&opts[i]}{processed[i]} 0 < len(opts) && c < i && i < len(opts) ==>
				// @     !processed[i]
				// @ decreases c
				// @ for c := i0-1; 0 <= c; c=c-1 {
				// @	if processed[c] {
				// @		off := offsets[c]
				// @        if off.isNil {
				// @ 			opts[c].DowngradePerm(nil)
				// @		} else {
				// @ 			opts[c].DowngradePerm(oldData[off.start:off.end])
				// @ 		}
				// @ 	}
				// @ 	processed[c] = false
				// @ }
				return nil, err /*@, processed, offsets, idx @*/
			}
			// @ processed[i0] = true
			// @ ghost offsets[i0] = offsetPair{oldStart, oldEnd, data == nil}
			// @ idx = i0
			// @ ghost if data != nil { sl.CombineRange_Bytes(oldData, oldStart, oldEnd, writePerm) }
			last = opt
		}
	}
	return last, nil /*@ , processed, offsets, idx @*/
}

// @ preserves acc(layer.Mem(ubuf), R20)
// @ decreases
func nextHdr(layer gopacket.DecodingLayer /*@ , ghost ubuf []byte @*/) slayers.L4ProtocolType {
	switch v := layer.(type) {
	case *slayers.SCION:
		return /*@ unfolding acc(v.Mem(ubuf), R20) in @*/ v.NextHdr
	case *slayers.EndToEndExtnSkipper:
		return /*@ unfolding acc(v.Mem(ubuf), R20) in (unfolding acc(v.extnBase.Mem(ubuf), R20) in @*/ v.NextHdr /*@ ) @*/
	case *slayers.HopByHopExtnSkipper:
		return /*@ unfolding acc(v.Mem(ubuf), R20) in (unfolding acc(v.extnBase.Mem(ubuf), R20) in @*/ v.NextHdr /*@ ) @*/
	default:
		return slayers.L4None
	}
}

// forwardingMetrics contains the subset of Metrics relevant for forwarding,
// instantiated with some interface-specific labels.
type forwardingMetrics struct {
	InputBytesTotal     prometheus.Counter
	OutputBytesTotal    prometheus.Counter
	InputPacketsTotal   prometheus.Counter
	OutputPacketsTotal  prometheus.Counter
	DroppedPacketsTotal prometheus.Counter
}

// @ requires  acc(labels, _)
// @ preserves acc(metrics.Mem(), _)
// @ ensures   acc(forwardingMetricsNonInjectiveMem(res), _)
// @ decreases
func initForwardingMetrics(metrics *Metrics, labels prometheus.Labels) (res forwardingMetrics) {
	// @ unfold acc(metrics.Mem(), _)
	c := forwardingMetrics{
		InputBytesTotal:     metrics.InputBytesTotal.With(labels),
		InputPacketsTotal:   metrics.InputPacketsTotal.With(labels),
		OutputBytesTotal:    metrics.OutputBytesTotal.With(labels),
		OutputPacketsTotal:  metrics.OutputPacketsTotal.With(labels),
		DroppedPacketsTotal: metrics.DroppedPacketsTotal.With(labels),
	}
	c.InputBytesTotal.Add(float64(0))
	c.InputPacketsTotal.Add(float64(0))
	c.OutputBytesTotal.Add(float64(0))
	c.OutputPacketsTotal.Add(float64(0))
	c.DroppedPacketsTotal.Add(float64(0))
	// @ fold acc(forwardingMetricsNonInjectiveMem(c), _)
	return c
}

// @ preserves neighbors != nil ==> acc(neighbors, R20)
// @ ensures   acc(res)
// @ decreases
func interfaceToMetricLabels(id uint16, localIA addr.IA,
	neighbors map[uint16]addr.IA) (res prometheus.Labels) {
	// (VerifiedSCION) Gobra cannot prove this, even though it is obvious from the
	// type of id.
	// @ assume 0 <= id

	if id == 0 {
		return prometheus.Labels{
			"isd_as":          localIA.String(),
			"interface":       "internal",
			"neighbor_isd_as": localIA.String(),
		}
	}
	return prometheus.Labels{
		"isd_as":          localIA.String(),
		"interface":       strconv.FormatUint(uint64(id), 10),
		"neighbor_isd_as": neighbors[id].String(),
	}
}

// @ ensures acc(res)
// @ decreases
func serviceMetricLabels(localIA addr.IA, svc addr.HostSVC) (res prometheus.Labels) {
	return prometheus.Labels{
		"isd_as":  localIA.String(),
		"service": svc.BaseString(),
	}
}<|MERGE_RESOLUTION|>--- conflicted
+++ resolved
@@ -1346,14 +1346,8 @@
 	OutPkt   []byte
 }
 
-<<<<<<< HEAD
-// @ requires acc(&d.macFactory, _) && d.macFactory != nil
-// @ requires acc(d.Mem(), _)
+// @ requires acc(d.Mem(), _) && d.getMacFactory() != nil
 // @ ensures  res.sInit() && res.sInitD() == d && res.getIngressID() == ingressID
-=======
-// @ requires acc(d.Mem(), _) && d.getMacFactory() != nil
-// @ ensures  res.sInit() && res.sInitD() == d
->>>>>>> e02935f1
 // @ decreases
 func newPacketProcessor(d *DataPlane, ingressID uint16) (res *scionPacketProcessor) {
 	var verScionTmp gopacket.SerializeBuffer
