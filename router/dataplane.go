// Copyright 2020 Anapaya Systems
//
// Licensed under the Apache License, Version 2.0 (the "License");
// you may not use this file except in compliance with the License.
// You may obtain a copy of the License at
//
//   http://www.apache.org/licenses/LICENSE-2.0
//
// Unless required by applicable law or agreed to in writing, software
// distributed under the License is distributed on an "AS IS" BASIS,
// WITHOUT WARRANTIES OR CONDITIONS OF ANY KIND, either express or implied.
// See the License for the specific language governing permissions and
// limitations under the License.

// +gobra

// (VerifiedSCION) the following init-postconditions causes severe slowdowns
// @ initEnsures alreadySet                    != nil && alreadySet.ErrorMem()
// @ initEnsures cannotRoute                   != nil && cannotRoute.ErrorMem()
// @ initEnsures emptyValue                    != nil && emptyValue.ErrorMem()
// @ initEnsures malformedPath                 != nil && malformedPath.ErrorMem()
// @ initEnsures modifyExisting                != nil && modifyExisting.ErrorMem()
// @ initEnsures noSVCBackend                  != nil && noSVCBackend.ErrorMem()
// @ initEnsures unsupportedPathType           != nil && unsupportedPathType.ErrorMem()
// @ initEnsures unsupportedPathTypeNextHeader != nil && unsupportedPathTypeNextHeader.ErrorMem()
// @ initEnsures noBFDSessionFound             != nil && noBFDSessionFound.ErrorMem()
// @ initEnsures noBFDSessionConfigured        != nil && noBFDSessionConfigured.ErrorMem()
// @ initEnsures errBFDDisabled                != nil && errBFDDisabled.ErrorMem()
package router

import (
	"bytes"
	"context"
	"crypto/rand"
	"crypto/subtle"
	"errors"
	"fmt"
	"hash"
	"math/big"
	"net"
	"strconv"
	"sync"
	"syscall"
	"time"

	"github.com/google/gopacket"
	"github.com/google/gopacket/layers"
	"github.com/prometheus/client_golang/prometheus"

	"github.com/scionproto/scion/pkg/addr"
	libepic "github.com/scionproto/scion/pkg/experimental/epic"
	"github.com/scionproto/scion/pkg/log"
	"github.com/scionproto/scion/pkg/private/serrors"
	"github.com/scionproto/scion/pkg/private/util"
	"github.com/scionproto/scion/pkg/scrypto"

	"github.com/scionproto/scion/pkg/slayers"
	"github.com/scionproto/scion/pkg/slayers/path"
	"github.com/scionproto/scion/pkg/slayers/path/empty"
	"github.com/scionproto/scion/pkg/slayers/path/epic"
	"github.com/scionproto/scion/pkg/slayers/path/onehop"
	"github.com/scionproto/scion/pkg/slayers/path/scion"
	"github.com/scionproto/scion/private/topology"
	"github.com/scionproto/scion/private/underlay/conn"
	underlayconn "github.com/scionproto/scion/private/underlay/conn"
	"github.com/scionproto/scion/router/bfd"
	"github.com/scionproto/scion/router/control"
	// @ . "github.com/scionproto/scion/verification/utils/definitions"
	// @ fl "github.com/scionproto/scion/verification/utils/floats"
	// @ sl "github.com/scionproto/scion/verification/utils/slices"
	// @ "github.com/scionproto/scion/verification/utils/seqs"
	// @ socketspec "golang.org/x/net/internal/socket/"
	// @ io "verification/io"
)

const (
	// Number of packets to read in a single ReadBatch call.
	inputBatchCnt = 64

	// TODO(karampok). Investigate whether that value should be higher.  In
	// theory, PayloadLen in SCION header is 16 bits long, supporting a maximum
	// payload size of 64KB. At the moment we are limited by Ethernet size
	// usually ~1500B, but 9000B to support jumbo frames.
	bufSize = 9000

	// hopFieldDefaultExpTime is the default validity of the hop field
	// and 63 is equivalent to 6h.
	hopFieldDefaultExpTime = 63
)

// (VerifiedSCION) acc(Mem(), _) is enough to call every method, given that
// the concrete implementations of this type use internal sync mechanisms to
// obtain write access to the underlying data.
type bfdSession interface {
	// @ pred Mem()

	// (VerifiedSCION) a logger is obtained from ctx through the method Value.
	// @ requires acc(ctx.Mem(), _)
	// @ requires acc(Mem(), _)
	// @ ensures  err != nil ==> err.ErrorMem()
	Run(ctx context.Context) (err error)
	// @ requires  acc(Mem(), _)
	// @ requires  msg.Mem(ub)
	// (VerifiedSCION) an implementation must copy the fields it needs from msg
	// @ preserves sl.AbsSlice_Bytes(ub, 0, len(ub))
	// @ ensures   msg.NonInitMem()
	// @ decreases 0 if sync.IgnoreBlockingForTermination()
	ReceiveMessage(msg *layers.BFD /*@ , ghost ub []byte @*/)
	// @ requires acc(Mem(), _)
	// @ decreases 0 if sync.IgnoreBlockingForTermination()
	IsUp() bool
}

// BatchConn is a connection that supports batch reads and writes.
// (VerifiedSCION) the spec of this interface matches that of the methods
// with the same name in private/underlay/conn/Conn.
type BatchConn interface {
	// @ pred Mem()

	// @ requires  acc(Mem(), _)
	// @ requires  forall i int :: { &msgs[i] } 0 <= i && i < len(msgs) ==>
	// @ 	msgs[i].Mem()
	// @ ensures   forall i int :: { &msgs[i] } 0 <= i && i < len(msgs) ==>
	// @ 	(msgs[i].Mem() && msgs[i].HasActiveAddr())
	// @ ensures   err == nil ==> 0 <= n && n <= len(msgs)
	// @ ensures   err == nil ==>
	// @ 	forall i int :: { &msgs[i] } 0 <= i && i < n ==> (
	// @ 		typeOf(msgs[i].GetAddr()) == type[*net.UDPAddr] &&
	// @ 		!msgs[i].HasWildcardPermAddr())
	// @ ensures   err == nil ==>
	// @ 	forall i int :: { &msgs[i] } 0 <= i && i < n ==> msgs[i].GetN() <= len(msgs[i].GetFstBuffer())
	// @ ensures   err != nil ==> err.ErrorMem()
	// contracts for IO-spec
	// @ requires Prophecy(prophecyM)
	// @ requires io.token(place) && MultiReadBio(place, prophecyM)
	// @ preserves dp.Valid()
	// @ ensures  err != nil ==> prophecyM == 0
	// @ ensures  err == nil ==> prophecyM == n
	// @ ensures  io.token(old(MultiReadBioNext(place, prophecyM)))
	// @ ensures  old(MultiReadBioCorrectIfs(place, prophecyM, path.ifsToIO_ifs(ingressID)))
	// @ ensures  err == nil ==>
	// @ 	forall i int :: { &msgs[i] } 0 <= i && i < n ==>
	// @ 		MsgToAbsVal(dp, &msgs[i], ingressID) == old(MultiReadBioIO_val(place, n)[i])
	// TODO (Markus): uint16 or option[io.IO_ifs] for ingress
	ReadBatch(msgs underlayconn.Messages /*@, ghost ingressID uint16, ghost prophecyM int, ghost place io.Place, ghost dp io.DataPlaneSpec @*/) (n int, err error)
	// @ requires  acc(addr.Mem(), _)
	// @ requires  acc(Mem(), _)
	// @ preserves acc(sl.AbsSlice_Bytes(b, 0, len(b)), R10)
	// @ ensures   err == nil ==> 0 <= n && n <= len(b)
	// @ ensures   err != nil ==> err.ErrorMem()
	WriteTo(b []byte, addr *net.UDPAddr) (n int, err error)
	// @ requires  acc(Mem(), _)
	// (VerifiedSCION) opted for less reusable spec for WriteBatch for
	// performance reasons.
	// @ requires  len(msgs) == 1
	// @ requires  acc(msgs[0].Mem(), R50) && msgs[0].HasActiveAddr()
	// @ ensures   acc(msgs[0].Mem(), R50) && msgs[0].HasActiveAddr()
	// @ ensures   err == nil ==> 0 <= n && n <= len(msgs)
	// @ ensures   err != nil ==> err.ErrorMem()
	// contracts for IO-spec
	// @ requires  dp.Valid()
	// @ requires  MsgToAbsVal(dp, &msgs[0], egressID) == ioAbsPkts
	// @ requires  io.token(place) && io.CBioIO_bio3s_send(place, ioAbsPkts)
	// @ ensures   dp.Valid()
	// (VerifiedSCION) the permission to the protocol must always be returned, otherwise the router could not continue
	// after failing to send a packet.
	// @ ensures   io.token(old(io.dp3s_iospec_bio3s_send_T(place, ioAbsPkts)))
	WriteBatch(msgs underlayconn.Messages, flags int /*@, ghost egressID uint16, ghost place io.Place, ghost ioAbsPkts io.IO_val, ghost dp io.DataPlaneSpec @*/) (n int, err error)
	// @ requires Mem()
	// @ ensures  err != nil ==> err.ErrorMem()
	// @ decreases
	Close() (err error)
}

// DataPlane contains a SCION Border Router's forwarding logic. It reads packets
// from multiple sockets, performs routing, and sends them to their destinations
// (after updating the path, if that is needed).
//
// XXX(lukedirtwalker): this is still in development and not feature complete.
// Currently, only the following features are supported:
//   - initializing connections; MUST be done prior to calling Run
type DataPlane struct {
	// (VerifiedSCION) this is morally ghost
	// It is stored in the dataplane in order to retain
	// knowledge that macFactory will not fail
	// @ key *[]byte
	external          map[uint16]BatchConn
	linkTypes         map[uint16]topology.LinkType
	neighborIAs       map[uint16]addr.IA
	internal          BatchConn
	internalIP        net.IP
	internalNextHops  map[uint16]*net.UDPAddr
	svc               *services
	macFactory        func() hash.Hash
	bfdSessions       map[uint16]bfdSession
	localIA           addr.IA
	mtx               sync.Mutex
	running           bool
	Metrics           *Metrics
	forwardingMetrics map[uint16]forwardingMetrics
}

var (
	alreadySet                    = serrors.New("already set")
	invalidSrcIA                  = serrors.New("invalid source ISD-AS")
	invalidDstIA                  = serrors.New("invalid destination ISD-AS")
	invalidSrcAddrForTransit      = serrors.New("invalid source address for transit pkt")
	cannotRoute                   = serrors.New("cannot route, dropping pkt")
	emptyValue                    = serrors.New("empty value")
	malformedPath                 = serrors.New("malformed path content")
	modifyExisting                = serrors.New("modifying a running dataplane is not allowed")
	noSVCBackend                  = serrors.New("cannot find internal IP for the SVC")
	unsupportedPathType           = serrors.New("unsupported path type")
	unsupportedPathTypeNextHeader = serrors.New("unsupported combination")
	noBFDSessionFound             = serrors.New("no BFD sessions was found")
	noBFDSessionConfigured        = serrors.New("no BFD sessions have been configured")
	errBFDDisabled                = serrors.New("BFD is disabled")
)

type scmpError struct {
	TypeCode slayers.SCMPTypeCode
	Cause    error
}

// Gobra cannot currently prove termination of this function,
// because it is not specified how the ErrorMem() of the result
// of serrors.New relates to that of e.
// @ trusted
// @ preserves e.ErrorMem()
// @ ensures   e.IsDuplicableMem() == old(e.IsDuplicableMem())
// @ decreases e.ErrorMem()
func (e scmpError) Error() string {
	// @ unfold e.ErrorMem()
	// @ defer fold e.ErrorMem()
	return serrors.New("scmp", "typecode", e.TypeCode, "cause", e.Cause).Error()
}

// SetIA sets the local IA for the dataplane.
// @ requires  acc(d.Mem(), OutMutexPerm)
// @ requires  !d.IsRunning()
// @ requires  d.LocalIA().IsZero()
// @ requires  !ia.IsZero()
// @ preserves d.mtx.LockP()
// @ preserves d.mtx.LockInv() == MutexInvariant!<d!>;
// @ ensures   acc(d.Mem(), OutMutexPerm)
// @ ensures   !d.IsRunning()
// @ ensures   e == nil
// @ decreases 0 if sync.IgnoreBlockingForTermination()
func (d *DataPlane) SetIA(ia addr.IA) (e error) {
	d.mtx.Lock()
	defer d.mtx.Unlock()
	// @ unfold MutexInvariant!<d!>()
	// @ assert !d.IsRunning()
	// @ d.isRunningEq()
	// @ unfold d.Mem()
	// @ defer fold MutexInvariant!<d!>()
	// @ defer fold d.Mem()
	if d.running {
		// @ Unreachable()
		return modifyExisting
	}
	if ia.IsZero() {
		// @ Unreachable()
		return emptyValue
	}
	if !d.localIA.IsZero() {
		// @ Unreachable()
		return alreadySet
	}
	d.localIA = ia
	return nil
}

// SetKey sets the key used for MAC verification. The key provided here should
// already be derived as in scrypto.HFMacFactory.
// @ requires  acc(d.Mem(), OutMutexPerm)
// @ requires  !d.IsRunning()
// @ requires  !d.KeyIsSet()
// @ requires  len(key) > 0
// @ requires  sl.AbsSlice_Bytes(key, 0, len(key))
// @ preserves d.mtx.LockP()
// @ preserves d.mtx.LockInv() == MutexInvariant!<d!>;
// @ ensures   acc(d.Mem(), OutMutexPerm)
// @ ensures   !d.IsRunning()
// @ ensures   res == nil ==> d.KeyIsSet()
// @ decreases 0 if sync.IgnoreBlockingForTermination()
func (d *DataPlane) SetKey(key []byte) (res error) {
	// @ share key
	d.mtx.Lock()
	defer d.mtx.Unlock()
	// @ unfold MutexInvariant!<d!>()
	// @ assert !d.IsRunning()
	// @ d.isRunningEq()
	// @ unfold acc(d.Mem(), 1/2)
	// @ d.keyIsSetEq()
	// @ unfold acc(d.Mem(), 1/2)
	// @ defer fold MutexInvariant!<d!>()
	// @ defer fold d.Mem()
	if d.running {
		// @ Unreachable()
		return modifyExisting
	}
	if len(key) == 0 {
		// @ Unreachable()
		return emptyValue
	}
	if d.macFactory != nil {
		// @ Unreachable()
		return alreadySet
	}
	// First check for MAC creation errors.
	if _, err := scrypto.InitMac(key); err != nil {
		return err
	}
	// @ d.key = &key
	verScionTemp :=
		// @ requires acc(&key, _) && acc(sl.AbsSlice_Bytes(key, 0, len(key)), _)
		// @ requires scrypto.ValidKeyForHash(key)
		// @ ensures  acc(&key, _) && acc(sl.AbsSlice_Bytes(key, 0, len(key)), _)
		// @ ensures  h != nil && h.Mem()
		// @ decreases
		func /*@ f @*/ () (h hash.Hash) {
			mac, _ := scrypto.InitMac(key)
			return mac
		}
	// @ proof verScionTemp implements MacFactorySpec{d.key} {
	// @   return verScionTemp() as f
	// @ }
	d.macFactory = verScionTemp
	return nil
}

// AddInternalInterface sets the interface the data-plane will use to
// send/receive traffic in the local AS. This can only be called once; future
// calls will return an error. This can only be called on a not yet running
// dataplane.
// @ requires  acc(d.Mem(), OutMutexPerm)
// @ requires  !d.IsRunning()
// @ requires  !d.InternalConnIsSet()
// @ requires  conn != nil && conn.Mem()
// @ requires  ip.Mem()
// @ preserves d.mtx.LockP()
// @ preserves d.mtx.LockInv() == MutexInvariant!<d!>;
// @ ensures   acc(d.Mem(), OutMutexPerm)
// @ ensures   !d.IsRunning()
// @ decreases 0 if sync.IgnoreBlockingForTermination()
func (d *DataPlane) AddInternalInterface(conn BatchConn, ip net.IP) error {
	d.mtx.Lock()
	defer d.mtx.Unlock()
	// @ unfold MutexInvariant!<d!>()
	// @ assert !d.IsRunning()
	// @ d.isRunningEq()
	// @ unfold acc(d.Mem(), 1/2)
	// @ d.internalIsSetEq()
	// @ unfold acc(d.Mem(), 1/2)
	if d.running {
		// @ Unreachable()
		return modifyExisting
	}
	if conn == nil {
		// @ Unreachable()
		return emptyValue
	}
	if d.internal != nil {
		// @ Unreachable()
		return alreadySet
	}
	d.internal = conn
	d.internalIP = ip
	// @ fold d.Mem()
	// @ fold MutexInvariant!<d!>()
	return nil
}

// AddExternalInterface adds the inter AS connection for the given interface ID.
// If a connection for the given ID is already set this method will return an
// error. This can only be called on a not yet running dataplane.
// @ requires  conn != nil && conn.Mem()
// @ preserves acc(d.Mem(), OutMutexPerm)
// @ preserves !d.IsRunning()
// @ preserves d.mtx.LockP()
// @ preserves d.mtx.LockInv() == MutexInvariant!<d!>;
// @ decreases 0 if sync.IgnoreBlockingForTermination()
func (d *DataPlane) AddExternalInterface(ifID uint16, conn BatchConn) error {
	d.mtx.Lock()
	defer d.mtx.Unlock()
	// @ unfold MutexInvariant!<d!>()
	// @ assert !d.IsRunning()
	// @ d.isRunningEq()
	// @ unfold d.Mem()
	if d.running {
		// @ Unreachable()
		return modifyExisting
	}
	if conn == nil {
		// @ Unreachable()
		return emptyValue
	}
	// @ ghost if d.external != nil { unfold acc(accBatchConn(d.external), 1/2) }
	if _, existsB := d.external[ifID]; existsB {
		// @ establishAlreadySet()
		// @ ghost if d.external != nil { fold acc(accBatchConn(d.external), 1/2) }
		// @ fold d.Mem()
		// @ fold MutexInvariant!<d!>()
		return serrors.WithCtx(alreadySet, "ifID", ifID)
	}
	// @ ghost if d.external != nil { fold acc(accBatchConn(d.external), 1/2) }
	if d.external == nil {
		d.external = make(map[uint16]BatchConn)
		// @ fold accBatchConn(d.external)
	}
	// @ unfold accBatchConn(d.external)
	d.external[ifID] = conn
	// @ fold accBatchConn(d.external)
	// @ fold d.Mem()
	// @ fold MutexInvariant!<d!>()
	return nil
}

// AddNeighborIA adds the neighboring IA for a given interface ID. If an IA for
// the given ID is already set, this method will return an error. This can only
// be called on a yet running dataplane.
// @ requires  !remote.IsZero()
// @ preserves acc(d.Mem(), OutMutexPerm)
// @ preserves !d.IsRunning()
// @ preserves d.mtx.LockP()
// @ preserves d.mtx.LockInv() == MutexInvariant!<d!>;
// @ decreases 0 if sync.IgnoreBlockingForTermination()
func (d *DataPlane) AddNeighborIA(ifID uint16, remote addr.IA) error {
	d.mtx.Lock()
	defer d.mtx.Unlock()
	// @ unfold MutexInvariant!<d!>()
	// @ d.isRunningEq()
	// @ unfold d.Mem()
	if d.running {
		// @ Unreachable()
		return modifyExisting
	}
	if remote.IsZero() {
		// @ Unreachable()
		return emptyValue
	}
	if _, existsB := d.neighborIAs[ifID]; existsB {
		// @ establishAlreadySet()
		// @ fold d.Mem()
		// @ fold MutexInvariant!<d!>()
		return serrors.WithCtx(alreadySet, "ifID", ifID)
	}
	if d.neighborIAs == nil {
		d.neighborIAs = make(map[uint16]addr.IA)
	}
	d.neighborIAs[ifID] = remote
	// @ fold d.Mem()
	// @ fold MutexInvariant!<d!>()
	return nil
}

// AddLinkType adds the link type for a given interface ID. If a link type for
// the given ID is already set, this method will return an error. This can only
// be called on a not yet running dataplane.
// @ preserves acc(d.Mem(), OutMutexPerm)
// @ preserves !d.IsRunning()
// (VerifiedSCION) unlike all other setter methods, this does not lock d.mtx.
// This was reported in https://github.com/scionproto/scion/issues/4282.
// @ preserves MutexInvariant!<d!>()
// @ decreases 0 if sync.IgnoreBlockingForTermination()
func (d *DataPlane) AddLinkType(ifID uint16, linkTo topology.LinkType) error {
	// @ unfold acc(d.Mem(), OutMutexPerm)
	if _, existsB := d.linkTypes[ifID]; existsB {
		// @ establishAlreadySet()
		// @ fold acc(d.Mem(), OutMutexPerm)
		return serrors.WithCtx(alreadySet, "ifID", ifID)
	}
	// @ fold acc(d.Mem(), OutMutexPerm)
	// @ unfold MutexInvariant!<d!>()
	// @ d.isRunningEq()
	// @ unfold d.Mem()
	// @ defer fold MutexInvariant!<d!>()
	// @ defer fold d.Mem()
	if d.linkTypes == nil {
		d.linkTypes = make(map[uint16]topology.LinkType)
	}
	d.linkTypes[ifID] = linkTo
	return nil
}

// AddExternalInterfaceBFD adds the inter AS connection BFD session.
// @ trusted
// @ requires false
func (d *DataPlane) AddExternalInterfaceBFD(ifID uint16, conn BatchConn,
	src, dst control.LinkEnd, cfg control.BFD) error {

	d.mtx.Lock()
	defer d.mtx.Unlock()
	if d.running {
		return modifyExisting
	}
	if conn == nil {
		return emptyValue
	}
	var m bfd.Metrics
	if d.Metrics != nil {
		labels := prometheus.Labels{
			"interface":       fmt.Sprint(ifID),
			"isd_as":          d.localIA.String(),
			"neighbor_isd_as": dst.IA.String(),
		}
		m = bfd.Metrics{
			Up:              d.Metrics.InterfaceUp.With(labels),
			StateChanges:    d.Metrics.BFDInterfaceStateChanges.With(labels),
			PacketsSent:     d.Metrics.BFDPacketsSent.With(labels),
			PacketsReceived: d.Metrics.BFDPacketsReceived.With(labels),
		}
	}
	s := newBFDSend(conn, src.IA, dst.IA, src.Addr, dst.Addr, ifID, d.macFactory())
	return d.addBFDController(ifID, s, cfg, m)
}

// getInterfaceState checks if there is a bfd session for the input interfaceID and
// returns InterfaceUp if the relevant bfdsession state is up, or if there is no BFD
// session. Otherwise, it returns InterfaceDown.
// @ preserves acc(d.Mem(), R5)
// @ decreases 0 if sync.IgnoreBlockingForTermination()
func (d *DataPlane) getInterfaceState(interfaceID uint16) control.InterfaceState {
	// @ unfold acc(d.Mem(), R5)
	// @ defer fold acc(d.Mem(), R5)
	bfdSessions := d.bfdSessions
	// @ ghost if bfdSessions != nil {
	// @ 	unfold acc(accBfdSession(d.bfdSessions), R20)
	// @ 	defer fold acc(accBfdSession(d.bfdSessions), R20)
	// @ }
	if bfdSession, ok := bfdSessions[interfaceID]; ok {
		// @ assert interfaceID in domain(d.bfdSessions)
		// @ assert bfdSession in range(d.bfdSessions)
		// @ assert bfdSession != nil
		// (VerifiedSCION) This checked used to be conjoined with 'ok' in the condition
		// of the if stmt above. We broke it down to perform intermediate asserts.
		if !bfdSession.IsUp() {
			return control.InterfaceDown
		}
	}
	return control.InterfaceUp
}

// (VerifiedSCION) marked as trusted because we currently do not support bfd.Session
// @ trusted
// @ requires  false
func (d *DataPlane) addBFDController(ifID uint16, s *bfdSend, cfg control.BFD,
	metrics bfd.Metrics) error {

	if cfg.Disable {
		return errBFDDisabled
	}
	if d.bfdSessions == nil {
		d.bfdSessions = make(map[uint16]bfdSession)
	}

	// Generate random discriminator. It can't be zero.
	discInt, err := rand.Int(rand.Reader, big.NewInt(0xfffffffe))
	if err != nil {
		return err
	}
	disc := layers.BFDDiscriminator(uint32(discInt.Uint64()) + 1)
	d.bfdSessions[ifID] = &bfd.Session{
		Sender:                s,
		DetectMult:            layers.BFDDetectMultiplier(cfg.DetectMult),
		DesiredMinTxInterval:  cfg.DesiredMinTxInterval,
		RequiredMinRxInterval: cfg.RequiredMinRxInterval,
		LocalDiscriminator:    disc,
		ReceiveQueueSize:      10,
		Metrics:               metrics,
	}
	return nil
}

// AddSvc adds the address for the given service. This can be called multiple
// times for the same service, with the address added to the list of addresses
// that provide the service.
// @ requires  a != nil && acc(a.Mem(), R10)
// @ preserves acc(d.Mem(), OutMutexPerm)
// @ preserves !d.IsRunning()
// @ preserves d.mtx.LockP()
// @ preserves d.mtx.LockInv() == MutexInvariant!<d!>;
// @ decreases 0 if sync.IgnoreBlockingForTermination()
func (d *DataPlane) AddSvc(svc addr.HostSVC, a *net.UDPAddr) error {
	d.mtx.Lock()
	// @ unfold MutexInvariant!<d!>()
	// @ d.isRunningEq()
	defer d.mtx.Unlock()
	if a == nil {
		return emptyValue
	}
	// @ preserves d.Mem()
	// @ ensures   unfolding d.Mem() in d.svc != nil
	// @ decreases
	// @ outline(
	// @ unfold d.Mem()
	if d.svc == nil {
		d.svc = newServices()
	}
	// @ fold d.Mem()
	// @ )
	// @ unfold acc(d.Mem(), R15)
	// @ assert acc(d.svc.Mem(), _)
	d.svc.AddSvc(svc, a)
	if d.Metrics != nil {
		labels := serviceMetricLabels(d.localIA, svc)
		// @ requires acc(&d.Metrics, R20)
		// @ requires acc(d.Metrics.Mem(), _)
		// @ requires acc(labels, _)
		// @ ensures  acc(&d.Metrics, R20)
		// @ decreases
		// @ outline (
		// @ unfold acc(d.Metrics.Mem(), _)
		// @ fl.ZeroLessOne64()
		// @ assert d.Metrics.ServiceInstanceChanges != nil
		// @ assert d.Metrics.ServiceInstanceCount   != nil
		d.Metrics.ServiceInstanceChanges.With(labels).Add(float64(1))
		d.Metrics.ServiceInstanceCount.With(labels).Add(float64(1))
		// @ )
	}
	// @ fold acc(d.Mem(), R15)
	// @ fold MutexInvariant!<d!>()
	return nil
}

// DelSvc deletes the address for the given service.
// (VerifiedSCION) the spec here is definitely weird. Even though
// the lock is acquired here, there is no check that the router is
// not yet running, thus acquiring the lock is not enough to guarantee
// absence of race conditions. To specify that the router is not running,
// we need to pass perms to d.Mem(), but if we do this, then we don't need
// the lock invariant to perform the operations in this function.
// @ requires  a != nil && acc(a.Mem(), R10)
// @ preserves acc(d.Mem(), OutMutexPerm/2)
// @ preserves d.mtx.LockP()
// @ decreases 0 if sync.IgnoreBlockingForTermination()
func (d *DataPlane) DelSvc(svc addr.HostSVC, a *net.UDPAddr) error {
	d.mtx.Lock()
	defer d.mtx.Unlock()
	if a == nil {
		return emptyValue
	}
	// @ unfold acc(d.Mem(), R40)
	// @ ghost defer fold acc(d.Mem(), R40)
	if d.svc == nil {
		return nil
	}
	d.svc.DelSvc(svc, a)
	if d.Metrics != nil {
		labels := serviceMetricLabels(d.localIA, svc)
		// @ unfold acc(d.Metrics.Mem(), _)
		// @ fl.ZeroLessOne64()
		d.Metrics.ServiceInstanceChanges.With(labels).Add(float64(1))
		d.Metrics.ServiceInstanceCount.With(labels).Add(float64(-1))
	}
	return nil
}

// AddNextHop sets the next hop address for the given interface ID. If the
// interface ID already has an address associated this operation fails. This can
// only be called on a not yet running dataplane.
// @ requires  a != nil && a.Mem()
// @ preserves acc(d.Mem(), OutMutexPerm)
// @ preserves !d.IsRunning()
// @ preserves d.mtx.LockP()
// @ preserves d.mtx.LockInv() == MutexInvariant!<d!>;
// @ decreases 0 if sync.IgnoreBlockingForTermination()
func (d *DataPlane) AddNextHop(ifID uint16, a *net.UDPAddr) error {
	d.mtx.Lock()
	defer d.mtx.Unlock()
	// @ unfold MutexInvariant!<d!>()
	// @ d.isRunningEq()
	// @ unfold d.Mem()
	// @ defer fold MutexInvariant!<d!>()
	// @ defer fold d.Mem()
	if d.running {
		return modifyExisting
	}
	if a == nil {
		return emptyValue
	}
	// @ ghost if d.internalNextHops != nil { unfold accAddr(d.internalNextHops) }
	if _, existsB := d.internalNextHops[ifID]; existsB {
		// @ fold accAddr(d.internalNextHops)
		// @ establishAlreadySet()
		return serrors.WithCtx(alreadySet, "ifID", ifID)
	}
	if d.internalNextHops == nil {
		d.internalNextHops = make(map[uint16]*net.UDPAddr)
	}
	// @ defer fold accAddr(d.internalNextHops)
	d.internalNextHops[ifID] = a
	return nil
}

// AddNextHopBFD adds the BFD session for the next hop address.
// If the remote ifID belongs to an existing address, the existing
// BFD session will be re-used.
// @ trusted
// @ requires false
func (d *DataPlane) AddNextHopBFD(ifID uint16, src, dst *net.UDPAddr, cfg control.BFD,
	sibling string) error {

	d.mtx.Lock()
	defer d.mtx.Unlock()
	if d.running {
		return modifyExisting
	}

	if dst == nil {
		return emptyValue
	}

	for k, v := range d.internalNextHops {
		if v.String() == dst.String() {
			if c, ok := d.bfdSessions[k]; ok {
				d.bfdSessions[ifID] = c
				return nil
			}
		}
	}
	var m bfd.Metrics
	if d.Metrics != nil {
		labels := prometheus.Labels{"isd_as": d.localIA.String(), "sibling": sibling}
		m = bfd.Metrics{
			Up:              d.Metrics.SiblingReachable.With(labels),
			StateChanges:    d.Metrics.SiblingBFDStateChanges.With(labels),
			PacketsSent:     d.Metrics.SiblingBFDPacketsSent.With(labels),
			PacketsReceived: d.Metrics.SiblingBFDPacketsReceived.With(labels),
		}
	}

	s := newBFDSend(d.internal, d.localIA, d.localIA, src, dst, 0, d.macFactory())
	return d.addBFDController(ifID, s, cfg, m)
}

// Run starts running the dataplane. Note that configuration is not possible
// after calling this method.
// @ requires  acc(d.Mem(), OutMutexPerm)
// @ requires  !d.IsRunning()
// @ requires  d.InternalConnIsSet()
// @ requires  d.KeyIsSet()
// @ requires  d.SvcsAreSet()
// @ requires  d.MetricsAreSet()
// @ requires  d.PreWellConfigured()
// (VerifiedSCION) here, the spec still uses a private field.
// @ requires  d.mtx.LockP()
// @ requires  d.mtx.LockInv() == MutexInvariant!<d!>;
// @ requires  ctx != nil && ctx.Mem()
// contracts for IO-spec
// @ requires dp.Valid()
// @ requires d.DpAgreesWithSpec(dp)
// @ requires io.token(place) && dp.dp3s_iospec_ordered(state, place)
// @ #backend[moreJoins()]
func (d *DataPlane) Run(ctx context.Context /*@, ghost place io.Place, ghost state io.IO_dp3s_state_local, ghost dp io.DataPlaneSpec @*/) error {
	// @ share d, ctx
	d.mtx.Lock()
	// @ unfold MutexInvariant!<d!>()
	// @ assert !d.IsRunning()
	// @ d.isRunningEq()

	// @ requires  acc(&d, R50)
	// @ requires  acc(&d.running, runningPerm)
	// @ requires  d.Mem() && !d.IsRunning()
	// @ requires  d.InternalConnIsSet()
	// @ requires  d.KeyIsSet()
	// @ requires  d.SvcsAreSet()
	// @ requires  d.MetricsAreSet()
	// @ requires  d.PreWellConfigured()
	// @ requires  d.DpAgreesWithSpec(dp)
	// @ ensures   acc(&d, R50)
	// @ ensures   MutexInvariant!<d!>()
	// @ ensures   d.Mem() && d.IsRunning()
	// @ ensures   d.InternalConnIsSet()
	// @ ensures   d.KeyIsSet()
	// @ ensures   d.SvcsAreSet()
	// @ ensures   d.MetricsAreSet()
	// @ ensures   d.PreWellConfigured()
	// @ ensures   d.DpAgreesWithSpec(dp)
	// @ decreases
	// @ outline (
	// @ reveal d.PreWellConfigured()
	// @ reveal d.DpAgreesWithSpec(dp)
	// @ unfold d.Mem()
	d.running = true
	// @ fold MutexInvariant!<d!>()
	// @ fold d.Mem()
	// @ reveal d.PreWellConfigured()
	// @ reveal d.DpAgreesWithSpec(dp)
	// @ )
	// @ ghost ioLockRun, ioSharedArgRun := InitSharedInv(dp, place, state)
	d.initMetrics( /*@ dp @*/ )

	read /*@@@*/ :=
		// (VerifiedSCION) Due to issue https://github.com/viperproject/gobra/issues/723,
		// there is currently an incompletness when calling closures that capture variables
		// from (Viper) methods where they were not allocated. To address that, we introduce
		// dPtr as an helper parameter. It always receives the value &d.
		// @ requires acc(dPtr, _)
		// @ requires let d := *dPtr in
		// @ 	acc(d.Mem(), _)                            &&
		// @ 	d.WellConfigured()                         &&
		// @ 	d.getValSvc() != nil                       &&
		// @ 	d.getValForwardingMetrics() != nil         &&
		// @ 	(0 in d.getDomForwardingMetrics())         &&
		// @ 	(ingressID in d.getDomForwardingMetrics()) &&
		// @ 	d.getMacFactory() != nil
		// @ requires rd != nil && acc(rd.Mem(), _)
		// contracts for IO-spec
		// @ requires dp.Valid()
		// @ requires let d := *dPtr in
		// @ 	d.DpAgreesWithSpec(dp)
		// @ requires acc(ioLock.LockP(), _) && ioLock.LockInv() == SharedInv!< dp, ioSharedArg !>;
		// @ #backend[moreJoins()]
		func /*@ rc @*/ (ingressID uint16, rd BatchConn, dPtr **DataPlane /*@, ghost ioLock *sync.Mutex, ghost ioSharedArg SharedArg, ghost dp io.DataPlaneSpec @*/) {
			d := *dPtr
			msgs := conn.NewReadMessages(inputBatchCnt)
			// @ requires forall i int :: { &msgs[i] } 0 <= i && i < len(msgs) ==>
			// @ 	msgs[i].Mem() && msgs[i].GetAddr() == nil
			// @ ensures  forall i int :: { &msgs[i] } 0 <= i && i < len(msgs) ==>
			// @ 	msgs[i].Mem() &&
			// @ 	msgs[i].HasActiveAddr() &&
			// @ 	msgs[i].GetAddr() == nil
			// @ decreases
			// @ outline(
			// @ invariant 0 <= i0 && i0 <= len(msgs)
			// @ invariant forall i int :: { &msgs[i] } i0 <= i && i < len(msgs) ==>
			// @ 	msgs[i].Mem() && msgs[i].GetAddr() == nil
			// @ invariant forall i int :: { &msgs[i] } 0 <= i && i < i0 ==>
			// @ 	msgs[i].Mem() && msgs[i].GetAddr() == nil && msgs[i].HasActiveAddr()
			// @ decreases len(msgs) - i0
			for i0 := 0; i0 < len(msgs); i0 += 1 {
				// (VerifiedSCION) changed a range loop in favor of a normal loop
				// to be able to perform this unfold.
				// @ unfold msgs[i0].Mem()
				msg := msgs[i0]
				// @ ensures sl.AbsSlice_Bytes(tmp, 0, len(tmp))
				// @ decreases
				// @ outline(
				tmp := make([]byte, bufSize)
				// @ assert forall i int :: { &tmp[i] } 0 <= i && i < len(tmp) ==> acc(&tmp[i])
				// @ fold sl.AbsSlice_Bytes(tmp, 0, len(tmp))
				// @ )
				// @ assert msgs[i0] === msg
				msg.Buffers[0] = tmp
				// @ msgs[i0].IsActive = true
				// @ fold msgs[i0].Mem()
			}
			// @ )
			// @ ensures writeMsgInv(writeMsgs)
			// @ decreases
			// @ outline (
			writeMsgs := make(underlayconn.Messages, 1)
			writeMsgs[0].Buffers = make([][]byte, 1)
			// @ fold sl.AbsSlice_Bytes(writeMsgs[0].OOB, 0, len(writeMsgs[0].OOB))
			// @ sl.NilAcc_Bytes()
			// @ fold writeMsgInv(writeMsgs)
			// @ )

			processor := newPacketProcessor(d, ingressID)
			var scmpErr /*@@@*/ scmpError

			// @ d.getRunningMem()

			// @ invariant acc(&scmpErr)
			// @ invariant forall i int :: { &msgs[i] } 0 <= i && i < len(msgs) ==>
			// @ 	msgs[i].Mem()
			// @ invariant writeMsgInv(writeMsgs)
			// @ invariant acc(dPtr, _) && *dPtr === d
			// @ invariant acc(&d.running, _) // necessary for loop condition
			// @ invariant acc(d.Mem(), _) && d.WellConfigured()
			// @ invariant d.getValSvc() != nil
			// @ invariant d.getValForwardingMetrics() != nil
			// @ invariant 0 in d.getDomForwardingMetrics()
			// @ invariant ingressID in d.getDomForwardingMetrics()
			// @ invariant acc(rd.Mem(), _)
			// @ invariant processor.sInit() && processor.sInitD() === d
			// @ invariant processor.getIngressID() == ingressID
			// @ invariant acc(ioLock.LockP(), _) && ioLock.LockInv() == SharedInv!< dp, ioSharedArg !>
			// @ invariant d.DpAgreesWithSpec(dp) && dp.Valid()
			for d.running {
				// @ ghost ioIngressID := path.ifsToIO_ifs(ingressID)
				// Multi recv event
				// @ ghost ioLock.Lock()
				// @ unfold SharedInv!< dp, ioSharedArg !>()
				// @ ghost t, s := *ioSharedArg.Place, *ioSharedArg.State
				// @ ghost numberOfReceivedPacketsProphecy := AllocProphecy()
				// @ ExtractMultiReadBio(dp, t, numberOfReceivedPacketsProphecy, s)
				// @ MultiUpdateElemWitness(t, numberOfReceivedPacketsProphecy, ioIngressID, s, ioSharedArg)
				// @ ghost ioValSeq := MultiReadBioIO_val(t, numberOfReceivedPacketsProphecy)

				// @ ghost sN := MultiReadBioUpd(t, numberOfReceivedPacketsProphecy, s)
				// @ ghost tN := MultiReadBioNext(t, numberOfReceivedPacketsProphecy)
				// @ assert dp.dp3s_iospec_ordered(sN, tN)
				// @ BeforeReadBatch:
				pkts, err := rd.ReadBatch(msgs /*@, ingressID, numberOfReceivedPacketsProphecy, t , dp @*/)
				// @ assert old[BeforeReadBatch](MultiReadBioIO_val(t, numberOfReceivedPacketsProphecy)) == ioValSeq
				// @ assert err == nil ==>
				// @ 	forall i int :: { &msgs[i] } 0 <= i && i < pkts ==>
				// @ 		ioValSeq[i] == old[BeforeReadBatch](MultiReadBioIO_val(t, numberOfReceivedPacketsProphecy)[i])
				// @ assert err == nil ==>
				// @ 	forall i int :: { &msgs[i] } 0 <= i && i < pkts ==> MsgToAbsVal(dp, &msgs[i], ingressID) == ioValSeq[i]
				// @ ghost *ioSharedArg.State = sN
				// @ ghost *ioSharedArg.Place = tN
				// @ assert err == nil ==>
				// @ 	forall i int :: { &msgs[i] } 0 <= i && i < pkts ==>
				// @ 		MsgToAbsVal(dp, &msgs[i], ingressID) == old[BeforeReadBatch](MultiReadBioIO_val(t, numberOfReceivedPacketsProphecy)[i])
				// @ MultiElemWitnessConv(ioSharedArg.IBufY, ioIngressID, ioValSeq)
				// @ fold SharedInv!< dp, ioSharedArg !>()
				// @ ioLock.Unlock()
				// End of multi recv event

				// @ assert forall i int :: { &msgs[i] } 0 <= i && i < len(msgs) ==> msgs[i].Mem()
				// @ assert err == nil ==>
				// @ 	forall i int :: { &msgs[i] } 0 <= i && i < pkts ==> msgs[i].GetN() <= len(msgs[i].GetFstBuffer())
				if err != nil {
					log.Debug("Failed to read batch", "err", err)
					// error metric
					continue
				}
				if pkts == 0 {
					continue
				}
				// @ assert pkts <= len(msgs)
				// @ assert forall i int :: { &msgs[i] } 0 <= i && i < pkts ==>
				// @ 	!msgs[i].HasWildcardPermAddr()
				// @ assert forall i int :: { &msgs[i] } 0 <= i && i < pkts ==>
				// @ 	msgs[i].GetN() <= len(msgs[i].GetFstBuffer())
				// @ assert forall i int :: { &msgs[i] } 0 <= i && i < pkts ==>
				// @ 	MsgToAbsVal(dp, &msgs[i], ingressID) == ioValSeq[i]

				// (VerifiedSCION) using regular for loop instead of range loop to avoid unnecessary
				// complications with permissions
				// @ invariant acc(&scmpErr)
				// @ invariant forall i int :: { &msgs[i] } 0 <= i && i < len(msgs) ==> msgs[i].Mem()
				// @ invariant writeMsgInv(writeMsgs)
				// @ invariant acc(dPtr, _) && *dPtr === d
				// @ invariant acc(d.Mem(), _) && d.WellConfigured()
				// @ invariant d.getValSvc() != nil
				// @ invariant d.getValForwardingMetrics() != nil
				// @ invariant 0 in d.getDomForwardingMetrics()
				// @ invariant ingressID in d.getDomForwardingMetrics()
				// @ invariant acc(rd.Mem(), _)
				// @ invariant pkts <= len(msgs)
				// @ invariant 0 <= i0 && i0 <= pkts
				// @ invariant forall i int :: { &msgs[i] } i0 <= i && i < len(msgs) ==>
				// @ 	msgs[i].HasActiveAddr()
				// @ invariant forall i int :: { &msgs[i] } i0 <= i && i < pkts ==>
				// @ 	typeOf(msgs[i].GetAddr()) == type[*net.UDPAddr]
				// @ invariant forall i int :: { &msgs[i] } 0 <= i && i < pkts ==>
				// @ 	msgs[i].GetN() <= len(msgs[i].GetFstBuffer())
				// @ invariant processor.sInit() && processor.sInitD() === d
<<<<<<< HEAD
				// @ invariant processor.getIngressID() == ingressID
				// contracts for IO-spec
				// @ invariant pkts <= len(ioValSeq)
				// @ invariant d.DpAgreesWithSpec(dp) && dp.Valid()
				// @ invariant ioIngressID == path.ifsToIO_ifs(ingressID)
				// @ invariant acc(ioLock.LockP(), _) && ioLock.LockInv() == SharedInv!< dp, ioSharedArg !>;
				// @ invariant forall i int :: { &msgs[i] } i0 <= i && i < pkts ==>
				// @ 	MsgToAbsVal(dp, &msgs[i], ingressID) == ioValSeq[i]
				// @ invariant MultiElemWitnessWithIndex(ioSharedArg.IBufY, ioIngressID, ioValSeq, i0)
=======
				// @ decreases pkts - i0
>>>>>>> a8ff1137
				for i0 := 0; i0 < pkts; i0++ {
					// @ assert &msgs[:pkts][i0] == &msgs[i0]
					// @ preserves 0 <= i0 && i0 < pkts && pkts <= len(msgs)
					// @ preserves acc(msgs[i0].Mem(), R1)
					// @ ensures   p === msgs[:pkts][i0].GetMessage()
					// @ decreases
					// @ outline(
					// @ unfold acc(msgs[i0].Mem(), R1)
					p := msgs[:pkts][i0]
					// @ fold acc(msgs[i0].Mem(), R1)
					// @ )
					// @ assert msgs[i0].GetN() <= len(msgs[i0].GetFstBuffer())
					// @ d.getForwardingMetricsMem(ingressID)
					// @ unfold acc(forwardingMetricsMem(d.forwardingMetrics[ingressID], ingressID), _)
					// input metric
					inputCounters := d.forwardingMetrics[ingressID]
					// @ assert acc(inputCounters.InputPacketsTotal.Mem(), _)
					// @ assert acc(inputCounters.InputBytesTotal.Mem(), _)
					// @ prometheus.CounterMemImpliesNonNil(inputCounters.InputPacketsTotal)
					// @ prometheus.CounterMemImpliesNonNil(inputCounters.InputBytesTotal)
					inputCounters.InputPacketsTotal.Inc()
					// @ assert msgs[i0].GetN() == p.N
					// @ fl.CastPreservesOrder64(0, p.N)
					inputCounters.InputBytesTotal.Add(float64(p.N))

					srcAddr := p.Addr.(*net.UDPAddr)
					// @ ghost m := &msgs[:pkts][i0]
					// @ unfold m.Mem()
					// @ assert p.Buffers === m.Buffers
					// @ assert acc(&p.Buffers[0])
					// @ assert p.N <= len(p.Buffers[0])
					// @ sl.SplitRange_Bytes(p.Buffers[0], 0, p.N, HalfPerm)
					tmpBuf := p.Buffers[0][:p.N]
					// @ ghost absPktTmpBuf := absIO_val(dp, tmpBuf, ingressID)
					// @ ghost absPktBuf0   := absIO_val(dp, msgs[i0].Buffers[0], ingressID)
					// @ assert msgs[i0] === p
					// @ absIO_valWidenLemma(dp, p.Buffers[0], ingressID, p.N)
					// @ assert absPktTmpBuf.isIO_val_Pkt2 ==> absPktTmpBuf === absPktBuf0
					// @ MultiElemWitnessStep(ioSharedArg.IBufY, ioIngressID, ioValSeq, i0)
					// @ assert ioValSeq[i0].isIO_val_Pkt2 ==>
					// @ 	ElemWitness(ioSharedArg.IBufY, ioIngressID, ioValSeq[i0].IO_val_Pkt2_2)
					// @ assert absPktTmpBuf.isIO_val_Pkt2 ==> absPktTmpBuf == ioValSeq[i0]
					// @ assert path.ifsToIO_ifs(processor.getIngressID()) == ioIngressID
					// @ sl.SplitRange_Bytes(p.Buffers[0], 0, p.N, HalfPerm)
					// @ assert sl.AbsSlice_Bytes(tmpBuf, 0, p.N)
					// @ assert sl.AbsSlice_Bytes(tmpBuf, 0, len(tmpBuf))
					result, err /*@ , addrAliasesPkt, newAbsPkt @*/ := processor.processPkt(tmpBuf, srcAddr /*@, ioLock, ioSharedArg, dp @*/)
					// @ fold scmpErr.Mem()

					switch {
					case err == nil:
						// @ unfold scmpErr.Mem()
					case errors.As(err, &scmpErr):
						// @ unfold d.validResult(result, addrAliasesPkt)
						// @ ghost if addrAliasesPkt  && result.OutAddr != nil {
						// @ 	apply acc(result.OutAddr.Mem(), R15) --* acc(sl.AbsSlice_Bytes(tmpBuf, 0, len(tmpBuf)), R15)
						// @ }
						// @ unfold scmpErr.Mem()
						if !scmpErr.TypeCode.InfoMsg() {
							log.Debug("SCMP", "err", scmpErr, "dst_addr", p.Addr)
						}
						// SCMP go back the way they came.
						result.OutAddr = srcAddr
						result.OutConn = rd
						// @ addrAliasesPkt = false
						// @ fold d.validResult(result, addrAliasesPkt)
					default:
						// @ unfold d.validResult(result, addrAliasesPkt)
						// @ ghost if addrAliasesPkt {
						// @ 	apply acc(result.OutAddr.Mem(), R15) --* acc(sl.AbsSlice_Bytes(tmpBuf, 0, len(tmpBuf)), R15)
						// @ }
						// @ sl.CombineRange_Bytes(p.Buffers[0], 0, p.N, writePerm)
						// @ assert acc(m)
						// @ assert sl.AbsSlice_Bytes(m.OOB, 0, len(m.OOB))
						// @ assert (m.Addr != nil ==> acc(m.Addr.Mem(), _))
						// @ assert 0 <= m.N
						// @ msgs[:pkts][i0].IsActive = false
						// @ fold msgs[:pkts][i0].Mem()
						log.Debug("Error processing packet", "err", err)
						// @ assert acc(inputCounters.DroppedPacketsTotal.Mem(), _)
						// @ prometheus.CounterMemImpliesNonNil(inputCounters.DroppedPacketsTotal)
						inputCounters.DroppedPacketsTotal.Inc()
						// @ unfold scmpErr.Mem()
						continue
					}
					if result.OutConn == nil { // e.g. BFD case no message is forwarded
						// @ unfold d.validResult(result, addrAliasesPkt)
						// @ ghost if addrAliasesPkt {
						// @ 	apply acc(result.OutAddr.Mem(), R15) --* acc(sl.AbsSlice_Bytes(tmpBuf, 0, len(tmpBuf)), R15)
						// @ }
						// @ sl.CombineRange_Bytes(p.Buffers[0], 0, p.N, writePerm)
						// @ msgs[:pkts][i0].IsActive = false
						// @ fold msgs[:pkts][i0].Mem()
						continue
					}

					// (VerifiedSCION) we currently have this assumption because we cannot think of a sound way to capture
					// the behaviour of errors.As(...) in our specifications. Nonetheless, we checked extensively that, when
					// processPkt does not return an error or returns an scmpError (and thus errors.As(err, &scmpErr) succeeds),
					// result.OutPkt is always non-nil. For the other kinds of errors, the result is nil, but that branch is killed
					// before this point.
					// @ assume result.OutPkt != nil

					// Write to OutConn; drop the packet if this would block.
					// Use WriteBatch because it's the only available function that
					// supports MSG_DONTWAIT.
					// @ unfold d.validResult(result, addrAliasesPkt)
					// @ unfold writeMsgInv(writeMsgs)
					writeMsgs[0].Buffers[0] = result.OutPkt
					// @ writeMsgs[0].WildcardPerm = !addrAliasesPkt
					// @ writeMsgs[0].IsActive = true
					writeMsgs[0].Addr = nil
					if result.OutAddr != nil { // don't assign directly to net.Addr, typed nil!
						writeMsgs[0].Addr = result.OutAddr
					}
					// @ sl.NilAcc_Bytes()
					// @ assert absIO_val(dp, result.OutPkt, result.EgressID) == absIO_val(dp, writeMsgs[0].Buffers[0], result.EgressID)
					// @ assert result.OutPkt != nil ==> newAbsPkt == absIO_val(dp, writeMsgs[0].Buffers[0], result.EgressID)
					// @ fold acc(writeMsgs[0].Mem(), R50)

					// @ ghost ioLock.Lock()
					// @ unfold SharedInv!< dp, ioSharedArg !>()
					// @ ghost t, s := *ioSharedArg.Place, *ioSharedArg.State
					// @ ghost if(newAbsPkt.isIO_val_Pkt2) {
					// @ 	ApplyElemWitness(s.obuf, ioSharedArg.OBufY, newAbsPkt.IO_val_Pkt2_1, newAbsPkt.IO_val_Pkt2_2)
					// @ 	assert newAbsPkt.IO_val_Pkt2_2 in AsSet(s.obuf[newAbsPkt.IO_val_Pkt2_1])
					// @ 	assert dp.dp3s_iospec_bio3s_send_guard(s, t, newAbsPkt)
					// @ } else { assert newAbsPkt.isIO_val_Unsupported }
					// @ unfold dp.dp3s_iospec_ordered(s, t)
					// @ unfold dp.dp3s_iospec_bio3s_send(s, t)
					// @ io.TriggerBodyIoSend(newAbsPkt)
					// @ ghost tN := io.dp3s_iospec_bio3s_send_T(t, newAbsPkt)
					_, err = result.OutConn.WriteBatch(writeMsgs, syscall.MSG_DONTWAIT /*@, result.EgressID, t, newAbsPkt, dp @*/)
					// @ ghost *ioSharedArg.Place = tN
					// @ fold SharedInv!< dp, ioSharedArg !>()
					// @ ghost ioLock.Unlock()
					// @ unfold acc(writeMsgs[0].Mem(), R50)
					// @ ghost if addrAliasesPkt && result.OutAddr != nil {
					// @	apply acc(result.OutAddr.Mem(), R15) --* acc(sl.AbsSlice_Bytes(tmpBuf, 0, len(tmpBuf)), R15)
					// @ }
					// @ sl.CombineRange_Bytes(p.Buffers[0], 0, p.N, writePerm)
					// @ msgs[:pkts][i0].IsActive = false
					// @ fold msgs[:pkts][i0].Mem()
					// @ fold writeMsgInv(writeMsgs)
					if err != nil {
						// @ requires err != nil && err.ErrorMem()
						// @ decreases
						// @ outline (
						var errno /*@@@*/ syscall.Errno
						// @ assert acc(&errno)
						// @ fold errno.Mem()
						errorsAs := errors.As(err, &errno)
						// @ unfold errno.Mem()
						if !errorsAs ||
							!(errno == syscall.EAGAIN || errno == syscall.EWOULDBLOCK) {
							log.Debug("Error writing packet", "err", err)
							// error metric
						}
						// @ )
						// @ assert acc(inputCounters.DroppedPacketsTotal.Mem(), _)
						// @ prometheus.CounterMemImpliesNonNil(inputCounters.DroppedPacketsTotal)
						inputCounters.DroppedPacketsTotal.Inc()
						continue
					}
					// @ requires acc(dPtr, _) && *dPtr === d
					// @ requires acc(d.Mem(), _)
					// @ requires result.EgressID in d.getDomForwardingMetrics()
					// @ decreases
					// @ outline(
					// ok metric
					// @ d.getForwardingMetricsMem(result.EgressID)
					// @ unfold acc(forwardingMetricsMem(d.forwardingMetrics[result.EgressID], result.EgressID), _)
					outputCounters := d.forwardingMetrics[result.EgressID]
					// @ assert acc(outputCounters.OutputPacketsTotal.Mem(), _)
					// @ prometheus.CounterMemImpliesNonNil(outputCounters.OutputPacketsTotal)
					outputCounters.OutputPacketsTotal.Inc()
					// @ assert acc(outputCounters.OutputBytesTotal.Mem(), _)
					// @ prometheus.CounterMemImpliesNonNil(outputCounters.OutputBytesTotal)
					// @ fl.CastPreservesOrder64(0, len(result.OutPkt))
					outputCounters.OutputBytesTotal.Add(float64(len(result.OutPkt)))
					// @ )
				}
			}
		}
	// @ unfold acc(d.Mem(), R1)
	// @ assert d.WellConfigured()
	// @ assert 0 in d.getDomForwardingMetrics()
	// @ ghost if d.bfdSessions != nil { unfold acc(accBfdSession(d.bfdSessions), R2) }

	// (VerifiedSCION) we introduce this to avoid problems with the invariants that
	// are generated by Gobra. In particular, the iterator bounds need access to
	// d.bfdSessions, but because it is shared, we need to pass permission to it
	// in the invariant. Unfortunately, the invariants that are passed by the user are
	// put after those that are generated. Introducing this auxioliary variable sidesteps
	// the issue with the encoding.
	bfds := d.bfdSessions

	// @ invariant bfds != nil ==> acc(bfds, R4)
	// @ invariant bfds != nil ==> acc(accBfdSession(bfds), R4)
	// @ invariant acc(&ctx, _) && acc(ctx.Mem(), _)
	// @ decreases len(bfds) - len(visited)
	for k, v := range bfds /*@ with visited @*/ {
		cl :=
			// @ requires c != nil && acc(c.Mem(), _)
			// @ requires acc(&ctx, _) && acc(ctx.Mem(), _)
			func /*@ closure1 @*/ (ifID uint16, c bfdSession) {
				defer log.HandlePanic()
				// @ bfd.EstablishAlreadyRunning()
				if err := c.Run(ctx); err != nil && err != bfd.AlreadyRunning {
					log.Error("BFD session failed to start", "ifID", ifID, "err", err)
				}
			}
		// @ getBfdSessionMem(v, bfds)
		go cl(k, v) // @ as closure1
	}

	// @ ghost if d.external != nil { unfold acc(accBatchConn(d.external), R2) }

	// (VerifiedSCION) we introduce this to avoid problems with the invariants that
	// are generated by Gobra. In particular, the iterator bounds need access to
	// d.bfdSessions, but because it is shared, we need to pass permission to it
	// in the invariant. Unfortunately, the invariants that are passed by the user are
	// put after those that are generated. Introducing this auxioliary variable sidesteps
	// the issue with the encoding.
	externals := d.external

	// @ invariant acc(&read, _) && read implements rc
	// @ invariant acc(&d, _)
	// @ invariant acc(&d.external, _) && d.external === externals
	// @ invariant acc(d.Mem(), _) && d.WellConfigured()
	// @ invariant externals != nil ==> acc(externals, R4)
	// @ invariant externals != nil ==> acc(accBatchConn(externals), R4)
	// @ invariant acc(d.Mem(), _) && d.WellConfigured()
	// @ invariant d.getValSvc() != nil
	// @ invariant d.getValForwardingMetrics() != nil
	// @ invariant 0 in d.getDomForwardingMetrics()
	// @ invariant d.getMacFactory() != nil
	// @ invariant dp.Valid()
	// @ invariant d.DpAgreesWithSpec(dp)
	// @ invariant acc(ioLockRun.LockP(), _) && ioLockRun.LockInv() == SharedInv!< dp, ioSharedArgRun !>;
	// @ decreases len(externals) - len(visited)
	for ifID, v := range externals /*@ with visited @*/ {
		cl :=
			// @ requires acc(&read, _) && read implements rc
			// @ requires acc(&d, _)
			// @ requires acc(d.Mem(), _) && d.WellConfigured()
			// @ requires d.getValSvc() != nil
			// @ requires d.getValForwardingMetrics() != nil
			// @ requires 0 in d.getDomForwardingMetrics()
			// @ requires i in d.getDomForwardingMetrics()
			// @ requires d.getMacFactory() != nil
			// @ requires c != nil && acc(c.Mem(), _)
			// contracts for IO-spec
			// @ requires dp.Valid()
			// @ requires d.DpAgreesWithSpec(dp)
			// @ requires acc(ioLock.LockP(), _) && ioLock.LockInv() == SharedInv!< dp, ioSharedArg !>;
			func /*@ closure2 @*/ (i uint16, c BatchConn /*@, ghost ioLock *sync.Mutex, ghost ioSharedArg SharedArg, ghost dp io.DataPlaneSpec @*/) {
				defer log.HandlePanic()
				read(i, c, &d /*@, ioLock, ioSharedArg, dp @*/) //@ as rc
			}
		// @ ghost if d.external != nil { unfold acc(accBatchConn(d.external), R50) }
		// @ assert v in range(d.external)
		// @ assert acc(v.Mem(), _)
		// @ d.InDomainExternalInForwardingMetrics3(ifID)
		// @ ghost if d.external != nil { fold acc(accBatchConn(d.external), R50) }
		go cl(ifID, v /*@, ioLockRun, ioSharedArgRun, dp @*/) //@ as closure2
	}
	cl :=
		// @ requires acc(&read, _) && read implements rc
		// @ requires acc(&d, _)
		// @ requires acc(d.Mem(), _) && d.WellConfigured()
		// @ requires d.getValSvc() != nil
		// @ requires d.getValForwardingMetrics() != nil
		// @ requires 0 in d.getDomForwardingMetrics()
		// @ requires d.getMacFactory() != nil
		// @ requires c != nil && acc(c.Mem(), _)
		// contracts for IO-spec
		// @ requires dp.Valid()
		// @ requires d.DpAgreesWithSpec(dp)
		// @ requires acc(ioLock.LockP(), _) && ioLock.LockInv() == SharedInv!< dp, ioSharedArg !>;
		func /*@ closure3 @*/ (c BatchConn /*@, ghost ioLock *sync.Mutex, ghost ioSharedArg SharedArg, ghost dp io.DataPlaneSpec @*/) {
			defer log.HandlePanic()
			read(0, c, &d /*@, ioLock, ioSharedArg, dp @*/) //@ as rc
		}
	// @ d.getInternalMem()
	go cl(d.internal /*@, ioLockRun, ioSharedArgRun, dp @*/) //@ as closure3

	d.mtx.Unlock()
	// @ assert acc(ctx.Mem(), _)
	c := ctx.Done()
	// @ fold PredTrue!<!>()
	// @ assert c.RecvGivenPerm() == PredTrue!<!>
	<-c
	return nil
}

// initMetrics initializes the metrics related to packet forwarding. The
// counters are already instantiated for all the relevant interfaces so this
// will not have to be repeated during packet forwarding.
// @ requires  d.Mem()
// @ requires  d.MetricsAreSet()
// @ requires  d.KeyIsSet()
// @ requires  d.InternalConnIsSet()
// @ requires  d.SvcsAreSet()
// @ requires  d.PreWellConfigured()
// @ requires  d.DpAgreesWithSpec(dp)
// @ ensures   d.Mem()
// @ ensures   d.MetricsAreSet()
// @ ensures   d.WellConfigured()
// @ ensures   0 in d.DomainForwardingMetrics()
// @ ensures   d.InternalConnIsSet()
// @ ensures   d.KeyIsSet()
// @ ensures   d.SvcsAreSet()
// @ ensures   d.DpAgreesWithSpec(dp)
// @ ensures   d.getValForwardingMetrics() != nil
// @ decreases
func (d *DataPlane) initMetrics( /*@ ghost dp io.DataPlaneSpec @*/ ) {
	// @ assert reveal d.PreWellConfigured()
	// @ assert reveal d.DpAgreesWithSpec(dp)
	// @ assert unfolding acc(d.Mem(), _) in
	// @ 	d.dpSpecWellConfiguredLocalIA(dp)     &&
	// @ 	d.dpSpecWellConfiguredNeighborIAs(dp) &&
	// @ 	d.dpSpecWellConfiguredLinkTypes(dp)
	// @ unfold d.Mem()
	// @ assert d.dpSpecWellConfiguredLocalIA(dp)
	// @ assert d.dpSpecWellConfiguredNeighborIAs(dp)
	// @ assert d.dpSpecWellConfiguredLinkTypes(dp)

	// @ preserves acc(&d.forwardingMetrics)
	// @ preserves acc(&d.localIA, R20)
	// @ preserves acc(&d.neighborIAs, R20)
	// @ preserves d.neighborIAs != nil ==> acc(d.neighborIAs, R20)
	// @ preserves acc(&d.Metrics, R20)
	// @ preserves acc(d.Metrics.Mem(), _)
	// @ ensures   acc(d.forwardingMetrics)
	// @ ensures   domain(d.forwardingMetrics) == set[uint16]{0}
	// @ ensures   acc(forwardingMetricsMem(d.forwardingMetrics[0], 0), _)
	// @ decreases
	// @ outline (
	d.forwardingMetrics = make(map[uint16]forwardingMetrics)
	labels := interfaceToMetricLabels(0, d.localIA, d.neighborIAs)
	d.forwardingMetrics[0] = initForwardingMetrics(d.Metrics, labels)
	// @ liftForwardingMetricsNonInjectiveMem(d.forwardingMetrics[0], 0)
	// @ )
	// @ ghost if d.external != nil { unfold acc(accBatchConn(d.external), R15) }
	// @ ghost if d.internalNextHops != nil { unfold acc(accAddr(d.internalNextHops), R15) }

	// (VerifiedSCION) avoids incompletnes
	// when folding acc(forwardingMetricsMem(d.forwardingMetrics[id], id), _)
	// @ fold acc(hideLocalIA(&d.localIA), R15)

	// @ ghost dExternal := d.external
	// @ ghost dInternalNextHops := d.internalNextHops

	// @ invariant acc(hideLocalIA(&d.localIA), R15)
	// @ invariant acc(&d.external, R15)
	// @ invariant d.external != nil ==> acc(d.external, R20)
	// @ invariant d.external === dExternal
	// @ invariant acc(&d.forwardingMetrics) && acc(d.forwardingMetrics)
	// @ invariant domain(d.forwardingMetrics) == set[uint16]{0} union visitedSet
	// @ invariant 0 in domain(d.forwardingMetrics)
	// @ invariant acc(&d.internalNextHops, R15)
	// @ invariant d.internalNextHops === dInternalNextHops
	// @ invariant d.internalNextHops != nil ==> acc(d.internalNextHops, R20)
	// @ invariant domain(d.internalNextHops) intersection domain(d.external) == set[uint16]{}
	// @ invariant acc(&d.neighborIAs, R15)
	// @ invariant d.neighborIAs != nil ==> acc(d.neighborIAs, R15)
	// @ invariant forall i uint16 :: { d.forwardingMetrics[i] } i in domain(d.forwardingMetrics) ==>
	// @ 	acc(forwardingMetricsMem(d.forwardingMetrics[i], i), _)
	// @ invariant acc(&d.Metrics, R15)
	// @ invariant acc(d.Metrics.Mem(), _)
	// @ decreases len(d.external) - len(visitedSet)
	for id := range d.external /*@ with visitedSet @*/ {
		if _, notOwned := d.internalNextHops[id]; notOwned {
			// @ Unreachable()
			continue
		}
		labels = interfaceToMetricLabels(id, ( /*@ unfolding acc(hideLocalIA(&d.localIA), R20) in @*/ d.localIA), d.neighborIAs)
		d.forwardingMetrics[id] = initForwardingMetrics(d.Metrics, labels)
		// @ liftForwardingMetricsNonInjectiveMem(d.forwardingMetrics[id], id)
		// @ assert acc(forwardingMetricsMem(d.forwardingMetrics[id], id), _)
	}
	// @ ghost if d.external != nil { fold acc(accBatchConn(d.external), R15) }
	// @ ghost if d.internalNextHops != nil { fold acc(accAddr(d.internalNextHops), R15) }
	// @ fold accForwardingMetrics(d.forwardingMetrics)
	// @ unfold acc(hideLocalIA(&d.localIA), R15)
	// @ assert d.dpSpecWellConfiguredLocalIA(dp)
	// @ assert d.dpSpecWellConfiguredNeighborIAs(dp)
	// @ assert d.dpSpecWellConfiguredLinkTypes(dp)
	// @ fold d.Mem()
	// @ reveal d.WellConfigured()
	// @ assert reveal d.DpAgreesWithSpec(dp)
}

type processResult struct {
	EgressID uint16
	OutConn  BatchConn
	OutAddr  *net.UDPAddr
	OutPkt   []byte
}

// @ requires acc(d.Mem(), _) && d.getMacFactory() != nil
// @ ensures  res.sInit() && res.sInitD() == d && res.getIngressID() == ingressID
// @ decreases
func newPacketProcessor(d *DataPlane, ingressID uint16) (res *scionPacketProcessor) {
	var verScionTmp gopacket.SerializeBuffer
	// @ d.getNewPacketProcessorFootprint()
	verScionTmp = gopacket.NewSerializeBuffer()
	p := &scionPacketProcessor{
		d:         d,
		ingressID: ingressID,
		buffer:    verScionTmp,
		mac:       (d.macFactory() /*@ as MacFactorySpec{d.key} @ */),
		macBuffers: macBuffersT{
			scionInput: make([]byte, path.MACBufferSize),
			epicInput:  make([]byte, libepic.MACBufferSize),
		},
	}
	// @ fold sl.AbsSlice_Bytes(p.macBuffers.scionInput, 0, len(p.macBuffers.scionInput))
	// @ fold slayers.PathPoolMem(p.scionLayer.pathPool, p.scionLayer.pathPoolRaw)
	p.scionLayer.RecyclePaths()
	// @ fold p.scionLayer.NonInitMem()
	// @ fold p.hbhLayer.NonInitMem()
	// @ fold p.e2eLayer.NonInitMem()
	// @ fold p.bfdLayer.NonInitMem()
	// @ fold p.sInit()
	return p
}

// @ preserves p.sInit()
// @ ensures   p.sInitD()         == old(p.sInitD())
// @ ensures   p.getIngressID()   == old(p.getIngressID())
// @ ensures   p.sInitRawPkt()    == nil
// @ ensures   p.sInitPath()      == nil
// @ ensures   p.sInitHopField()  == path.HopField{}
// @ ensures   p.sInitInfoField() == path.InfoField{}
// @ ensures   !p.sInitSegmentChange()
// @ ensures   err != nil ==> err.ErrorMem()
// @ decreases
func (p *scionPacketProcessor) reset() (err error) {
	// @ unfold p.sInit()
	// @ defer fold p.sInit()
	p.rawPkt = nil
	//p.scionLayer // cannot easily be reset
	p.path = nil
	p.hopField = path.HopField{}
	p.infoField = path.InfoField{}
	p.segmentChange = false
	if err := p.buffer.Clear(); err != nil {
		return serrors.WrapStr("Failed to clear buffer", err)
	}
	p.mac.Reset()
	p.cachedMac = nil
	return nil
}

// @ requires p.sInit()
// @ requires sl.AbsSlice_Bytes(rawPkt, 0, len(rawPkt))
// @ requires acc(srcAddr.Mem(), _)
// @ requires let d := p.sInitD() in
// @ 	acc(d.Mem(), _) &&
// @ 	d.WellConfigured()        &&
// @ 	d.getValSvc() != nil      &&
// @ 	d.getValForwardingMetrics() != nil &&
// @ 	d.DpAgreesWithSpec(dp)
// @ ensures  p.sInit()
// @ ensures  acc(p.sInitD().Mem(), _)
// @ ensures  p.sInitD() == old(p.sInitD())
// @ ensures  p.getIngressID() == old(p.getIngressID())
// @ ensures  p.sInitD().validResult(respr, addrAliasesPkt)
// @ ensures  acc(sl.AbsSlice_Bytes(rawPkt, 0, len(rawPkt)), 1 - R15)
// @ ensures  addrAliasesPkt ==> (
// @ 	respr.OutAddr != nil &&
// @ 	(acc(respr.OutAddr.Mem(), R15) --* acc(sl.AbsSlice_Bytes(rawPkt, 0, len(rawPkt)), R15)))
// @ ensures  !addrAliasesPkt ==> acc(sl.AbsSlice_Bytes(rawPkt, 0, len(rawPkt)), R15)
// @ ensures  respr.OutPkt !== rawPkt && respr.OutPkt != nil ==>
// @ 	sl.AbsSlice_Bytes(respr.OutPkt, 0, len(respr.OutPkt))
// @ ensures  reserr != nil ==> reserr.ErrorMem()
<<<<<<< HEAD
// contracts for IO-spec
// @ requires dp.Valid()
// @ requires acc(ioLock.LockP(), _) && ioLock.LockInv() == SharedInv!< dp, ioSharedArg !>;
// @ requires let absPkt := absIO_val(dp, rawPkt, p.getIngressID()) in
// @ 	absPkt.isIO_val_Pkt2 ==> ElemWitness(ioSharedArg.IBufY, path.ifsToIO_ifs(p.getIngressID()), absPkt.IO_val_Pkt2_2)
// @ ensures  dp.Valid()
// @ ensures  respr.OutPkt != nil ==>
// @ 	newAbsPkt == absIO_val(dp, respr.OutPkt, respr.EgressID)
// @ ensures  (respr.OutPkt == nil) == (newAbsPkt == io.IO_val_Unit{})
// @ ensures  newAbsPkt.isIO_val_Pkt2 ==>
// @ 	ElemWitness(ioSharedArg.OBufY, newAbsPkt.IO_val_Pkt2_1, newAbsPkt.IO_val_Pkt2_2)
// @ ensures  reserr != nil && respr.OutPkt != nil ==> newAbsPkt.isIO_val_Unsupported
=======
// @ decreases 0 if sync.IgnoreBlockingForTermination()
>>>>>>> a8ff1137
func (p *scionPacketProcessor) processPkt(rawPkt []byte,
	srcAddr *net.UDPAddr /*@, ghost ioLock *sync.Mutex, ghost ioSharedArg SharedArg, ghost dp io.DataPlaneSpec @*/) (respr processResult, reserr error /*@ , addrAliasesPkt bool, ghost newAbsPkt io.IO_val  @*/) {

	if err := p.reset(); err != nil {
		// @ fold p.sInitD().validResult(processResult{}, false)
		return processResult{}, err /*@, false, io.IO_val_Unit{} @*/
	}
	// @ assert p.sInitD().getValForwardingMetrics() != nil
	// @ unfold p.sInit()
	// @ assert !p.segmentChange
	// @ ghost d := p.d
	p.rawPkt = rawPkt
	p.srcAddr = srcAddr

	// parse SCION header and skip extensions;
	var err error
	// @ ghost var processed seq[bool]
	// @ ghost var offsets   seq[offsetPair]
	// @ ghost var lastLayerIdx int
	p.lastLayer, err /*@ , processed, offsets, lastLayerIdx @*/ = decodeLayers(p.rawPkt, &p.scionLayer, &p.hbhLayer, &p.e2eLayer)
	if err != nil {
		// @ fold p.sInit()
		// @ fold p.sInitD().validResult(processResult{}, false)
		return processResult{}, err /*@, false, io.IO_val_Unit{} @*/
	}
	/*@
	ghost var ub []byte
	ghost var ubScionLayer []byte = p.rawPkt
	ghost var ubHbhLayer []byte
	ghost var ubE2eLayer []byte

	ghost llStart := 0
	ghost llEnd := 0
	ghost mustCombineRanges := lastLayerIdx != -1 && !offsets[lastLayerIdx].isNil
	ghost var o offsetPair
	ghost if lastLayerIdx == -1 {
		ub = p.rawPkt
	} else {
		if offsets[lastLayerIdx].isNil {
			ub = nil
			sl.NilAcc_Bytes()
		} else {
			o = offsets[lastLayerIdx]
			ub = p.rawPkt[o.start:o.end]
			llStart = o.start
			llEnd = o.end
			sl.SplitRange_Bytes(p.rawPkt, o.start, o.end, writePerm)
		}
	}
	hasHbhLayer := processed[0]
	oHbh := offsets[0]
	ubHbhLayer = hasHbhLayer && !oHbh.isNil ? p.rawPkt[oHbh.start:oHbh.end] : ([]byte)(nil)
	hasE2eLayer := processed[1]
	oE2e := offsets[1]
	ubE2eLayer = hasE2eLayer && !oE2e.isNil ? p.rawPkt[oE2e.start:oE2e.end] : ([]byte)(nil)
	assert processed[0] ==> p.hbhLayer.Mem(ubHbhLayer)
	assert processed[1] ==> p.e2eLayer.Mem(ubE2eLayer)
	@*/
	// @ assert sl.AbsSlice_Bytes(ub, 0, len(ub))
	pld /*@ , start, end @*/ := p.lastLayer.LayerPayload( /*@ ub @*/ )
	// @ sl.SplitRange_Bytes(ub, start, end, writePerm)
	// @ sl.NilAcc_Bytes()

	pathType := /*@ unfolding p.scionLayer.Mem(rawPkt) in @*/ p.scionLayer.PathType
	switch pathType {
	case empty.PathType:
		// @ ghost if mustCombineRanges { ghost defer sl.CombineRange_Bytes(p.rawPkt, o.start, o.end, writePerm) }
		if p.lastLayer.NextLayerType( /*@ ub @*/ ) == layers.LayerTypeBFD {
			// @ ResetDecodingLayers(&p.scionLayer, &p.hbhLayer, &p.e2eLayer, ubScionLayer, ubHbhLayer, ubE2eLayer, true, hasHbhLayer, hasE2eLayer)
			// @ defer fold p.sInit()
			// @ defer fold p.d.validResult(processResult{}, false)
			// @ ghost defer sl.CombineRange_Bytes(ub, start, end, writePerm)
			return processResult{}, p.processIntraBFD(pld) /*@, false, io.IO_val_Unit{} @*/
		}
		// @ establishMemUnsupportedPathTypeNextHeader()
		// @ defer fold p.sInit()
		// @ defer fold p.d.validResult(processResult{}, false)
		// @ ghost defer ResetDecodingLayers(&p.scionLayer, &p.hbhLayer, &p.e2eLayer, ubScionLayer, ubHbhLayer, ubE2eLayer, true, hasHbhLayer, hasE2eLayer)
		// @ ghost defer sl.CombineRange_Bytes(ub, start, end, writePerm)
		return processResult{}, serrors.WithCtx(unsupportedPathTypeNextHeader,
			"type", pathType, "header", nextHdr(p.lastLayer /*@, ub @*/)) /*@, false, io.IO_val_Unit{} @*/
	case onehop.PathType:
		if p.lastLayer.NextLayerType( /*@ ub @*/ ) == layers.LayerTypeBFD {
			// @ ghost if mustCombineRanges { ghost defer sl.CombineRange_Bytes(p.rawPkt, o.start, o.end, writePerm) }
			// @ ghost defer sl.CombineRange_Bytes(ub, start, end, writePerm)
			// @ unfold acc(p.scionLayer.Mem(p.rawPkt), R10)
			ohp, ok := p.scionLayer.Path.(*onehop.Path)
			// @ fold acc(p.scionLayer.Mem(p.rawPkt), R10)
			if !ok {
				// @ establishMemMalformedPath()
				// @ defer fold p.sInit()
				// @ defer fold p.d.validResult(processResult{}, false)
				// @ ghost defer ResetDecodingLayers(&p.scionLayer, &p.hbhLayer, &p.e2eLayer, ubScionLayer, ubHbhLayer, ubE2eLayer, true, hasHbhLayer, hasE2eLayer)
				return processResult{}, malformedPath /*@, false, io.IO_val_Unit{} @*/
			}
			// @ defer fold p.sInit()
			// @ defer fold p.d.validResult(processResult{}, false)
			// @ ghost defer ResetDecodingLayers(&p.scionLayer, &p.hbhLayer, &p.e2eLayer, ubScionLayer, ubHbhLayer, ubE2eLayer, true, hasHbhLayer, hasE2eLayer)
			return processResult{}, p.processInterBFD(ohp, pld) /*@, false, io.IO_val_Unit{} @*/
		}
		// @ sl.CombineRange_Bytes(ub, start, end, writePerm)
		// @ ghost if lastLayerIdx >= 0 && !offsets[lastLayerIdx].isNil {
		// @ 	o := offsets[lastLayerIdx]
		// @ 	sl.CombineRange_Bytes(p.rawPkt, o.start, o.end, writePerm)
		// @ }
		// @ assert sl.AbsSlice_Bytes(p.rawPkt, 0, len(p.rawPkt))
		// @ unfold acc(p.d.Mem(), _)
		v1, v2 /*@, aliasesPkt @*/ := p.processOHP()
		// @ ResetDecodingLayers(&p.scionLayer, &p.hbhLayer, &p.e2eLayer, ubScionLayer, ubHbhLayer, ubE2eLayer, true, hasHbhLayer, hasE2eLayer)
		// @ fold p.sInit()
		return v1, v2 /*@, aliasesPkt, io.IO_val_Unit{} @*/
	case scion.PathType:
		// @ sl.CombineRange_Bytes(ub, start, end, writePerm)
		// @ ghost if lastLayerIdx >= 0 && !offsets[lastLayerIdx].isNil {
		// @ 	o := offsets[lastLayerIdx]
		// @ 	sl.CombineRange_Bytes(p.rawPkt, o.start, o.end, writePerm)
		// @ }
		// @ assert sl.AbsSlice_Bytes(p.rawPkt, 0, len(p.rawPkt))
		v1, v2 /*@ , addrAliasesPkt, newAbsPkt @*/ := p.processSCION( /*@ p.rawPkt, ub == nil, llStart, llEnd, ioLock, ioSharedArg, dp @*/ )
		// @ ResetDecodingLayers(&p.scionLayer, &p.hbhLayer, &p.e2eLayer, ubScionLayer, ubHbhLayer, ubE2eLayer, v2 == nil, hasHbhLayer, hasE2eLayer)
		// @ fold p.sInit()
		return v1, v2 /*@, addrAliasesPkt, io.IO_val_Unit{} @*/
	case epic.PathType:
		// @ TODO()
		v1, v2 := p.processEPIC()
		// @ fold p.sInit()
		return v1, v2 /*@, false, io.IO_val_Unit{} @*/
	default:
		// @ ghost if mustCombineRanges { ghost defer sl.CombineRange_Bytes(p.rawPkt, o.start, o.end, writePerm) }
		// @ ResetDecodingLayers(&p.scionLayer, &p.hbhLayer, &p.e2eLayer, ubScionLayer, ubHbhLayer, ubE2eLayer, true, hasHbhLayer, hasE2eLayer)
		// @ sl.CombineRange_Bytes(ub, start, end, writePerm)
		// @ fold p.d.validResult(processResult{}, false)
		// @ fold p.sInit()
		// @ establishMemUnsupportedPathType()
		return processResult{}, serrors.WithCtx(unsupportedPathType, "type", pathType) /*@, false, io.IO_val_Unit{} @*/
	}
}

// @ requires  acc(&p.d, R20)
// @ requires  acc(&p.ingressID, R20)
// @ requires  acc(p.d.Mem(), _)
// @ requires  p.bfdLayer.NonInitMem()
// @ preserves sl.AbsSlice_Bytes(data, 0, len(data))
// @ ensures   acc(&p.d, R20)
// @ ensures   acc(&p.ingressID, R20)
// @ ensures   p.bfdLayer.NonInitMem()
// @ ensures   err != nil ==> err.ErrorMem()
// @ decreases 0 if sync.IgnoreBlockingForTermination()
func (p *scionPacketProcessor) processInterBFD(oh *onehop.Path, data []byte) (err error) {
	// @ unfold acc(p.d.Mem(), _)
	// @ ghost if p.d.bfdSessions != nil { unfold acc(accBfdSession(p.d.bfdSessions), _) }
	if len(p.d.bfdSessions) == 0 {
		// @ establishMemNoBFDSessionConfigured()
		return noBFDSessionConfigured
	}

	bfd := &p.bfdLayer
	// @ gopacket.AssertInvariantNilDecodeFeedback()
	if err := bfd.DecodeFromBytes(data, gopacket.NilDecodeFeedback); err != nil {
		return err
	}

	if v, ok := p.d.bfdSessions[p.ingressID]; ok {
		// @ assert v in range(p.d.bfdSessions)
		v.ReceiveMessage(bfd /*@ , data @*/)
		return nil
	}

	// @ bfd.DowngradePerm(data)
	// @ establishMemNoBFDSessionFound()
	return noBFDSessionFound
}

// @ requires  acc(&p.d, R20)
// @ requires  acc(&p.srcAddr, R20) && acc(p.srcAddr.Mem(), _)
// @ requires  p.bfdLayer.NonInitMem()
// @ requires  acc(p.d.Mem(), _)
// @ requires  sl.AbsSlice_Bytes(data, 0, len(data))
// @ ensures   acc(&p.d, R20)
// @ ensures   acc(&p.srcAddr, R20)
// @ ensures   p.bfdLayer.NonInitMem()
// @ ensures   sl.AbsSlice_Bytes(data, 0, len(data))
// @ ensures   res != nil ==> res.ErrorMem()
// @ decreases 0 if sync.IgnoreBlockingForTermination()
func (p *scionPacketProcessor) processIntraBFD(data []byte) (res error) {
	// @ unfold acc(p.d.Mem(), _)
	// @ ghost if p.d.bfdSessions != nil { unfold acc(accBfdSession(p.d.bfdSessions), _) }
	if len(p.d.bfdSessions) == 0 {
		// @ establishMemNoBFDSessionConfigured()
		return noBFDSessionConfigured
	}

	bfd := &p.bfdLayer
	// @ gopacket.AssertInvariantNilDecodeFeedback()
	if err := bfd.DecodeFromBytes(data, gopacket.NilDecodeFeedback); err != nil {
		return err
	}

	ifID := uint16(0)
	// @ ghost if p.d.internalNextHops != nil { unfold acc(accAddr(p.d.internalNextHops), _) }

	// (VerifiedSCION) establish ability to use range loop (requires a fixed permission)
	// (VerifiedSCION) TODO: Rewrite this to use regular loop instead to avoid complications with permissions.
	// @ ghost m := p.d.internalNextHops
	// @ assert m != nil ==> acc(m, _)
	// @ inhale m != nil ==> acc(m, R19)

	// @ invariant acc(&p.d, R20/2)
	// @ invariant acc(&p.d.internalNextHops, _)
	// @ invariant m === p.d.internalNextHops
	// @ invariant m != nil ==> acc(m, R20)
	// @ invariant m != nil ==> forall a *net.UDPAddr :: { a in range(m) } a in range(m) ==> acc(a.Mem(), _)
	// @ invariant acc(&p.srcAddr, R20) && acc(p.srcAddr.Mem(), _)
	// @ decreases len(p.d.internalNextHops) - len(keys)
	for k, v := range p.d.internalNextHops /*@ with keys @*/ {
		// @ assert acc(&p.d.internalNextHops, _)
		// @ assert forall a *net.UDPAddr :: { a in range(m) } a in range(m) ==> acc(a.Mem(), _)
		// @ assert acc(v.Mem(), _)
		// @ unfold acc(v.Mem(), _)
		// @ unfold acc(p.srcAddr.Mem(), _)
		if bytes.Equal(v.IP, p.srcAddr.IP) && v.Port == p.srcAddr.Port {
			ifID = k
			break
		}
	}
	// (VerifiedSCION) clean-up code to deal with range loop
	// @ exhale m != nil ==> acc(m, R20)
	// @ inhale m != nil ==> acc(m, _)

	// @ assert acc(&p.d.bfdSessions, _)
	// @ ghost if p.d.bfdSessions != nil { unfold acc(accBfdSession(p.d.bfdSessions), _) }
	if v, ok := p.d.bfdSessions[ifID]; ok {
		// @ assert v in range(p.d.bfdSessions)
		v.ReceiveMessage(bfd /*@ , data @*/)
		return nil
	}

	// @ bfd.DowngradePerm(data)
	// @ establishMemNoBFDSessionFound()
	return noBFDSessionFound
}

// @ requires  0 <= startLL && startLL <= endLL && endLL <= len(ub)
// @ requires  acc(&p.d, R5) && acc(p.d.Mem(), _) && p.d.WellConfigured()
// @ requires  p.d.getValSvc() != nil
// The ghost param ub here allows us to introduce a bound variable to p.rawPkt,
// which slightly simplifies the spec
// @ requires  acc(&p.rawPkt, R1) && ub === p.rawPkt
// @ requires  acc(&p.path)
// @ requires  p.scionLayer.Mem(ub)
// @ requires  sl.AbsSlice_Bytes(ub, 0, len(ub))
// @ requires  acc(&p.segmentChange) && !p.segmentChange
// @ preserves acc(&p.srcAddr, R10) && acc(p.srcAddr.Mem(), _)
// @ preserves acc(&p.lastLayer, R10)
// @ preserves p.lastLayer != nil
// @ preserves (p.lastLayer !== &p.scionLayer && llIsNil) ==>
// @ 	acc(p.lastLayer.Mem(nil), R10)
// @ preserves (p.lastLayer !== &p.scionLayer && !llIsNil) ==>
// @ 	acc(p.lastLayer.Mem(ub[startLL:endLL]), R10)
// @ requires  acc(&p.ingressID, R20)
// @ preserves acc(&p.infoField)
// @ preserves acc(&p.hopField)
// @ preserves acc(&p.mac, R10) && p.mac != nil && p.mac.Mem()
// @ preserves acc(&p.macBuffers.scionInput, R10)
// @ preserves sl.AbsSlice_Bytes(p.macBuffers.scionInput, 0, len(p.macBuffers.scionInput))
// @ preserves acc(&p.cachedMac)
// @ ensures   acc(&p.segmentChange)
// @ ensures   acc(&p.ingressID, R20)
// @ ensures   acc(&p.d, R5)
// @ ensures   acc(&p.path)
// @ ensures   acc(&p.rawPkt, R1)
// @ ensures   reserr == nil ==> p.scionLayer.Mem(ub)
// @ ensures   reserr != nil ==> p.scionLayer.NonInitMem()
// @ ensures   acc(sl.AbsSlice_Bytes(ub, 0, len(ub)), 1 - R15)
// @ ensures   p.d.validResult(respr, addrAliasesPkt)
// @ ensures   addrAliasesPkt ==> (
// @ 	respr.OutAddr != nil &&
// @ 	(acc(respr.OutAddr.Mem(), R15) --* acc(sl.AbsSlice_Bytes(ub, 0, len(ub)), R15)))
// @ ensures   !addrAliasesPkt ==> acc(sl.AbsSlice_Bytes(ub, 0, len(ub)), R15)
// @ ensures   respr.OutPkt !== ub && respr.OutPkt != nil ==>
// @ 	sl.AbsSlice_Bytes(respr.OutPkt, 0, len(respr.OutPkt))
// @ ensures   reserr != nil ==> reserr.ErrorMem()
<<<<<<< HEAD
// contracts for IO-spec
// @ requires  p.d.DpAgreesWithSpec(dp)
// @ requires  dp.Valid()
// @ requires  slayers.ValidPktMetaHdr(ub)
// @ requires  p.scionLayer.EqAbsHeader(ub)
// @ requires  acc(ioLock.LockP(), _) && ioLock.LockInv() == SharedInv!< dp, ioSharedArg !>;
// @ requires  let absPkt := absIO_val(dp, p.rawPkt, p.ingressID) in
// @	absPkt.isIO_val_Pkt2 ==> ElemWitness(ioSharedArg.IBufY, path.ifsToIO_ifs(p.ingressID), absPkt.IO_val_Pkt2_2)
// @ ensures   reserr == nil && newAbsPkt.isIO_val_Pkt2 ==>
// @	ElemWitness(ioSharedArg.OBufY, newAbsPkt.IO_val_Pkt2_1, newAbsPkt.IO_val_Pkt2_2)
// @ ensures   respr.OutPkt != nil ==>
// @	newAbsPkt == absIO_val(dp, respr.OutPkt, respr.EgressID)
// @ ensures   reserr != nil && respr.OutPkt != nil ==>
// @ 	newAbsPkt.isIO_val_Unsupported
func (p *scionPacketProcessor) processSCION( /*@ ghost ub []byte, ghost llIsNil bool, ghost startLL int, ghost endLL int, ghost ioLock *sync.Mutex, ghost ioSharedArg SharedArg, ghost dp io.DataPlaneSpec @*/ ) (respr processResult, reserr error /*@ , addrAliasesPkt bool, ghost newAbsPkt io.IO_val  @*/) {
=======
// @ decreases 0 if sync.IgnoreBlockingForTermination()
func (p *scionPacketProcessor) processSCION( /*@ ghost ub []byte, ghost llIsNil bool, ghost startLL int, ghost endLL int @*/ ) (respr processResult, reserr error /*@ , addrAliasesPkt bool @*/) {
>>>>>>> a8ff1137

	var ok bool
	// @ unfold acc(p.scionLayer.Mem(ub), R20)
	p.path, ok = p.scionLayer.Path.(*scion.Raw)
	// @ fold acc(p.scionLayer.Mem(ub), R20)
	if !ok {
		// TODO(lukedirtwalker) parameter problem invalid path?
		// @ p.scionLayer.DowngradePerm(ub)
		// @ establishMemMalformedPath()
		// @ fold p.d.validResult(processResult{}, false)
		return processResult{}, malformedPath /*@ , false, io.IO_val_Unit{} @*/
	}
	return p.process( /*@ ub, llIsNil, startLL, endLL , ioLock, ioSharedArg, dp @*/ )
}

// @ trusted
// @ requires false
func (p *scionPacketProcessor) processEPIC() (processResult, error) {

	epicPath, ok := p.scionLayer.Path.(*epic.Path)
	if !ok {
		return processResult{}, malformedPath
	}

	p.path = epicPath.ScionPath
	if p.path == nil {
		return processResult{}, malformedPath
	}

	isPenultimate := p.path.IsPenultimateHop()
	isLast := p.path.IsLastHop()

	result, err := p.process()
	if err != nil {
		return result, err
	}

	if isPenultimate || isLast {
		firstInfo, err := p.path.GetInfoField(0)
		if err != nil {
			return processResult{}, err
		}

		timestamp := time.Unix(int64(firstInfo.Timestamp), 0)
		err = libepic.VerifyTimestamp(timestamp, epicPath.PktID.Timestamp, time.Now())
		if err != nil {
			// TODO(mawyss): Send back SCMP packet
			return processResult{}, err
		}

		HVF := epicPath.PHVF
		if isLast {
			HVF = epicPath.LHVF
		}
		err = libepic.VerifyHVF(p.cachedMac, epicPath.PktID,
			&p.scionLayer, firstInfo.Timestamp, HVF, p.macBuffers.epicInput)
		if err != nil {
			// TODO(mawyss): Send back SCMP packet
			return processResult{}, err
		}
	}

	return result, nil
}

// scionPacketProcessor processes packets. It contains pre-allocated per-packet
// mutable state and context information which should be reused.
type scionPacketProcessor struct {
	// d is a reference to the dataplane instance that initiated this processor.
	d *DataPlane
	// ingressID is the interface ID this packet came in, determined from the
	// socket.
	ingressID uint16
	// rawPkt is the raw packet, it is updated during processing to contain the
	// message to send out.
	rawPkt []byte
	// srcAddr is the source address of the packet
	srcAddr *net.UDPAddr
	// buffer is the buffer that can be used to serialize gopacket layers.
	buffer gopacket.SerializeBuffer
	// mac is the hasher for the MAC computation.
	mac hash.Hash

	// scionLayer is the SCION gopacket layer.
	scionLayer slayers.SCION
	hbhLayer   slayers.HopByHopExtnSkipper
	e2eLayer   slayers.EndToEndExtnSkipper
	// last is the last parsed layer, i.e. either &scionLayer, &hbhLayer or &e2eLayer
	lastLayer gopacket.DecodingLayer

	// path is the raw SCION path. Will be set during processing.
	path *scion.Raw
	// hopField is the current hopField field, is updated during processing.
	hopField path.HopField
	// infoField is the current infoField field, is updated during processing.
	infoField path.InfoField
	// segmentChange indicates if the path segment was changed during processing.
	segmentChange bool

	// cachedMac contains the full 16 bytes of the MAC. Will be set during processing.
	// For a hop performing an Xover, it is the MAC corresponding to the down segment.
	cachedMac []byte
	// macBuffers avoid allocating memory during processing.
	macBuffers macBuffersT

	// bfdLayer is reusable buffer for parsing BFD messages
	bfdLayer layers.BFD
}

// macBuffersT are preallocated buffers for the in- and outputs of MAC functions.
// (VerifiedSCION) This type used to be called macBuffers but this lead to an exception in
// Gobra because there is a field with name and type macBuffers. Because of that, we renamed it.
type macBuffersT struct {
	scionInput []byte
	epicInput  []byte
}

// @ trusted
// @ requires 	false
// @ requires	dp.Valid()
// @ ensures	reserr != nil && respr.OutPkt != nil ==>
// @ 	absIO_val(dp, respr.OutPkt, respr.EgressID).isIO_val_Unsupported
func (p *scionPacketProcessor) packSCMP(
	typ slayers.SCMPType,
	code slayers.SCMPCode,
	scmpP gopacket.SerializableLayer,
	cause error,
	/* @ ghost dp io.DataPlaneSpec, @*/
) (respr processResult, reserr error) {

	// check invoking packet was an SCMP error:
	if p.lastLayer.NextLayerType() == slayers.LayerTypeSCMP {
		var scmpLayer slayers.SCMP
		err := scmpLayer.DecodeFromBytes(p.lastLayer.LayerPayload(), gopacket.NilDecodeFeedback)
		if err != nil {
			return processResult{}, serrors.WrapStr("decoding SCMP layer", err)
		}
		if !scmpLayer.TypeCode.InfoMsg() {
			return processResult{}, serrors.WrapStr("SCMP error for SCMP error pkt -> DROP", cause)
		}
	}

	rawSCMP, err := p.prepareSCMP(typ, code, scmpP, cause /*@ , nil @*/) // (VerifiedSCION) replace nil by sth else
	return processResult{OutPkt: rawSCMP}, err
}

// @ requires  acc(&p.d, R50) && acc(p.d.Mem(), _)
// @ requires  acc(p.scionLayer.Mem(ub), R5)
// @ requires  acc(&p.path, R20)
// @ requires  p.path === p.scionLayer.GetPath(ub)
// @ requires  acc(&p.hopField) && acc(&p.infoField)
// @ requires acc(sl.AbsSlice_Bytes(ub, 0, len(ub)), R1)
// @ ensures  acc(sl.AbsSlice_Bytes(ub, 0, len(ub)), R1)
// @ ensures   acc(&p.d, R50)
// @ ensures   acc(p.scionLayer.Mem(ub), R6)
// @ ensures   acc(&p.path, R20)
// @ ensures   p.path === p.scionLayer.GetPath(ub)
// @ ensures   acc(&p.hopField) && acc(&p.infoField)
// @ ensures   respr === processResult{}
// @ ensures   reserr == nil ==> (
// @	let ubPath := p.scionLayer.UBPath(ub) in
// @	unfolding acc(p.scionLayer.Mem(ub), R10) in
// @	p.path.GetCurrHF(ubPath) < p.path.GetNumHops(ubPath))
// @ ensures   acc(p.scionLayer.Mem(ub), R6)
// @ ensures   p.d.validResult(respr, false)
// @ ensures   reserr == nil ==> (
// @	let ubPath := p.scionLayer.UBPath(ub) in
// @	unfolding acc(p.scionLayer.Mem(ub), R10) in
// @ 	p.path.GetCurrINF(ubPath) < p.path.GetNumINF(ubPath))
// @ ensures   reserr != nil ==> reserr.ErrorMem()
// contracts for IO-spec
// @ requires  dp.Valid()
// @ requires  slayers.ValidPktMetaHdr(ub) && p.scionLayer.EqAbsHeader(ub)
// @ requires  len(absPkt(dp, ub).CurrSeg.Future) > 0
// @ ensures   dp.Valid()
// @ ensures   reserr == nil ==> slayers.ValidPktMetaHdr(ub) && p.scionLayer.EqAbsHeader(ub)
// @ ensures   reserr == nil ==> len(absPkt(dp, ub).CurrSeg.Future) > 0
// @ ensures   reserr == nil ==> p.EqAbsHopField(absPkt(dp, ub))
// @ ensures   reserr == nil ==> p.EqAbsInfoField(absPkt(dp, ub))
// @ ensures   respr.OutPkt == nil
// @ decreases
func (p *scionPacketProcessor) parsePath( /*@ ghost ub []byte, ghost dp io.DataPlaneSpec @*/ ) (respr processResult, reserr error) {
	var err error
	// @ unfold acc(p.scionLayer.Mem(ub), R6)
	// @ defer fold acc(p.scionLayer.Mem(ub), R6)
	// @ ghost startP := p.scionLayer.PathStartIdx(ub)
	// @ ghost endP := p.scionLayer.PathEndIdx(ub)
	// @ ghost ubPath := ub[startP:endP]
	// @ sl.SplitRange_Bytes(ub, startP, endP, R2)
	// @ ghost defer sl.CombineRange_Bytes(ub, startP, endP, R2)
	p.hopField, err = p.path.GetCurrentHopField( /*@ ubPath @*/ )
	// @ fold p.d.validResult(processResult{}, false)
	if err != nil {
		// TODO(lukedirtwalker) parameter problem invalid path?
		return processResult{}, err
	}
	p.infoField, err = p.path.GetCurrentInfoField( /*@ ubPath @*/ )
	if err != nil {
		// TODO(lukedirtwalker) parameter problem invalid path?
		return processResult{}, err
	}
	// @ TemporaryAssumeForIO(slayers.ValidPktMetaHdr(ub))
	// @ TemporaryAssumeForIO(len(absPkt(dp, ub).CurrSeg.Future) > 0)
	// @ TemporaryAssumeForIO(p.EqAbsHopField(absPkt(dp, ub)))
	// @ TemporaryAssumeForIO(p.EqAbsInfoField(absPkt(dp, ub)))
	return processResult{}, nil
}

// @ preserves acc(&p.infoField, R20)
// @ preserves acc(&p.hopField, R20)
// @ preserves acc(&p.d, R50) && acc(p.d.Mem(), _)
// @ ensures   p.d.validResult(respr, false)
// @ ensures   respr.OutPkt != nil ==>
// @ 	reserr != nil && sl.AbsSlice_Bytes(respr.OutPkt, 0, len(respr.OutPkt))
// @ ensures   reserr != nil ==> reserr.ErrorMem()
// contracts for IO-spec
// @ requires  dp.Valid()
// @ ensures   reserr != nil && respr.OutPkt != nil ==>
// @ 	absIO_val(dp, respr.OutPkt, respr.EgressID).isIO_val_Unsupported
// @ decreases
func (p *scionPacketProcessor) validateHopExpiry( /*@ ghost dp io.DataPlaneSpec @*/ ) (respr processResult, reserr error) {
	expiration := util.SecsToTime(p.infoField.Timestamp).
		Add(path.ExpTimeToDuration(p.hopField.ExpTime))
	expired := expiration.Before(time.Now())
	if !expired {
		// @ fold p.d.validResult(respr, false)
		return processResult{}, nil
	}
	// @ ToDoAfterScionFix("https://github.com/scionproto/scion/issues/4482") // depends on packSCMP
	// (VerifiedSCION): adapt; note that packSCMP always returns an empty addr and conn and
	// when the err is nil, it returns the bytes of p.buffer. This should be a magic wand
	// that is consumed after sending the reply. For now, we are making this simplifying
	// assumption, but in the future, we should elaborate the proof for this to not be
	// necessary. To do this, we need to return a flag everywhere that says whether the
	// pkt overlaps with p.buffer and, if so, a wand from AbsSlice of its underlying slice
	// to p.buffer.Mem(). This is very similar to what we did with the address.
	// The flag would be added to processPkt, processSCION, process. Only when processing
	// SCION could this flag be true. In all other cases, it will be false. The processResult
	// that is returned never overlaps with the rawPkt
	return p.packSCMP(
		slayers.SCMPTypeParameterProblem,
		slayers.SCMPCodePathExpired,
		&slayers.SCMPParameterProblem{Pointer: p.currentHopPointer( /*@ nil @*/ )},
		serrors.New("expired hop", "cons_dir", p.infoField.ConsDir, "if_id", p.ingressID,
			"curr_inf", p.path.PathMeta.CurrINF, "curr_hf", p.path.PathMeta.CurrHF),
		/*@ dp, @*/
	)
}

// @ requires  acc(&p.ingressID, R21)
// @ requires  acc(&p.hopField, R20)
// @ requires  acc(&p.infoField, R20)
// @ preserves acc(&p.d, R50) && acc(p.d.Mem(), _)
// @ ensures   acc(&p.infoField, R20)
// @ ensures   acc(&p.hopField, R20)
// @ ensures   acc(&p.ingressID, R21)
// @ ensures   p.d.validResult(respr, false)
// @ ensures   respr.OutPkt != nil ==> reserr != nil && sl.AbsSlice_Bytes(respr.OutPkt, 0, len(respr.OutPkt))
// @ ensures   reserr != nil ==> reserr.ErrorMem()
// @ ensures   reserr == nil && p.infoField.ConsDir ==> (
// @ 	p.ingressID == 0 || p.hopField.ConsIngress == p.ingressID)
// @ ensures   reserr == nil && !p.infoField.ConsDir ==> (
// @ 	p.ingressID == 0 || p.hopField.ConsEgress == p.ingressID)
// contracts for IO-spec
// @ requires  dp.Valid()
// @ requires  len(oldPkt.CurrSeg.Future) > 0
// @ requires  p.EqAbsHopField(oldPkt)
// @ requires  p.EqAbsInfoField(oldPkt)
// @ ensures   reserr == nil ==> AbsValidateIngressIDConstraint(oldPkt, path.ifsToIO_ifs(p.ingressID))
// @ ensures   reserr != nil && respr.OutPkt != nil ==>
// @ 	absIO_val(dp, respr.OutPkt, respr.EgressID).isIO_val_Unsupported
// @ decreases
func (p *scionPacketProcessor) validateIngressID( /*@ ghost oldPkt io.IO_pkt2, ghost dp io.DataPlaneSpec @*/ ) (respr processResult, reserr error) {
	pktIngressID := p.hopField.ConsIngress
	errCode := slayers.SCMPCodeUnknownHopFieldIngress
	if !p.infoField.ConsDir {
		pktIngressID = p.hopField.ConsEgress
		errCode = slayers.SCMPCodeUnknownHopFieldEgress
	}
	if p.ingressID != 0 && p.ingressID != pktIngressID {
		// @ ToDoAfterScionFix("https://github.com/scionproto/scion/issues/4482")
		return p.packSCMP(
			slayers.SCMPTypeParameterProblem,
			errCode,
			&slayers.SCMPParameterProblem{Pointer: p.currentHopPointer( /*@ nil @*/ )},
			serrors.New("ingress interface invalid",
				"pkt_ingress", pktIngressID, "router_ingress", p.ingressID),
			/*@ dp, @*/
		)
	}
	// @ reveal p.EqAbsHopField(oldPkt)
	// @ reveal p.EqAbsInfoField(oldPkt)
	// @ assert reveal AbsValidateIngressIDConstraint(oldPkt, path.ifsToIO_ifs(p.ingressID))
	// @ fold p.d.validResult(respr, false)
	return processResult{}, nil
}

// @ requires  acc(&p.d, R20) && acc(p.d.Mem(), _)
// @ requires  acc(p.scionLayer.Mem(ubScionL), R19)
// @ requires  acc(&p.path, R20)
// @ requires  p.path === p.scionLayer.GetPath(ubScionL)
// @ preserves acc(&p.ingressID, R21)
// @ ensures   acc(p.scionLayer.Mem(ubScionL), R19)
// @ ensures   acc(&p.path, R20)
// @ ensures   acc(&p.d, R20) && acc(p.d.Mem(), _)
// @ ensures   p.d.validResult(respr, false)
// @ ensures   respr.OutPkt != nil ==>
// @ 	reserr != nil && sl.AbsSlice_Bytes(respr.OutPkt, 0, len(respr.OutPkt))
// @ ensures   reserr != nil ==> reserr.ErrorMem()
// contracts for IO-spec
// @ requires  acc(sl.AbsSlice_Bytes(ubScionL, 0, len(ubScionL)), R20)
// @ requires  dp.Valid() && slayers.ValidPktMetaHdr(ubScionL)
// @ ensures   acc(sl.AbsSlice_Bytes(ubScionL, 0, len(ubScionL)), R20)
// @ ensures   reserr == nil ==> dp.Valid() && slayers.ValidPktMetaHdr(ubScionL)
// @ ensures   reserr == nil ==> p.DstIsLocalIngressID(ubScionL)
// @ ensures   reserr != nil && respr.OutPkt != nil ==>
// @ 	absIO_val(dp, respr.OutPkt, respr.EgressID).isIO_val_Unsupported
// @ decreases
func (p *scionPacketProcessor) validateSrcDstIA( /*@ ghost ubScionL []byte, ghost dp io.DataPlaneSpec @*/ ) (respr processResult, reserr error) {
	// @ ghost ubPath := p.scionLayer.UBPath(ubScionL)
	// @ unfold acc(p.scionLayer.Mem(ubScionL), R20)
	// @ defer fold acc(p.scionLayer.Mem(ubScionL), R20)
	// @ unfold acc(p.scionLayer.HeaderMem(ubScionL[slayers.CmnHdrLen:]), R20)
	// @ defer fold acc(p.scionLayer.HeaderMem(ubScionL[slayers.CmnHdrLen:]), R20)
	// @ p.d.getLocalIA()
	srcIsLocal := (p.scionLayer.SrcIA == p.d.localIA)
	dstIsLocal := (p.scionLayer.DstIA == p.d.localIA)
	if p.ingressID == 0 {
		// Outbound
		// Only check SrcIA if first hop, for transit this already checked by ingress router.
		// Note: SCMP error messages triggered by the sibling router may use paths that
		// don't start with the first hop.
		if p.path.IsFirstHop( /*@ ubPath @*/ ) && !srcIsLocal {
			// @ ToDoAfterScionFix("https://github.com/scionproto/scion/issues/4482") // depends on packSCMP
			return p.invalidSrcIA( /*@ dp @*/ )
		}
		if dstIsLocal {
			// @ ToDoAfterScionFix("https://github.com/scionproto/scion/issues/4482") // depends on packSCMP
			return p.invalidDstIA( /*@ dp @*/ )
		}
	} else {
		// Inbound
		if srcIsLocal {
			// @ ToDoAfterScionFix("https://github.com/scionproto/scion/issues/4482") // depends on packSCMP
			return p.invalidSrcIA( /*@ dp @*/ )
		}
		if p.path.IsLastHop( /*@ ubPath @*/ ) != dstIsLocal {
			// @ ToDoAfterScionFix("https://github.com/scionproto/scion/issues/4482") // depends on packSCMP
			return p.invalidDstIA( /*@ dp @*/ )
		}
	}
	// @ fold p.d.validResult(processResult{}, false)
	// @ assert  (unfolding acc(p.scionLayer.Mem(ubScionL), R55) in
	// @	(unfolding acc(p.scionLayer.HeaderMem(ubScionL[slayers.CmnHdrLen:]), R55) in
	// @	p.scionLayer.DstIA) == (unfolding acc(p.d.Mem(), _) in p.d.localIA)) ==> p.ingressID != 0
	// @ assert reveal p.DstIsLocalIngressID(ubScionL)
	return processResult{}, nil
}

// invalidSrcIA is a helper to return an SCMP error for an invalid SrcIA.
// @ trusted
// @ requires dp.Valid()
// @ requires false
func (p *scionPacketProcessor) invalidSrcIA( /*@ ghost dp io.DataPlaneSpec @*/ ) (processResult, error) {
	return p.packSCMP(
		slayers.SCMPTypeParameterProblem,
		slayers.SCMPCodeInvalidSourceAddress,
		&slayers.SCMPParameterProblem{Pointer: uint16(slayers.CmnHdrLen + addr.IABytes)},
		invalidSrcIA,
		/*@ dp, @*/
	)
}

// invalidDstIA is a helper to return an SCMP error for an invalid DstIA.
// @ trusted
// @ requires dp.Valid()
// @ requires false
func (p *scionPacketProcessor) invalidDstIA( /*@ ghost dp io.DataPlaneSpec @*/ ) (processResult, error) {
	return p.packSCMP(
		slayers.SCMPTypeParameterProblem,
		slayers.SCMPCodeInvalidDestinationAddress,
		&slayers.SCMPParameterProblem{Pointer: uint16(slayers.CmnHdrLen)},
		invalidDstIA,
		/*@ dp, @*/
	)
}

// validateTransitUnderlaySrc checks that the source address of transit packets
// matches the expected sibling router.
// Provided that underlying network infrastructure prevents address spoofing,
// this check prevents malicious end hosts in the local AS from bypassing the
// SrcIA checks by disguising packets as transit traffic.
// @ requires  acc(&p.path, R15)
// @ requires  acc(p.scionLayer.Mem(ub), R4)
// @ requires  p.path === p.scionLayer.GetPath(ub)
// @ requires  acc(&p.ingressID, R21)
// @ requires  acc(&p.infoField, R4) && acc(&p.hopField, R4)
// @ requires  let ubPath := p.scionLayer.UBPath(ub) in
// @	unfolding acc(p.scionLayer.Mem(ub), R10) in
// @	p.path.GetCurrHF(ubPath) <= p.path.GetNumHops(ubPath)
// @ requires  let ubPath := p.scionLayer.UBPath(ub) in
// @	unfolding acc(p.scionLayer.Mem(ub), R10) in
// @	p.path.GetCurrINF(ubPath) <= p.path.GetNumINF(ubPath)
// @ requires  acc(&p.d, R20) && acc(p.d.Mem(), _)
// @ requires  acc(&p.srcAddr, R20) && acc(p.srcAddr.Mem(), _)
// @ preserves acc(sl.AbsSlice_Bytes(ub, 0, len(ub)), R4)
// @ ensures   acc(&p.path, R15)
// @ ensures   acc(p.scionLayer.Mem(ub), R4)
// @ ensures   acc(&p.ingressID, R21)
// @ ensures   acc(&p.infoField, R4) && acc(&p.hopField, R4)
// @ ensures   acc(&p.d, R20)
// @ ensures   acc(&p.srcAddr, R20)
// @ ensures   p.d.validResult(respr, false)
// @ ensures   respr.OutPkt == nil
// @ ensures   reserr != nil ==> reserr.ErrorMem()
// @ decreases
func (p *scionPacketProcessor) validateTransitUnderlaySrc( /*@ ghost ub []byte @*/ ) (respr processResult, reserr error) {
	// @ ghost startP := p.scionLayer.PathStartIdx(ub)
	// @ ghost endP := p.scionLayer.PathEndIdx(ub)
	// @ unfold acc(p.scionLayer.Mem(ub), R4)
	// @ defer fold acc(p.scionLayer.Mem(ub), R4)
	// @ ghost ubPath := ub[startP:endP]
	// @ sl.SplitRange_Bytes(ub, startP, endP, R5)
	// @ ghost defer sl.CombineRange_Bytes(ub, startP, endP, R5)
	// (VerifiedSCION) Gobra cannot prove this property yet, even though it follows
	// from the type system
	// @ assume 0 <= p.path.GetCurrHF(ubPath) // TODO: drop assumptions like this
	if p.path.IsFirstHop( /*@ ubPath @*/ ) || p.ingressID != 0 {
		// not a transit packet, nothing to check
		// @ fold p.d.validResult(processResult{}, false)
		return processResult{}, nil
	}
	pktIngressID := p.ingressInterface( /*@ ubPath @*/ )
	// @ p.d.getInternalNextHops()
	// @ ghost if p.d.internalNextHops != nil { unfold acc(accAddr(p.d.internalNextHops), _) }
	expectedSrc, ok := p.d.internalNextHops[pktIngressID]
	// @ ghost if ok {
	// @	assert expectedSrc in range(p.d.internalNextHops)
	// @    unfold acc(expectedSrc.Mem(), _)
	// @ }
	// @ unfold acc(p.srcAddr.Mem(), _)
	if !ok || !expectedSrc.IP.Equal(p.srcAddr.IP) {
		// Drop
		// @ establishInvalidSrcAddrForTransit()
		// @ fold p.d.validResult(processResult{}, false)
		return processResult{}, invalidSrcAddrForTransit
	}
	// @ fold p.d.validResult(processResult{}, false)
	return processResult{}, nil
}

// @ requires  acc(&p.d, R20) && acc(p.d.Mem(), _)
// @ requires  acc(&p.segmentChange, R20)
// @ preserves acc(&p.ingressID, R21)
// @ requires  acc(&p.infoField, R20)
// @ requires  acc(&p.hopField, R20)
// @ ensures   acc(&p.infoField, R20)
// @ ensures   acc(&p.hopField, R20)
// @ ensures   acc(&p.segmentChange, R20)
// @ ensures   acc(&p.d, R20)
// @ ensures   p.d.validResult(respr, false)
// @ ensures   reserr == nil ==> respr === processResult{}
// @ ensures   reserr != nil ==> sl.AbsSlice_Bytes(respr.OutPkt, 0, len(respr.OutPkt))
// @ ensures   reserr != nil ==> reserr.ErrorMem()
// contracts for IO-spec
// @ requires  dp.Valid()
// @ requires  len(oldPkt.CurrSeg.Future) > 0
// @ requires  p.EqAbsHopField(oldPkt)
// @ requires  p.EqAbsInfoField(oldPkt)
// @ requires  p.segmentChange ==> oldPkt.RightSeg != none[io.IO_seg2] && len(get(oldPkt.RightSeg).Past) > 0
// @ ensures   reserr == nil && !p.segmentChange ==> AbsValidateEgressIDConstraint(oldPkt, (p.ingressID != 0), dp)
// @ ensures   reserr == nil &&  p.segmentChange ==> oldPkt.RightSeg != none[io.IO_seg2] && len(get(oldPkt.RightSeg).Past) > 0
// @ ensures   reserr == nil &&  p.segmentChange ==> p.ingressID != 0 && AbsValidateEgressIDConstraintXover(oldPkt, dp)
// @ ensures   reserr != nil && respr.OutPkt != nil ==>
// @ 	absIO_val(dp, respr.OutPkt, respr.EgressID).isIO_val_Unsupported
// @ decreases
func (p *scionPacketProcessor) validateEgressID( /*@ ghost oldPkt io.IO_pkt2, ghost dp io.DataPlaneSpec @*/ ) (respr processResult, reserr error) {
	pktEgressID := p.egressInterface( /*@ oldPkt @*/ )
	// @ p.d.getInternalNextHops()
	// @ if p.d.internalNextHops != nil { unfold acc(accAddr(p.d.internalNextHops), _) }
	_, ih := p.d.internalNextHops[pktEgressID]
	// @ p.d.getExternalMem()
	// @ if p.d.external != nil { unfold acc(accBatchConn(p.d.external), _) }
	_, eh := p.d.external[pktEgressID]
	if !ih && !eh {
		errCode := slayers.SCMPCodeUnknownHopFieldEgress
		if !p.infoField.ConsDir {
			errCode = slayers.SCMPCodeUnknownHopFieldIngress
		}
		// @ ToDoAfterScionFix("https://github.com/scionproto/scion/issues/4482") // depends on packSCMP
		return p.packSCMP(
			slayers.SCMPTypeParameterProblem,
			errCode,
			&slayers.SCMPParameterProblem{Pointer: p.currentHopPointer( /*@ nil @*/ )},
			cannotRoute,
			/*@ dp, @*/
		)
	}
	// @ p.d.getLinkTypesMem()
	ingress, egress := p.d.linkTypes[p.ingressID], p.d.linkTypes[pktEgressID]
	if !p.segmentChange {
		// Check that the interface pair is valid within a single segment.
		// No check required if the packet is received from an internal interface.
		switch {
		case p.ingressID == 0:
			// @ TemporaryAssumeForIO(AbsValidateEgressIDConstraint(oldPkt, (p.ingressID != 0), dp))
			// @ fold p.d.validResult(respr, false)
			return processResult{}, nil
		case ingress == topology.Core && egress == topology.Core:
			// @ TemporaryAssumeForIO(AbsValidateEgressIDConstraint(oldPkt, (p.ingressID != 0), dp))
			// @ fold p.d.validResult(respr, false)
			return processResult{}, nil
		case ingress == topology.Child && egress == topology.Parent:
			// @ TemporaryAssumeForIO(AbsValidateEgressIDConstraint(oldPkt, (p.ingressID != 0), dp))
			// @ fold p.d.validResult(respr, false)
			return processResult{}, nil
		case ingress == topology.Parent && egress == topology.Child:
			// @ TemporaryAssumeForIO(AbsValidateEgressIDConstraint(oldPkt, (p.ingressID != 0), dp))
			// @ fold p.d.validResult(respr, false)
			return processResult{}, nil
		default: // malicious
			// @ ToDoAfterScionFix("https://github.com/scionproto/scion/issues/4482") // depends on packSCMP
			return p.packSCMP(
				slayers.SCMPTypeParameterProblem,
				slayers.SCMPCodeInvalidPath, // XXX(matzf) new code InvalidHop?
				&slayers.SCMPParameterProblem{Pointer: p.currentHopPointer( /*@ nil @*/ )},
				serrors.WithCtx(cannotRoute, "ingress_id", p.ingressID, "ingress_type", ingress,
					"egress_id", pktEgressID, "egress_type", egress) /*@, dp, @*/)
		}
	}
	// Check that the interface pair is valid on a segment switch.
	// Having a segment change received from the internal interface is never valid.
	switch {
	case ingress == topology.Core && egress == topology.Child:
		// @ TemporaryAssumeForIO(p.ingressID != 0 && AbsValidateEgressIDConstraintXover(oldPkt, dp))
		// @ fold p.d.validResult(respr, false)
		return processResult{}, nil
	case ingress == topology.Child && egress == topology.Core:
		// @ assume p.ingressID != 0 && AbsValidateEgressIDConstraintXover(oldPkt, dp)
		// @ fold p.d.validResult(respr, false)
		return processResult{}, nil
	case ingress == topology.Child && egress == topology.Child:
		// @ TemporaryAssumeForIO(p.ingressID != 0 && AbsValidateEgressIDConstraintXover(oldPkt, dp))
		// @ fold p.d.validResult(respr, false)
		return processResult{}, nil
	default:
		// @ ToDoAfterScionFix("https://github.com/scionproto/scion/issues/4482") // depends on packSCMP
		return p.packSCMP(
			slayers.SCMPTypeParameterProblem,
			slayers.SCMPCodeInvalidSegmentChange,
			&slayers.SCMPParameterProblem{Pointer: p.currentInfoPointer( /*@ nil @*/ )},
			serrors.WithCtx(cannotRoute, "ingress_id", p.ingressID, "ingress_type", ingress,
				"egress_id", pktEgressID, "egress_type", egress) /*@, dp, @*/)
	}
}

// @ requires  acc(&p.infoField)
// @ requires  acc(&p.path, R20)
// @ requires  acc(p.scionLayer.Mem(ub), R19)
// @ requires  p.path === p.scionLayer.GetPath(ub)
// @ requires  acc(&p.hopField,  R20)
// @ requires  sl.AbsSlice_Bytes(ub, 0, len(ub))
// @ preserves acc(&p.ingressID, R21)
// @ ensures   acc(&p.hopField,  R20)
// @ ensures   sl.AbsSlice_Bytes(ub, 0, len(ub))
// @ ensures   acc(&p.infoField)
// @ ensures   acc(&p.path, R20)
// @ ensures   acc(p.scionLayer.Mem(ub), R19)
// @ ensures   err != nil ==> err.ErrorMem()
// contracts for IO-spec
// @ requires  dp.Valid() && slayers.ValidPktMetaHdr(ub) && p.scionLayer.EqAbsHeader(ub)
// @ requires  len(absPkt(dp, ub).CurrSeg.Future) > 0
// @ requires  p.EqAbsHopField(absPkt(dp, ub))
// @ requires  p.EqAbsInfoField(absPkt(dp, ub))
// @ ensures   err == nil ==> dp.Valid() && slayers.ValidPktMetaHdr(ub) && p.scionLayer.EqAbsHeader(ub)
// @ ensures   err == nil ==> len(absPkt(dp, ub).CurrSeg.Future) > 0
// @ ensures   err == nil ==> absPkt(dp, ub) == AbsUpdateNonConsDirIngressSegID(old(absPkt(dp, ub)), path.ifsToIO_ifs(p.ingressID))
// @ ensures   err == nil ==> p.EqAbsHopField(absPkt(dp, ub))
// @ ensures   err == nil ==> p.EqAbsInfoField(absPkt(dp, ub))
// @ decreases
func (p *scionPacketProcessor) updateNonConsDirIngressSegID( /*@ ghost ub []byte, ghost dp io.DataPlaneSpec @*/ ) (err error) {
	// @ ghost ubPath := p.scionLayer.UBPath(ub)
	// @ ghost start := p.scionLayer.PathStartIdx(ub)
	// @ ghost end   := p.scionLayer.PathEndIdx(ub)
	// @ assert ub[start:end] === ubPath

	// @ unfold acc(p.scionLayer.Mem(ub), R20)
	// @ defer fold acc(p.scionLayer.Mem(ub), R20)
	// against construction dir the ingress router updates the SegID, ifID == 0
	// means this comes from this AS itself, so nothing has to be done.
	// TODO(lukedirtwalker): For packets destined to peer links this shouldn't
	// be updated.
	// @ reveal p.EqAbsInfoField(absPkt(dp, ub))
	// @ reveal p.EqAbsHopField(absPkt(dp, ub))
	if !p.infoField.ConsDir && p.ingressID != 0 {
		p.infoField.UpdateSegID(p.hopField.Mac /*@, p.hopField.ToIO_HF() @*/)
		// @ assert path.AbsUInfoFromUint16(p.infoField.SegID) == old(io.upd_uinfo(path.AbsUInfoFromUint16(p.infoField.SegID), p.hopField.ToIO_HF()))
		// (VerifiedSCION) the following property is guaranteed by the type system, but Gobra cannot infer it yet
		// @ assume 0 <= p.path.GetCurrINF(ubPath)
		// @ sl.SplitRange_Bytes(ub, start, end, HalfPerm)
		// @ p.AbsPktToSubSliceAbsPkt(ub, start, end, dp)
		// @ sl.SplitRange_Bytes(ub, start, end, HalfPerm)
		if err := p.path.SetInfoField(p.infoField, int( /*@ unfolding acc(p.path.Mem(ubPath), R45) in (unfolding acc(p.path.Base.Mem(), R50) in @*/ p.path.PathMeta.CurrINF) /*@ ) , ubPath , dp@*/); err != nil {
			// @ ghost sl.CombineRange_Bytes(ub, start, end, writePerm)
			return serrors.WrapStr("update info field", err)
		}
		// @ ghost sl.CombineRange_Bytes(ub, start, end, HalfPerm)
		// @ p.SubSliceAbsPktToAbsPkt(ub, start, end, dp)
		// @ ghost sl.CombineRange_Bytes(ub, start, end, HalfPerm)
		// @ absPktFutureLemma(dp, ub)
		// @ assert  absPkt(dp, ub).CurrSeg.UInfo == old(io.upd_uinfo(path.AbsUInfoFromUint16(p.infoField.SegID), p.hopField.ToIO_HF()))
		// @ assert reveal p.EqAbsInfoField(absPkt(dp, ub))
		// @ assert reveal p.EqAbsHopField(absPkt(dp, ub))
	}
	// @ assert absPkt(dp, ub) == reveal AbsUpdateNonConsDirIngressSegID(old(absPkt(dp, ub)), path.ifsToIO_ifs(p.ingressID))
	return nil
}

// @ requires acc(p.scionLayer.Mem(ubScionL), R20)
// @ requires acc(&p.path, R20)
// @ requires p.path == p.scionLayer.GetPath(ubScionL)
// @ ensures  acc(p.scionLayer.Mem(ubScionL), R20)
// @ ensures  acc(&p.path, R20)
// @ decreases
func (p *scionPacketProcessor) currentInfoPointer( /*@ ghost ubScionL []byte @*/ ) uint16 {
	// @ ghost ubPath := p.scionLayer.UBPath(ubScionL)
	// @ unfold acc(p.scionLayer.Mem(ubScionL), R21)
	// @ defer  fold acc(p.scionLayer.Mem(ubScionL), R21)
	// @ unfold acc(p.scionLayer.Path.Mem(ubPath), R21)
	// @ defer  fold acc(p.scionLayer.Path.Mem(ubPath), R21)
	// @ unfold acc(p.scionLayer.Path.(*scion.Raw).Base.Mem(), R21)
	// @ defer  fold acc(p.scionLayer.Path.(*scion.Raw).Base.Mem(), R21)
	return uint16(slayers.CmnHdrLen + p.scionLayer.AddrHdrLen( /*@ ubScionL, false @*/ ) +
		scion.MetaLen + path.InfoLen*int(p.path.PathMeta.CurrINF))
}

// (VerifiedSCION) This could probably be made pure, but it is likely not beneficial, nor needed
// to expose the body of this function at the moment.
// @ requires acc(p.scionLayer.Mem(ubScionL), R20)
// @ requires acc(&p.path, R20)
// @ requires p.path == p.scionLayer.GetPath(ubScionL)
// @ ensures  acc(p.scionLayer.Mem(ubScionL), R20)
// @ ensures  acc(&p.path, R20)
// @ decreases
func (p *scionPacketProcessor) currentHopPointer( /*@ ghost ubScionL []byte @*/ ) uint16 {
	// @ ghost ubPath := p.scionLayer.UBPath(ubScionL)
	// @ unfold acc(p.scionLayer.Mem(ubScionL), R20/2)
	// @ defer  fold acc(p.scionLayer.Mem(ubScionL), R20/2)
	// @ unfold acc(p.scionLayer.Path.Mem(ubPath), R20/2)
	// @ defer  fold acc(p.scionLayer.Path.Mem(ubPath), R20/2)
	// @ unfold acc(p.scionLayer.Path.(*scion.Raw).Base.Mem(), R20/2)
	// @ defer  fold acc(p.scionLayer.Path.(*scion.Raw).Base.Mem(), R20/2)
	return uint16(slayers.CmnHdrLen + p.scionLayer.AddrHdrLen( /*@ ubScionL, false @*/ ) +
		scion.MetaLen + path.InfoLen*p.path.NumINF + path.HopLen*int(p.path.PathMeta.CurrHF))
}

// @ requires  acc(&p.infoField, R20)
// @ requires  acc(&p.hopField, R20)
// @ preserves acc(&p.mac, R20) && p.mac != nil && p.mac.Mem()
// @ preserves acc(&p.macBuffers.scionInput, R20)
// @ preserves sl.AbsSlice_Bytes(p.macBuffers.scionInput, 0, len(p.macBuffers.scionInput))
// @ preserves acc(&p.cachedMac)
// @ preserves acc(&p.d, R50) && acc(p.d.Mem(), _)
// @ ensures   acc(&p.infoField, R20)
// @ ensures   acc(&p.hopField,  R20)
// @ ensures   p.d.validResult(respr, false)
// @ ensures   respr.OutPkt != nil ==>
// @ 	reserr != nil && sl.AbsSlice_Bytes(respr.OutPkt, 0, len(respr.OutPkt))
// @ ensures   len(p.cachedMac) == path.MACBufferSize
// @ ensures   sl.AbsSlice_Bytes(p.cachedMac, 0, len(p.cachedMac))
// @ ensures   reserr != nil ==> reserr.ErrorMem()
// contracts for IO-spec
// @ requires  dp.Valid()
// @ requires  len(oldPkt.CurrSeg.Future) > 0
// @ requires  p.EqAbsHopField(oldPkt)
// @ requires  p.EqAbsInfoField(oldPkt)
// @ ensures   reserr == nil ==> AbsVerifyCurrentMACConstraint(oldPkt, dp)
// @ ensures   reserr != nil && respr.OutPkt != nil ==>
// @ 	absIO_val(dp, respr.OutPkt, respr.EgressID).isIO_val_Unsupported
// @ decreases
func (p *scionPacketProcessor) verifyCurrentMAC( /*@ ghost oldPkt io.IO_pkt2, ghost dp io.DataPlaneSpec @*/ ) (respr processResult, reserr error) {
	fullMac := path.FullMAC(p.mac, p.infoField, p.hopField, p.macBuffers.scionInput)
	// @ fold acc(sl.AbsSlice_Bytes(p.hopField.Mac[:path.MacLen], 0, path.MacLen), R21)
	// @ defer unfold acc(sl.AbsSlice_Bytes(p.hopField.Mac[:path.MacLen], 0, path.MacLen), R21)
	// @ sl.SplitRange_Bytes(fullMac, 0, path.MacLen, R21)
	// @ ghost defer sl.CombineRange_Bytes(fullMac, 0, path.MacLen, R21)
	if subtle.ConstantTimeCompare(p.hopField.Mac[:path.MacLen], fullMac[:path.MacLen]) == 0 {
		// @ ToDoAfterScionFix("https://github.com/scionproto/scion/issues/4482")
		return p.packSCMP(
			slayers.SCMPTypeParameterProblem,
			slayers.SCMPCodeInvalidHopFieldMAC,
			&slayers.SCMPParameterProblem{Pointer: p.currentHopPointer( /*@ nil @*/ )},
			serrors.New("MAC verification failed", "expected", fmt.Sprintf(
				"%x", fullMac[:path.MacLen]),
				"actual", fmt.Sprintf("%x", p.hopField.Mac[:path.MacLen]),
				"cons_dir", p.infoField.ConsDir,
				"if_id", p.ingressID, "curr_inf", p.path.PathMeta.CurrINF,
				"curr_hf", p.path.PathMeta.CurrHF, "seg_id", p.infoField.SegID),
			/*@ dp, @*/
		)
	}
	// Add the full MAC to the SCION packet processor,
	// such that EPIC does not need to recalculate it.
	p.cachedMac = fullMac
	// @ reveal p.EqAbsInfoField(oldPkt)
	// @ reveal p.EqAbsHopField(oldPkt)
	// (VerifiedSCION) Assumptions for Cryptography:
	// @ absInf := p.infoField.ToIntermediateAbsInfoField()
	// @ absHF := p.hopField.ToIO_HF()
	// @ AssumeForIO(dp.hf_valid(absInf.ConsDir, absInf.AInfo, absInf.UInfo, absHF))
	// @ reveal AbsVerifyCurrentMACConstraint(oldPkt, dp)
	// @ fold p.d.validResult(processResult{}, false)
	return processResult{}, nil
}

// @ requires  acc(&p.d, R15)
// @ requires  acc(p.d.Mem(), _)
// @ requires  p.d.getValSvc() != nil
// @ requires  acc(sl.AbsSlice_Bytes(ubScionL, 0, len(ubScionL)), R15)
// @ preserves acc(p.scionLayer.Mem(ubScionL), R10)
// @ ensures   acc(&p.d, R15)
// @ ensures   p.d.validResult(respr, addrAliasesUb)
// @ ensures   !addrAliasesUb ==> acc(sl.AbsSlice_Bytes(ubScionL, 0, len(ubScionL)), R15)
// @ ensures   !addrAliasesUb && resaddr != nil ==> acc(resaddr.Mem(), _)
// @ ensures   addrAliasesUb ==> resaddr != nil
// @ ensures   addrAliasesUb ==> acc(resaddr.Mem(), R15)
// @ ensures   addrAliasesUb ==> (acc(resaddr.Mem(), R15) --* acc(sl.AbsSlice_Bytes(ubScionL, 0, len(ubScionL)), R15))
// @ ensures   respr.OutPkt != nil ==>
// @ 	reserr != nil && sl.AbsSlice_Bytes(respr.OutPkt, 0, len(respr.OutPkt))
// @ ensures   reserr != nil ==> !addrAliasesUb
// @ ensures   reserr != nil ==> reserr.ErrorMem()
<<<<<<< HEAD
// contracts for IO-spec
// @ requires  dp.Valid()
// @ ensures   reserr != nil && respr.OutPkt != nil ==>
// @ 	absIO_val(dp, respr.OutPkt, respr.EgressID).isIO_val_Unsupported
func (p *scionPacketProcessor) resolveInbound( /*@ ghost ubScionL []byte, ghost dp io.DataPlaneSpec @*/ ) (resaddr *net.UDPAddr, respr processResult, reserr error /*@ , addrAliasesUb bool @*/) {
=======
// @ decreases 0 if sync.IgnoreBlockingForTermination()
func (p *scionPacketProcessor) resolveInbound( /*@ ghost ubScionL []byte @*/ ) (resaddr *net.UDPAddr, respr processResult, reserr error /*@ , addrAliasesUb bool @*/) {
>>>>>>> a8ff1137
	// (VerifiedSCION) the parameter used to be p.scionLayer,
	// instead of &p.scionLayer.
	a, err /*@ , addrAliases @*/ := p.d.resolveLocalDst(&p.scionLayer /*@, ubScionL @*/)
	// @ establishNoSVCBackend()
	switch {
	case errors.Is(err, noSVCBackend):
		// @ ghost if addrAliases {
		// @ 	apply acc(a.Mem(), R15) --* acc(sl.AbsSlice_Bytes(ubScionL, 0, len(ubScionL)), R15)
		// @ }
		// @ ToDoAfterScionFix("https://github.com/scionproto/scion/issues/4482")
		r, err := p.packSCMP(
			slayers.SCMPTypeDestinationUnreachable,
			slayers.SCMPCodeNoRoute,
			&slayers.SCMPDestinationUnreachable{}, err /*@, dp, @*/)
		return nil, r, err /*@ , false @*/
	default:
		// @ fold p.d.validResult(respr, addrAliases)
		return a, processResult{}, nil /*@ , addrAliases @*/
	}
}

// @ requires  acc(&p.path, R20)
// @ requires  p.scionLayer.Mem(ub)
// @ requires  p.path === p.scionLayer.GetPath(ub)
// @ requires  sl.AbsSlice_Bytes(ub, 0, len(ub))
// @ requires  acc(&p.infoField)
// @ requires  acc(&p.hopField, R20)
// @ ensures   acc(&p.infoField)
// @ ensures   acc(&p.hopField, R20)
// @ ensures   sl.AbsSlice_Bytes(ub, 0, len(ub))
// @ ensures   acc(&p.path, R20)
// @ ensures   reserr == nil ==> p.scionLayer.Mem(ub)
// @ ensures   reserr != nil ==> p.scionLayer.NonInitMem()
// @ ensures   reserr != nil ==> reserr.ErrorMem()
// contracts for IO-spec
// @ requires  dp.Valid() && slayers.ValidPktMetaHdr(ub) && p.scionLayer.EqAbsHeader(ub)
// @ requires  len(absPkt(dp, ub).CurrSeg.Future) > 0
// @ requires  p.EqAbsHopField(absPkt(dp, ub))
// @ requires  p.EqAbsInfoField(absPkt(dp, ub))
// @ ensures   reserr == nil ==> dp.Valid() && slayers.ValidPktMetaHdr(ub) && p.scionLayer.EqAbsHeader(ub)
// @ ensures   reserr == nil ==> len(absPkt(dp, ub).CurrSeg.Future) >= 0
// @ ensures   reserr == nil ==> absPkt(dp, ub) == AbsProcessEgress(old(absPkt(dp, ub)))
// @ decreases
func (p *scionPacketProcessor) processEgress( /*@ ghost ub []byte, ghost dp io.DataPlaneSpec @*/ ) (reserr error) {
	// @ ghost ubPath := p.scionLayer.UBPath(ub)
	// @ ghost startP := p.scionLayer.PathStartIdx(ub)
	// @ ghost endP   := p.scionLayer.PathEndIdx(ub)
	// @ assert ub[startP:endP] === ubPath

	// @ unfold acc(p.scionLayer.Mem(ub), 1-R55)
	// @ sl.SplitRange_Bytes(ub, startP, endP, HalfPerm)
	// @ p.AbsPktToSubSliceAbsPkt(ub, startP, endP, dp)
	// @ reveal p.EqAbsInfoField(absPkt(dp, ub))
	// @ reveal p.EqAbsHopField(absPkt(dp, ub))
	// @ sl.SplitRange_Bytes(ub, startP, endP, HalfPerm)
	// @ unfold acc(p.scionLayer.Mem(ub), R55)
	// we are the egress router and if we go in construction direction we
	// need to update the SegID.
	if p.infoField.ConsDir {
		p.infoField.UpdateSegID(p.hopField.Mac /*@, p.hopField.ToIO_HF() @*/)
		// @ assert path.AbsUInfoFromUint16(p.infoField.SegID) == old(io.upd_uinfo(path.AbsUInfoFromUint16(p.infoField.SegID), p.hopField.ToIO_HF()))
		// @ assume 0 <= p.path.GetCurrINF(ubPath)
		if err := p.path.SetInfoField(p.infoField, int( /*@ unfolding acc(p.path.Mem(ubPath), R45) in (unfolding acc(p.path.Base.Mem(), R50) in @*/ p.path.PathMeta.CurrINF /*@ ) @*/) /*@ , ubPath, dp @*/); err != nil {
			// TODO parameter problem invalid path
			// @ ghost sl.CombineRange_Bytes(ub, startP, endP, writePerm)
			// @ p.path.DowngradePerm(ubPath)
			// @ p.scionLayer.PathPoolMemExchange(p.scionLayer.PathType, p.scionLayer.Path)
			// @ unfold p.scionLayer.HeaderMem(ub[slayers.CmnHdrLen:])
			// @ fold p.scionLayer.NonInitMem()
			return serrors.WrapStr("update info field", err)
		}
	}
	if err := p.path.IncPath( /*@ ubPath @*/ ); err != nil {
		// @ ghost sl.CombineRange_Bytes(ub, startP, endP, writePerm)
		// @ p.scionLayer.PathPoolMemExchange(p.scionLayer.PathType, p.scionLayer.Path)
		// @ unfold p.scionLayer.HeaderMem(ub[slayers.CmnHdrLen:])
		// @ fold p.scionLayer.NonInitMem()
		// TODO parameter problem invalid path
		return serrors.WrapStr("incrementing path", err)
	}
	// @ fold acc(p.scionLayer.Mem(ub), R55)
	// @ ghost sl.CombineRange_Bytes(ub, startP, endP, HalfPerm)
	// @ TemporaryAssumeForIO(dp.Valid() && scion.validPktMetaHdr(ubPath) && p.path.EqAbsHeader(ubPath))
	// @ p.SubSliceAbsPktToAbsPkt(ub, startP, endP, dp)
	// @ ghost sl.CombineRange_Bytes(ub, startP, endP, HalfPerm)
	// @ absPktFutureLemma(dp, ub)
	// @ TemporaryAssumeForIO(absPkt(dp, ub) == AbsProcessEgress(old(absPkt(dp, ub))))
	// @ fold acc(p.scionLayer.Mem(ub), 1-R55)
	return nil
}

// @ requires  acc(&p.path, R20)
// @ requires  p.scionLayer.Mem(ub)
// @ requires  p.path == p.scionLayer.GetPath(ub)
// @ requires  sl.AbsSlice_Bytes(ub, 0, len(ub))
// @ preserves acc(&p.segmentChange)
// @ preserves acc(&p.hopField)
// @ preserves acc(&p.infoField)
// @ ensures   sl.AbsSlice_Bytes(ub, 0, len(ub))
// @ ensures   acc(&p.path, R20)
// @ ensures   reserr == nil ==> p.scionLayer.Mem(ub)
// @ ensures   reserr == nil ==> p.scionLayer.UBPath(ub) === old(p.scionLayer.UBPath(ub))
// @ ensures   reserr == nil ==> p.scionLayer.GetPath(ub) === old(p.scionLayer.GetPath(ub))
// @ ensures   reserr != nil ==> p.scionLayer.NonInitMem()
// @ ensures   p.segmentChange
// @ ensures   respr === processResult{}
// @ ensures   reserr != nil ==> reserr.ErrorMem()
// contract for IO-spec
// @ requires  dp.Valid() && slayers.ValidPktMetaHdr(ub) && p.scionLayer.EqAbsHeader(ub)
// @ requires  p.GetIsXoverSpec(ub)
// @ ensures   reserr == nil ==> len(old(absPkt(dp, ub)).CurrSeg.Future) == 1
// @ ensures   reserr == nil ==> old(absPkt(dp, ub)).LeftSeg != none[io.IO_seg2]
// @ ensures   reserr == nil ==> len(get(old(absPkt(dp, ub)).LeftSeg).Future) > 0
// @ ensures   reserr == nil ==> len(get(old(absPkt(dp, ub)).LeftSeg).History) == 0
// @ ensures   reserr == nil ==> slayers.ValidPktMetaHdr(ub) && p.scionLayer.EqAbsHeader(ub)
// @ ensures   reserr == nil ==> len(absPkt(dp, ub).CurrSeg.Future) > 0
// @ ensures   reserr == nil ==> p.EqAbsHopField(absPkt(dp, ub))
// @ ensures   reserr == nil ==> p.EqAbsInfoField(absPkt(dp, ub))
// @ ensures   reserr == nil ==> absPkt(dp, ub) == AbsDoXover(old(absPkt(dp, ub)))
// @ decreases
func (p *scionPacketProcessor) doXover( /*@ ghost ub []byte, ghost dp io.DataPlaneSpec @*/ ) (respr processResult, reserr error) {
	p.segmentChange = true
	// @ ghost  startP := p.scionLayer.PathStartIdx(ub)
	// @ ghost  endP   := p.scionLayer.PathEndIdx(ub)
	// @ ghost  ubPath := ub[startP:endP]

	// @ unfold acc(p.scionLayer.Mem(ub), 1-R55)
	// @ sl.SplitRange_Bytes(ub, startP, endP, HalfPerm)
	// @ p.AbsPktToSubSliceAbsPkt(ub, startP, endP, dp)
	// @ TemporaryAssumeForIO(len(old(absPkt(dp, ub)).CurrSeg.Future) == 1)
	// @ reveal p.EqAbsInfoField(absPkt(dp, ub))
	// @ reveal p.EqAbsHopField(absPkt(dp, ub))
	// @ sl.SplitRange_Bytes(ub, startP, endP, HalfPerm)
	// @ unfold acc(p.scionLayer.Mem(ub), R55)
	if err := p.path.IncPath( /*@ ubPath @*/ ); err != nil {
		// TODO parameter problem invalid path
		// TODO(joao): we currently expose a lot of internal information from slayers here. Can we avoid it?
		// @ ghost sl.CombineRange_Bytes(ub, startP, endP, writePerm)
		// @ unfold p.scionLayer.HeaderMem(ub[slayers.CmnHdrLen:])
		// @ p.scionLayer.PathPoolMemExchange(p.scionLayer.PathType, p.scionLayer.Path)
		// @ fold p.scionLayer.NonInitMem()
		return processResult{}, serrors.WrapStr("incrementing path", err)
	}
	// @ fold acc(p.scionLayer.Mem(ub), R55)
	var err error
	if p.hopField, err = p.path.GetCurrentHopField( /*@ ubPath @*/ ); err != nil {
		// @ ghost sl.CombineRange_Bytes(ub, startP, endP, writePerm)
		// @ fold p.scionLayer.Mem(ub)
		// @ p.scionLayer.DowngradePerm(ub)
		// TODO parameter problem invalid path
		return processResult{}, err
	}
	if p.infoField, err = p.path.GetCurrentInfoField( /*@ ubPath @*/ ); err != nil {
		// @ ghost sl.CombineRange_Bytes(ub, startP, endP, writePerm)
		// @ fold p.scionLayer.Mem(ub)
		// @ p.scionLayer.DowngradePerm(ub)
		// TODO parameter problem invalid path
		return processResult{}, err
	}
	// @ ghost sl.CombineRange_Bytes(ub, startP, endP, writePerm)
	// @ TemporaryAssumeForIO(old(absPkt(dp, ub)).LeftSeg != none[io.IO_seg2])
	// @ TemporaryAssumeForIO(len(get(old(absPkt(dp, ub)).LeftSeg).Future) > 0)
	// @ TemporaryAssumeForIO(len(get(old(absPkt(dp, ub)).LeftSeg).History) == 0)
	// @ TemporaryAssumeForIO(slayers.ValidPktMetaHdr(ub) && p.scionLayer.EqAbsHeader(ub))
	// @ TemporaryAssumeForIO(absPkt(dp, ub) == AbsDoXover(old(absPkt(dp, ub))))
	// @ fold acc(p.scionLayer.Mem(ub), 1-R55)
	return processResult{}, nil
}

// @ requires  acc(&p.path, R20)
// @ requires  acc(p.path.Mem(ubPath), R5)
// @ requires  acc(&p.infoField, R5) && acc(&p.hopField, R5)
// @ requires  p.path.GetCurrINF(ubPath) <= p.path.GetNumINF(ubPath)
// @ requires  p.path.GetCurrHF(ubPath) <= p.path.GetNumHops(ubPath)
// @ preserves acc(sl.AbsSlice_Bytes(ubPath, 0, len(ubPath)), R5)
// @ ensures   acc(&p.path, R20)
// @ ensures   acc(p.path.Mem(ubPath), R5)
// @ ensures   acc(&p.infoField, R5) && acc(&p.hopField, R5)
// @ decreases
func (p *scionPacketProcessor) ingressInterface( /*@ ghost ubPath []byte @*/ ) uint16 {
	info := p.infoField
	hop := p.hopField
	if p.path.IsFirstHopAfterXover( /*@ ubPath @*/ ) {
		var err error
		info, err = p.path.GetInfoField(int( /*@ unfolding acc(p.path.Mem(ubPath), R45) in (unfolding acc(p.path.Base.Mem(), R50) in @*/ p.path.PathMeta.CurrINF /*@ ) @*/) - 1 /*@ , ubPath @*/)
		if err != nil { // cannot be out of range
			panic(err)
		}
		hop, err = p.path.GetHopField(int( /*@ unfolding acc(p.path.Mem(ubPath), R45) in (unfolding acc(p.path.Base.Mem(), R50) in @*/ p.path.PathMeta.CurrHF /*@ ) @*/) - 1 /*@ , ubPath @*/)
		if err != nil { // cannot be out of range
			panic(err)
		}
	}
	if info.ConsDir {
		return hop.ConsIngress
	}
	return hop.ConsEgress
}

// @ requires acc(&p.infoField, R20)
// @ requires acc(&p.hopField, R20)
// @ ensures  acc(&p.infoField, R20)
// @ ensures  acc(&p.hopField, R20)
// contracts for IO-spec
// @ requires len(oldPkt.CurrSeg.Future) > 0
// @ requires p.EqAbsInfoField(oldPkt)
// @ requires p.EqAbsHopField(oldPkt)
// @ ensures  p.EqAbsInfoField(oldPkt)
// @ ensures  p.EqAbsHopField(oldPkt)
// @ ensures  AbsEgressInterfaceConstraint(oldPkt, path.ifsToIO_ifs(egress))
// @ decreases
func (p *scionPacketProcessor) egressInterface( /*@ ghost oldPkt io.IO_pkt2 @*/ ) /*@ (egress @*/ uint16 /*@ ) @*/ {
	// @ reveal p.EqAbsInfoField(oldPkt)
	// @ reveal p.EqAbsHopField(oldPkt)
	if p.infoField.ConsDir {
		// @ assert reveal AbsEgressInterfaceConstraint(oldPkt, path.ifsToIO_ifs(p.hopField.ConsEgress))
		return p.hopField.ConsEgress
	}
	// @ assert reveal AbsEgressInterfaceConstraint(oldPkt, path.ifsToIO_ifs(p.hopField.ConsIngress))
	return p.hopField.ConsIngress
}

// @ requires  acc(&p.d, R20) && acc(p.d.Mem(), _)
// @ requires  acc(&p.infoField, R20)
// @ requires  acc(&p.hopField, R20)
// @ preserves acc(&p.ingressID, R21)
// @ ensures   acc(&p.infoField, R20)
// @ ensures   acc(&p.hopField, R20)
// @ ensures   acc(&p.d, R20)
// @ ensures   p.d.validResult(respr, false)
// @ ensures   respr.OutPkt != nil ==>
// @ 	reserr != nil && sl.AbsSlice_Bytes(respr.OutPkt, 0, len(respr.OutPkt))
// @ ensures   reserr != nil ==> reserr.ErrorMem()
<<<<<<< HEAD
// contracts for IO-spec
// @ requires  dp.Valid()
// @ requires  len(oldPkt.CurrSeg.Future) > 0
// @ requires  p.EqAbsInfoField(oldPkt)
// @ requires  p.EqAbsHopField(oldPkt)
// @ ensures   reserr != nil && respr.OutPkt != nil ==>
// @ 	absIO_val(dp, respr.OutPkt, respr.EgressID).isIO_val_Unsupported
func (p *scionPacketProcessor) validateEgressUp( /*@ ghost oldPkt io.IO_pkt2, ghost dp io.DataPlaneSpec @*/ ) (respr processResult, reserr error) {
	egressID := p.egressInterface( /*@ oldPkt @ */ )
=======
// @ decreases 0 if sync.IgnoreBlockingForTermination()
func (p *scionPacketProcessor) validateEgressUp() (respr processResult, reserr error) {
	egressID := p.egressInterface()
>>>>>>> a8ff1137
	// @ p.d.getBfdSessionsMem()
	// @ ghost if p.d.bfdSessions != nil { unfold acc(accBfdSession(p.d.bfdSessions), _) }
	if v, ok := p.d.bfdSessions[egressID]; ok {
		if !v.IsUp() {
			typ := slayers.SCMPTypeExternalInterfaceDown
			// @ p.d.getLocalIA()
			var scmpP gopacket.SerializableLayer = &slayers.SCMPExternalInterfaceDown{
				IA:   p.d.localIA,
				IfID: uint64(egressID),
			}
			// @ p.d.getExternalMem()
			// @ if p.d.external != nil { unfold acc(accBatchConn(p.d.external), _) }
			if _, external := p.d.external[egressID]; !external {
				typ = slayers.SCMPTypeInternalConnectivityDown
				scmpP = &slayers.SCMPInternalConnectivityDown{
					IA:      p.d.localIA,
					Ingress: uint64(p.ingressID),
					Egress:  uint64(egressID),
				}
			}
			// @ ToDoAfterScionFix("https://github.com/scionproto/scion/issues/4482") // depends on packSCMP
			return p.packSCMP(typ, 0, scmpP, serrors.New("bfd session down") /*@, dp @*/)
		}
	}
	// @ fold p.d.validResult(processResult{}, false)
	return processResult{}, nil
}

// @ requires  0 <= startLL && startLL <= endLL && endLL <= len(ub)
// @ requires  acc(&p.path, R20)
// @ requires  acc(p.scionLayer.Mem(ub), R10)
// @ requires  p.path === p.scionLayer.GetPath(ub)
// @ requires  acc(&p.d, R20) && acc(p.d.Mem(), _)
// @ requires sl.AbsSlice_Bytes(ub, 0, len(ub))
// @ requires acc(&p.ingressID, R21)
// @ requires acc(&p.hopField)
// @ preserves acc(&p.lastLayer, R19)
// @ preserves p.lastLayer != nil
// @ preserves (&p.scionLayer !== p.lastLayer && llIsNil) ==>
// @ 	acc(p.lastLayer.Mem(nil), R15)
// @ preserves (&p.scionLayer !== p.lastLayer && !llIsNil) ==>
// @ 	acc(p.lastLayer.Mem(ub[startLL:endLL]), R15)
// @ preserves acc(&p.infoField, R20)
// @ ensures acc(&p.hopField)
// @ ensures  acc(&p.ingressID, R21)
// @ ensures sl.AbsSlice_Bytes(ub, 0, len(ub))
// @ ensures   acc(&p.path, R20)
// @ ensures   acc(p.scionLayer.Mem(ub), R10)
// @ ensures   acc(&p.d, R20) && acc(p.d.Mem(), _)
// @ ensures   p.d.validResult(respr, false)
// @ ensures   respr.OutPkt != nil ==>
// @ 	reserr != nil && sl.AbsSlice_Bytes(respr.OutPkt, 0, len(respr.OutPkt))
// @ ensures   reserr != nil ==> reserr.ErrorMem()
// constracts for IO-spec
// @ requires dp.Valid() && slayers.ValidPktMetaHdr(ub) && p.scionLayer.EqAbsHeader(ub)
// @ requires p.DstIsLocalIngressID(ub)
// @ requires len(absPkt(dp, ub).CurrSeg.Future) > 0
// @ requires p.EqAbsHopField(absPkt(dp, ub))
// @ ensures  reserr == nil ==> p.DstIsLocalIngressID(ub)
// @ ensures reserr == nil ==> slayers.ValidPktMetaHdr(ub) && p.scionLayer.EqAbsHeader(ub)
// @ ensures reserr == nil ==> len(absPkt(dp, ub).CurrSeg.Future) > 0
// @ ensures reserr == nil ==> p.EqAbsHopField(absPkt(dp, ub))
// @ ensures reserr == nil ==> absPkt(dp, ub) == old(absPkt(dp, ub))
// @ ensures   reserr != nil && respr.OutPkt != nil ==>
// @ 	absIO_val(dp, respr.OutPkt, respr.EgressID).isIO_val_Unsupported
// @ decreases
func (p *scionPacketProcessor) handleIngressRouterAlert( /*@ ghost ub []byte, ghost llIsNil bool, ghost startLL int, ghost endLL int, ghost dp io.DataPlaneSpec @*/ ) (respr processResult, reserr error) {
	// @ ghost ubPath := p.scionLayer.UBPath(ub)
	// @ ghost startP := p.scionLayer.PathStartIdx(ub)
	// @ ghost endP   := p.scionLayer.PathEndIdx(ub)
	// @ assert ub[startP:endP] === ubPath
	if p.ingressID == 0 {
		// @ fold p.d.validResult(processResult{}, false)
		return processResult{}, nil
	}
	alert := p.ingressRouterAlertFlag()
	if !*alert {
		// @ fold p.d.validResult(processResult{}, false)
		return processResult{}, nil
	}
	*alert = false
	// @ unfold acc(p.scionLayer.Mem(ub), R20)
	// @ defer fold acc(p.scionLayer.Mem(ub), R20)
	// (VerifiedSCION) the following is guaranteed by the type system, but Gobra cannot prove it yet
	// @ assume 0 <= p.path.GetCurrHF(ubPath)
	// @ sl.SplitRange_Bytes(ub, startP, endP, HalfPerm)
	// @ p.AbsPktToSubSliceAbsPkt(ub, startP, endP, dp)
	// @ sl.SplitRange_Bytes(ub, startP, endP, HalfPerm)
	if err := p.path.SetHopField(p.hopField, int( /*@ unfolding acc(p.path.Mem(ubPath), R50) in (unfolding acc(p.path.Base.Mem(), R55) in @*/ p.path.PathMeta.CurrHF /*@ ) @*/) /*@ , ubPath @*/); err != nil {
		// @ sl.CombineRange_Bytes(ub, startP, endP, writePerm)
		// @ fold p.d.validResult(processResult{}, false)
		return processResult{}, serrors.WrapStr("update hop field", err)
	}
	// @ sl.CombineRange_Bytes(ub, startP, endP, HalfPerm)
	// @ assert p.DstIsLocalIngressID(ub)
	// @ TemporaryAssumeForIO(dp.Valid() && scion.validPktMetaHdr(ubPath) && p.path.EqAbsHeader(ubPath)) // postcondition of SetHopfield
	// @ p.SubSliceAbsPktToAbsPkt(ub, startP, endP, dp)
	// @ absPktFutureLemma(dp, ub)
	// @ TemporaryAssumeForIO(p.EqAbsHopField(absPkt(dp, ub))) // postcondition of SetHopfield
	// @ TemporaryAssumeForIO(absPkt(dp, ub) == old(absPkt(dp, ub)))
	// @ sl.CombineRange_Bytes(ub, startP, endP, HalfPerm)
	// @ assert dp.Valid()
	// @ assert slayers.ValidPktMetaHdr(ub)
	// @ assert p.scionLayer.EqAbsHeader(ub)
	/*@
	ghost var ubLL []byte
	ghost if &p.scionLayer === p.lastLayer {
		ubLL = ub
	} else if llIsNil {
		ubLL = nil
		sl.NilAcc_Bytes()
	} else {
		ubLL = ub[startLL:endLL]
		sl.SplitRange_Bytes(ub, startLL, endLL, R1)
		ghost defer sl.CombineRange_Bytes(ub, startLL, endLL, R1)
	}
	@*/
	return p.handleSCMPTraceRouteRequest(p.ingressID /*@ , ubLL, dp @*/)
}

// @ preserves acc(&p.infoField, R20)
// @ ensures   res == &p.hopField.EgressRouterAlert || res == &p.hopField.IngressRouterAlert
// @ decreases
func (p *scionPacketProcessor) ingressRouterAlertFlag() (res *bool) {
	if !p.infoField.ConsDir {
		return &p.hopField.EgressRouterAlert
	}
	return &p.hopField.IngressRouterAlert
}

// @ requires  0 <= startLL && startLL <= endLL && endLL <= len(ub)
// @ requires  acc(&p.path, R20)
// @ requires  acc(p.scionLayer.Mem(ub), R13)
// @ requires  p.path === p.scionLayer.GetPath(ub)
// @ requires  acc(&p.d, R20) && acc(p.d.Mem(), _)
// @ requires sl.AbsSlice_Bytes(ub, 0, len(ub))
// @ requires acc(&p.infoField, R20)
// @ requires acc(&p.hopField)
// @ preserves acc(&p.lastLayer, R19)
// @ preserves p.lastLayer != nil
// @ preserves (&p.scionLayer !== p.lastLayer && llIsNil) ==>
// @ 	acc(p.lastLayer.Mem(nil), R15)
// @ preserves (&p.scionLayer !== p.lastLayer && !llIsNil) ==>
// @ 	acc(p.lastLayer.Mem(ub[startLL:endLL]), R15)
// @ preserves acc(&p.ingressID, R21)
// @ ensures acc(&p.infoField, R20)
// @ ensures acc(&p.hopField)
// @ ensures sl.AbsSlice_Bytes(ub, 0, len(ub))
// @ ensures   acc(&p.path, R20)
// @ ensures   acc(p.scionLayer.Mem(ub), R13)
// @ ensures   acc(&p.d, R20)
// @ ensures   p.d.validResult(respr, false)
// @ ensures   respr.OutPkt != nil ==>
// @ 	reserr != nil && sl.AbsSlice_Bytes(respr.OutPkt, 0, len(respr.OutPkt))
// @ ensures   reserr != nil ==> reserr.ErrorMem()
// constracts for IO-spec
// @ requires dp.Valid() && slayers.ValidPktMetaHdr(ub) && p.scionLayer.EqAbsHeader(ub)
// @ requires len(absPkt(dp, ub).CurrSeg.Future) > 0
// @ requires p.EqAbsHopField(absPkt(dp, ub))
// @ requires p.EqAbsInfoField(absPkt(dp, ub))
// @ ensures reserr == nil ==> slayers.ValidPktMetaHdr(ub) && p.scionLayer.EqAbsHeader(ub)
// @ ensures reserr == nil ==> len(absPkt(dp, ub).CurrSeg.Future) > 0
// @ ensures reserr == nil ==> p.EqAbsHopField(absPkt(dp, ub))
// @ ensures reserr == nil ==> p.EqAbsInfoField(absPkt(dp, ub))
// @ ensures reserr == nil ==> absPkt(dp, ub) == old(absPkt(dp, ub))
// @ ensures   reserr != nil && respr.OutPkt != nil ==>
// @ 	absIO_val(dp, respr.OutPkt, respr.EgressID).isIO_val_Unsupported
// @ decreases
func (p *scionPacketProcessor) handleEgressRouterAlert( /*@ ghost ub []byte, ghost llIsNil bool, ghost startLL int, ghost endLL int , ghost dp io.DataPlaneSpec @*/ ) (respr processResult, reserr error) {
	// @ ghost ubPath := p.scionLayer.UBPath(ub)
	// @ ghost startP := p.scionLayer.PathStartIdx(ub)
	// @ ghost endP   := p.scionLayer.PathEndIdx(ub)
	// @ assert ub[startP:endP] === ubPath

	alert := p.egressRouterAlertFlag()
	if !*alert {
		// @ fold p.d.validResult(processResult{}, false)
		return processResult{}, nil
	}
	egressID := p.egressInterface( /*@ absPkt(dp, ub) @*/ )
	// @ p.d.getExternalMem()
	// @ if p.d.external != nil { unfold acc(accBatchConn(p.d.external), _) }
	if _, ok := p.d.external[egressID]; !ok {
		// @ fold p.d.validResult(processResult{}, false)
		return processResult{}, nil
	}
	*alert = false
	// @ unfold acc(p.scionLayer.Mem(ub), R20)
	// @ defer fold acc(p.scionLayer.Mem(ub), R20)
	// (VerifiedSCION) the following is guaranteed by the type system,
	// but Gobra cannot prove it yet
	// @ assume 0 <= p.path.GetCurrHF(ubPath)
	// @ sl.SplitRange_Bytes(ub, startP, endP, HalfPerm)
	// @ p.AbsPktToSubSliceAbsPkt(ub, startP, endP, dp)
	// @ sl.SplitRange_Bytes(ub, startP, endP, HalfPerm)
	if err := p.path.SetHopField(p.hopField, int( /*@ unfolding acc(p.path.Mem(ubPath), R50) in (unfolding acc(p.path.Base.Mem(), R55) in @*/ p.path.PathMeta.CurrHF /*@ ) @*/) /*@ , ubPath @*/); err != nil {
		// @ sl.CombineRange_Bytes(ub, startP, endP, writePerm)
		// @ fold p.d.validResult(processResult{}, false)
		return processResult{}, serrors.WrapStr("update hop field", err)
	}
	// @ sl.CombineRange_Bytes(ub, startP, endP, HalfPerm)
	// @ TemporaryAssumeForIO(dp.Valid() && scion.validPktMetaHdr(ubPath) && p.path.EqAbsHeader(ubPath)) // postcondition of SetHopfield
	// @ p.SubSliceAbsPktToAbsPkt(ub, startP, endP, dp)
	// @ absPktFutureLemma(dp, ub)
	// @ TemporaryAssumeForIO(p.EqAbsHopField(absPkt(dp, ub))) // postcondition of SetHopfield
	// @ TemporaryAssumeForIO(p.EqAbsInfoField(absPkt(dp, ub)))
	// @ sl.CombineRange_Bytes(ub, startP, endP, HalfPerm)
	// @ TemporaryAssumeForIO(absPkt(dp, ub) == old(absPkt(dp, ub)))
	/*@
	ghost var ubLL []byte
	ghost if &p.scionLayer === p.lastLayer {
		ubLL = ub
	} else if llIsNil {
		ubLL = nil
		sl.NilAcc_Bytes()
	} else {
		ubLL = ub[startLL:endLL]
		sl.SplitRange_Bytes(ub, startLL, endLL, R1)
		ghost defer sl.CombineRange_Bytes(ub, startLL, endLL, R1)
	}
	@*/
	return p.handleSCMPTraceRouteRequest(egressID /*@ , ubLL, dp @*/)
}

// @ preserves acc(&p.infoField, R21)
// @ ensures   res == &p.hopField.IngressRouterAlert || res == &p.hopField.EgressRouterAlert
// @ decreases
func (p *scionPacketProcessor) egressRouterAlertFlag() (res *bool) {
	if !p.infoField.ConsDir {
		return &p.hopField.IngressRouterAlert
	}
	return &p.hopField.EgressRouterAlert
}

// @ requires  acc(&p.lastLayer, R20)
// @ requires  p.lastLayer != nil && acc(p.lastLayer.Mem(ubLastLayer), R15)
// @ requires  acc(&p.d, R21) && acc(p.d.Mem(), _)
// @ preserves acc(sl.AbsSlice_Bytes(ubLastLayer, 0, len(ubLastLayer)), R1)
// @ ensures   acc(&p.lastLayer, R20)
// @ ensures   acc(p.lastLayer.Mem(ubLastLayer), R15)
// @ ensures   acc(&p.d, R21) && acc(p.d.Mem(), _)
// @ ensures   p.d.validResult(respr, false)
// @ ensures   respr.OutPkt != nil ==>
// @ 	reserr != nil && sl.AbsSlice_Bytes(respr.OutPkt, 0, len(respr.OutPkt))
// @ ensures   reserr != nil ==> reserr.ErrorMem()
// contracts for IO-spec
// @ requires  dp.Valid()
// @ ensures   reserr != nil && respr.OutPkt != nil ==>
// @ 	absIO_val(dp, respr.OutPkt, respr.EgressID).isIO_val_Unsupported
// @ decreases
func (p *scionPacketProcessor) handleSCMPTraceRouteRequest(
	interfaceID uint16 /*@ , ghost ubLastLayer []byte, ghost dp io.DataPlaneSpec @*/) (respr processResult, reserr error) {

	if p.lastLayer.NextLayerType( /*@ ubLastLayer @*/ ) != slayers.LayerTypeSCMP {
		log.Debug("Packet with router alert, but not SCMP")
		// @ fold p.d.validResult(processResult{}, false)
		return processResult{}, nil
	}
	scionPld /*@ , start, end @*/ := p.lastLayer.LayerPayload( /*@ ubLastLayer @*/ )
	// @ assert scionPld === ubLastLayer[start:end] || scionPld == nil
	// @ if scionPld == nil { sl.NilAcc_Bytes() } else {
	// @	sl.SplitRange_Bytes(ubLastLayer, start, end, R1)
	// @ 	ghost defer sl.CombineRange_Bytes(ubLastLayer, start, end, R1)
	// @ }
	// @ gopacket.AssertInvariantNilDecodeFeedback()
	var scmpH /*@@@*/ slayers.SCMP
	// @ fold scmpH.NonInitMem()
	if err := scmpH.DecodeFromBytes(scionPld, gopacket.NilDecodeFeedback); err != nil {
		log.Debug("Parsing SCMP header of router alert", "err", err)
		// @ fold p.d.validResult(processResult{}, false)
		return processResult{}, nil
	}
	if /*@ (unfolding acc(scmpH.Mem(scionPld), R55) in @*/ scmpH.TypeCode /*@ ) @*/ != slayers.CreateSCMPTypeCode(slayers.SCMPTypeTracerouteRequest, 0) {
		log.Debug("Packet with router alert, but not traceroute request",
			"type_code", ( /*@ unfolding acc(scmpH.Mem(scionPld), R55) in @*/ scmpH.TypeCode))
		// @ fold p.d.validResult(processResult{}, false)
		return processResult{}, nil
	}
	var scmpP /*@@@*/ slayers.SCMPTraceroute
	// @ fold scmpP.NonInitMem()
	// @ unfold scmpH.Mem(scionPld)
	// @ unfold scmpH.BaseLayer.Mem(scionPld, 4)
	// @ sl.SplitRange_Bytes(scionPld, 4, len(scionPld), R1)
	// @ ghost defer sl.CombineRange_Bytes(scionPld, 4, len(scionPld), R1)
	if err := scmpP.DecodeFromBytes(scmpH.Payload, gopacket.NilDecodeFeedback); err != nil {
		log.Debug("Parsing SCMPTraceroute", "err", err)
		// @ fold p.d.validResult(processResult{}, false)
		return processResult{}, nil
	}
	// @ unfold scmpP.Mem(scmpH.Payload)
	// @ unfold scmpP.BaseLayer.Mem(scmpH.Payload, 4+addr.IABytes+slayers.scmpRawInterfaceLen)
	// @ p.d.getLocalIA()
	scmpP = slayers.SCMPTraceroute{
		Identifier: scmpP.Identifier,
		Sequence:   scmpP.Sequence,
		IA:         p.d.localIA,
		Interface:  uint64(interfaceID),
	}
	// @ ToDoAfterScionFix("https://github.com/scionproto/scion/issues/4482") // depends on packSCMP
	return p.packSCMP(slayers.SCMPTypeTracerouteReply, 0, &scmpP, nil /*@, dp @*/)
}

// @ preserves acc(p.scionLayer.Mem(ubScionL), R20)
// @ preserves acc(&p.d, R50) && acc(p.d.Mem(), _)
// @ ensures   p.d.validResult(respr, false)
// @ ensures   respr.OutPkt != nil ==> reserr != nil && sl.AbsSlice_Bytes(respr.OutPkt, 0, len(respr.OutPkt))
// @ ensures   reserr == nil ==> int(p.scionLayer.GetPayloadLen(ubScionL)) == len(p.scionLayer.GetPayload(ubScionL))
// @ ensures   reserr != nil ==> reserr.ErrorMem()
// contracts for IO-spec
// @ requires  dp.Valid()
// @ ensures   reserr != nil && respr.OutPkt != nil ==>
// @ 	absIO_val(dp, respr.OutPkt, respr.EgressID).isIO_val_Unsupported
// @ decreases
func (p *scionPacketProcessor) validatePktLen( /*@ ghost ubScionL []byte, ghost dp io.DataPlaneSpec @*/ ) (respr processResult, reserr error) {
	// @ unfold acc(p.scionLayer.Mem(ubScionL), R20)
	// @ defer fold acc(p.scionLayer.Mem(ubScionL), R20)
	if int(p.scionLayer.PayloadLen) == len(p.scionLayer.Payload) {
		// @ fold p.d.validResult(processResult{}, false)
		return processResult{}, nil
	}
	// @ ToDoAfterScionFix("https://github.com/scionproto/scion/issues/4482") // depends on packSCMP
	return p.packSCMP(
		slayers.SCMPTypeParameterProblem,
		slayers.SCMPCodeInvalidPacketSize,
		&slayers.SCMPParameterProblem{Pointer: 0},
		serrors.New("bad packet size",
			"header", p.scionLayer.PayloadLen, "actual", len(p.scionLayer.Payload)),
		/*@ dp, @*/
	)
}

// @ requires  0 <= startLL && startLL <= endLL && endLL <= len(ub)
// @ requires  acc(&p.d, R5) && acc(p.d.Mem(), _) && p.d.WellConfigured()
// @ requires  p.d.getValSvc() != nil
// The ghost param ub here allows us to introduce a bound variable to p.rawPkt,
// which slightly simplifies the spec
// @ requires  acc(&p.rawPkt, R1) && ub === p.rawPkt
// @ requires  acc(&p.path, R10)
// @ requires  p.scionLayer.Mem(ub)
// @ requires  p.path == p.scionLayer.GetPath(ub)
// @ requires  sl.AbsSlice_Bytes(ub, 0, len(ub))
// @ requires   acc(&p.ingressID, R20)
// @ requires  acc(&p.segmentChange) && !p.segmentChange
// @ preserves acc(&p.srcAddr, R10) && acc(p.srcAddr.Mem(), _)
// @ preserves acc(&p.lastLayer, R10)
// @ preserves p.lastLayer != nil
// @ preserves (p.lastLayer !== &p.scionLayer && llIsNil) ==>
// @ 	acc(p.lastLayer.Mem(nil), R10)
// @ preserves (p.lastLayer !== &p.scionLayer && !llIsNil) ==>
// @ 	acc(p.lastLayer.Mem(ub[startLL:endLL]), R10)
// @ preserves acc(&p.infoField)
// @ preserves acc(&p.hopField)
// @ preserves acc(&p.mac, R10) && p.mac != nil && p.mac.Mem()
// @ preserves acc(&p.macBuffers.scionInput, R10)
// @ preserves sl.AbsSlice_Bytes(p.macBuffers.scionInput, 0, len(p.macBuffers.scionInput))
// @ preserves acc(&p.cachedMac)
// @ ensures   acc(&p.segmentChange)
// @ ensures   acc(&p.ingressID, R20)
// @ ensures   acc(&p.d, R5)
// @ ensures   acc(&p.path, R10)
// @ ensures   acc(&p.rawPkt, R1)
// @ ensures   acc(sl.AbsSlice_Bytes(ub, 0, len(ub)), 1 - R15)
// @ ensures   p.d.validResult(respr, addrAliasesPkt)
// @ ensures   addrAliasesPkt ==> (
// @ 	respr.OutAddr != nil &&
// @ 	(acc(respr.OutAddr.Mem(), R15) --* acc(sl.AbsSlice_Bytes(ub, 0, len(ub)), R15)))
// @ ensures   !addrAliasesPkt ==> acc(sl.AbsSlice_Bytes(ub, 0, len(ub)), R15)
// @ ensures   respr.OutPkt !== ub && respr.OutPkt != nil ==>
// @ 	sl.AbsSlice_Bytes(respr.OutPkt, 0, len(respr.OutPkt))
// @ ensures   reserr == nil ==> p.scionLayer.Mem(ub)
// @ ensures   reserr != nil ==> p.scionLayer.NonInitMem()
// @ ensures   reserr != nil ==> reserr.ErrorMem()
<<<<<<< HEAD
// contracts for IO-spec
// @ requires  p.d.DpAgreesWithSpec(dp)
// @ requires  dp.Valid()
// @ requires  slayers.ValidPktMetaHdr(ub) && p.scionLayer.EqAbsHeader(ub)
// @ requires  acc(ioLock.LockP(), _) && ioLock.LockInv() == SharedInv!< dp, ioSharedArg !>;
// @ requires  let absPkt := absIO_val(dp, ub, p.ingressID) in
// @	absPkt.isIO_val_Pkt2 ==> ElemWitness(ioSharedArg.IBufY, path.ifsToIO_ifs(p.ingressID), absPkt.IO_val_Pkt2_2)
// @ ensures   reserr == nil && newAbsPkt.isIO_val_Pkt2 ==>
// @	ElemWitness(ioSharedArg.OBufY, newAbsPkt.IO_val_Pkt2_1, newAbsPkt.IO_val_Pkt2_2)
// @ ensures   respr.OutPkt != nil ==>
// @	newAbsPkt == absIO_val(dp, respr.OutPkt, respr.EgressID)
// @ ensures   reserr != nil && respr.OutPkt != nil ==>
// @ 	newAbsPkt.isIO_val_Unsupported
// @ #backend[stateConsolidationMode(6)]
func (p *scionPacketProcessor) process( /*@ ghost ub []byte, ghost llIsNil bool, ghost startLL int, ghost endLL int, ghost ioLock *sync.Mutex, ghost ioSharedArg SharedArg, ghost dp io.DataPlaneSpec @*/ ) (respr processResult, reserr error /*@, addrAliasesPkt bool, ghost newAbsPkt io.IO_val @*/) {
	// @ absIO_valLemma(dp, ub, p.ingressID)
	// @ oldPkt := absIO_val(dp, ub, p.ingressID).IO_val_Pkt2_2
	// @ nextPkt := oldPkt
	if r, err := p.parsePath( /*@ ub , dp @*/ ); err != nil {
=======
// @ decreases 0 if sync.IgnoreBlockingForTermination()
func (p *scionPacketProcessor) process( /*@ ghost ub []byte, ghost llIsNil bool, ghost startLL int, ghost endLL int @*/ ) (respr processResult, reserr error /*@, addrAliasesPkt bool @*/) {
	if r, err := p.parsePath( /*@ ub @*/ ); err != nil {
>>>>>>> a8ff1137
		// @ p.scionLayer.DowngradePerm(ub)
		return r, err /*@, false, absReturnErr(dp, r) @*/
	}
	if r, err := p.validateHopExpiry( /*@ dp @*/ ); err != nil {
		// @ p.scionLayer.DowngradePerm(ub)
		return r, err /*@, false, absReturnErr(dp, r) @*/
	}
	if r, err := p.validateIngressID( /*@ nextPkt, dp @*/ ); err != nil {
		// @ p.scionLayer.DowngradePerm(ub)
		return r, err /*@, false, absReturnErr(dp, r) @*/
	}
	// @ assert AbsValidateIngressIDConstraint(nextPkt, path.ifsToIO_ifs(p.ingressID))
	if r, err := p.validatePktLen( /*@ ub, dp @*/ ); err != nil {
		// @ p.scionLayer.DowngradePerm(ub)
		return r, err /*@, false, absReturnErr(dp, r) @*/
	}
	if r, err := p.validateTransitUnderlaySrc( /*@ ub @*/ ); err != nil {
		// @ p.scionLayer.DowngradePerm(ub)
		return r, err /*@, false, absReturnErr(dp, r) @*/
	}
	if r, err := p.validateSrcDstIA( /*@ ub, dp @*/ ); err != nil {
		// @ p.scionLayer.DowngradePerm(ub)
		return r, err /*@, false, absReturnErr(dp, r) @*/
	}
	if err := p.updateNonConsDirIngressSegID( /*@ ub, dp @*/ ); err != nil {
		// @ p.scionLayer.DowngradePerm(ub)
		return processResult{}, err /*@, false, absReturnErr(dp, processResult{}) @*/
	}
	// @ assert absPkt(dp, ub) == AbsUpdateNonConsDirIngressSegID(oldPkt, path.ifsToIO_ifs(p.ingressID))
	// @ nextPkt = absPkt(dp, ub)
	if r, err := p.verifyCurrentMAC( /*@ nextPkt, dp @*/ ); err != nil {
		// @ p.scionLayer.DowngradePerm(ub)
		return r, err /*@, false, absReturnErr(dp, r) @*/
	}
	// @ assert AbsVerifyCurrentMACConstraint(nextPkt, dp)
	if r, err := p.handleIngressRouterAlert( /*@ ub, llIsNil, startLL, endLL, dp @*/ ); err != nil {
		// @ p.scionLayer.DowngradePerm(ub)
		return r, err /*@, false, absReturnErr(dp, r) @*/
	}
	// @ assert nextPkt == absPkt(dp, ub)
	// Inbound: pkts destined to the local IA.
	// @ p.d.getLocalIA()
	if /*@ unfolding acc(p.scionLayer.Mem(ub), R50) in (unfolding acc(p.scionLayer.HeaderMem(ub[slayers.CmnHdrLen:]), R55) in @*/ p.scionLayer.DstIA /*@ ) @*/ == p.d.localIA {
		// @ assert p.DstIsLocalIngressID(ub)
		// @ assert unfolding acc(p.scionLayer.Mem(ub), R50) in (unfolding acc(p.scionLayer.HeaderMem(ub[slayers.CmnHdrLen:]), R55) in p.scionLayer.DstIA) == p.d.localIA
		// @ p.GetIngressIDNotZero(ub)
		// @ assert p.ingressID != 0
		a, r, err /*@, aliasesUb @*/ := p.resolveInbound( /*@ ub, dp @*/ )
		if err != nil {
			// @ p.scionLayer.DowngradePerm(ub)
			return r, err /*@, aliasesUb, absReturnErr(dp, r) @*/
		}
		// @ p.d.getInternal()
		// @ unfold p.d.validResult(r, aliasesUb)
		// @ fold p.d.validResult(processResult{OutConn: p.d.internal, OutAddr: a, OutPkt: p.rawPkt}, aliasesUb)
		// @ assert ub === p.rawPkt
		// @ InternalEnterEvent(oldPkt, path.ifsToIO_ifs(p.ingressID), nextPkt, none[io.IO_ifs], ioLock, ioSharedArg, dp)
		// @ newAbsPkt = reveal absIO_val(dp, p.rawPkt, 0)
		return processResult{OutConn: p.d.internal, OutAddr: a, OutPkt: p.rawPkt}, nil /*@, aliasesUb, newAbsPkt @*/
	}
	// Outbound: pkts leaving the local IA.
	// BRTransit: pkts leaving from the same BR different interface.
	// @ unfold acc(p.scionLayer.Mem(ub), R3)
	// @ ghost ubPath := p.scionLayer.UBPath(ub)
	if p.path.IsXover( /*@ ubPath @*/ ) {
		// @ assert p.GetIsXoverSpec(ub)
		// @ fold acc(p.scionLayer.Mem(ub), R3)
		if r, err := p.doXover( /*@ ub, dp @*/ ); err != nil {
			// @ fold p.d.validResult(processResult{}, false)
			return r, err /*@, false, absReturnErr(dp, r) @*/
		}
		// @ assert absPkt(dp, ub) == AbsDoXover(nextPkt)
		// @ nextPkt = absPkt(dp, ub)
		// @ assert p.segmentChange
		// @ assert nextPkt.RightSeg != none[io.IO_seg2]
		if r, err := p.validateHopExpiry( /*@ dp @*/ ); err != nil {
			// @ p.scionLayer.DowngradePerm(ub)
			return r, serrors.WithCtx(err, "info", "after xover") /*@, false, absReturnErr(dp, r) @*/
		}
		// verify the new block
		if r, err := p.verifyCurrentMAC( /*@ nextPkt, dp @*/ ); err != nil {
			// @ p.scionLayer.DowngradePerm(ub)
			return r, serrors.WithCtx(err, "info", "after xover") /*@, false, absReturnErr(dp, r) @*/
		}
		// @ assert AbsVerifyCurrentMACConstraint(nextPkt, dp)
	}
	// @ fold acc(p.scionLayer.Mem(ub), R3)
	// @ assert p.segmentChange ==> nextPkt.RightSeg != none[io.IO_seg2]
	if r, err := p.validateEgressID( /*@ nextPkt, dp @*/ ); err != nil {
		// @ p.scionLayer.DowngradePerm(ub)
		return r, err /*@, false, absReturnErr(dp, r) @*/
	}
	// @ assert !p.segmentChange ==> AbsValidateEgressIDConstraint(nextPkt, (p.ingressID != 0), dp)
	// @ assert p.segmentChange ==> p.ingressID != 0 && AbsValidateEgressIDConstraintXover(nextPkt, dp)
	// handle egress router alert before we check if it's up because we want to
	// send the reply anyway, so that trace route can pinpoint the exact link
	// that failed.
	if r, err := p.handleEgressRouterAlert( /*@ ub, llIsNil, startLL, endLL , dp @*/ ); err != nil {
		// @ p.scionLayer.DowngradePerm(ub)
		return r, err /*@, false, absReturnErr(dp, r) @*/
	}
	// @ assert nextPkt == absPkt(dp, ub)
	if r, err := p.validateEgressUp( /*@ nextPkt, dp @*/ ); err != nil {
		// @ p.scionLayer.DowngradePerm(ub)
		return r, err /*@, false, absReturnErr(dp, r) @*/
	}
	// @ assert nextPkt == absPkt(dp, ub)
	egressID := p.egressInterface( /*@ nextPkt @*/ )
	// @ assert AbsEgressInterfaceConstraint(nextPkt, path.ifsToIO_ifs(egressID))
	// @ p.d.getExternalMem()
	// @ if p.d.external != nil { unfold acc(accBatchConn(p.d.external), _) }
	if c, ok := p.d.external[egressID]; ok {
		if err := p.processEgress( /*@ ub, dp @*/ ); err != nil {
			// @ fold p.d.validResult(processResult{}, false)
			return processResult{}, err /*@, false, absReturnErr(dp, processResult{}) @*/
		}
		// @ p.d.InDomainExternalInForwardingMetrics2(egressID)
		// @ assert absPkt(dp, ub) == AbsProcessEgress(nextPkt)
		// @ nextPkt = absPkt(dp, ub)
		// @ ghost if(!p.segmentChange) {
		// 		enter/exit event
		// @	ExternalEvent(oldPkt, path.ifsToIO_ifs(p.ingressID), nextPkt, path.ifsToIO_ifs(egressID), ioLock, ioSharedArg, dp)
		// @ } else {
		// 		xover event
		// @	XoverEvent(oldPkt, path.ifsToIO_ifs(p.ingressID), nextPkt, path.ifsToIO_ifs(egressID), ioLock, ioSharedArg, dp)
		// @ }
		// @ newAbsPkt = reveal absIO_val(dp, p.rawPkt, egressID)
		// @ fold p.d.validResult(processResult{EgressID: egressID, OutConn: c, OutPkt: p.rawPkt}, false)
		return processResult{EgressID: egressID, OutConn: c, OutPkt: p.rawPkt}, nil /*@, false, newAbsPkt @*/
	}
	// ASTransit: pkts leaving from another AS BR.
	// @ p.d.getInternalNextHops()
	// @ ghost if p.d.internalNextHops != nil { unfold acc(accAddr(p.d.internalNextHops), _) }
	if a, ok := p.d.internalNextHops[egressID]; ok {
		// @ p.d.getInternal()
		// @ ghost if(path.ifsToIO_ifs(p.ingressID) != none[io.IO_ifs]) {
		// @ 	if(!p.segmentChange) {
		// 			enter event
		// @		InternalEnterEvent(oldPkt, path.ifsToIO_ifs(p.ingressID), nextPkt, none[io.IO_ifs], ioLock, ioSharedArg, dp)
		// @ 	} else {
		// 			xover event
		// @		XoverEvent(oldPkt, path.ifsToIO_ifs(p.ingressID), nextPkt, none[io.IO_ifs], ioLock, ioSharedArg, dp)
		// @ 	}
		// @ 	newAbsPkt = reveal absIO_val(dp, p.rawPkt, 0)
		// @ } else {
		// @ 	ToDoAfterScionFix("https://github.com/scionproto/scion/issues/4497")
		// @ }
		// @ fold p.d.validResult(processResult{OutConn: p.d.internal, OutAddr: a, OutPkt: p.rawPkt}, false)
		return processResult{OutConn: p.d.internal, OutAddr: a, OutPkt: p.rawPkt}, nil /*@, false, newAbsPkt @*/
	}
	errCode := slayers.SCMPCodeUnknownHopFieldEgress
	if !p.infoField.ConsDir {
		errCode = slayers.SCMPCodeUnknownHopFieldIngress
	}
	// @ p.scionLayer.DowngradePerm(ub)
	// @ ToDoAfterScionFix("https://github.com/scionproto/scion/issues/4482") // depends on packSCMP
	tmp, err := p.packSCMP(
		slayers.SCMPTypeParameterProblem,
		errCode,
		&slayers.SCMPParameterProblem{Pointer: p.currentHopPointer( /*@ nil @*/ )},
		cannotRoute,
		/*@ dp, @*/
	)
	return tmp, err /*@, false, absReturnErr(dp, tmp) @*/
}

// @ requires  acc(&p.rawPkt, R15)
// @ requires  p.scionLayer.Mem(p.rawPkt)
// @ requires  acc(&p.ingressID,  R15)
// @ requires  acc(&p.d, R15) && acc(p.d.Mem(), _) && p.d.WellConfigured()
// @ requires  p.d.getValSvc() != nil
// @ requires  sl.AbsSlice_Bytes(p.rawPkt, 0, len(p.rawPkt))
// @ preserves acc(&p.mac, R10)
// @ preserves p.mac != nil && p.mac.Mem()
// @ preserves acc(&p.macBuffers.scionInput, R10)
// @ preserves sl.AbsSlice_Bytes(p.macBuffers.scionInput, 0, len(p.macBuffers.scionInput))
// @ preserves acc(&p.buffer, R10) && p.buffer != nil && p.buffer.Mem()
// @ ensures   acc(&p.rawPkt, R15)
// @ ensures   p.scionLayer.Mem(p.rawPkt)
// @ ensures   acc(&p.ingressID,  R15)
// @ ensures   acc(&p.d,          R15)
// @ ensures   p.d.validResult(respr, addrAliasesPkt)
// @ ensures   acc(sl.AbsSlice_Bytes(p.rawPkt, 0, len(p.rawPkt)), 1 - R15)
// @ ensures   addrAliasesPkt ==> (
// @ 	respr.OutAddr != nil &&
// @ 	let rawPkt := p.rawPkt in
// @ 	(acc(respr.OutAddr.Mem(), R15) --* acc(sl.AbsSlice_Bytes(rawPkt, 0, len(rawPkt)), R15)))
// @ ensures  !addrAliasesPkt ==> acc(sl.AbsSlice_Bytes(p.rawPkt, 0, len(p.rawPkt)), R15)
// @ ensures  respr.OutPkt !== p.rawPkt && respr.OutPkt != nil ==>
// @ 	sl.AbsSlice_Bytes(respr.OutPkt, 0, len(respr.OutPkt))
// @ ensures  reserr != nil ==> reserr.ErrorMem()
// @ decreases 0 if sync.IgnoreBlockingForTermination()
func (p *scionPacketProcessor) processOHP() (respr processResult, reserr error /*@ , addrAliasesPkt bool @*/) {
	// @ ghost ubScionL := p.rawPkt
	// @ p.scionLayer.ExtractAcc(ubScionL)
	s := p.scionLayer
	// @ ghost  ubPath := p.scionLayer.UBPath(ubScionL)
	// @ unfold acc(p.scionLayer.Mem(ubScionL), 1-R15)
	// @ apply acc(&p.scionLayer, R16) --* acc(p.scionLayer.Mem(ubScionL), R15)
	// @ unfold acc(p.scionLayer.Mem(ubScionL), R15)
	// @ assert s.Path === p.scionLayer.Path
	// @ assert s.Path.Mem(ubPath)
	ohp, ok := s.Path.(*onehop.Path)
	if !ok {
		// TODO parameter problem -> invalid path
		// @ establishMemMalformedPath()
		// @ fold p.scionLayer.Mem(ubScionL)
		// @ fold p.d.validResult(processResult{}, false)
		return processResult{}, malformedPath /*@ , false @*/
	}
	if /*@ unfolding acc(s.Path.Mem(ubPath), R50) in @*/ !ohp.Info.ConsDir {
		// TODO parameter problem -> invalid path
		// @ establishMemMalformedPath()
		// @ defer fold p.scionLayer.Mem(ubScionL)
		// @ fold p.d.validResult(processResult{}, false)
		return processResult{}, serrors.WrapStr(
			"OneHop path in reverse construction direction is not allowed",
			malformedPath, "srcIA", s.SrcIA, "dstIA", s.DstIA) /*@ , false @*/
	}

	// OHP leaving our IA
	if p.ingressID == 0 {
		// @ p.d.getLocalIA()
		if !p.d.localIA.Equal(s.SrcIA) {
			// @ establishCannotRoute()
			// TODO parameter problem -> invalid path
			// @ defer fold p.scionLayer.Mem(ubScionL)
			// @ fold p.d.validResult(processResult{}, false)
			return processResult{}, serrors.WrapStr("bad source IA", cannotRoute,
				"type", "ohp", "egress", ( /*@ unfolding acc(ohp.Mem(ubPath), R50) in (unfolding acc(ohp.FirstHop.Mem(), R55) in @*/ ohp.FirstHop.ConsEgress /*@ ) @*/),
				"localIA", p.d.localIA, "srcIA", s.SrcIA) /*@ , false @*/
		}
		// @ p.d.getNeighborIAs()
		neighborIA, ok := p.d.neighborIAs[ /*@ unfolding acc(ohp.Mem(ubPath), R50) in (unfolding acc(ohp.FirstHop.Mem(), R55) in @*/ ohp.FirstHop.ConsEgress /*@ ) @*/]
		if !ok {
			// @ establishCannotRoute()
			// TODO parameter problem invalid interface
			// @ defer fold p.scionLayer.Mem(ubScionL)
			// @ fold p.d.validResult(processResult{}, false)
			return processResult{}, serrors.WithCtx(cannotRoute,
				"type", "ohp", "egress", ( /*@ unfolding acc(ohp.Mem(ubPath), R50) in (unfolding acc(ohp.FirstHop.Mem(), R55) in @*/ ohp.FirstHop.ConsEgress /*@ ) @*/)) /*@ , false @*/
		}
		if !neighborIA.Equal(s.DstIA) {
			// @ establishCannotRoute()
			// @ defer fold p.scionLayer.Mem(ubScionL)
			// @ fold p.d.validResult(processResult{}, false)
			return processResult{}, serrors.WrapStr("bad destination IA", cannotRoute,
				"type", "ohp", "egress", ( /*@ unfolding acc(ohp.Mem(ubPath), R50) in (unfolding acc(ohp.FirstHop.Mem(), R55) in @*/ ohp.FirstHop.ConsEgress /*@ ) @*/),
				"neighborIA", neighborIA, "dstIA", s.DstIA) /*@ , false @*/
		}
		// @ unfold s.Path.Mem(ubPath)
		// @ unfold ohp.FirstHop.Mem()
		// @ preserves acc(&ohp.Info, R15) && acc(&ohp.FirstHop, R15)
		// @ preserves acc(&p.macBuffers.scionInput, R15)
		// @ preserves acc(&p.mac, R15) && p.mac != nil && p.mac.Mem()
		// @ preserves sl.AbsSlice_Bytes(p.macBuffers.scionInput, 0, len(p.macBuffers.scionInput))
		// @ decreases
		// @ outline (
		mac /*@@@*/ := path.MAC(p.mac, ohp.Info, ohp.FirstHop, p.macBuffers.scionInput)
		// (VerifiedSCION) introduced separate copy to avoid exposing quantified permissions outside the scope of this outline block.
		macCopy := mac
		// @ fold acc(sl.AbsSlice_Bytes(ohp.FirstHop.Mac[:], 0, len(ohp.FirstHop.Mac[:])), R20)
		// @ fold acc(sl.AbsSlice_Bytes(mac[:], 0, len(mac)), R20)
		compRes := subtle.ConstantTimeCompare(ohp.FirstHop.Mac[:], mac[:]) == 0
		// @ unfold acc(sl.AbsSlice_Bytes(ohp.FirstHop.Mac[:], 0, len(ohp.FirstHop.Mac[:])), R20)
		// @ )
		if compRes {
			// @ defer fold p.scionLayer.Mem(ubScionL)
			// @ defer fold s.Path.Mem(ubPath)
			// @ defer fold ohp.FirstHop.Mem()
			// TODO parameter problem -> invalid MAC
			// @ fold p.d.validResult(processResult{}, false)
			return processResult{}, serrors.New("MAC", "expected", fmt.Sprintf("%x", macCopy),
				"actual", fmt.Sprintf("%x", ohp.FirstHop.Mac), "type", "ohp") /*@ , false @*/
		}
		ohp.Info.UpdateSegID(ohp.FirstHop.Mac /*@, ohp.FirstHop.ToIO_HF() @*/)
		// @ fold ohp.FirstHop.Mem()
		// @ fold s.Path.Mem(ubPath)
		// @ fold p.scionLayer.Mem(ubScionL)

		// (VerifiedSCION) the second parameter was changed from 's' to 'p.scionLayer' due to the
		// changes made to 'updateSCIONLayer'.
		if err := updateSCIONLayer(p.rawPkt, &p.scionLayer /* s */, p.buffer); err != nil {
			// @ fold p.d.validResult(processResult{}, false)
			return processResult{}, err /*@ , false @*/
		}
		// @ unfold p.scionLayer.Mem(ubScionL)
		// @ defer fold p.scionLayer.Mem(ubScionL)
		// @ unfold s.Path.Mem(ubPath)
		// @ defer fold s.Path.Mem(ubPath)
		// @ unfold ohp.FirstHop.Mem()
		// @ defer fold ohp.FirstHop.Mem()
		// OHP should always be directed to the correct BR.
		// @ p.d.getExternalMem()
		// @ ghost if p.d.external != nil { unfold acc(accBatchConn(p.d.external), _) }
		if c, ok := p.d.external[ohp.FirstHop.ConsEgress]; ok {
			// (VerifiedSCION) the following must hold, obviously.
			// Unfortunately, Gobra struggles with instantiating the body
			// of the function.
			// @ assume ohp.FirstHop.ConsEgress in p.d.getDomExternal()
			// buffer should already be correct
			// (VerifiedSCION) TODO: we need to add a pre to run that says that the
			// domain of forwardingMetrics is the same as the one for external
			// @ p.d.InDomainExternalInForwardingMetrics(ohp.FirstHop.ConsEgress)
			// @ fold p.d.validResult(processResult{EgressID: ohp.FirstHop.ConsEgress, OutConn: c, OutPkt: p.rawPkt}, false)
			return processResult{EgressID: ohp.FirstHop.ConsEgress, OutConn: c, OutPkt: p.rawPkt},
				nil /*@ , false @*/
		}
		// TODO parameter problem invalid interface
		// @ establishCannotRoute()
		// @ fold p.d.validResult(processResult{}, false)
		return processResult{}, serrors.WithCtx(cannotRoute, "type", "ohp",
			"egress", ohp.FirstHop.ConsEgress, "consDir", ohp.Info.ConsDir) /*@ , false @*/
	}

	// OHP entering our IA
	// @ p.d.getLocalIA()
	if !p.d.localIA.Equal(s.DstIA) {
		// @ establishCannotRoute()
		// @ defer fold p.scionLayer.Mem(ubScionL)
		// @ fold p.d.validResult(processResult{}, false)
		return processResult{}, serrors.WrapStr("bad destination IA", cannotRoute,
			"type", "ohp", "ingress", p.ingressID,
			"localIA", p.d.localIA, "dstIA", s.DstIA) /*@ , false @*/
	}
	// @ p.d.getNeighborIAs()
	neighborIA := p.d.neighborIAs[p.ingressID]
	if !neighborIA.Equal(s.SrcIA) {
		// @ establishCannotRoute()
		// @ defer fold p.scionLayer.Mem(ubScionL)
		// @ fold p.d.validResult(processResult{}, false)
		return processResult{}, serrors.WrapStr("bad source IA", cannotRoute,
			"type", "ohp", "ingress", p.ingressID,
			"neighborIA", neighborIA, "srcIA", s.SrcIA) /*@ , false @*/
	}

	// @ unfold s.Path.Mem(ubPath)
	// @ unfold ohp.SecondHop.Mem()
	ohp.SecondHop = path.HopField{
		ConsIngress: p.ingressID,
		ExpTime:/*@ unfolding acc(ohp.FirstHop.Mem(), R55) in @*/ ohp.FirstHop.ExpTime,
	}
	// (VerifiedSCION) the following property follows from the type system, but
	// Gobra cannot prove it yet.
	// @ assume 0 <= p.ingressID
	// XXX(roosd): Here we leak the buffer into the SCION packet header.
	// This is okay because we do not operate on the buffer or the packet
	// for the rest of processing.
	ohp.SecondHop.Mac = path.MAC(p.mac, ohp.Info, ohp.SecondHop, p.macBuffers.scionInput)
	// @ fold ohp.SecondHop.Mem()
	// @ fold s.Path.Mem(ubPath)

	// (VerifiedSCION) the second parameter was changed from 's' to 'p.scionLayer' due to the
	// changes made to 'updateSCIONLayer'.
	// @ fold p.scionLayer.Mem(ubScionL)
	if err := updateSCIONLayer(p.rawPkt, &p.scionLayer /* s */, p.buffer); err != nil {
		// @ fold p.d.validResult(processResult{}, false)
		return processResult{}, err /*@ , false @*/
	}
	// (VerifiedSCION) the parameter was changed from 's' to '&p.scionLayer' due to the
	// changes made to 'resolveLocalDst'.
	a, err /*@ , addrAliases @*/ := p.d.resolveLocalDst(&p.scionLayer /* s */ /*@ , ubScionL @*/)
	if err != nil {
		// @ ghost if addrAliases {
		// @ 	apply acc(a.Mem(), R15) --* acc(sl.AbsSlice_Bytes(ubScionL, 0, len(ubScionL)), R15)
		// @ }
		// @ fold p.d.validResult(processResult{}, false)
		return processResult{}, err /*@ , false @*/
	}
	// @ p.d.getInternal()
	// @ assert p.d.internal != nil ==> acc(p.d.internal.Mem(), _)
	// @ fold p.d.validResult(processResult{OutConn: p.d.internal, OutAddr: a, OutPkt: p.rawPkt}, addrAliases)
	return processResult{OutConn: p.d.internal, OutAddr: a, OutPkt: p.rawPkt}, nil /*@ , addrAliases @*/
}

// @ requires  acc(d.Mem(), _)
// @ requires  d.getValSvc() != nil
// @ requires  acc(sl.AbsSlice_Bytes(ub, 0, len(ub)), R15)
// @ preserves acc(s.Mem(ub), R14)
// @ ensures   !addrAliasesUb ==> acc(sl.AbsSlice_Bytes(ub, 0, len(ub)), R15)
// @ ensures   !addrAliasesUb && resaddr != nil ==> acc(resaddr.Mem(), _)
// @ ensures   addrAliasesUb ==> resaddr != nil
// @ ensures   addrAliasesUb ==> acc(resaddr.Mem(), R15)
// @ ensures   addrAliasesUb ==> (acc(resaddr.Mem(), R15) --* acc(sl.AbsSlice_Bytes(ub, 0, len(ub)), R15))
// @ ensures   reserr != nil ==> reserr.ErrorMem()
// (VerifiedSCION) the type of 's' was changed from slayers.SCION to *slayers.SCION. This makes
// specs a lot easier and, makes the implementation faster as well by avoiding passing large data-structures
// by value. We should consider porting merging this in upstream SCION.
// @ decreases 0 if sync.IgnoreBlockingForTermination()
func (d *DataPlane) resolveLocalDst(s *slayers.SCION /*@, ghost ub []byte @*/) (resaddr *net.UDPAddr, reserr error /*@ , addrAliasesUb bool @*/) {
	// @ ghost start, end := s.ExtractAcc(ub)
	// @ assert s.RawDstAddr === ub[start:end]
	// @ sl.SplitRange_Bytes(ub, start, end, R15)
	// @ assert acc(sl.AbsSlice_Bytes(s.RawDstAddr, 0, len(s.RawDstAddr)), R15)
	dst, err := s.DstAddr()
	// @ apply acc(s, R16) --* acc(s.Mem(ub), R15)
	if err != nil {
		// @ sl.CombineRange_Bytes(ub, start, end, R15)
		// TODO parameter problem.
		return nil, err /*@ , false @*/
	}
	switch v := dst.(type) {
	case addr.HostSVC:
		// For map lookup use the Base address, i.e. strip the multi cast
		// information, because we only register base addresses in the map.
		// @ d.getSvcMem()
		a, ok := d.svc.Any(v.Base())
		if !ok {
			// @ apply acc(dst.Mem(), R15) --* acc(sl.AbsSlice_Bytes(ub[start:end], 0, len(ub[start:end])), R15)
			// @ sl.CombineRange_Bytes(ub, start, end, R15)
			// @ establishNoSVCBackend()
			return nil, noSVCBackend /*@ , false @*/
		}
		// @ apply acc(dst.Mem(), R15) --* acc(sl.AbsSlice_Bytes(ub[start:end], 0, len(ub[start:end])), R15)
		// @ sl.CombineRange_Bytes(ub, start, end, R15)
		return a, nil /*@ , false @*/
	case *net.IPAddr:
		tmp := addEndhostPort(v)
		// @ package acc(tmp.Mem(), R15) --* acc(sl.AbsSlice_Bytes(ub, 0, len(ub)), R15) {
		// @ 	apply acc(tmp.Mem(), R15) --* acc(v.Mem(), R15)
		// @ 	assert acc(dst.Mem(), R15)
		// @ 	apply acc(dst.Mem(), R15) --* acc(sl.AbsSlice_Bytes(ub[start:end], 0, len(ub[start:end])), R15)
		// @ 	sl.CombineRange_Bytes(ub, start, end, R15)
		// @ }
		return tmp, nil /*@ , true @*/
	default:
		panic("unexpected address type returned from DstAddr")
	}
}

// @ requires acc(dst.Mem(), R15)
// @ ensures  res != nil && acc(res.Mem(), R15)
// @ ensures  acc(res.Mem(), R15) --* acc(dst.Mem(), R15)
// @ decreases
func addEndhostPort(dst *net.IPAddr) (res *net.UDPAddr) {
	// @ unfold acc(dst.Mem(), R15)
	tmp := &net.UDPAddr{IP: dst.IP, Port: topology.EndhostPort}
	// @ assert forall i int :: { &tmp.IP[i] } 0 <= i && i < len(tmp.IP) ==> acc(&tmp.IP[i], R15)
	// @ fold acc(sl.AbsSlice_Bytes(tmp.IP, 0, len(tmp.IP)), R15)
	// @ fold acc(tmp.Mem(), R15)
	// @ package (acc(tmp.Mem(), R15) --* acc(dst.Mem(), R15)) {
	// @ 	assert acc(dst, R15)
	// @ 	assert acc(tmp, R50)
	// @ 	assert dst.IP === tmp.IP
	// @ 	unfold acc(tmp.Mem(), R15)
	// @ 	unfold acc(sl.AbsSlice_Bytes(tmp.IP, 0, len(tmp.IP)), R15)
	// @ 	assert forall i int :: { &tmp.IP[i] } 0 <= i && i < len(tmp.IP) ==> acc(&tmp.IP[i], R15)
	// @ 	assert forall i int :: { &dst.IP[i] } 0 <= i && i < len(dst.IP) ==> acc(&dst.IP[i], R15)
	// @ 	fold acc(dst.Mem(), R15)
	// @ }
	return tmp
}

// TODO(matzf) this function is now only used to update the OneHop-path.
// This should be changed so that the OneHop-path can be updated in-place, like
// the scion.Raw path.
// @ requires  acc(s.Mem(rawPkt), R00)
// @ requires  s.HasOneHopPath(rawPkt)
// @ preserves buffer != nil && buffer.Mem()
// @ preserves sl.AbsSlice_Bytes(rawPkt, 0, len(rawPkt))
// @ ensures   acc(s.Mem(rawPkt), R00)
// @ ensures   res != nil ==> res.ErrorMem()
// @ decreases
// (VerifiedSCION) the type of 's' was changed from slayers.SCION to *slayers.SCION. This makes
// specs a lot easier and, makes the implementation faster as well by avoiding passing large data-structures
// by value. We should consider porting merging this in upstream SCION.
func updateSCIONLayer(rawPkt []byte, s *slayers.SCION, buffer gopacket.SerializeBuffer) (res error) {
	if err := buffer.Clear(); err != nil {
		return err
	}
	if err := s.SerializeTo(buffer, gopacket.SerializeOptions{} /*@ , rawPkt @*/); err != nil {
		return err
	}
	// TODO(lukedirtwalker): We should add a method to the scion layers
	// which can write into the existing buffer, see also the discussion in
	// https://fsnets.slack.com/archives/C8ADBBG0J/p1592805884250700
	rawContents := buffer.Bytes()
	// @ s.InferSizeOHP(rawPkt)
	// @ assert len(rawContents) <= len(rawPkt)
	// @ unfold sl.AbsSlice_Bytes(rawPkt, 0, len(rawPkt))
	// @ unfold acc(sl.AbsSlice_Bytes(rawContents, 0, len(rawContents)), R20)
	// (VerifiedSCION) proving that the reslicing operation below is safe
	// was tricky and required enriching (non-modularly) the invariants of *onehop.Path
	// and *slayers.SCION.
	// @ assert forall i int :: { &rawPkt[:len(rawContents)][i] }{ &rawPkt[i] } 0 <= i && i < len(rawContents) ==>
	// @ 	 &rawPkt[i] == &rawPkt[:len(rawContents)][i]
	copy(rawPkt[:len(rawContents)], rawContents /*@ , R20 @*/)
	// @ fold sl.AbsSlice_Bytes(rawPkt, 0, len(rawPkt))
	// @ fold acc(sl.AbsSlice_Bytes(rawContents, 0, len(rawContents)), R20)
	// @ buffer.RestoreMem(rawContents)
	return nil
}

type bfdSend struct {
	conn             BatchConn
	srcAddr, dstAddr *net.UDPAddr
	scn              *slayers.SCION
	ohp              *onehop.Path
	mac              hash.Hash
	macBuffer        []byte
	buffer           gopacket.SerializeBuffer
}

// newBFDSend creates and initializes a BFD Sender
// @ trusted
// @ requires false
// @ decreases
func newBFDSend(conn BatchConn, srcIA, dstIA addr.IA, srcAddr, dstAddr *net.UDPAddr,
	ifID uint16, mac hash.Hash) (res *bfdSend) {

	scn := &slayers.SCION{
		Version:      0,
		TrafficClass: 0xb8,
		FlowID:       0xdead,
		NextHdr:      slayers.L4BFD,
		SrcIA:        srcIA,
		DstIA:        dstIA,
	}

	if err := scn.SetSrcAddr(&net.IPAddr{IP: srcAddr.IP} /*@ , false @*/); err != nil {
		panic(err) // Must work unless IPAddr is not supported
	}
	if err := scn.SetDstAddr(&net.IPAddr{IP: dstAddr.IP} /*@ , false @*/); err != nil {
		panic(err) // Must work unless IPAddr is not supported
	}

	var ohp *onehop.Path
	if ifID == 0 {
		scn.PathType = empty.PathType
		scn.Path = &empty.Path{}
	} else {
		ohp = &onehop.Path{
			Info: path.InfoField{
				ConsDir: true,
				// Timestamp set in Send
			},
			FirstHop: path.HopField{
				ConsEgress: ifID,
				ExpTime:    hopFieldDefaultExpTime,
			},
		}
		scn.PathType = onehop.PathType
		scn.Path = ohp
	}

	return &bfdSend{
		conn:      conn,
		srcAddr:   srcAddr,
		dstAddr:   dstAddr,
		scn:       scn,
		ohp:       ohp,
		mac:       mac,
		macBuffer: make([]byte, path.MACBufferSize),
		buffer:    gopacket.NewSerializeBuffer(),
	}
}

// @ preserves acc(b.Mem(), R10)
// @ decreases
func (b *bfdSend) String() string {
	// @ unfold acc(b.Mem(), R10)
	// @ ghost defer fold acc(b.Mem(), R10)
	return b.srcAddr.String()
}

// Send sends out a BFD message.
// Due to the internal state of the MAC computation, this is not goroutine
// safe.
// @ trusted
// @ requires Uncallable()
func (b *bfdSend) Send(bfd *layers.BFD) error {
	if b.ohp != nil {
		// Subtract 10 seconds to deal with possible clock drift.
		ohp := b.ohp
		ohp.Info.Timestamp = uint32(time.Now().Unix() - 10)
		ohp.FirstHop.Mac = path.MAC(b.mac, ohp.Info, ohp.FirstHop, b.macBuffer)
	}

	err := gopacket.SerializeLayers(b.buffer, gopacket.SerializeOptions{FixLengths: true},
		b.scn, bfd)
	if err != nil {
		return err
	}
	_, err = b.conn.WriteTo(b.buffer.Bytes(), b.dstAddr)
	return err
}

// @ requires  acc(&p.d, _) && acc(p.d.Mem(), _)
// @ requires  acc(p.scionLayer.Mem(ub), R4)
// @ requires  p.scionLayer.ValidPathMetaData(ub)
// @ requires  sl.AbsSlice_Bytes(ub, 0, len(ub))
// @ requires  acc(&p.ingressID,  R15)
// @ ensures   acc(p.scionLayer.Mem(ub), R4)
// @ ensures   sl.AbsSlice_Bytes(ub, 0, len(ub))
// @ ensures   acc(&p.ingressID,  R15)
// @ decreases
func (p *scionPacketProcessor) prepareSCMP(
	typ slayers.SCMPType,
	code slayers.SCMPCode,
	scmpP gopacket.SerializableLayer,
	cause error,
	// @ ghost ub []byte,
) ([]byte, error) {

	// *copy* and reverse path -- the original path should not be modified as this writes directly
	// back to rawPkt (quote).
	var path *scion.Raw
	// @ ghost startP := p.scionLayer.PathStartIdx(ub)
	// @ ghost endP := p.scionLayer.PathEndIdx(ub)
	// @ slayers.LemmaPathIdxStartEnd(&p.scionLayer, ub, R20)
	// @ ghost ubPath := ub[startP:endP]
	// @ unfold acc(p.scionLayer.Mem(ub), R4)
	pathType := p.scionLayer.Path.Type( /*@ ubPath @*/ )
	// @ establishCannotRoute()
	// @ ghost pathFromEpic := false
	// @ ghost var epicPathUb []byte = nil
	switch pathType {
	case scion.PathType:
		var ok bool
		path, ok = p.scionLayer.Path.(*scion.Raw)
		if !ok {
			// @ fold acc(p.scionLayer.Mem(ub), R4)
			return nil, serrors.WithCtx(cannotRoute, "details", "unsupported path type",
				"path type", pathType)
		}
	case epic.PathType:
		epicPath, ok := p.scionLayer.Path.(*epic.Path)
		if !ok {
			// @ fold acc(p.scionLayer.Mem(ub), R4)
			return nil, serrors.WithCtx(cannotRoute, "details", "unsupported path type",
				"path type", pathType)
		}
		/*@
		scionBuf := epicPath.GetUnderlyingScionPathBuf(ubPath)
		unfold acc(epicPath.Mem(ubPath), R4)
		assert ubPath[epic.MetadataLen:] === scionBuf
		epicPathUb = ubPath
		ubPath = scionBuf
		startP += epic.MetadataLen
		assert ubPath === ub[startP:endP]
		@*/
		path = epicPath.ScionPath
		// @ pathFromEpic = true
	default:
		// @ fold acc(p.scionLayer.Mem(ub), R4)
		return nil, serrors.WithCtx(cannotRoute, "details", "unsupported path type",
			"path type", pathType)
	}
	/*@
	assert pathType == scion.PathType || pathType == epic.PathType
	assert typeOf(p.scionLayer.Path) == type[*scion.Raw] || typeOf(p.scionLayer.Path) == type[*epic.Path]
	assert !pathFromEpic ==> typeOf(p.scionLayer.Path) == type[*scion.Raw]
	assert pathFromEpic ==> typeOf(p.scionLayer.Path) == type[*epic.Path]
	sl.SplitRange_Bytes(ub, startP, endP, writePerm)
	@*/
	decPath, err := path.ToDecoded( /*@ ubPath @*/ )
	if err != nil {
		/*@
		sl.CombineRange_Bytes(ub, startP, endP, writePerm)
		ghost if pathFromEpic {
			epicPath := p.scionLayer.Path.(*epic.Path)
			assert acc(path.Mem(ubPath), R4)
			fold acc(epicPath.Mem(epicPathUb), R4)
		} else {
			rawPath := p.scionLayer.Path.(*scion.Raw)
			assert acc(path.Mem(ubPath), R4)
			assert acc(rawPath.Mem(ubPath), R4)
		}
		fold acc(p.scionLayer.Mem(ub), R4)
		@*/
		return nil, serrors.Wrap(cannotRoute, err, "details", "decoding raw path")
	}
	// @ ghost rawPath := path.RawBufferMem(ubPath)
	revPathTmp, err := decPath.Reverse( /*@ rawPath @*/ )
	if err != nil {
		/*@
		sl.CombineRange_Bytes(ub, startP, endP, writePerm)
		ghost if pathFromEpic {
			epicPath := p.scionLayer.Path.(*epic.Path)
			assert acc(path.Mem(ubPath), R4)
			fold acc(epicPath.Mem(epicPathUb), R4)
		} else {
			rawPath := p.scionLayer.Path.(*scion.Raw)
			assert acc(path.Mem(ubPath), R4)
			assert acc(rawPath.Mem(ubPath), R4)
		}
		fold acc(p.scionLayer.Mem(ub), R4)
		@*/
		return nil, serrors.Wrap(cannotRoute, err, "details", "reversing path for SCMP")
	}
	// @ assert revPathTmp.Mem(rawPath)
	revPath := revPathTmp.(*scion.Decoded)
	// @ assert revPath.Mem(rawPath)

	// Revert potential path segment switches that were done during processing.
	if revPath.IsXover( /*@ rawPath @*/ ) {
		if err := revPath.IncPath( /*@ rawPath @*/ ); err != nil {
			/*@
			sl.CombineRange_Bytes(ub, startP, endP, writePerm)
			ghost if pathFromEpic {
				epicPath := p.scionLayer.Path.(*epic.Path)
				assert acc(path.Mem(ubPath), R4)
				fold acc(epicPath.Mem(epicPathUb), R4)
			} else {
				rawPath := p.scionLayer.Path.(*scion.Raw)
				assert acc(path.Mem(ubPath), R4)
				assert acc(rawPath.Mem(ubPath), R4)
			}
			fold acc(p.scionLayer.Mem(ub), R4)
			@*/
			return nil, serrors.Wrap(cannotRoute, err, "details", "reverting cross over for SCMP")
		}
	}
	// If the packet is sent to an external router, we need to increment the
	// path to prepare it for the next hop.
	// @ p.d.getExternalMem()
	// @ if p.d.external != nil { unfold acc(accBatchConn(p.d.external), _) }
	_, external := p.d.external[p.ingressID]
	if external {
		// @ requires revPath.Mem(rawPath)
		// @ requires revPath.ValidCurrIdxs(rawPath)
		// @ ensures  revPath.Mem(rawPath)
		// @ decreases
		// @ outline(
		// @ unfold revPath.Mem(rawPath)
		// @ unfold revPath.Base.Mem()
		infoField := &revPath.InfoFields[revPath.PathMeta.CurrINF]
		if infoField.ConsDir {
			hopField := /*@ unfolding acc(revPath.HopFields[revPath.PathMeta.CurrHF].Mem(), _) in @*/
				revPath.HopFields[revPath.PathMeta.CurrHF]
			infoField.UpdateSegID(hopField.Mac /*@, hopField.ToIO_HF() @*/)
		}
		// @ fold revPath.Base.Mem()
		// @ fold revPath.Mem(rawPath)
		// @ )
		if err := revPath.IncPath( /*@ rawPath @*/ ); err != nil {
			/*@
			sl.CombineRange_Bytes(ub, startP, endP, writePerm)
			ghost if pathFromEpic {
				epicPath := p.scionLayer.Path.(*epic.Path)
				assert acc(path.Mem(ubPath), R4)
				fold acc(epicPath.Mem(epicPathUb), R4)
			} else {
				rawPath := p.scionLayer.Path.(*scion.Raw)
				assert acc(path.Mem(ubPath), R4)
				assert acc(rawPath.Mem(ubPath), R4)
			}
			fold acc(p.scionLayer.Mem(ub), R4)
			@*/
			return nil, serrors.Wrap(cannotRoute, err, "details", "incrementing path for SCMP")
		}
	}
	// @ TODO()

	// create new SCION header for reply.
	var scionL /*@@@*/ slayers.SCION
	// (VerifiedSCION) TODO: adapt *SCION.Mem(...)
	scionL.FlowID = p.scionLayer.FlowID
	scionL.TrafficClass = p.scionLayer.TrafficClass
	scionL.PathType = revPath.Type( /*@ nil @*/ )
	scionL.Path = revPath
	scionL.DstIA = p.scionLayer.SrcIA
	scionL.SrcIA = p.d.localIA
	srcA, err := p.scionLayer.SrcAddr()
	if err != nil {
		return nil, serrors.Wrap(cannotRoute, err, "details", "extracting src addr")
	}
	if err := scionL.SetDstAddr(srcA /*@ , false @*/); err != nil {
		return nil, serrors.Wrap(cannotRoute, err, "details", "setting dest addr")
	}
	if err := scionL.SetSrcAddr(&net.IPAddr{IP: p.d.internalIP} /*@ , false @*/); err != nil {
		return nil, serrors.Wrap(cannotRoute, err, "details", "setting src addr")
	}
	scionL.NextHdr = slayers.L4SCMP

	typeCode := slayers.CreateSCMPTypeCode(typ, code)
	scmpH /*@@@*/ := slayers.SCMP{TypeCode: typeCode}
	scmpH.SetNetworkLayerForChecksum(&scionL)

	if err := p.buffer.Clear(); err != nil {
		return nil, err
	}

	sopts := gopacket.SerializeOptions{
		ComputeChecksums: true,
		FixLengths:       true,
	}
	scmpLayers := []gopacket.SerializableLayer{&scionL, &scmpH, scmpP}
	if cause != nil {
		// add quote for errors.
		hdrLen := slayers.CmnHdrLen + scionL.AddrHdrLen( /*@ nil, false @*/ ) + scionL.Path.Len( /*@ nil @*/ )
		switch scmpH.TypeCode.Type() {
		case slayers.SCMPTypeExternalInterfaceDown:
			hdrLen += 20
		case slayers.SCMPTypeInternalConnectivityDown:
			hdrLen += 28
		default:
			hdrLen += 8
		}
		quote := p.rawPkt
		maxQuoteLen := slayers.MaxSCMPPacketLen - hdrLen
		if len(quote) > maxQuoteLen {
			quote = quote[:maxQuoteLen]
		}
		scmpLayers = append( /*@ noPerm, @*/ scmpLayers, gopacket.Payload(quote))
	}
	// XXX(matzf) could we use iovec gather to avoid copying quote?
	err = gopacket.SerializeLayers(p.buffer, sopts /*@ , nil @*/, scmpLayers...)
	if err != nil {
		return nil, serrors.Wrap(cannotRoute, err, "details", "serializing SCMP message")
	}
	return p.buffer.Bytes(), scmpError{TypeCode: typeCode, Cause: cause}
}

// decodeLayers implements roughly the functionality of
// gopacket.DecodingLayerParser, but customized to our use case with a "base"
// layer and additional, optional layers in the given order.
// Returns the last decoded layer.
// @ requires  base != nil && base.NonInitMem()
// @ requires  forall i int :: { &opts[i] } 0 <= i && i < len(opts) ==>
// @     (acc(&opts[i], R10) && opts[i] != nil && opts[i].NonInitMem())
// Due to Viper's very strict injectivity constraints:
// @ requires  forall i, j int :: { &opts[i], &opts[j] } 0 <= i && i < j && j < len(opts) ==>
// @     opts[i] !== opts[j]
// @ preserves acc(sl.AbsSlice_Bytes(data, 0, len(data)), R39)
// @ ensures   forall i int :: { &opts[i] } 0 <= i && i < len(opts) ==>
// @     (acc(&opts[i], R10) && opts[i] != nil)
// @ ensures   -1 <= idx && idx < len(opts)
// @ ensures   len(processed) == len(opts)
// @ ensures   len(offsets) == len(opts)
// @ ensures   reterr == nil && 0  <= idx ==> processed[idx]
// @ ensures   reterr == nil && idx == -1  ==> retl === base
// @ ensures   reterr == nil && 0   <= idx ==> retl === opts[idx]
// @ ensures   reterr == nil ==> retl != nil
// @ ensures   reterr == nil ==> base.Mem(data)
// @ ensures   reterr == nil && typeOf(base.GetPath(data)) == *scion.Raw ==>
// @ 	slayers.ValidPktMetaHdr(data)
// @ ensures   reterr == nil && typeOf(base.GetPath(data)) == *scion.Raw ==>
// @ 	base.EqAbsHeader(data)
// @ ensures   forall i int :: {&opts[i]}{processed[i]} 0 <= i && i < len(opts) ==>
// @     (processed[i] ==> (0 <= offsets[i].start && offsets[i].start <= offsets[i].end && offsets[i].end <= len(data)))
// @ ensures   reterr == nil ==> forall i int :: {&opts[i]}{processed[i]} 0 <= i && i < len(opts) ==>
// @     ((processed[i] && !offsets[i].isNil) ==> opts[i].Mem(data[offsets[i].start:offsets[i].end]))
// @ ensures   reterr == nil ==> forall i int :: {&opts[i]}{processed[i]} 0 <= i && i < len(opts) ==>
// @     ((processed[i] && offsets[i].isNil) ==> opts[i].Mem(nil))
// @ ensures   reterr == nil ==> forall i int :: {&opts[i]}{processed[i]} 0 <= i && i < len(opts) ==>
// @     (!processed[i] ==> opts[i].NonInitMem())
// @ ensures   reterr != nil ==> base.NonInitMem()
// @ ensures   reterr != nil ==> (forall i int :: { &opts[i] } 0 <= i && i < len(opts) ==> opts[i].NonInitMem())
// @ ensures   reterr != nil ==> reterr.ErrorMem()
// @ decreases
// (VerifiedSCION) originally, `base` was declared with type `gopacket.DecodingLayer`. This is unnecessarily complicated for a private function
// that is only called once with a parameter of type `*SCION`, and leads to more annyoing post-conditions.
func decodeLayers(data []byte, base *slayers.SCION,
	opts ...gopacket.DecodingLayer) (retl gopacket.DecodingLayer, reterr error /*@ , ghost processed seq[bool], ghost offsets seq[offsetPair], ghost idx int @*/) {

	// @ processed = seqs.NewSeqBool(len(opts))
	// @ offsets = newOffsetPair(len(opts))
	// @ idx = -1
	// @ gopacket.AssertInvariantNilDecodeFeedback()
	if err := base.DecodeFromBytes(data, gopacket.NilDecodeFeedback); err != nil {
		return nil, err /*@ , processed, offsets, idx @*/
	}
	var last gopacket.DecodingLayer = base
	optsSlice := ([](gopacket.DecodingLayer))(opts)

	// @ ghost oldData := data
	// @ ghost oldStart := 0
	// @ ghost oldEnd := len(data)

	// @ invariant acc(sl.AbsSlice_Bytes(oldData, 0, len(oldData)), R39)
	// @ invariant base.Mem(oldData)
	// @ invariant typeOf(base.GetPath(oldData)) == *scion.Raw ==>
	// @ 	slayers.ValidPktMetaHdr(oldData)
	// @ invariant typeOf(base.GetPath(oldData)) == *scion.Raw ==>
	// @ 	base.EqAbsHeader(oldData)
	// @ invariant 0 < len(opts) ==> 0 <= i0 && i0 <= len(opts)
	// @ invariant forall i int :: {&opts[i]} 0 <= i && i < len(opts) ==> acc(&opts[i], R10)
	// @ invariant forall i, j int :: {&opts[i], &opts[j]} 0 <= i && i < j && j < len(opts) ==> opts[i] !== opts[j]
	// @ invariant forall i int :: {&opts[i]} 0 <= i && i < len(opts) ==> opts[i] != nil
	// @ invariant len(processed) == len(opts)
	// @ invariant len(offsets) == len(opts)
	// @ invariant -1 <= idx && idx < len(opts)
	// @ invariant idx == -1 ==> (last === base && oldStart == 0 && oldEnd == len(oldData))
	// @ invariant 0 <= idx ==> (processed[idx] && last === opts[idx])
	// @ invariant forall i int :: {&opts[i]}{processed[i]} 0 <= i && i < len(opts) ==>
	// @     (processed[i] ==> (0 <= offsets[i].start && offsets[i].start <= offsets[i].end && offsets[i].end <= len(data)))
	// @ invariant forall i int :: {&opts[i]}{processed[i]} 0 <= i && i < len(opts) ==>
	// @     ((processed[i] && !offsets[i].isNil) ==> opts[i].Mem(oldData[offsets[i].start:offsets[i].end]))
	// @ invariant forall i int :: {&opts[i]}{processed[i]} 0 <= i && i < len(opts) ==>
	// @     ((processed[i] && offsets[i].isNil) ==> opts[i].Mem(nil))
	// @ invariant forall i int :: {&opts[i]}{processed[i]} 0 < len(opts) && i0 <= i && i < len(opts) ==>
	// @     !processed[i]
	// @ invariant forall i int :: {&opts[i]}{processed[i]} 0 <= i && i < len(opts) ==>
	// @     (!processed[i] ==> opts[i].NonInitMem())
	// @ invariant gopacket.NilDecodeFeedback.Mem()
	// @ invariant 0 <= oldStart && oldStart <= oldEnd && oldEnd <= len(oldData)
	// @ decreases len(opts) - i0
	for _, opt := range optsSlice /*@ with i0 @*/ {
		layerClassTmp := opt.CanDecode()
		// @ fold layerClassTmp.Mem()
		// @ ghost var pos offsetPair
		// @ ghost var ub []byte
		// @ ghost if idx == -1 {
		// @     pos = offsetPair{0, len(oldData), false}
		// @     ub = oldData
		// @ } else {
		// @     pos = offsets[idx]
		// @     if pos.isNil { ub = nil } else { ub  = oldData[pos.start:pos.end] }
		// @ }
		if layerClassTmp.Contains(last.NextLayerType( /*@ ub @*/ )) {
			data /*@ , start, end @*/ := last.LayerPayload( /*@ ub @*/ )
			// @ assert data == nil || data === oldData[pos.start:pos.end][start:end]
			// @ oldEnd   = pos.start + end
			// @ oldStart = pos.start + start
			// @ ghost if data == nil {
			// @ 	sl.NilAcc_Bytes()
			// @ } else {
			// @	sl.SplitRange_Bytes(oldData, oldStart, oldEnd, R40)
			// @ }
			if err := opt.DecodeFromBytes(data, gopacket.NilDecodeFeedback); err != nil {
				// @ ghost if data != nil { sl.CombineRange_Bytes(oldData, oldStart, oldEnd, R40) }
				// @ base.DowngradePerm(oldData)

				// ghost clean-up:
				// @ ghost
				// @ invariant 0 <= i0 && i0 <= len(opts)
				// @ invariant -1 <= c && c <= i0
				// @ invariant len(processed) == len(opts)
				// @ invariant len(offsets) == len(opts)
				// @ invariant forall i int :: {&opts[i]} 0 <= i && i < len(opts) ==> acc(&opts[i], R10)
				// @ invariant forall i, j int :: {&opts[i], &opts[j]} 0 <= i && i < j && j < len(opts) ==> opts[i] !== opts[j]
				// @ invariant forall i int :: {&opts[i]} 0 <= i && i < len(opts) ==> opts[i] != nil
				// @ invariant forall i int :: {&opts[i]}{processed[i]} 0 <= i && i < len(opts) ==>
				// @     (processed[i] ==> (0 <= offsets[i].start && offsets[i].start <= offsets[i].end && offsets[i].end <= len(oldData)))
				// @ invariant forall i int :: {&opts[i]}{processed[i]} 0 <= i && i < len(opts) ==>
				// @     ((processed[i] && !offsets[i].isNil) ==> opts[i].Mem(oldData[offsets[i].start:offsets[i].end]))
				// @ invariant forall i int :: {&opts[i]}{processed[i]} 0 <= i && i < len(opts) ==>
				// @     ((processed[i] && offsets[i].isNil) ==> opts[i].Mem(nil))
				// @ invariant forall i int :: {&opts[i]}{processed[i]} 0 <= i && i < len(opts) ==>
				// @     (!processed[i] ==> opts[i].NonInitMem())
				// @ invariant forall i int :: {&opts[i]}{processed[i]} 0 < len(opts) && c < i && i < len(opts) ==>
				// @     !processed[i]
				// @ decreases c
				// @ for c := i0-1; 0 <= c; c=c-1 {
				// @	if processed[c] {
				// @		off := offsets[c]
				// @        if off.isNil {
				// @ 			opts[c].DowngradePerm(nil)
				// @		} else {
				// @ 			opts[c].DowngradePerm(oldData[off.start:off.end])
				// @ 		}
				// @ 	}
				// @ 	processed[c] = false
				// @ }
				return nil, err /*@, processed, offsets, idx @*/
			}
			// @ processed[i0] = true
			// @ ghost offsets[i0] = offsetPair{oldStart, oldEnd, data == nil}
			// @ idx = i0
			// @ ghost if data != nil { sl.CombineRange_Bytes(oldData, oldStart, oldEnd, R40) }
			last = opt
		}
	}
	return last, nil /*@ , processed, offsets, idx @*/
}

// @ preserves acc(layer.Mem(ubuf), R20)
// @ decreases
func nextHdr(layer gopacket.DecodingLayer /*@ , ghost ubuf []byte @*/) slayers.L4ProtocolType {
	switch v := layer.(type) {
	case *slayers.SCION:
		return /*@ unfolding acc(v.Mem(ubuf), R20) in @*/ v.NextHdr
	case *slayers.EndToEndExtnSkipper:
		return /*@ unfolding acc(v.Mem(ubuf), R20) in (unfolding acc(v.extnBase.Mem(ubuf), R20) in @*/ v.NextHdr /*@ ) @*/
	case *slayers.HopByHopExtnSkipper:
		return /*@ unfolding acc(v.Mem(ubuf), R20) in (unfolding acc(v.extnBase.Mem(ubuf), R20) in @*/ v.NextHdr /*@ ) @*/
	default:
		return slayers.L4None
	}
}

// forwardingMetrics contains the subset of Metrics relevant for forwarding,
// instantiated with some interface-specific labels.
type forwardingMetrics struct {
	InputBytesTotal     prometheus.Counter
	OutputBytesTotal    prometheus.Counter
	InputPacketsTotal   prometheus.Counter
	OutputPacketsTotal  prometheus.Counter
	DroppedPacketsTotal prometheus.Counter
}

// @ requires  acc(labels, _)
// @ preserves acc(metrics.Mem(), _)
// @ ensures   acc(forwardingMetricsNonInjectiveMem(res), _)
// @ decreases
func initForwardingMetrics(metrics *Metrics, labels prometheus.Labels) (res forwardingMetrics) {
	// @ unfold acc(metrics.Mem(), _)
	c := forwardingMetrics{
		InputBytesTotal:     metrics.InputBytesTotal.With(labels),
		InputPacketsTotal:   metrics.InputPacketsTotal.With(labels),
		OutputBytesTotal:    metrics.OutputBytesTotal.With(labels),
		OutputPacketsTotal:  metrics.OutputPacketsTotal.With(labels),
		DroppedPacketsTotal: metrics.DroppedPacketsTotal.With(labels),
	}
	c.InputBytesTotal.Add(float64(0))
	c.InputPacketsTotal.Add(float64(0))
	c.OutputBytesTotal.Add(float64(0))
	c.OutputPacketsTotal.Add(float64(0))
	c.DroppedPacketsTotal.Add(float64(0))
	// @ fold acc(forwardingMetricsNonInjectiveMem(c), _)
	return c
}

// @ preserves neighbors != nil ==> acc(neighbors, R20)
// @ ensures   acc(res)
// @ decreases
func interfaceToMetricLabels(id uint16, localIA addr.IA,
	neighbors map[uint16]addr.IA) (res prometheus.Labels) {
	// (VerifiedSCION) Gobra cannot prove this, even though it is obvious from the
	// type of id.
	// @ assume 0 <= id

	if id == 0 {
		return prometheus.Labels{
			"isd_as":          localIA.String(),
			"interface":       "internal",
			"neighbor_isd_as": localIA.String(),
		}
	}
	return prometheus.Labels{
		"isd_as":          localIA.String(),
		"interface":       strconv.FormatUint(uint64(id), 10),
		"neighbor_isd_as": neighbors[id].String(),
	}
}

// @ ensures acc(res)
// @ decreases
func serviceMetricLabels(localIA addr.IA, svc addr.HostSVC) (res prometheus.Labels) {
	return prometheus.Labels{
		"isd_as":  localIA.String(),
		"service": svc.BaseString(),
	}
}<|MERGE_RESOLUTION|>--- conflicted
+++ resolved
@@ -951,7 +951,6 @@
 				// @ invariant forall i int :: { &msgs[i] } 0 <= i && i < pkts ==>
 				// @ 	msgs[i].GetN() <= len(msgs[i].GetFstBuffer())
 				// @ invariant processor.sInit() && processor.sInitD() === d
-<<<<<<< HEAD
 				// @ invariant processor.getIngressID() == ingressID
 				// contracts for IO-spec
 				// @ invariant pkts <= len(ioValSeq)
@@ -961,9 +960,7 @@
 				// @ invariant forall i int :: { &msgs[i] } i0 <= i && i < pkts ==>
 				// @ 	MsgToAbsVal(dp, &msgs[i], ingressID) == ioValSeq[i]
 				// @ invariant MultiElemWitnessWithIndex(ioSharedArg.IBufY, ioIngressID, ioValSeq, i0)
-=======
 				// @ decreases pkts - i0
->>>>>>> a8ff1137
 				for i0 := 0; i0 < pkts; i0++ {
 					// @ assert &msgs[:pkts][i0] == &msgs[i0]
 					// @ preserves 0 <= i0 && i0 < pkts && pkts <= len(msgs)
@@ -1442,7 +1439,6 @@
 // @ ensures  respr.OutPkt !== rawPkt && respr.OutPkt != nil ==>
 // @ 	sl.AbsSlice_Bytes(respr.OutPkt, 0, len(respr.OutPkt))
 // @ ensures  reserr != nil ==> reserr.ErrorMem()
-<<<<<<< HEAD
 // contracts for IO-spec
 // @ requires dp.Valid()
 // @ requires acc(ioLock.LockP(), _) && ioLock.LockInv() == SharedInv!< dp, ioSharedArg !>;
@@ -1455,9 +1451,7 @@
 // @ ensures  newAbsPkt.isIO_val_Pkt2 ==>
 // @ 	ElemWitness(ioSharedArg.OBufY, newAbsPkt.IO_val_Pkt2_1, newAbsPkt.IO_val_Pkt2_2)
 // @ ensures  reserr != nil && respr.OutPkt != nil ==> newAbsPkt.isIO_val_Unsupported
-=======
 // @ decreases 0 if sync.IgnoreBlockingForTermination()
->>>>>>> a8ff1137
 func (p *scionPacketProcessor) processPkt(rawPkt []byte,
 	srcAddr *net.UDPAddr /*@, ghost ioLock *sync.Mutex, ghost ioSharedArg SharedArg, ghost dp io.DataPlaneSpec @*/) (respr processResult, reserr error /*@ , addrAliasesPkt bool, ghost newAbsPkt io.IO_val  @*/) {
 
@@ -1740,7 +1734,6 @@
 // @ ensures   respr.OutPkt !== ub && respr.OutPkt != nil ==>
 // @ 	sl.AbsSlice_Bytes(respr.OutPkt, 0, len(respr.OutPkt))
 // @ ensures   reserr != nil ==> reserr.ErrorMem()
-<<<<<<< HEAD
 // contracts for IO-spec
 // @ requires  p.d.DpAgreesWithSpec(dp)
 // @ requires  dp.Valid()
@@ -1755,11 +1748,8 @@
 // @	newAbsPkt == absIO_val(dp, respr.OutPkt, respr.EgressID)
 // @ ensures   reserr != nil && respr.OutPkt != nil ==>
 // @ 	newAbsPkt.isIO_val_Unsupported
+// @ decreases 0 if sync.IgnoreBlockingForTermination()
 func (p *scionPacketProcessor) processSCION( /*@ ghost ub []byte, ghost llIsNil bool, ghost startLL int, ghost endLL int, ghost ioLock *sync.Mutex, ghost ioSharedArg SharedArg, ghost dp io.DataPlaneSpec @*/ ) (respr processResult, reserr error /*@ , addrAliasesPkt bool, ghost newAbsPkt io.IO_val  @*/) {
-=======
-// @ decreases 0 if sync.IgnoreBlockingForTermination()
-func (p *scionPacketProcessor) processSCION( /*@ ghost ub []byte, ghost llIsNil bool, ghost startLL int, ghost endLL int @*/ ) (respr processResult, reserr error /*@ , addrAliasesPkt bool @*/) {
->>>>>>> a8ff1137
 
 	var ok bool
 	// @ unfold acc(p.scionLayer.Mem(ub), R20)
@@ -2491,16 +2481,12 @@
 // @ 	reserr != nil && sl.AbsSlice_Bytes(respr.OutPkt, 0, len(respr.OutPkt))
 // @ ensures   reserr != nil ==> !addrAliasesUb
 // @ ensures   reserr != nil ==> reserr.ErrorMem()
-<<<<<<< HEAD
 // contracts for IO-spec
 // @ requires  dp.Valid()
 // @ ensures   reserr != nil && respr.OutPkt != nil ==>
 // @ 	absIO_val(dp, respr.OutPkt, respr.EgressID).isIO_val_Unsupported
+// @ decreases 0 if sync.IgnoreBlockingForTermination()
 func (p *scionPacketProcessor) resolveInbound( /*@ ghost ubScionL []byte, ghost dp io.DataPlaneSpec @*/ ) (resaddr *net.UDPAddr, respr processResult, reserr error /*@ , addrAliasesUb bool @*/) {
-=======
-// @ decreases 0 if sync.IgnoreBlockingForTermination()
-func (p *scionPacketProcessor) resolveInbound( /*@ ghost ubScionL []byte @*/ ) (resaddr *net.UDPAddr, respr processResult, reserr error /*@ , addrAliasesUb bool @*/) {
->>>>>>> a8ff1137
 	// (VerifiedSCION) the parameter used to be p.scionLayer,
 	// instead of &p.scionLayer.
 	a, err /*@ , addrAliases @*/ := p.d.resolveLocalDst(&p.scionLayer /*@, ubScionL @*/)
@@ -2734,7 +2720,6 @@
 // @ ensures   respr.OutPkt != nil ==>
 // @ 	reserr != nil && sl.AbsSlice_Bytes(respr.OutPkt, 0, len(respr.OutPkt))
 // @ ensures   reserr != nil ==> reserr.ErrorMem()
-<<<<<<< HEAD
 // contracts for IO-spec
 // @ requires  dp.Valid()
 // @ requires  len(oldPkt.CurrSeg.Future) > 0
@@ -2742,13 +2727,9 @@
 // @ requires  p.EqAbsHopField(oldPkt)
 // @ ensures   reserr != nil && respr.OutPkt != nil ==>
 // @ 	absIO_val(dp, respr.OutPkt, respr.EgressID).isIO_val_Unsupported
+// @ decreases 0 if sync.IgnoreBlockingForTermination()
 func (p *scionPacketProcessor) validateEgressUp( /*@ ghost oldPkt io.IO_pkt2, ghost dp io.DataPlaneSpec @*/ ) (respr processResult, reserr error) {
 	egressID := p.egressInterface( /*@ oldPkt @ */ )
-=======
-// @ decreases 0 if sync.IgnoreBlockingForTermination()
-func (p *scionPacketProcessor) validateEgressUp() (respr processResult, reserr error) {
-	egressID := p.egressInterface()
->>>>>>> a8ff1137
 	// @ p.d.getBfdSessionsMem()
 	// @ ghost if p.d.bfdSessions != nil { unfold acc(accBfdSession(p.d.bfdSessions), _) }
 	if v, ok := p.d.bfdSessions[egressID]; ok {
@@ -3121,7 +3102,6 @@
 // @ ensures   reserr == nil ==> p.scionLayer.Mem(ub)
 // @ ensures   reserr != nil ==> p.scionLayer.NonInitMem()
 // @ ensures   reserr != nil ==> reserr.ErrorMem()
-<<<<<<< HEAD
 // contracts for IO-spec
 // @ requires  p.d.DpAgreesWithSpec(dp)
 // @ requires  dp.Valid()
@@ -3135,17 +3115,13 @@
 // @	newAbsPkt == absIO_val(dp, respr.OutPkt, respr.EgressID)
 // @ ensures   reserr != nil && respr.OutPkt != nil ==>
 // @ 	newAbsPkt.isIO_val_Unsupported
+// @ decreases 0 if sync.IgnoreBlockingForTermination()
 // @ #backend[stateConsolidationMode(6)]
 func (p *scionPacketProcessor) process( /*@ ghost ub []byte, ghost llIsNil bool, ghost startLL int, ghost endLL int, ghost ioLock *sync.Mutex, ghost ioSharedArg SharedArg, ghost dp io.DataPlaneSpec @*/ ) (respr processResult, reserr error /*@, addrAliasesPkt bool, ghost newAbsPkt io.IO_val @*/) {
 	// @ absIO_valLemma(dp, ub, p.ingressID)
 	// @ oldPkt := absIO_val(dp, ub, p.ingressID).IO_val_Pkt2_2
 	// @ nextPkt := oldPkt
 	if r, err := p.parsePath( /*@ ub , dp @*/ ); err != nil {
-=======
-// @ decreases 0 if sync.IgnoreBlockingForTermination()
-func (p *scionPacketProcessor) process( /*@ ghost ub []byte, ghost llIsNil bool, ghost startLL int, ghost endLL int @*/ ) (respr processResult, reserr error /*@, addrAliasesPkt bool @*/) {
-	if r, err := p.parsePath( /*@ ub @*/ ); err != nil {
->>>>>>> a8ff1137
 		// @ p.scionLayer.DowngradePerm(ub)
 		return r, err /*@, false, absReturnErr(dp, r) @*/
 	}
