--- conflicted
+++ resolved
@@ -1875,7 +1875,6 @@
 	epicInput  []byte
 }
 
-<<<<<<< HEAD
 // @ requires   acc(&p.d, R20) && acc(p.d.Mem(), _)
 // @ requires   acc(p.scionLayer.Mem(ub), R4)
 // @ requires   0 <= startLL && startLL <= endLL && endLL <= len(ub)
@@ -1890,7 +1889,6 @@
 // @ requires   acc(&p.ingressID,  R45)
 // @ requires   acc(&p.buffer, R50) && p.buffer.Mem()
 // @ requires   cause.ErrorMem()
-// @ requires   dp.Valid()
 // @ ensures    acc(&p.d, R20)
 // @ ensures    acc(p.scionLayer.Mem(ub), R4)
 // @ ensures    acc(&p.lastLayer, R55) && p.lastLayer != nil
@@ -1909,25 +1907,15 @@
 // @ ensures    reserr != nil && respr.OutPkt != nil ==>
 // @ 	!slayers.IsSupportedPkt(respr.OutPkt)
 // @ decreases
-=======
-// @ trusted
-// @ requires 	false
-// @ ensures	reserr != nil && respr.OutPkt != nil ==>
-// @ 	absIO_val(respr.OutPkt, respr.EgressID).isIO_val_Unsupported
->>>>>>> e939e6d0
 func (p *scionPacketProcessor) packSCMP(
 	typ slayers.SCMPType,
 	code slayers.SCMPCode,
 	scmpP gopacket.SerializableLayer,
 	cause error,
-<<<<<<< HEAD
 	// @ ghost ub []byte,
 	// @ ghost ubLL []byte,
 	// @ ghost startLL int,
 	// @ ghost endLL int,
-	// @ ghost dp io.DataPlaneSpec,
-=======
->>>>>>> e939e6d0
 ) (respr processResult, reserr error) {
 	// @ ghost llIsScmp := false
 	// @ ghost scmpPldIsNil := false
@@ -1983,10 +1971,9 @@
 // @ requires  acc(&p.hopField) && acc(&p.infoField)
 // @ requires acc(sl.AbsSlice_Bytes(ub, 0, len(ub)), R1)
 // pres for IO-spec
-// @ requires  dp.Valid()
 // @ requires  slayers.ValidPktMetaHdr(ub) && p.scionLayer.EqAbsHeader(ub)
-// @ requires  len(absPkt(dp, ub).CurrSeg.Future) > 0
-// @ ensures  acc(sl.AbsSlice_Bytes(ub, 0, len(ub)), R1)
+// @ requires  len(absPkt(ub).CurrSeg.Future) > 0
+// @ ensures   acc(sl.AbsSlice_Bytes(ub, 0, len(ub)), R1)
 // @ ensures   acc(&p.d, R50)
 // @ ensures   acc(p.scionLayer.Mem(ub), R6)
 // @ ensures   acc(&p.path, R20)
@@ -2004,14 +1991,6 @@
 // @ 	unfolding acc(p.scionLayer.Mem(ub), R10) in
 // @ 	p.path.GetCurrINF(ubPath) < p.path.GetNumINF(ubPath))
 // @ ensures   reserr != nil ==> reserr.ErrorMem()
-<<<<<<< HEAD
-// posts for IO-spec
-// @ ensures   dp.Valid()
-=======
-// contracts for IO-spec
-// @ requires  slayers.ValidPktMetaHdr(ub) && p.scionLayer.EqAbsHeader(ub)
-// @ requires  len(absPkt(ub).CurrSeg.Future) > 0
->>>>>>> e939e6d0
 // @ ensures   reserr == nil ==> slayers.ValidPktMetaHdr(ub) && p.scionLayer.EqAbsHeader(ub)
 // @ ensures   reserr == nil ==> len(absPkt(ub).CurrSeg.Future) > 0
 // @ ensures   reserr == nil ==> p.EqAbsHopField(absPkt(ub))
@@ -2046,7 +2025,6 @@
 }
 
 // HERE
-// @ requires  dp.Valid()
 // @ preserves acc(&p.infoField, R20)
 // @ preserves acc(&p.hopField, R20)
 // @ preserves acc(&p.path, R20)
@@ -2058,19 +2036,11 @@
 // @ ensures   respr.OutPkt != nil ==>
 // @ 	reserr != nil && sl.AbsSlice_Bytes(respr.OutPkt, 0, len(respr.OutPkt))
 // @ ensures   reserr != nil ==> reserr.ErrorMem()
-<<<<<<< HEAD
 // posts for IO
-=======
-// contracts for IO-spec
->>>>>>> e939e6d0
 // @ ensures   reserr != nil && respr.OutPkt != nil ==>
 // @ 	absIO_val(respr.OutPkt, respr.EgressID).isIO_val_Unsupported
 // @ decreases
-<<<<<<< HEAD
-func (p *scionPacketProcessor) validateHopExpiry( /*@ ghost dp io.DataPlaneSpec, ghost ubScionL []byte @*/ ) (respr processResult, reserr error) {
-=======
-func (p *scionPacketProcessor) validateHopExpiry() (respr processResult, reserr error) {
->>>>>>> e939e6d0
+func (p *scionPacketProcessor) validateHopExpiry( /*@ ghost ubScionL []byte @*/ ) (respr processResult, reserr error) {
 	expiration := util.SecsToTime(p.infoField.Timestamp).
 		Add(path.ExpTimeToDuration(p.hopField.ExpTime))
 	expired := expiration.Before(time.Now())
@@ -2092,7 +2062,6 @@
 	return p.packSCMP(
 		slayers.SCMPTypeParameterProblem,
 		slayers.SCMPCodePathExpired,
-<<<<<<< HEAD
 		&slayers.SCMPParameterProblem{Pointer: p.currentHopPointer( /*@ ubScionL @*/ )},
 		serrors.New(
 			"expired hop",
@@ -2104,12 +2073,7 @@
 			/*@ unfolding acc(p.scionLayer.Mem(ubScionL), R20) in @*/ p.path.PathMeta.CurrINF,
 			"curr_hf",
 			/*@ unfolding acc(p.scionLayer.Mem(ubScionL), R20) in @*/ p.path.PathMeta.CurrHF),
-		/*@ nil , nil, 0, 0, dp, @*/
-=======
-		&slayers.SCMPParameterProblem{Pointer: p.currentHopPointer( /*@ nil @*/ )},
-		serrors.New("expired hop", "cons_dir", p.infoField.ConsDir, "if_id", p.ingressID,
-			"curr_inf", p.path.PathMeta.CurrINF, "curr_hf", p.path.PathMeta.CurrHF),
->>>>>>> e939e6d0
+		/*@ nil , nil, 0, 0, @*/
 	)
 }
 
@@ -2150,10 +2114,7 @@
 			&slayers.SCMPParameterProblem{Pointer: p.currentHopPointer( /*@ nil @*/ )},
 			serrors.New("ingress interface invalid",
 				"pkt_ingress", pktIngressID, "router_ingress", p.ingressID),
-<<<<<<< HEAD
-			/*@ nil , nil, 0, 0, dp, @*/
-=======
->>>>>>> e939e6d0
+			/*@ nil , nil, 0, 0, @*/
 		)
 	}
 	// @ reveal p.EqAbsHopField(oldPkt)
@@ -2206,40 +2167,22 @@
 		// Note: SCMP error messages triggered by the sibling router may use paths that
 		// don't start with the first hop.
 		if p.path.IsFirstHop( /*@ ubPath @*/ ) && !srcIsLocal {
-<<<<<<< HEAD
 			// @ TODO()
-			return p.invalidSrcIA( /*@ nil, nil, 0, 0, dp @*/ )
+			return p.invalidSrcIA( /*@ nil, nil, 0, 0 @*/ )
 		}
 		if dstIsLocal {
 			// @ TODO()
-			return p.invalidDstIA( /*@ nil, nil, 0, 0, dp @*/ )
-=======
-			// @ ToDoAfterScionFix("https://github.com/scionproto/scion/issues/4482") // depends on packSCMP
-			return p.invalidSrcIA()
-		}
-		if dstIsLocal {
-			// @ ToDoAfterScionFix("https://github.com/scionproto/scion/issues/4482") // depends on packSCMP
-			return p.invalidDstIA()
->>>>>>> e939e6d0
+			return p.invalidDstIA( /*@ nil, nil, 0, 0 @*/ )
 		}
 	} else {
 		// Inbound
 		if srcIsLocal {
-<<<<<<< HEAD
 			// @ TODO()
-			return p.invalidSrcIA( /*@ nil, nil, 0, 0, dp @*/ )
+			return p.invalidSrcIA( /*@ nil, nil, 0, 0 @*/ )
 		}
 		if p.path.IsLastHop( /*@ ubPath @*/ ) != dstIsLocal {
 			// @ TODO()
-			return p.invalidDstIA( /*@ nil, nil, 0, 0, dp @*/ )
-=======
-			// @ ToDoAfterScionFix("https://github.com/scionproto/scion/issues/4482") // depends on packSCMP
-			return p.invalidSrcIA()
-		}
-		if p.path.IsLastHop( /*@ ubPath @*/ ) != dstIsLocal {
-			// @ ToDoAfterScionFix("https://github.com/scionproto/scion/issues/4482") // depends on packSCMP
-			return p.invalidDstIA()
->>>>>>> e939e6d0
+			return p.invalidDstIA( /*@ nil, nil, 0, 0 @*/ )
 		}
 		// @ ghost if(p.path.IsLastHopSpec(ubPath)) {
 		// @ 	p.path.LastHopLemma(ubPath)
@@ -2261,7 +2204,6 @@
 }
 
 // invalidSrcIA is a helper to return an SCMP error for an invalid SrcIA.
-<<<<<<< HEAD
 // @ requires   acc(&p.d, R20) && acc(p.d.Mem(), _)
 // @ requires   acc(p.scionLayer.Mem(ub), R4)
 // @ requires   0 <= startLL && startLL <= endLL && endLL <= len(ub)
@@ -2275,7 +2217,6 @@
 // @ requires   sl.AbsSlice_Bytes(ub, 0, len(ub))
 // @ requires   acc(&p.ingressID,  R15)
 // @ requires   acc(&p.buffer, R50) && p.buffer.Mem()
-// @ requires   dp.Valid()
 // @ ensures    acc(&p.d, R20)
 // @ ensures    acc(p.scionLayer.Mem(ub), R4)
 // @ ensures    acc(&p.lastLayer, R55) && p.lastLayer != nil
@@ -2292,27 +2233,18 @@
 // @ 	sl.AbsSlice_Bytes(respr.OutPkt, 0, len(respr.OutPkt))
 // @ ensures    reserr != nil ==> reserr.ErrorMem()
 // @ decreases
-func (p *scionPacketProcessor) invalidSrcIA( /*@ ghost ub []byte, ghost ubLL []byte, ghost startLL int, ghost endLL int, ghost dp io.DataPlaneSpec @*/ ) (respr processResult, reserr error) {
+func (p *scionPacketProcessor) invalidSrcIA( /*@ ghost ub []byte, ghost ubLL []byte, ghost startLL int, ghost endLL int @*/ ) (respr processResult, reserr error) {
 	// @ establishInvalidSrcIA()
-=======
-// @ trusted
-// @ requires false
-func (p *scionPacketProcessor) invalidSrcIA() (processResult, error) {
->>>>>>> e939e6d0
 	return p.packSCMP(
 		slayers.SCMPTypeParameterProblem,
 		slayers.SCMPCodeInvalidSourceAddress,
 		&slayers.SCMPParameterProblem{Pointer: uint16(slayers.CmnHdrLen + addr.IABytes)},
 		invalidSrcIA,
-<<<<<<< HEAD
-		/*@ ub , ubLL, startLL, endLL, dp, @*/
-=======
->>>>>>> e939e6d0
+		/*@ ub , ubLL, startLL, endLL, @*/
 	)
 }
 
 // invalidDstIA is a helper to return an SCMP error for an invalid DstIA.
-<<<<<<< HEAD
 // @ requires   acc(&p.d, R20) && acc(p.d.Mem(), _)
 // @ requires   acc(p.scionLayer.Mem(ub), R4)
 // @ requires   0 <= startLL && startLL <= endLL && endLL <= len(ub)
@@ -2326,7 +2258,6 @@
 // @ requires   sl.AbsSlice_Bytes(ub, 0, len(ub))
 // @ requires   acc(&p.ingressID,  R15)
 // @ requires   acc(&p.buffer, R50) && p.buffer.Mem()
-// @ requires   dp.Valid()
 // @ ensures    acc(&p.d, R20)
 // @ ensures    acc(p.scionLayer.Mem(ub), R4)
 // @ ensures    acc(&p.lastLayer, R55) && p.lastLayer != nil
@@ -2343,22 +2274,14 @@
 // @ 	sl.AbsSlice_Bytes(respr.OutPkt, 0, len(respr.OutPkt))
 // @ ensures    reserr != nil ==> reserr.ErrorMem()
 // @ decreases
-func (p *scionPacketProcessor) invalidDstIA( /*@ ghost ub []byte, ghost ubLL []byte, ghost startLL int, ghost endLL int, ghost dp io.DataPlaneSpec @*/ ) (respr processResult, reserr error) {
+func (p *scionPacketProcessor) invalidDstIA( /*@ ghost ub []byte, ghost ubLL []byte, ghost startLL int, ghost endLL int, @*/ ) (respr processResult, reserr error) {
 	// @ establishInvalidDstIA()
-=======
-// @ trusted
-// @ requires false
-func (p *scionPacketProcessor) invalidDstIA() (processResult, error) {
->>>>>>> e939e6d0
 	return p.packSCMP(
 		slayers.SCMPTypeParameterProblem,
 		slayers.SCMPCodeInvalidDestinationAddress,
 		&slayers.SCMPParameterProblem{Pointer: uint16(slayers.CmnHdrLen)},
 		invalidDstIA,
-<<<<<<< HEAD
-		/*@ ub , ubLL, startLL, endLL, dp, @*/
-=======
->>>>>>> e939e6d0
+		/*@ ub , ubLL, startLL, endLL, @*/
 	)
 }
 
@@ -2480,10 +2403,7 @@
 			errCode,
 			&slayers.SCMPParameterProblem{Pointer: p.currentHopPointer( /*@ nil @*/ )},
 			cannotRoute,
-<<<<<<< HEAD
-			/*@ nil, nil, 0, 0, dp, @*/
-=======
->>>>>>> e939e6d0
+			/*@ nil, nil, 0, 0, @*/
 		)
 	}
 	// @ p.d.getDomExternalLemma()
@@ -2519,12 +2439,8 @@
 				slayers.SCMPCodeInvalidPath, // XXX(matzf) new code InvalidHop?
 				&slayers.SCMPParameterProblem{Pointer: p.currentHopPointer( /*@ nil @*/ )},
 				serrors.WithCtx(cannotRoute, "ingress_id", p.ingressID, "ingress_type", ingress,
-<<<<<<< HEAD
 					"egress_id", pktEgressID, "egress_type", egress),
-				/*@ nil, nil, 0, 0, dp, @*/)
-=======
-					"egress_id", pktEgressID, "egress_type", egress))
->>>>>>> e939e6d0
+				/*@ nil, nil, 0, 0, @*/)
 		}
 	}
 	// @ assert reveal AbsValidateIngressIDConstraintXover(oldPkt, path.ifsToIO_ifs(p.ingressID))
@@ -2550,12 +2466,8 @@
 			slayers.SCMPCodeInvalidSegmentChange,
 			&slayers.SCMPParameterProblem{Pointer: p.currentInfoPointer( /*@ nil @*/ )},
 			serrors.WithCtx(cannotRoute, "ingress_id", p.ingressID, "ingress_type", ingress,
-<<<<<<< HEAD
 				"egress_id", pktEgressID, "egress_type", egress),
-			/*@ nil, nil, 0, 0, dp, @*/)
-=======
-				"egress_id", pktEgressID, "egress_type", egress))
->>>>>>> e939e6d0
+			/*@ nil, nil, 0, 0, @*/)
 	}
 }
 
@@ -2708,10 +2620,7 @@
 				"cons_dir", p.infoField.ConsDir,
 				"if_id", p.ingressID, "curr_inf", p.path.PathMeta.CurrINF,
 				"curr_hf", p.path.PathMeta.CurrHF, "seg_id", p.infoField.SegID),
-<<<<<<< HEAD
-			/*@ nil, nil, 0, 0, dp, @*/
-=======
->>>>>>> e939e6d0
+			/*@ nil, nil, 0, 0, @*/
 		)
 	}
 	// Add the full MAC to the SCION packet processor,
@@ -2762,13 +2671,9 @@
 		r, err := p.packSCMP(
 			slayers.SCMPTypeDestinationUnreachable,
 			slayers.SCMPCodeNoRoute,
-<<<<<<< HEAD
 			&slayers.SCMPDestinationUnreachable{},
 			err,
-			/*@ nil, nil, 0, 0, dp @*/)
-=======
-			&slayers.SCMPDestinationUnreachable{}, err)
->>>>>>> e939e6d0
+			/*@ nil, nil, 0, 0, @*/)
 		return nil, r, err /*@ , false @*/
 	default:
 		// @ fold p.d.validResult(respr, addrAliases)
@@ -3000,7 +2905,6 @@
 // @ requires  acc(&p.hopField, R20)
 // @ requires  acc(&p.ingressID, R21)
 // pres for IO:
-// @ requires  dp.Valid()
 // @ requires  len(oldPkt.CurrSeg.Future) > 0
 // @ requires  p.EqAbsInfoField(oldPkt)
 // @ requires  p.EqAbsHopField(oldPkt)
@@ -3011,7 +2915,6 @@
 // @ ensures   acc(&p.d, R20)
 // @ ensures   p.d.validResult(respr, false)
 // @ ensures   reserr != nil ==> reserr.ErrorMem()
-<<<<<<< HEAD
 // @ ensures   acc(p.scionLayer.Mem(ub), R4)
 // @ ensures   acc(&p.lastLayer, R55) && p.lastLayer != nil
 // @ ensures   &p.scionLayer !== p.lastLayer ==>
@@ -3023,20 +2926,10 @@
 // @ 	p.buffer.MemWithoutUBuf(respr.OutPkt) &&
 // @ 	sl.AbsSlice_Bytes(respr.OutPkt, 0, len(respr.OutPkt))
 // posts for IO:
-=======
-// contracts for IO-spec
-// @ requires  len(oldPkt.CurrSeg.Future) > 0
-// @ requires  p.EqAbsInfoField(oldPkt)
-// @ requires  p.EqAbsHopField(oldPkt)
->>>>>>> e939e6d0
 // @ ensures   reserr != nil && respr.OutPkt != nil ==>
 // @ 	absIO_val(respr.OutPkt, respr.EgressID).isIO_val_Unsupported
 // @ decreases 0 if sync.IgnoreBlockingForTermination()
-<<<<<<< HEAD
-func (p *scionPacketProcessor) validateEgressUp( /*@ ghost ub []byte, ghost ubLL []byte, ghost startLL int, ghost endLL int, ghost oldPkt io.IO_pkt2, ghost dp io.DataPlaneSpec @*/ ) (respr processResult, reserr error) {
-=======
-func (p *scionPacketProcessor) validateEgressUp( /*@ ghost oldPkt io.IO_pkt2 @*/ ) (respr processResult, reserr error) {
->>>>>>> e939e6d0
+func (p *scionPacketProcessor) validateEgressUp( /*@ ghost ub []byte, ghost ubLL []byte, ghost startLL int, ghost endLL int, ghost oldPkt io.IO_pkt2 @*/ ) (respr processResult, reserr error) {
 	egressID := p.egressInterface( /*@ oldPkt @ */ )
 	// @ p.d.getBfdSessionsMem()
 	// @ ghost if p.d.bfdSessions != nil { unfold acc(accBfdSession(p.d.bfdSessions), _) }
@@ -3058,16 +2951,11 @@
 					Egress:  uint64(egressID),
 				}
 			}
-<<<<<<< HEAD
-			tmpRes, tmpErr := p.packSCMP(typ, 0, scmpP, serrors.New("bfd session down") /*@,  ub , ubLL, startLL, endLL, dp, @*/)
+			tmpRes, tmpErr := p.packSCMP(typ, 0, scmpP, serrors.New("bfd session down") /*@,  ub , ubLL, startLL, endLL, @*/)
 			// @ ghost if tmpErr != nil && tmpRes.OutPkt != nil {
-			// @ 	AbsUnsupportedPktIsUnsupportedVal(dp, tmpRes.OutPkt, tmpRes.EgressID)
+			// @ 	AbsUnsupportedPktIsUnsupportedVal(tmpRes.OutPkt, tmpRes.EgressID)
 			// @ }
 			return tmpRes, tmpErr
-=======
-			// @ ToDoAfterScionFix("https://github.com/scionproto/scion/issues/4482") // depends on packSCMP
-			return p.packSCMP(typ, 0, scmpP, serrors.New("bfd session down"))
->>>>>>> e939e6d0
 		}
 	}
 	// @ fold p.d.validResult(processResult{}, false)
@@ -3351,11 +3239,7 @@
 		Interface:  uint64(interfaceID),
 	}
 	// @ ToDoAfterScionFix("https://github.com/scionproto/scion/issues/4482") // depends on packSCMP
-<<<<<<< HEAD
-	return p.packSCMP(slayers.SCMPTypeTracerouteReply, 0, &scmpP, (error)(nil) /*@ , nil, nil, 0, 0, dp, @*/)
-=======
-	return p.packSCMP(slayers.SCMPTypeTracerouteReply, 0, &scmpP, nil)
->>>>>>> e939e6d0
+	return p.packSCMP(slayers.SCMPTypeTracerouteReply, 0, &scmpP, (error)(nil) /*@ , nil, nil, 0, 0, @*/)
 }
 
 // @ preserves acc(p.scionLayer.Mem(ubScionL), R20)
@@ -3382,10 +3266,7 @@
 		&slayers.SCMPParameterProblem{Pointer: 0},
 		serrors.New("bad packet size",
 			"header", p.scionLayer.PayloadLen, "actual", len(p.scionLayer.Payload)),
-<<<<<<< HEAD
-		/*@ nil, nil, 0, 0, dp, @*/
-=======
->>>>>>> e939e6d0
+		/*@ nil, nil, 0, 0, @*/
 	)
 }
 
@@ -3460,11 +3341,7 @@
 		// @ p.scionLayer.DowngradePerm(ub)
 		return r, err /*@, false, absReturnErr(r) @*/
 	}
-<<<<<<< HEAD
-	if r, err := p.validateHopExpiry( /*@ dp, ub @*/ ); err != nil {
-=======
-	if r, err := p.validateHopExpiry(); err != nil {
->>>>>>> e939e6d0
+	if r, err := p.validateHopExpiry( /*@ ub @*/ ); err != nil {
 		// @ p.scionLayer.DowngradePerm(ub)
 		return r, err /*@, false, absReturnErr(r) @*/
 	}
@@ -3506,15 +3383,10 @@
 	// @ p.d.getLocalIA()
 	if /*@ unfolding acc(p.scionLayer.Mem(ub), R50) in (unfolding acc(p.scionLayer.HeaderMem(ub[slayers.CmnHdrLen:]), R55) in @*/ p.scionLayer.DstIA /*@ ) @*/ == p.d.localIA {
 		// @ assert p.DstIsLocalIngressID(ub)
-<<<<<<< HEAD
 		// @ assert unfolding acc(p.scionLayer.Mem(ub), R50) in
 		// @ 	(unfolding acc(p.scionLayer.HeaderMem(ub[slayers.CmnHdrLen:]), R55) in
 		// @ 	p.scionLayer.DstIA) == p.d.localIA
-		// @ p.LocalDstLemma(ub, dp)
-=======
-		// @ assert unfolding acc(p.scionLayer.Mem(ub), R50) in (unfolding acc(p.scionLayer.HeaderMem(ub[slayers.CmnHdrLen:]), R55) in p.scionLayer.DstIA) == p.d.localIA
 		// @ p.LocalDstLemma(ub)
->>>>>>> e939e6d0
 		// @ assert p.ingressID != 0
 		// @ assert len(nextPkt.CurrSeg.Future) == 1
 		a, r, err /*@, aliasesUb @*/ := p.resolveInbound( /*@ ub @*/ )
@@ -3546,13 +3418,8 @@
 		}
 		// @ assert absPkt(ub) == AbsDoXover(nextPkt)
 		// @ AbsValidateIngressIDXoverLemma(nextPkt, AbsDoXover(nextPkt), path.ifsToIO_ifs(p.ingressID))
-<<<<<<< HEAD
-		// @ nextPkt = absPkt(dp, ub)
-		if r, err := p.validateHopExpiry( /*@ dp, ub @*/ ); err != nil {
-=======
 		// @ nextPkt = absPkt(ub)
-		if r, err := p.validateHopExpiry(); err != nil {
->>>>>>> e939e6d0
+		if r, err := p.validateHopExpiry( /*@ ub @*/ ); err != nil {
 			// @ p.scionLayer.DowngradePerm(ub)
 			return r, serrors.WithCtx(err, "info", "after xover") /*@, false, absReturnErr(r) @*/
 		}
@@ -3579,14 +3446,9 @@
 		// @ p.scionLayer.DowngradePerm(ub)
 		return r, err /*@, false, absReturnErr(r) @*/
 	}
-<<<<<<< HEAD
-	// @ assert nextPkt == absPkt(dp, ub)
+	// @ assert nextPkt == absPkt(ub)
 	// @ ghost ubLL := llIsNil ? []byte(nil) : ub[startLL:endLL]
-	if r, err := p.validateEgressUp( /*@ ub, ubLL, startLL, endLL, nextPkt, dp, @*/ ); err != nil {
-=======
-	// @ assert nextPkt == absPkt(ub)
-	if r, err := p.validateEgressUp( /*@ nextPkt @*/ ); err != nil {
->>>>>>> e939e6d0
+	if r, err := p.validateEgressUp( /*@ ub, ubLL, startLL, endLL, nextPkt, @*/ ); err != nil {
 		// @ p.scionLayer.DowngradePerm(ub)
 		return r, err /*@, false, absReturnErr(r) @*/
 	}
@@ -3649,10 +3511,7 @@
 		errCode,
 		&slayers.SCMPParameterProblem{Pointer: p.currentHopPointer( /*@ nil @*/ )},
 		cannotRoute,
-<<<<<<< HEAD
-		/*@ nil, nil, 0, 0, dp, @*/
-=======
->>>>>>> e939e6d0
+		/*@ nil, nil, 0, 0, @*/
 	)
 	return tmp, err /*@, false, absReturnErr(tmp) @*/
 }
