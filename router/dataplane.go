--- conflicted
+++ resolved
@@ -1886,27 +1886,23 @@
 	return err
 }
 
-<<<<<<< HEAD
 // @ requires acc(&p.ingressID)
 // @ requires acc(&p.d, _)
 // @ requires acc(&p.d.running, _) && p.d.running
 // @ requires acc(MutexInvariant(p.d), _)
 // @ requires unfolding acc(MutexInvariant(p.d), _) in p.d.external != nil
 // @ requires acc(&p.buffer)
-// @ requires scmpH.Mem(ubufH) && scmpP.Mem(ubufP)
+// @ requires scmpP.Mem(ubufP)
 // @ requires p.scionLayer.Mem(ubufS) && p.buffer.Mem(ubufB)
-func (p *scionPacketProcessor) prepareSCMP(scmpH *slayers.SCMP, scmpP gopacket.SerializableLayer,
-	cause error /*@, ghost ubufH []byte, ghost ubufP []byte, ghost ubufS []byte, ghost ubufB []byte @*/) (res []byte, err error) {
-=======
-// @ trusted
-// @ requires false
 func (p *scionPacketProcessor) prepareSCMP(
 	typ slayers.SCMPType,
 	code slayers.SCMPCode,
 	scmpP gopacket.SerializableLayer,
 	cause error,
+	/*@, ghost ubufP []byte,
+	  ghost ubufS []byte,
+	  ghost ubufB []byte @*/
 ) ([]byte, error) {
->>>>>>> 592ca081
 
 	// *copy* and reverse path -- the original path should not be modified as this writes directly
 	// back to rawPkt (quote).
@@ -2048,11 +2044,7 @@
 	if err != nil {
 		return nil, serrors.Wrap(cannotRoute, err, "details", "serializing SCMP message")
 	}
-<<<<<<< HEAD
-	return p.buffer.Bytes( /*@ ubufB @*/ ), scmpError{TypeCode: scmpH.TypeCode, Cause: cause}
-=======
-	return p.buffer.Bytes(), scmpError{TypeCode: typeCode, Cause: cause}
->>>>>>> 592ca081
+	return p.buffer.Bytes( /*@ ubufB @*/ ), scmpError{TypeCode: typeCode, Cause: cause}
 }
 
 // decodeLayers implements roughly the functionality of
