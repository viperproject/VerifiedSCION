--- conflicted
+++ resolved
@@ -1390,14 +1390,6 @@
 // contracts for IO-spec
 // @ requires dp.Valid()
 // @ requires acc(ioLock.LockP(), _) && ioLock.LockInv() == SharedInv!< dp, ioSharedArg !>;
-<<<<<<< HEAD
-// @ requires let absPkt := absIO_val(dp, rawPkt, p.ingressID) in
-// @	absPkt.isIO_val_Pkt2 ==> ElemWitness(ioSharedArg.IBufY, ifsToIO_ifs(p.ingressID), absPkt.IO_val_Pkt2_2)
-// @ ensures reserr == nil && newAbsPkt.isIO_val_Pkt2 ==> ElemWitness(ioSharedArg.OBufY, newAbsPkt.IO_val_Pkt2_1, newAbsPkt.IO_val_Pkt2_2)
-// @ ensures reserr == nil && newAbsPkt.isIO_val_Pkt2 ==> acc(sl.AbsSlice_Bytes(respr.OutPkt, 0, len(respr.OutPkt)))
-// @ ensures reserr == nil && newAbsPkt.isIO_val_Pkt2 ==> newAbsPkt == absIO_val(dp, respr.OutPkt, respr.EgressID)
-// TODO: We need to prove that whenever we have a valid scion packet we call processSCION
-=======
 // @ requires let absPkt := absIO_val(dp, rawPkt, p.getIngressID) in
 // @	absPkt.isIO_val_Pkt2 ==> ElemWitness(ioSharedArg.IBufY, ifsToIO_ifs(p.getIngressID), absPkt.IO_val_Pkt2_2)
 // @ ensures reserr == nil && newAbsPkt.isIO_val_Pkt2 ==>
@@ -1406,40 +1398,30 @@
 // @	newAbsPkt == absIO_val(dp, respr.OutPkt, respr.EgressID)
 // TODO: On a first step, we will prove that whenever we have a valid scion packet in processSCION,
 // the correct "next packet" is computed
->>>>>>> 85142230
 func (p *scionPacketProcessor) processPkt(rawPkt []byte,
 	srcAddr *net.UDPAddr /*@, ghost ioLock *sync.Mutex, ghost ioSharedArg SharedArg, ghost dp io.DataPlaneSpec @*/) (respr processResult, reserr error /*@ , addrAliasesPkt bool, ghost newAbsPkt io.IO_val  @*/) {
 
 	if err := p.reset(); err != nil {
-		// @ TODO()
 		// @ fold p.sInitD().validResult(processResult{}, false)
 		return processResult{}, err /*@, false, io.IO_val_Unit{} @*/
 	}
 	// @ assert p.sInitD().getValForwardingMetrics() != nil
-	// @ assert false
 	// @ unfold p.sInit()
-	// @ assert false
 	// @ ghost d := p.d
-	// @ assert false
 	p.rawPkt = rawPkt
 	p.srcAddr = srcAddr
 
 	// parse SCION header and skip extensions;
 	var err error
-	// @ assert false
 	// @ ghost var processed seq[bool]
 	// @ ghost var offsets   seq[offsetPair]
 	// @ ghost var lastLayerIdx int
-	// @ assert false
 	p.lastLayer, err /*@ , processed, offsets, lastLayerIdx @*/ = decodeLayers(p.rawPkt, &p.scionLayer, &p.hbhLayer, &p.e2eLayer)
-	// @ assert false
 	if err != nil {
-		// @ TODO()
 		// @ fold p.sInit()
 		// @ fold p.sInitD().validResult(processResult{}, false)
 		return processResult{}, err /*@, false, io.IO_val_Unit{} @*/
 	}
-	// @ assert false
 	/*@
 	ghost var ub []byte
 	ghost var ubScionLayer []byte = p.rawPkt
@@ -1481,7 +1463,6 @@
 	pathType := /*@ unfolding p.scionLayer.Mem(rawPkt) in @*/ p.scionLayer.PathType
 	switch pathType {
 	case empty.PathType:
-		// @ TODO()
 		// @ ghost if mustCombineRanges { ghost defer sl.CombineRange_Bytes(p.rawPkt, o.start, o.end, writePerm) }
 		if p.lastLayer.NextLayerType( /*@ ub @*/ ) == layers.LayerTypeBFD {
 			// @ ResetDecodingLayers(&p.scionLayer, &p.hbhLayer, &p.e2eLayer, ubScionLayer, ubHbhLayer, ubE2eLayer, true, hasHbhLayer, hasE2eLayer)
@@ -1498,7 +1479,6 @@
 		return processResult{}, serrors.WithCtx(unsupportedPathTypeNextHeader,
 			"type", pathType, "header", nextHdr(p.lastLayer /*@, ub @*/)) /*@, false, io.IO_val_Unit{} @*/
 	case onehop.PathType:
-		// @ TODO()
 		if p.lastLayer.NextLayerType( /*@ ub @*/ ) == layers.LayerTypeBFD {
 			// @ ghost if mustCombineRanges { ghost defer sl.CombineRange_Bytes(p.rawPkt, o.start, o.end, writePerm) }
 			// @ ghost defer sl.CombineRange_Bytes(ub, start, end, writePerm)
@@ -1532,7 +1512,6 @@
 		// @ fold p.sInit()
 		return v1, v2 /*@, aliasesPkt, io.IO_val_Unit{} @*/
 	case scion.PathType:
-		// @ TODO()
 		// @ sl.CombineRange_Bytes(ub, start, end, writePerm)
 		// (VerifiedSCION) Nested if because short-circuiting && is not working
 		// @ ghost if lastLayerIdx >= 0 {
