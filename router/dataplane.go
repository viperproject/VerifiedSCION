--- conflicted
+++ resolved
@@ -723,19 +723,8 @@
 // initMetrics initializes the metrics related to packet forwarding. The
 // counters are already instantiated for all the relevant interfaces so this
 // will not have to be repeated during packet forwarding.
-<<<<<<< HEAD
-// @ preserves acc(d)
-// @ preserves acc(&d.forwardingMetrics)
-// @ preserves acc(&d.Metrics)
-// @ preserves acc(d.Metrics.Mem(), definitions.ReadL20)
-// @ preserves acc(&d.external) && acc(d.external)
-// @ preserves acc(&d.localIA)
-// @ preserves acc(&d.neighborIAs) && acc(d.neighborIAs)
-// @ decreases
-=======
-// @ trusted
-// @ requires false
->>>>>>> b61739d6
+// @ trusted
+// @ requires false
 func (d *DataPlane) initMetrics() {
 	d.forwardingMetrics = make(map[uint16]forwardingMetrics)
 	labels := interfaceToMetricLabels(0, d.localIA, d.neighborIAs)
@@ -758,7 +747,6 @@
 	OutPkt   []byte
 }
 
-<<<<<<< HEAD
 // @ requires acc(&d.macFactory)
 // @ requires d.macFactory implements MacFactorySpec
 // @ ensures res.initMem()
@@ -767,11 +755,6 @@
 	var verScionTmp gopacket.SerializeBuffer
 	// @ ghost var ubuf []byte
 	verScionTmp /*@, ubuf @*/ = gopacket.NewSerializeBuffer()
-=======
-// @ trusted
-// @ requires false
-func newPacketProcessor(d *DataPlane, ingressID uint16) *scionPacketProcessor {
->>>>>>> b61739d6
 	p := &scionPacketProcessor{
 		d:         d,
 		ingressID: ingressID,
