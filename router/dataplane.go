--- conflicted
+++ resolved
@@ -116,30 +116,29 @@
 	// @ pred Mem()
 
 	// @ requires  acc(Mem(), _)
-<<<<<<< HEAD
-	// @ requires  Prophecy(prophecyM)
-	// @ requires  io.token(place) && MultiReadBio(place, prophecyM)
-	// @ preserves forall i int :: { &msgs[i] } 0 <= i && i < len(msgs) ==>
-	// @ 	msgs[i].Mem(1)
-=======
 	// @ requires  forall i int :: { &msgs[i] } 0 <= i && i < len(msgs) ==>
 	// @ 	msgs[i].Mem()
 	// @ ensures   forall i int :: { &msgs[i] } 0 <= i && i < len(msgs) ==>
 	// @ 	(msgs[i].Mem() && msgs[i].HasActiveAddr())
->>>>>>> 685c5622
-	// @ ensures   err == nil ==> 0 <= n && n <= len(msgs)
-	// @ ensures   err == nil ==> prophecyM == n
-	// @ ensures   err == nil ==> io.token(old(MutliReadBioNext(place, n))) && old(MutliReadBioCorrectIfs(place, n, ioIngressID))
 	// @ ensures   err == nil ==>
 	// @ 	forall i int :: { &msgs[i] } 0 <= i && i < n ==> (
-	// @ 		typeOf(msgs[i].GetAddr()) == type[*net.UDPAddr] &&
+	// @ 		msgs[i].Mem() && typeOf(msgs[i].GetAddr()) == type[*net.UDPAddr] &&
 	// @ 		!msgs[i].HasWildcardPermAddr())
 	// @ ensures   err == nil ==>
 	// @ 	forall i int :: { &msgs[i] } 0 <= i && i < n ==> msgs[i].GetN() <= len(msgs[i].GetFstBuffer())
-	// @ ensures   err == nil ==>
-	// @	forall i int :: { &msgs[i] } 0 <= i && i < n ==> unfolding msgs[i].Mem(1) in absIO_val(msgs[i].Buffers[0]) == old(MutliReadBioIO_val(place, n)[i]) //TODO (Markus): fix [:msgs[i].N]
 	// @ ensures   err != nil ==> err.ErrorMem()
-	ReadBatch(msgs underlayconn.Messages /*@, ghost ioIngressID option[io.IO_ifs], ghost prophecyM int, ghost place io.Place @*/) (n int, err error)
+	// contracts for IO-spec
+	// @ requires Prophecy(prophecyM)
+	// @ requires io.token(place) && MultiReadBio(place, prophecyM)
+	// @ preserves dp.Valid()
+	// @ ensures  err == nil ==> 0 <= n && n <= len(msgs)
+	// @ ensures  err == nil ==> prophecyM == n
+	// @ ensures  err == nil ==> io.token(old(MutliReadBioNext(place, n))) && old(MutliReadBioCorrectIfs(place, n, ifsToIO_ifs(IngressID)))
+	// @ ensures  err == nil ==>
+	// @	forall i int :: { &msgs[i] } 0 <= i && i < n ==> unfolding acc(msgs[i].Mem(), _) in absIO_val(dp, msgs[i].Buffers[0], IngressID) ==
+	// @    old(MutliReadBioIO_val(place, n)[i])
+	// TODO (Markus): uint16 or option[io.IO_ifs] for ingress
+	ReadBatch(msgs underlayconn.Messages /*@, ghost IngressID uint16, ghost prophecyM int, ghost place io.Place, ghost dp io.DataPlaneSpec @*/) (n int, err error)
 	// @ requires  acc(addr.Mem(), _)
 	// @ requires  acc(Mem(), _)
 	// @ preserves acc(sl.AbsSlice_Bytes(b, 0, len(b)), R10)
@@ -695,26 +694,22 @@
 // @ requires  acc(&d.svc, 1/2) && d.svc != nil
 // @ requires  acc(&d.internal, 1/2) && d.internal != nil
 // @ requires  acc(&d.macFactory, 1/2) && d.macFactory != nil
-<<<<<<< HEAD
+// @ requires  acc(&d.forwardingMetrics, 1/2) && acc(d.forwardingMetrics, 1/2)
+// @ preserves d.mtx.LockP()
+// @ preserves d.mtx.LockInv() == MutexInvariant!<d!>
+// @ requires  acc(ctx.Mem(), _)
+// @ requires  acc(&d.mtx, _)
+// contracts for IO-spec
 // @ requires dp.Valid()
 // @ requires io.token(place) && dp.dp3s_iospec_ordered(state, place)
-// @ preserves d.mtx.LockP()
-// @ preserves d.mtx.LockInv() == MutexInvariant!<d!>;
 func (d *DataPlane) Run(ctx context.Context /*@, ghost place io.Place, ghost state io.IO_dp3s_state_local, ghost dp io.DataPlaneSpec @*/) error {
-=======
-// @ requires  acc(&d.forwardingMetrics, 1/2) && acc(d.forwardingMetrics, 1/2)
-// @ requires  d.mtx.LockP()
-// @ requires  d.mtx.LockInv() == MutexInvariant!<d!>;
-// @ requires  acc(ctx.Mem(), _)
-// @ requires  acc(&d.mtx, _)
-func (d *DataPlane) Run(ctx context.Context) error {
->>>>>>> 685c5622
 	// @ share d, ctx
 	d.mtx.Lock()
 	// @ unfold MutexInvariant!<d!>()
 	// @ assert d.forwardingMetrics != nil
 	// @ assert acc(&d.forwardingMetrics, _) && acc(d.forwardingMetrics, _)
 	d.running = true
+	// @ ghost ioLockRun, ioSharedArgRun := InitSharedInv(dp, place, state)
 
 	d.initMetrics()
 
@@ -728,17 +723,12 @@
 		// @ requires ingressID in d.getDomForwardingMetrics()
 		// @ requires d.macFactory != nil
 		// @ requires rd != nil && acc(rd.Mem(), _)
-<<<<<<< HEAD
+		// contracts for IO-spec
 		// @ requires dp.Valid()
-		// @ requires io.token(place) && dp.dp3s_iospec_ordered(state, place)
-		// requires ingressID in domain(???)
-		func /*@ rc @*/ (ingressID uint16, rd BatchConn /*@, ghost place io.Place, ghost state io.IO_dp3s_state_local, ghost dp io.DataPlaneSpec @*/) {
-			// @ ghost ioLock, ioSharedArg := InitSharedInv(dp, place, state)
+		// @ requires acc(ioLock.LockP(), _) && ioLock.LockInv() == SharedInv!< dp, ioSharedArg !>;
+		func /*@ rc @*/ (ingressID uint16, rd BatchConn /*@, ghost ioLock *sync.Mutex, ghost ioSharedArg SharedArg, ghost dp io.DataPlaneSpec @*/) {
 			// @ ghost ioIngressID := ifsToIO_ifs(ingressID)
 
-=======
-		func /*@ rc @*/ (ingressID uint16, rd BatchConn) {
->>>>>>> 685c5622
 			msgs := conn.NewReadMessages(inputBatchCnt)
 			// @ requires forall i int :: { &msgs[i] } 0 <= i && i < len(msgs) ==>
 			// @ 	msgs[i].Mem() && msgs[i].GetAddr() == nil
@@ -797,26 +787,22 @@
 			// @ invariant 0 in d.getDomForwardingMetrics()
 			// @ invariant ingressID in d.getDomForwardingMetrics()
 			// @ invariant acc(rd.Mem(), _)
-<<<<<<< HEAD
-			// @ invariant acc(ioLock.LockP(), _) && ioLock.LockInv() == SharedInv!< dp, sharedArg !>
-
-=======
 			// @ invariant processor.sInit() && processor.sInitD() === d
->>>>>>> 685c5622
+			// @ invariant acc(ioLock.LockP(), _) && ioLock.LockInv() == SharedInv!< dp, ioSharedArg !>
 			for d.running {
 				// Multi recv event
 				// @ ghost ioLock.Lock()
-				// @ unfold SharedInv!< dp, sharedArg !>()
-				// @ ghost t, s := *sharedArg.Place, *sharedArg.State
+				// @ unfold SharedInv!< dp, ioSharedArg !>()
+				// @ ghost t, s := *ioSharedArg.Place, *ioSharedArg.State
 				// @ ghost numberOfReceivedPacketsProphecy := AllocProphecy()
 				// @ ExtractMultiReadBio(dp, t, numberOfReceivedPacketsProphecy, s)
-				// @ MultiUpdateElemWitness(t, numberOfReceivedPacketsProphecy, ioIngressID, s, y)
+				// @ MultiUpdateElemWitness(t, numberOfReceivedPacketsProphecy, ioIngressID, s, ioSharedArg)
 				// @ ghost ioValSeq := MutliReadBioIO_val(t,numberOfReceivedPacketsProphecy)
 
 				// @ ghost sN := MultiReadBioUpd(t, numberOfReceivedPacketsProphecy, s)
 				// @ ghost tN := MutliReadBioNext(t, numberOfReceivedPacketsProphecy)
 				// @ assert dp.dp3s_iospec_ordered(sN, tN)
-				pkts, err := rd.ReadBatch(msgs)
+				pkts, err := rd.ReadBatch(msgs /*@, ingressID, numberOfReceivedPacketsProphecy, t , dp @*/)
 				// @ assert forall i int :: { &msgs[i] } 0 <= i && i < len(msgs) ==> msgs[i].Mem()
 				// @ assert err == nil ==>
 				// @ 	forall i int :: { &msgs[i] } 0 <= i && i < pkts ==> msgs[i].GetN() <= len(msgs[i].GetFstBuffer())
@@ -1078,7 +1064,7 @@
 			// @ requires i in d.getDomForwardingMetrics()
 			// @ requires d.macFactory != nil
 			// @ requires c != nil && acc(c.Mem(), _)
-			func /*@ closure2 @*/ (i uint16, c BatchConn) {
+			func /*@ closure2 @*/ (i uint16, c BatchConn /*@, ghost ioLock *sync.Mutex, ghost ioSharedArg SharedArg, ghost dp io.DataPlaneSpec @*/) {
 				defer log.HandlePanic()
 				// @ assert read implements rc
 				// (VerifiedSCION) check preconditions of call to read(i, c) manually.
@@ -1095,14 +1081,14 @@
 				// (VerifiedSCION) Skip automated verification of the call due to a
 				// bug in Gobra. (https://github.com/viperproject/gobra/issues/723)
 				// @ TODO()
-				read(i, c) //@ as rc
+				read(i, c /*@, ioLock, ioSharedArg, dp @*/) //@ as rc
 			}
 		// @ ghost if d.external != nil { unfold acc(accBatchConn(d.external), R50) }
 		// @ assert v in range(d.external)
 		// @ assert acc(v.Mem(), _)
 		// @ d.InDomainExternalInForwardingMetrics3(ifID)
 		// @ ghost if d.external != nil { fold acc(accBatchConn(d.external), R50) }
-		go cl(ifID, v) //@ as closure2
+		go cl(ifID, v /*@, ioLockRun, ioSharedArgRun, dp @*/) //@ as closure2
 	}
 	cl :=
 		// @ requires acc(&read, _) && read implements rc
@@ -1114,7 +1100,7 @@
 		// @ requires 0 in d.getDomForwardingMetrics()
 		// @ requires d.macFactory != nil
 		// @ requires c != nil && acc(c.Mem(), _)
-		func /*@ closure3 @*/ (c BatchConn) {
+		func /*@ closure3 @*/ (c BatchConn /*@, ghost ioLock *sync.Mutex, ghost ioSharedArg SharedArg, ghost dp io.DataPlaneSpec @*/) {
 			defer log.HandlePanic()
 			// @ assert read implements rc
 
@@ -1133,9 +1119,9 @@
 			// (VerifiedSCION) Skip automated verification and rely on manual
 			// checks above.
 			// @ TODO()
-			read(0, c) //@ as rc
-		}
-	go cl(d.internal) //@ as closure3
+			read(0, c /*@, ioLock, ioSharedArg, dp @*/) //@ as rc
+		}
+	go cl(d.internal /*@, ioLockRun, ioSharedArgRun, dp @*/) //@ as closure3
 
 	// (VerifiedSCION) we ignore verification from this point onward because of the
 	// call to Unlock. Supporting it is conceptually easy, but it requires changing
