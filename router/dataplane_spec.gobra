--- conflicted
+++ resolved
@@ -136,13 +136,8 @@
 
 // TODO: use lower case for these predicates' names?
 pred AccAddr(addrs map[uint16]*net.UDPAddr) {
-<<<<<<< HEAD
 	acc(addrs) &&
-	forall a *net.UDPAddr :: a in range(addrs) ==> a.Mem()
-=======
-	acc(addrs, 1/2) &&
-	forall a *net.UDPAddr :: { a in range(addrs) } a in range(addrs) ==> acc(a.Mem(), _)
->>>>>>> 806efbcf
+	forall a *net.UDPAddr :: { a in range(addrs) } a in range(addrs) ==> a.Mem()
 }
 
 pred AccBatchConn(batchConns map[uint16]BatchConn) {
@@ -151,13 +146,8 @@
 }
 
 pred AccBfdSession(bfdSessions map[uint16]bfdSession) {
-<<<<<<< HEAD
 	acc(bfdSessions) &&
-	forall bfd bfdSession :: bfd in range(bfdSessions) ==> bfd != nil && acc(bfd.Mem(), _)
-=======
-	acc(bfdSessions, 1/2) &&
-	(forall bfd bfdSession :: { bfd in range(bfdSessions) } bfd in range(bfdSessions) ==> (bfd != nil && acc(bfd.Mem(), _)))
->>>>>>> 806efbcf
+	forall bfd bfdSession :: { bfd in range(bfdSessions) } bfd in range(bfdSessions) ==> bfd != nil && acc(bfd.Mem(), _)
 }
 
 pred AccForwardingMetrics(metrics map[uint16]forwardingMetrics) {
@@ -186,13 +176,8 @@
 ensures   forwardingMetricsMem(v, id)
 decreases
 func liftForwardingMetricsNonInjectiveMem(v forwardingMetrics, id uint16) {
-<<<<<<< HEAD
 	unfold forwardingMetricsNonInjectiveMem(v)
 	fold forwardingMetricsMem(v, id)
-=======
-	unfold acc(forwardingMetricsNonInjectiveMem(v), _)
-	fold acc(forwardingMetricsMem(v, id), _)
->>>>>>> 806efbcf
 }
 
 pred (p *scionPacketProcessor) initMem() {
