// Copyright 2022 ETH Zurich
//
// Licensed under the Apache License, Version 2.0 (the "License");
// you may not use this file except in compliance with the License.
// You may obtain a copy of the License at
//
//   http://www.apache.org/licenses/LICENSE-2.0
//
// Unless required by applicable law or agreed to in writing, software
// distributed under the License is distributed on an "AS IS" BASIS,
// WITHOUT WARRANTIES OR CONDITIONS OF ANY KIND, either express or implied.
// See the License for the specific language governing permissions and
// limitations under the License.

// +gobra

package router

import (
	"github.com/scionproto/scion/pkg/slayers/path"
	"github.com/scionproto/scion/pkg/slayers/path/scion"
	"github.com/scionproto/scion/private/topology"
	"golang.org/x/net/ipv4"

	"verification/dependencies/encoding/binary"
	"verification/io"
	sl "verification/utils/slices"
	. "verification/utils/definitions"
)

ghost
decreases
pure func numInfoFields(seg1Len int, seg2Len int, seg3Len int) int {
	return seg3Len > 0 ? 3 : (seg2Len > 0 ? 2 : 1)
}

ghost
decreases
pure func hopFieldOffset(numINF int, currHF int) int {
	return path.InfoFieldOffset(numINF) + path.HopLen * currHF
}

ghost
decreases
pure func pktLen(seg1Len int, seg2Len int, seg3Len int) int {
	return hopFieldOffset(numInfoFields(seg1Len, seg2Len, seg3Len), 0) +
		path.HopLen * (seg1Len + seg2Len + seg3Len)
}


ghost
decreases
pure func lengthOfCurrSeg(currHF int, seg1Len int, seg2Len int, seg3Len int) int {
	return seg1Len > currHF ? seg1Len : ((seg1Len + seg2Len) > currHF ? seg2Len : seg3Len)
}

ghost
requires 0 <= currHF
ensures  res <= currHF
decreases
pure func lengthOfPrevSeg(currHF int, seg1Len int, seg2Len int, seg3Len int) (res int) {
	return seg1Len > currHF ? 0 : ((seg1Len + seg2Len) > currHF ? seg1Len : seg1Len + seg2Len)
}

// returns the ASid of the next hopfield
ghost
requires 1 <= numINF
requires 0 <= currHFIdx
requires hopFieldOffset(numINF, currHFIdx) + path.HopLen <= len(raw)
requires acc(sl.AbsSlice_Bytes(raw, 0, len(raw)), R56)
requires dp.Valid()
decreases
pure func asidFromIfs(
	dp io.DataPlaneSpec,
	raw []byte,
	numINF int,
	currHFIdx int,
	consDir bool,
	asid io.IO_as) (res option[io.IO_as]) {
	return let idx := hopFieldOffset(numINF, currHFIdx) in
		unfolding acc(sl.AbsSlice_Bytes(raw, 0, len(raw)), R56) in
		let _ := Asserting(forall i int :: { &raw[idx+2+i] } { &raw[idx+2:idx+4][i] } 0 <= i && i < 2 ==>
			&raw[idx+2+i] == &raw[idx+2:idx+4][i]) in
		let _ := Asserting(forall i int :: { &raw[idx+4+i] } { &raw[idx+4:idx+6][i] } 0 <= i && i < 2 ==>
			&raw[idx+4+i] == &raw[idx+4:idx+6][i]) in
		let ifs := consDir ? binary.BigEndian.Uint16(raw[idx+4:idx+6]) : binary.BigEndian.Uint16(raw[idx+2:idx+4]) in
		let asIfPair := io.AsIfsPair{asid, io.IO_ifs(ifs)} in
		(asIfPair in domain(dp.GetLinks()) ?
			some(dp.Lookup(asIfPair).asid) : none[io.IO_as])
}

// returns a list of ASids of hopfields that are before the current hopfield in a segment

ghost
requires 1 <= numINF
requires 0 <= prevSegLen && prevSegLen <= currHFIdx
requires hopFieldOffset(numINF, currHFIdx) + path.HopLen <= len(raw)
requires dp.Valid()
requires acc(sl.AbsSlice_Bytes(raw, 0, len(raw)), R56)
ensures res != none[seq[io.IO_as]] ==> len(get(res)) == currHFIdx - prevSegLen + 1
decreases currHFIdx - prevSegLen
pure func asidsBefore(
	dp io.DataPlaneSpec,
	raw []byte,
	numINF int,
	currHFIdx int,
	prevSegLen int,
	consDir bool,
	asid io.IO_as) (res option[seq[io.IO_as]]) {
	return currHFIdx == prevSegLen ? some(seq[io.IO_as]{asid}) :
		let nextAsid := asidFromIfs(dp, raw, numINF, currHFIdx, !consDir, asid) in
		match nextAsid{
			case none[io.IO_as]:
				none[seq[io.IO_as]]
			default:
				let nextAsidSeq := asidsBefore(dp, raw, numINF, currHFIdx-1, prevSegLen, consDir, get(nextAsid)) in
				match nextAsidSeq{
					case none[seq[io.IO_as]]:
						none[seq[io.IO_as]]
					default:
						some(get(nextAsidSeq) ++ seq[io.IO_as]{asid})
				}
		}
}

// returns a list of ASids of hopfields that are after the current hopfield in a segment
ghost
requires 1 <= numINF
requires 0 <= currHFIdx && currHFIdx < segLen
requires hopFieldOffset(numINF, segLen) <= len(raw)
requires dp.Valid()
requires acc(sl.AbsSlice_Bytes(raw, 0, len(raw)), R56)
ensures res != none[seq[io.IO_as]] ==> len(get(res)) == segLen - currHFIdx
decreases segLen - currHFIdx + 1
pure func asidsAfter(
	dp io.DataPlaneSpec,
	raw []byte,
	numINF int,
	currHFIdx int,
	segLen int,
	consDir bool,
	asid io.IO_as) (res option[seq[io.IO_as]]) {
	return  currHFIdx == segLen - 1 ? some(seq[io.IO_as]{asid}) :
		let nextAsid := asidFromIfs(dp, raw, numINF, currHFIdx, consDir, asid) in
		match nextAsid{
			case none[io.IO_as]:
				none[seq[io.IO_as]]
			default:
				let nextAsidSeq := asidsAfter(dp, raw, numINF, currHFIdx+1, segLen, consDir, get(nextAsid)) in
				match nextAsidSeq{
					case none[seq[io.IO_as]]:
						none[seq[io.IO_as]]
					default:
						some(seq[io.IO_as]{asid} ++ get(nextAsidSeq))
				}
		}
}

// returns a list of ASids of hopfields for CurrSeg in the abstract packet
ghost
opaque
requires 1 <= numINF
requires 0 <= prevSegLen && prevSegLen <= currHFIdx
requires currHFIdx < segLen
requires hopFieldOffset(numINF, segLen) <= len(raw)
requires dp.Valid()
requires acc(sl.AbsSlice_Bytes(raw, 0, len(raw)), R56)
ensures res != none[seq[io.IO_as]] ==> len(get(res)) == segLen - prevSegLen
decreases
pure func asidForCurrSeg(
	dp io.DataPlaneSpec,
	raw []byte,
	numINF int,
	currHFIdx int,
	segLen int,
	prevSegLen int,
	consDir bool,
	asid io.IO_as) (res option[seq[io.IO_as]]) {
	return segLen == 0 ? some(seq[io.IO_as]{}) :
		let left := asidsBefore(dp, raw, numINF, currHFIdx, prevSegLen, consDir, asid) in
		let right := asidsAfter(dp, raw, numINF, currHFIdx, segLen, consDir, asid) in
		(left == none[seq[io.IO_as]] || right == none[seq[io.IO_as]]) ?
			none[seq[io.IO_as]] :
			some(get(left) ++ get(right)[1:])
}

// returns a list of ASids of hopfields for LeftSeg in the abstract packet
ghost
opaque
requires dp.Valid()
requires 1 <= numINF
requires 0 < seg1Len
requires 0 <= seg2Len
requires 0 <= seg3Len
requires hopFieldOffset(numINF, seg1Len + seg2Len + seg3Len) <= len(raw)
requires currINFIdx <= numINF + 1
requires 1 <= currINFIdx && currINFIdx < 4
requires acc(sl.AbsSlice_Bytes(raw, 0, len(raw)), R56)
ensures (currINFIdx == 1 && seg2Len > 0 && res != none[seq[io.IO_as]]) ==> len(get(res)) == seg2Len
ensures (currINFIdx == 2 && seg2Len > 0 && seg3Len > 0 && res != none[seq[io.IO_as]]) ==> len(get(res)) == seg3Len
decreases
pure func asidsForLeftSeg(dp io.DataPlaneSpec, raw []byte, numINF int, currINFIdx int, seg1Len int, seg2Len int, seg3Len int, asid io.IO_as) (res option[seq[io.IO_as]]) {
	return let consDir := path.ConsDir(raw, currINFIdx) in
		(currINFIdx == 1 && seg2Len > 0) ?
			asidForCurrSeg(dp, raw, numINF, seg1Len, seg1Len+seg2Len, seg1Len, consDir, asid) :
			(currINFIdx == 2 && seg2Len > 0 && seg3Len > 0) ?
				asidForCurrSeg(dp, raw, numINF, seg1Len+seg2Len, seg1Len+seg2Len+seg3Len, seg1Len+seg2Len, consDir, asid) :
				some(seq[io.IO_as]{})
}

// returns a list of ASids of hopfields for RightSeg in the abstract packet
ghost
opaque
requires dp.Valid()
requires 1 <= numINF
requires 0 < seg1Len
requires 0 <= seg2Len
requires 0 <= seg3Len
requires hopFieldOffset(numINF, seg1Len + seg2Len + seg3Len) <= len(raw)
requires currINFIdx <= numINF + 1
requires -1 <= currINFIdx && currINFIdx < 2
requires acc(sl.AbsSlice_Bytes(raw, 0, len(raw)), R56)
ensures (currINFIdx == 0 && res != none[seq[io.IO_as]]) ==> len(get(res)) == seg1Len
ensures (currINFIdx == 1 && seg2Len > 0 && res != none[seq[io.IO_as]]) ==> len(get(res)) == seg2Len
decreases
pure func asidsForRightSeg(dp io.DataPlaneSpec, raw []byte, numINF int, currINFIdx int, seg1Len int, seg2Len int, seg3Len int, asid io.IO_as) (res option[seq[io.IO_as]]) {
	return (currINFIdx == 1 && seg2Len > 0) ?
		let consDir := path.ConsDir(raw, currINFIdx) in
		asidForCurrSeg(dp, raw, numINF, seg1Len+seg2Len-1, seg1Len+seg2Len, seg1Len, consDir, asid) :
		(currINFIdx == 0) ?
			let consDir := path.ConsDir(raw, currINFIdx) in
			asidForCurrSeg(dp, raw, numINF, seg1Len-1, seg1Len, 0, consDir, asid) :
			some(seq[io.IO_as]{})
}

// returns a list of ASids of hopfields for MidSeg in the abstract packet
ghost
opaque
requires dp.Valid()
requires 1 <= numINF
requires 0 < seg1Len
requires 0 <= seg2Len
requires 0 <= seg3Len
requires hopFieldOffset(numINF, seg1Len + seg2Len + seg3Len) <= len(raw)
requires currINFIdx <= numINF + 1
requires 2 <= currINFIdx && currINFIdx < 5
requires acc(sl.AbsSlice_Bytes(raw, 0, len(raw)), R56)
requires (currINFIdx == 4 && seg2Len > 0) ==> asid != none[io.IO_as]
requires (currINFIdx == 2 && seg2Len > 0 && seg3Len > 0) ==> asid != none[io.IO_as]
ensures	 (currINFIdx == 4 && seg2Len > 0 && res != none[seq[io.IO_as]]) ==> len(get(res)) == seg1Len
ensures	 (currINFIdx == 2 && seg2Len > 0 && seg3Len > 0 && res != none[seq[io.IO_as]]) ==> len(get(res)) == seg3Len
decreases
pure func asidsForMidSeg(dp io.DataPlaneSpec, raw []byte, numINF int, currINFIdx int, seg1Len int, seg2Len int, seg3Len int, asid option[io.IO_as]) (res option[seq[io.IO_as]]) {
	return (currINFIdx == 4 && seg2Len > 0) ?
		let consDir := path.ConsDir(raw, 1) in
		asidForCurrSeg(dp, raw, numINF, seg1Len-1, seg1Len, 0, consDir, get(asid)) :
		(currINFIdx == 2 && seg2Len > 0 && seg3Len > 0) ?
			let consDir := path.ConsDir(raw, 2) in
			asidForCurrSeg(dp, raw, numINF, seg1Len + seg2Len, seg1Len + seg2Len + seg3Len, seg1Len + seg2Len, consDir, get(asid)) :
			some(seq[io.IO_as]{})
}

ghost
requires idx + path.HopLen <= len(raw)
requires 0 <= idx
requires acc(sl.AbsSlice_Bytes(raw, 0, len(raw)), R56)
ensures  len(res.HVF.MsgTerm_Hash_.MsgTerm_MPair_2.MsgTerm_L_) > 0
decreases
pure func hopField(raw []byte, idx int, beta set[io.IO_msgterm], asid io.IO_as, ainfo io.IO_ainfo) (res io.IO_HF) {
	return unfolding acc(sl.AbsSlice_Bytes(raw, 0, len(raw)), R56) in
		let _ := Asserting(forall i int :: { &raw[idx+2+i] } { &raw[idx+2:idx+4][i] } 0 <= i && i < 2 ==>
			&raw[idx+2+i] == &raw[idx+2:idx+4][i]) in
		let _ := Asserting(forall i int :: { &raw[idx+4+i] } { &raw[idx+4:idx+6][i] } 0 <= i && i < 2 ==>
			&raw[idx+4+i] == &raw[idx+4:idx+6][i]) in
		let inif2 := binary.BigEndian.Uint16(raw[idx+2:idx+4]) in
		let egif2 := binary.BigEndian.Uint16(raw[idx+4:idx+6]) in
		let op_inif2 := inif2 == 0 ? none[io.IO_ifs] : some(io.IO_ifs(inif2)) in
		let op_egif2 := egif2 == 0 ? none[io.IO_ifs] : some(io.IO_ifs(egif2)) in
		let ts := io.IO_msgterm(io.MsgTerm_Num{ainfo}) in
		let l := io.IO_msgterm(io.MsgTerm_L{seq[io.IO_msgterm]{ts, io.if2term(op_inif2), io.if2term(op_egif2),
			io.IO_msgterm(io.MsgTerm_FS{beta})}}) in
		let hvf := io.mac(io.macKey(io.asidToKey(asid)), l) in
		io.IO_HF(io.IO_HF_{
			InIF2 : op_inif2,
			EgIF2 : op_egif2,
			HVF : hvf,
		})
}

ghost
requires  0 <= offset
requires  0 <= currHFIdx && currHFIdx <= len(asid)
requires  offset + path.HopLen * len(asid) <= len(raw)
requires  acc(sl.AbsSlice_Bytes(raw, 0, len(raw)), R56)
ensures   len(res) == len(asid) - currHFIdx
ensures   forall k int :: {res[k]} 0 <= k && k < len(res) ==>
	len(res[k].HVF.MsgTerm_Hash_.MsgTerm_MPair_2.MsgTerm_L_) > 0
ensures   forall k int :: {res[k]} 0 <= k && k < len(res) ==>
	res[k].extr_asid() == asid[k + currHFIdx]
decreases len(asid) - currHFIdx
pure func hopFieldsConsDir(
	raw []byte,
	offset int,
	currHFIdx int,
	beta set[io.IO_msgterm],
	asid seq[io.IO_as],
	ainfo io.IO_ainfo) (res seq[io.IO_HF]) {
	return currHFIdx == len(asid) ? seq[io.IO_HF]{} :
		let hf := hopField(raw, offset + path.HopLen * currHFIdx, beta, asid[currHFIdx], ainfo) in
		seq[io.IO_HF]{hf} ++ hopFieldsConsDir(raw, offset, currHFIdx + 1, (beta union set[io.IO_msgterm]{hf.HVF}), asid, ainfo)
}

ghost
requires  0 <= offset
requires  -1 <= currHFIdx && currHFIdx < len(asid)
requires  offset + path.HopLen * currHFIdx + path.HopLen <= len(raw)
requires  acc(sl.AbsSlice_Bytes(raw, 0, len(raw)), R56)
ensures   len(res) == currHFIdx + 1
ensures   forall k int :: {res[k]} 0 <= k && k < len(res) ==>
	len(res[k].HVF.MsgTerm_Hash_.MsgTerm_MPair_2.MsgTerm_L_) > 0
ensures   forall k int :: {res[k]} 0 <= k && k < len(res) ==>
	res[k].extr_asid() == asid[k]
decreases currHFIdx + 1
pure func hopFieldsNotConsDir(
	raw []byte,
	offset int,
	currHFIdx int,
	beta set[io.IO_msgterm],
	asid seq[io.IO_as],
	ainfo io.IO_ainfo) (res seq[io.IO_HF]) {
	return currHFIdx == -1 ? seq[io.IO_HF]{} :
		let hf := hopField(raw, offset + path.HopLen * currHFIdx, beta, asid[currHFIdx], ainfo) in
		hopFieldsNotConsDir(raw, offset, currHFIdx - 1, (beta union set[io.IO_msgterm]{hf.HVF}), asid, ainfo) ++ seq[io.IO_HF]{hf}
}

ghost
requires -1 <= currHFIdx && currHFIdx < len(hopfields)
decreases currHFIdx + 1
pure func segPast(hopfields seq[io.IO_HF], currHFIdx int) seq[io.IO_HF] {
	return currHFIdx == -1  ?
		seq[io.IO_HF]{} :
		seq[io.IO_HF]{hopfields[currHFIdx]} ++ segPast(hopfields, currHFIdx - 1)
}

ghost
requires 0 <= currHFIdx && currHFIdx <= len(hopfields)
decreases len(hopfields) - currHFIdx
pure func segFuture(hopfields seq[io.IO_HF], currHFIdx int) seq[io.IO_HF] {
	return currHFIdx == len(hopfields) ? seq[io.IO_HF]{} :
		seq[io.IO_HF]{hopfields[currHFIdx]} ++ segFuture(hopfields, currHFIdx + 1)
}

ghost
requires -1 <= currHFIdx && currHFIdx < len(hopfields)
decreases currHFIdx + 1
pure func segHistory(hopfields seq[io.IO_HF], currHFIdx int) seq[io.IO_ahi] {
	return currHFIdx == -1 ? seq[io.IO_ahi]{} :
		seq[io.IO_ahi]{hopfields[currHFIdx].Toab()} ++ segHistory(hopfields, currHFIdx - 1)
}

ghost
requires 0 <= offset
requires 0 < len(asid)
requires offset + path.HopLen * len(asid) <= len(raw)
requires 0 <= currHFIdx && currHFIdx <= len(asid)
requires acc(sl.AbsSlice_Bytes(raw, 0, len(raw)), R56)
decreases
pure func segment(raw []byte,
	offset int,
	currHFIdx int,
	asid seq[io.IO_as],
	ainfo io.IO_ainfo,
	consDir bool,
	peer bool) io.IO_seg2 {
	return let hopfields := consDir ?
		hopFieldsConsDir(raw, offset, 0, set[io.IO_msgterm]{}, asid, ainfo) :
		hopFieldsNotConsDir(raw, offset, len(asid) - 1, set[io.IO_msgterm]{}, asid, ainfo) in
		let uinfo := uInfo(hopfields, currHFIdx, consDir) in
		io.IO_seg2(io.IO_seg3_{
			AInfo :ainfo,
			UInfo : uinfo,
			ConsDir : consDir,
			Peer : peer,
			Past : segPast(hopfields, currHFIdx - 1),
			Future : segFuture(hopfields, currHFIdx),
			History : segHistory(hopfields, currHFIdx - 1),
		})
}

ghost
opaque
requires path.InfoFieldOffset(currINFIdx) + path.InfoLen <= offset
requires 0 < len(asid)
requires offset + path.HopLen * len(asid) <= len(raw)
requires 0 <= currHFIdx && currHFIdx <= len(asid)
requires 0 <= currINFIdx && currINFIdx < 3
requires acc(sl.AbsSlice_Bytes(raw, 0, len(raw)), R56)
decreases
pure func currSeg(raw []byte, offset int, currINFIdx int, currHFIdx int, asid seq[io.IO_as]) io.IO_seg3 {
	return let ainfo := timestamp(raw, currINFIdx) in
		let consDir := path.ConsDir(raw, currINFIdx) in
		let peer := path.Peer(raw, currINFIdx) in
		segment(raw, offset, currHFIdx, asid, ainfo, consDir, peer)
}

ghost
opaque
requires 0 < seg1Len
requires 0 <= seg2Len
requires 0 <= seg3Len
requires pktLen(seg1Len, seg2Len, seg3Len) <= len(raw)
requires 1 <= currINFIdx && currINFIdx < 4
requires (currINFIdx == 1 && seg2Len > 0) ==> len(asid) == seg2Len
requires (currINFIdx == 2 && seg2Len > 0 && seg3Len > 0) ==> len(asid) == seg3Len
requires acc(sl.AbsSlice_Bytes(raw, 0, len(raw)), R56)
decreases
pure func leftSeg(
	raw []byte,
	currINFIdx int,
	seg1Len int,
	seg2Len int,
	seg3Len int,
	asid seq[io.IO_as]) option[io.IO_seg3] {
	return let offset := hopFieldOffset(numInfoFields(seg1Len, seg2Len, seg3Len), 0) in
		(currINFIdx == 1 && seg2Len > 0) ?
			some(currSeg(raw, offset + path.HopLen * seg1Len, currINFIdx, 0, asid)) :
			((currINFIdx == 2 && seg2Len > 0 && seg3Len > 0) ?
				some(currSeg(raw, offset + path.HopLen * (seg1Len + seg2Len), currINFIdx, 0, asid)) :
				none[io.IO_seg3])
}

ghost
opaque
requires 0 < seg1Len
requires 0 <= seg2Len
requires 0 <= seg3Len
requires pktLen(seg1Len, seg2Len, seg3Len) <= len(raw)
requires -1 <= currINFIdx && currINFIdx < 2
requires (currINFIdx == 1 && seg2Len > 0 && seg3Len > 0) ==> len(asid) == seg2Len
requires (currINFIdx == 0 && seg2Len > 0) ==> len(asid) == seg1Len
requires acc(sl.AbsSlice_Bytes(raw, 0, len(raw)), R56)
decreases
pure func rightSeg(
	raw []byte,
	currINFIdx int,
	seg1Len int,
	seg2Len int,
	seg3Len int,
	asid seq[io.IO_as]) option[io.IO_seg3] {
	return let offset := hopFieldOffset(numInfoFields(seg1Len, seg2Len, seg3Len), 0) in
		(currINFIdx == 1 && seg2Len > 0 && seg3Len > 0) ?
			some(currSeg(raw, offset + path.HopLen * seg1Len, currINFIdx, seg2Len, asid)) :
			(currINFIdx == 0 && seg2Len > 0) ?
				some(currSeg(raw, offset, currINFIdx, seg1Len, asid)) :
				none[io.IO_seg3]
}

ghost
opaque
requires 0 < seg1Len
requires 0 <= seg2Len
requires 0 <= seg3Len
requires pktLen(seg1Len, seg2Len, seg3Len) <= len(raw)
requires 2 <= currINFIdx && currINFIdx < 5
requires (currINFIdx == 4 && seg2Len > 0) ==> len(asid) == seg1Len
requires (currINFIdx == 2 && seg2Len > 0 && seg3Len > 0) ==> len(asid) == seg3Len
requires acc(sl.AbsSlice_Bytes(raw, 0, len(raw)), R56)
decreases
pure func midSeg(
	raw []byte,
	currINFIdx int,
	seg1Len int,
	seg2Len int,
	seg3Len int,
	asid seq[io.IO_as]) option[io.IO_seg3] {
	return let offset := hopFieldOffset(numInfoFields(seg1Len, seg2Len, seg3Len), 0) in
		(currINFIdx == 4 && seg2Len > 0) ?
			some(currSeg(raw, offset, 0, seg1Len, asid)) :
			((currINFIdx == 2 && seg2Len > 0 && seg3Len > 0) ?
				some(currSeg(raw, offset + path.HopLen * (seg1Len + seg2Len), currINFIdx, 0, asid)) :
				none[io.IO_seg3])
}

ghost
opaque
requires dp.Valid()
requires acc(sl.AbsSlice_Bytes(raw, 0, len(raw)), R56)
requires validPktMetaHdr(raw)
decreases
pure func absPkt(dp io.DataPlaneSpec, raw []byte) (res option[io.IO_pkt2]) {
	return let _ := reveal validPktMetaHdr(raw) in
		let hdr := (unfolding acc(sl.AbsSlice_Bytes(raw, 0, len(raw)), R56) in binary.BigEndian.Uint32(raw[0:4])) in
		let metaHdr := scion.DecodedFrom(hdr) in
		let currINFIdx := int(metaHdr.CurrINF) in
		let currHFIdx := int(metaHdr.CurrHF) in
		let seg1Len := int(metaHdr.SegLen[0]) in
		let seg2Len := int(metaHdr.SegLen[1]) in
		let seg3Len := int(metaHdr.SegLen[2]) in
		let segLen := lengthOfCurrSeg(currHFIdx, seg1Len, seg2Len, seg3Len) in
		let prevSegLen := lengthOfPrevSeg(currHFIdx, seg1Len, seg2Len, seg3Len) in
		let numINF := numInfoFields(seg1Len, seg2Len, seg3Len) in
		let offset := hopFieldOffset(numINF, 0) in
		let consDir := path.ConsDir(raw, currINFIdx) in
		let currAsidSeq := asidForCurrSeg(dp, raw, numINF, currHFIdx, prevSegLen+segLen, prevSegLen, consDir, dp.Asid()) in
		currAsidSeq == none[seq[io.IO_as]] ? none[io.IO_pkt2] :
			let last := get(currAsidSeq)[segLen-1] in
			let first := get(currAsidSeq)[0] in
			let leftAsidSeq := asidsForLeftSeg(dp, raw, numINF, currINFIdx + 1, seg1Len, seg2Len, seg3Len, last) in
			let rightAsidSeq := asidsForRightSeg(dp, raw, numINF, currINFIdx - 1, seg1Len, seg2Len, seg3Len, first) in
			(leftAsidSeq == none[seq[io.IO_as]] || rightAsidSeq == none[seq[io.IO_as]]) ? none[io.IO_pkt2] :
				let midAsid := ((currINFIdx == 0 && seg2Len > 0 && seg3Len > 0) ? some(get(leftAsidSeq)[len(get(leftAsidSeq))-1]) :
					(currINFIdx == 2 && seg2Len > 0) ? some(get(rightAsidSeq)[0]) : none[io.IO_as]) in
				let midAsidSeq := asidsForMidSeg(dp, raw, numINF, currINFIdx + 2, seg1Len, seg2Len, seg3Len, midAsid) in
				midAsidSeq == none[seq[io.IO_as]] ? none[io.IO_pkt2] :
					some(io.IO_pkt2(io.IO_Packet2{
						CurrSeg : currSeg(raw, offset+prevSegLen, currINFIdx, currHFIdx-prevSegLen, get(currAsidSeq)),
						LeftSeg : leftSeg(raw, currINFIdx + 1, seg1Len, seg2Len , seg3Len, get(leftAsidSeq)),
						MidSeg : midSeg(raw, currINFIdx + 2, seg1Len, seg2Len , seg3Len, get(midAsidSeq)),
						RightSeg : rightSeg(raw, currINFIdx - 1, seg1Len, seg2Len , seg3Len, get(rightAsidSeq)),
					}))
}


ghost
requires 0 <= offset
requires path.InfoFieldOffset(offset) + 8 < len(raw)
requires acc(sl.AbsSlice_Bytes(raw, 0, len(raw)), R56)
decreases
pure func timestamp(raw []byte, offset int) io.IO_ainfo {
	return let idx := path.InfoFieldOffset(offset) + 4 in
		unfolding acc(sl.AbsSlice_Bytes(raw, 0, len(raw)), R56) in
		let _ := Asserting(forall i int :: { &raw[idx+i] } { &raw[idx:idx+4][i] } 0 <= i && i < 4 ==>
		&raw[idx+i] == &raw[idx:idx+4][i]) in
		io.IO_ainfo(binary.BigEndian.Uint32(raw[idx : idx + 4]))
}

ghost
requires len(hopfield.HVF.MsgTerm_Hash_.MsgTerm_MPair_2.MsgTerm_L_) > 0
decreases
pure func hvfSet(hopfield io.IO_HF) set[io.IO_msgterm] {
	return let l := hopfield.HVF.MsgTerm_Hash_.MsgTerm_MPair_2.MsgTerm_L_ in
		l[len(l) - 1].MsgTerm_FS_
}

ghost
requires 0 < len(hopfields)
requires 0 <= currHFIdx && currHFIdx <= len(hopfields)
requires forall idx int :: {hopfields[idx]} 0 <= idx && idx < len(hopfields) ==>
	len(hopfields[idx].HVF.MsgTerm_Hash_.MsgTerm_MPair_2.MsgTerm_L_) > 0
decreases
pure func uInfo(hopfields seq[io.IO_HF], currHFIdx int, consDir bool) set[io.IO_msgterm] {
	return currHFIdx == len(hopfields) ?
		hvfSet(hopfields[currHFIdx-1]) :
		(currHFIdx == 0 ?
			hvfSet(hopfields[currHFIdx]) :
			(consDir ?
				hvfSet(hopfields[currHFIdx]) :
				hvfSet(hopfields[currHFIdx-1])))
}

ghost
decreases
pure func ifsToIO_ifs(ifs uint16) option[io.IO_ifs]{
	return ifs == 0 ? none[io.IO_ifs] : some(io.IO_ifs(ifs))
}

ghost
opaque
requires acc(sl.AbsSlice_Bytes(raw, 0, len(raw)), R56)
decreases
pure func validPktMetaHdr(raw []byte) bool {
	return len(raw) > 4 &&
		unfolding acc(sl.AbsSlice_Bytes(raw, 0, len(raw)), R56) in
		let hdr := binary.BigEndian.Uint32(raw[0:4]) in
		let metaHdr := scion.DecodedFrom(hdr) in
		let seg1 := int(metaHdr.SegLen[0]) in
		let seg2 := int(metaHdr.SegLen[1]) in
		let seg3 := int(metaHdr.SegLen[2]) in
		let base := scion.Base{metaHdr,
			numInfoFields(seg1, seg2, seg3),
			seg1 + seg2 + seg3} in
		metaHdr.InBounds() &&
		0 < metaHdr.SegLen[0] &&
		base.ValidCurrInfSpec() &&
		base.ValidCurrHfSpec() &&
		len(raw) >= pktLen(seg1, seg2, seg3)
}

ghost
requires acc(sl.AbsSlice_Bytes(raw, 0, len(raw)), R56)
ensures val.isIO_val_Unsupported
ensures val.IO_val_Unsupported_1 == ifsToIO_ifs(ingressID)
decreases
pure func absIO_val_Unsupported(raw []byte, ingressID uint16) (val io.IO_val) {
	return io.IO_val(io.IO_val_Unsupported{
		ifsToIO_ifs(ingressID),
		io.Unit(io.Unit_{}),
	})
}

ghost
opaque
requires dp.Valid()
requires acc(sl.AbsSlice_Bytes(raw, 0, len(raw)), R56)
ensures val.isIO_val_Pkt2 || val.isIO_val_Unsupported
decreases
pure func absIO_val(dp io.DataPlaneSpec, raw []byte, ingressID uint16) (val io.IO_val) {
	return (reveal validPktMetaHdr(raw) && absPkt(dp, raw) != none[io.IO_pkt2]) ?
		io.IO_val(io.IO_val_Pkt2{ifsToIO_ifs(ingressID), get(absPkt(dp, raw))}) :
		absIO_val_Unsupported(raw, ingressID)
}

ghost
requires acc(&d.localIA, _)
decreases
pure func (d *DataPlane) dpSpecWellConfiguredLocalIA(dp io.DataPlaneSpec) bool {
	return io.IO_as(d.localIA) == dp.Asid()
}

ghost
requires acc(&d.neighborIAs, _) && (d.neighborIAs != nil ==> acc(d.neighborIAs, _))
decreases
pure func (d *DataPlane) dpSpecWellConfiguredNeighborIAs(dp io.DataPlaneSpec) bool {
	return forall ifs uint16 :: {ifs in domain(d.neighborIAs)} ifs in domain(d.neighborIAs) ==>
		io.IO_ifs(ifs) in domain(dp.GetNeighborIAs()) &&
		io.IO_as(d.neighborIAs[ifs]) == dp.GetNeighborIA(io.IO_ifs(ifs))
}

ghost
decreases
pure func absLinktype(link topology.LinkType) io.IO_Link {
	 return link == topology.Core ? io.IO_Link(io.IO_PeerOrCore{}) :
		link == topology.Parent ? io.IO_Link(io.IO_CustProv{}) :
		link == topology.Child ? io.IO_Link(io.IO_ProvCust{}) :
		link == topology.Peer ? io.IO_Link(io.IO_PeerOrCore{}) :
		io.IO_Link(io.IO_NoLink{})
}

ghost
requires acc(&d.linkTypes, _) && (d.linkTypes != nil ==> acc(d.linkTypes, _))
decreases
pure func (d *DataPlane) dpSpecWellConfiguredLinkTypes(dp io.DataPlaneSpec) bool {
	return forall ifs uint16 :: {ifs in domain(d.linkTypes)} ifs in domain(d.linkTypes) ==>
		io.IO_ifs(ifs) in domain(dp.GetLinkTypes()) &&
		absLinktype(d.linkTypes[ifs]) == dp.GetLinkType(io.IO_ifs(ifs))
}

ghost
opaque
requires acc(d.Mem(), _)
decreases 
pure func (d *DataPlane) DpAgreesWithSpec(dp io.DataPlaneSpec) bool {
	return unfolding acc(d.Mem(), _) in
		d.dpSpecWellConfiguredLocalIA(dp)     &&
		d.dpSpecWellConfiguredNeighborIAs(dp) &&
		d.dpSpecWellConfiguredLinkTypes(dp)
}
<<<<<<< HEAD
=======

ghost
requires dp.Valid()
requires acc(msg.Mem(), R50)
decreases
pure func MsgToAbsVal(dp io.DataPlaneSpec, msg *ipv4.Message, ingressID uint16) (res io.IO_val) {
	return unfolding acc(msg.Mem(), R50) in
		absIO_val(dp, msg.Buffers[0], ingressID)
}

// TODO add body
ghost
requires  0 <= length && length <= len(raw)
preserves dp.Valid()
preserves acc(sl.AbsSlice_Bytes(raw, 0, len(raw)), R50)
preserves acc(sl.AbsSlice_Bytes(raw[:length], 0, len(raw[:length])), R50)
ensures absIO_val(dp, raw[:length], ingressID).isIO_val_Pkt2 ==> 
	absIO_val(dp, raw[:length], ingressID) == absIO_val(dp, raw, ingressID)
decreases
func absIO_valWidenLemma(dp io.DataPlaneSpec, raw []byte, ingressID uint16, length int)

// TODO remove
ghost 
requires dp.Valid()
requires 0 <= length && length <= len(raw)
requires acc(sl.AbsSlice_Bytes(raw, 0, len(raw)), 1/1)
requires absIO_val(dp, raw, ingressID).isIO_val_Pkt2 ==> ElemWitness(ioSharedArg.IBufY, absIO_val(dp, raw, ingressID).IO_val_Pkt2_1, absIO_val(dp, raw, ingressID).IO_val_Pkt2_2)
decreases
func absIO_valWidenLemmaTest(dp io.DataPlaneSpec, ioSharedArg SharedArg, raw []byte, ingressID uint16, length int){
	sl.SplitRange_Bytes(raw, 0, length, 1/2)
	absIO_valWidenLemma(dp, raw, ingressID, length)
	sl.SplitRange_Bytes(raw, 0, length, 1/2)
	assert absIO_val(dp, raw[:length], ingressID).isIO_val_Pkt2 ==> ElemWitness(ioSharedArg.IBufY, absIO_val(dp, raw[:length], ingressID).IO_val_Pkt2_1, absIO_val(dp, raw[:length], ingressID).IO_val_Pkt2_2)
}
>>>>>>> 632d3866
<|MERGE_RESOLUTION|>--- conflicted
+++ resolved
@@ -648,15 +648,13 @@
 ghost
 opaque
 requires acc(d.Mem(), _)
-decreases 
+decreases
 pure func (d *DataPlane) DpAgreesWithSpec(dp io.DataPlaneSpec) bool {
 	return unfolding acc(d.Mem(), _) in
 		d.dpSpecWellConfiguredLocalIA(dp)     &&
 		d.dpSpecWellConfiguredNeighborIAs(dp) &&
 		d.dpSpecWellConfiguredLinkTypes(dp)
 }
-<<<<<<< HEAD
-=======
 
 ghost
 requires dp.Valid()
@@ -690,5 +688,4 @@
 	absIO_valWidenLemma(dp, raw, ingressID, length)
 	sl.SplitRange_Bytes(raw, 0, length, 1/2)
 	assert absIO_val(dp, raw[:length], ingressID).isIO_val_Pkt2 ==> ElemWitness(ioSharedArg.IBufY, absIO_val(dp, raw[:length], ingressID).IO_val_Pkt2_1, absIO_val(dp, raw[:length], ingressID).IO_val_Pkt2_2)
-}
->>>>>>> 632d3866
+}