// Copyright 2022 ETH Zurich
//
// Licensed under the Apache License, Version 2.0 (the "License");
// you may not use this file except in compliance with the License.
// You may obtain a copy of the License at
//
//   http://www.apache.org/licenses/LICENSE-2.0
//
// Unless required by applicable law or agreed to in writing, software
// distributed under the License is distributed on an "AS IS" BASIS,
// WITHOUT WARRANTIES OR CONDITIONS OF ANY KIND, either express or implied.
// See the License for the specific language governing permissions and
// limitations under the License.

// +gobra

package router

import (
	sl "verification/utils/slices"
	"verification/io"
	"verification/dependencies/encoding/binary"
	"github.com/scionproto/scion/pkg/slayers/path"
	"github.com/scionproto/scion/pkg/slayers/path/scion"
	"github.com/scionproto/scion/private/topology"
	. "verification/utils/definitions"
)

ghost
decreases
pure func numInfoFields(seg1Len int, seg2Len int, seg3Len int) int {
	return seg3Len > 0 ? 3 : (seg2Len > 0 ? 2 : 1)
}

ghost
decreases
pure func hopFieldOffset(numINF int, currHF int) int {
	return path.InfoFieldOffset(numINF) + path.HopLen * currHF
}

ghost
decreases
pure func pktLen(seg1Len int, seg2Len int, seg3Len int) int {
	return hopFieldOffset(numInfoFields(seg1Len, seg2Len, seg3Len), 0) +
		path.HopLen * (seg1Len + seg2Len + seg3Len)
}


ghost
decreases
pure func lengthOfCurrSeg(currHF int, seg1Len int, seg2Len int, seg3Len int) int {
	return seg1Len > currHF ? seg1Len : ((seg1Len + seg2Len) > currHF ? seg2Len : seg3Len)
}

ghost
requires 0 <= currHF
ensures  res <= currHF
decreases
pure func lengthOfPrevSeg(currHF int, seg1Len int, seg2Len int, seg3Len int) (res int) {
	return seg1Len > currHF ? 0 : ((seg1Len + seg2Len) > currHF ? seg1Len : seg1Len + seg2Len)
}

// returns the ASid of the next hopfield
ghost
requires 1 <= numINF
requires 0 <= currHFIdx
requires hopFieldOffset(numINF, currHFIdx) + path.HopLen <= len(raw)
<<<<<<< HEAD
requires acc(sl.AbsSlice_Bytes(raw, 0, len(raw)), R55)
=======
requires acc(sl.AbsSlice_Bytes(raw, 0, len(raw)), R56)
>>>>>>> c9c16c71
requires dp.Valid()
decreases
pure func asidFromIfs(
	dp io.DataPlaneSpec,
	raw []byte,
	numINF int,
	currHFIdx int,
	consDir bool,
	asid io.IO_as) (res option[io.IO_as]) {
	return let idx := hopFieldOffset(numINF, currHFIdx) in
<<<<<<< HEAD
		unfolding acc(sl.AbsSlice_Bytes(raw, 0, len(raw)), R55) in
=======
		unfolding acc(sl.AbsSlice_Bytes(raw, 0, len(raw)), R56) in
>>>>>>> c9c16c71
		let _ := Asserting(forall i int :: { &raw[idx+2+i] } { &raw[idx+2:idx+4][i] } 0 <= i && i < 2 ==>
			&raw[idx+2+i] == &raw[idx+2:idx+4][i]) in
		let _ := Asserting(forall i int :: { &raw[idx+4+i] } { &raw[idx+4:idx+6][i] } 0 <= i && i < 2 ==>
			&raw[idx+4+i] == &raw[idx+4:idx+6][i]) in
		let ifs := consDir ? binary.BigEndian.Uint16(raw[idx+4:idx+6]) : binary.BigEndian.Uint16(raw[idx+2:idx+4]) in
		let asIfPair := io.AsIfsPair{asid, io.IO_ifs(ifs)} in
		(asIfPair in domain(dp.GetLinks()) ?
			some(dp.Lookup(asIfPair).asid) : none[io.IO_as])
}

// returns a list of ASids of hopfields that are before the current hopfield in a segment
ghost
requires 1 <= numINF
requires 0 <= prevSegLen && prevSegLen <= currHFIdx
requires hopFieldOffset(numINF, currHFIdx) + path.HopLen <= len(raw)
requires dp.Valid()
<<<<<<< HEAD
requires acc(sl.AbsSlice_Bytes(raw, 0, len(raw)), R55)
=======
requires acc(sl.AbsSlice_Bytes(raw, 0, len(raw)), R56)
>>>>>>> c9c16c71
ensures res != none[seq[io.IO_as]] ==> len(get(res)) == currHFIdx - prevSegLen + 1
decreases currHFIdx - prevSegLen
pure func asidsBefore(
	dp io.DataPlaneSpec,
	raw []byte,
	numINF int,
	currHFIdx int,
	prevSegLen int,
	consDir bool,
	asid io.IO_as) (res option[seq[io.IO_as]]) {
	return currHFIdx == prevSegLen ? some(seq[io.IO_as]{asid}) :
		let nextAsid := asidFromIfs(dp, raw, numINF, currHFIdx, !consDir, asid) in
		match nextAsid{
			case none[io.IO_as]:
				none[seq[io.IO_as]]
			default:
				let nextAsidSeq := asidsBefore(dp, raw, numINF, currHFIdx-1, prevSegLen, consDir, get(nextAsid)) in
				match nextAsidSeq{
					case none[seq[io.IO_as]]:
						none[seq[io.IO_as]]
					default:
						some(get(nextAsidSeq) ++ seq[io.IO_as]{asid})
				}
		}
}

// returns a list of ASids of hopfields that are after the current hopfield in a segment
ghost
requires 1 <= numINF
requires 0 <= currHFIdx && currHFIdx < segLen
requires hopFieldOffset(numINF, segLen) <= len(raw)
requires dp.Valid()
<<<<<<< HEAD
requires acc(sl.AbsSlice_Bytes(raw, 0, len(raw)), R55)
=======
requires acc(sl.AbsSlice_Bytes(raw, 0, len(raw)), R56)
>>>>>>> c9c16c71
ensures res != none[seq[io.IO_as]] ==> len(get(res)) == segLen - currHFIdx
decreases segLen - currHFIdx + 1
pure func asidsAfter(
	dp io.DataPlaneSpec,
	raw []byte,
	numINF int,
	currHFIdx int,
	segLen int,
	consDir bool,
	asid io.IO_as) (res option[seq[io.IO_as]]) {
	return  currHFIdx == segLen - 1 ? some(seq[io.IO_as]{asid}) :
		let nextAsid := asidFromIfs(dp, raw, numINF, currHFIdx, consDir, asid) in
		match nextAsid{
			case none[io.IO_as]:
				none[seq[io.IO_as]]
			default:
				let nextAsidSeq := asidsAfter(dp, raw, numINF, currHFIdx+1, segLen, consDir, get(nextAsid)) in
				match nextAsidSeq{
					case none[seq[io.IO_as]]:
						none[seq[io.IO_as]]
					default:
						some(seq[io.IO_as]{asid} ++ get(nextAsidSeq))
				}
		}
}

// returns a list of ASids of hopfields for CurrSeg in the abstract packet
ghost
opaque
requires 1 <= numINF
requires 0 <= prevSegLen && prevSegLen <= currHFIdx
requires currHFIdx < segLen
requires hopFieldOffset(numINF, segLen) <= len(raw)
requires dp.Valid()
<<<<<<< HEAD
requires acc(sl.AbsSlice_Bytes(raw, 0, len(raw)), R55)
=======
requires acc(sl.AbsSlice_Bytes(raw, 0, len(raw)), R56)
>>>>>>> c9c16c71
ensures res != none[seq[io.IO_as]] ==> len(get(res)) == segLen - prevSegLen
decreases
pure func asidForCurrSeg(
	dp io.DataPlaneSpec,
	raw []byte,
	numINF int,
	currHFIdx int,
	segLen int,
	prevSegLen int,
	consDir bool,
	asid io.IO_as) (res option[seq[io.IO_as]]) {
	return segLen == 0 ? some(seq[io.IO_as]{}) :
		let left := asidsBefore(dp, raw, numINF, currHFIdx, prevSegLen, consDir, asid) in
		let right := asidsAfter(dp, raw, numINF, currHFIdx, segLen, consDir, asid) in
		(left == none[seq[io.IO_as]] || right == none[seq[io.IO_as]]) ?
			none[seq[io.IO_as]] :
			some(get(left) ++ get(right)[1:])
}

// returns a list of ASids of hopfields for LeftSeg in the abstract packet
ghost
opaque
requires dp.Valid()
requires 1 <= numINF
requires 0 < seg1Len
requires 0 <= seg2Len
requires 0 <= seg3Len
requires hopFieldOffset(numINF, seg1Len + seg2Len + seg3Len) <= len(raw)
requires currINFIdx <= numINF + 1
requires 1 <= currINFIdx && currINFIdx < 4
<<<<<<< HEAD
requires acc(sl.AbsSlice_Bytes(raw, 0, len(raw)), R55)
ensures (currINFIdx == 1 && seg2Len > 0 && res != none[seq[io.IO_as]]) ==> len(get(res)) == seg2Len
ensures (currINFIdx == 2 && seg2Len > 0 && seg3Len > 0 && res != none[seq[io.IO_as]]) ==> len(get(res)) == seg3Len
opaque
=======
requires acc(sl.AbsSlice_Bytes(raw, 0, len(raw)), R56)
ensures (currINFIdx == 1 && seg2Len > 0 && res != none[seq[io.IO_as]]) ==> len(get(res)) == seg2Len
ensures (currINFIdx == 2 && seg2Len > 0 && seg3Len > 0 && res != none[seq[io.IO_as]]) ==> len(get(res)) == seg3Len
>>>>>>> c9c16c71
decreases
pure func asidsForLeftSeg(dp io.DataPlaneSpec, raw []byte, numINF int, currINFIdx int, seg1Len int, seg2Len int, seg3Len int, asid io.IO_as) (res option[seq[io.IO_as]]) {
	return let consDir := path.ConsDir(raw, currINFIdx) in
		(currINFIdx == 1 && seg2Len > 0) ?
			asidForCurrSeg(dp, raw, numINF, seg1Len, seg1Len+seg2Len, seg1Len, consDir, asid) :
			(currINFIdx == 2 && seg2Len > 0 && seg3Len > 0) ?
				asidForCurrSeg(dp, raw, numINF, seg1Len+seg2Len, seg1Len+seg2Len+seg3Len, seg1Len+seg2Len, consDir, asid) :
				some(seq[io.IO_as]{})
}

// returns a list of ASids of hopfields for RightSeg in the abstract packet
ghost
opaque
requires dp.Valid()
requires 1 <= numINF
requires 0 < seg1Len
requires 0 <= seg2Len
requires 0 <= seg3Len
requires hopFieldOffset(numINF, seg1Len + seg2Len + seg3Len) <= len(raw)
requires currINFIdx <= numINF + 1
requires -1 <= currINFIdx && currINFIdx < 2
<<<<<<< HEAD
requires acc(sl.AbsSlice_Bytes(raw, 0, len(raw)), R55)
=======
requires acc(sl.AbsSlice_Bytes(raw, 0, len(raw)), R56)
>>>>>>> c9c16c71
ensures (currINFIdx == 0 && res != none[seq[io.IO_as]]) ==> len(get(res)) == seg1Len
ensures (currINFIdx == 1 && seg2Len > 0 && res != none[seq[io.IO_as]]) ==> len(get(res)) == seg2Len
opaque
decreases
pure func asidsForRightSeg(dp io.DataPlaneSpec, raw []byte, numINF int, currINFIdx int, seg1Len int, seg2Len int, seg3Len int, asid io.IO_as) (res option[seq[io.IO_as]]) {
	return (currINFIdx == 1 && seg2Len > 0) ?
		let consDir := path.ConsDir(raw, currINFIdx) in
		asidForCurrSeg(dp, raw, numINF, seg1Len+seg2Len-1, seg1Len+seg2Len, seg1Len, consDir, asid) :
		(currINFIdx == 0) ?
			let consDir := path.ConsDir(raw, currINFIdx) in
			asidForCurrSeg(dp, raw, numINF, seg1Len-1, seg1Len, 0, consDir, asid) :
			some(seq[io.IO_as]{})
}

// returns a list of ASids of hopfields for MidSeg in the abstract packet
ghost
opaque
requires dp.Valid()
requires 1 <= numINF
requires 0 < seg1Len
requires 0 <= seg2Len
requires 0 <= seg3Len
requires hopFieldOffset(numINF, seg1Len + seg2Len + seg3Len) <= len(raw)
requires currINFIdx <= numINF + 1
requires 2 <= currINFIdx && currINFIdx < 5
<<<<<<< HEAD
requires acc(sl.AbsSlice_Bytes(raw, 0, len(raw)), R55)
=======
requires acc(sl.AbsSlice_Bytes(raw, 0, len(raw)), R56)
>>>>>>> c9c16c71
requires (currINFIdx == 4 && seg2Len > 0) ==> asid != none[io.IO_as]
requires (currINFIdx == 2 && seg2Len > 0 && seg3Len > 0) ==> asid != none[io.IO_as]
ensures	 (currINFIdx == 4 && seg2Len > 0 && res != none[seq[io.IO_as]]) ==> len(get(res)) == seg1Len
ensures	 (currINFIdx == 2 && seg2Len > 0 && seg3Len > 0 && res != none[seq[io.IO_as]]) ==> len(get(res)) == seg3Len
<<<<<<< HEAD
opaque
=======
>>>>>>> c9c16c71
decreases
pure func asidsForMidSeg(dp io.DataPlaneSpec, raw []byte, numINF int, currINFIdx int, seg1Len int, seg2Len int, seg3Len int, asid option[io.IO_as]) (res option[seq[io.IO_as]]) {
	return (currINFIdx == 4 && seg2Len > 0) ?
		let consDir := path.ConsDir(raw, 1) in
		asidForCurrSeg(dp, raw, numINF, seg1Len-1, seg1Len, 0, consDir, get(asid)) :
		(currINFIdx == 2 && seg2Len > 0 && seg3Len > 0) ?
			let consDir := path.ConsDir(raw, 2) in
			asidForCurrSeg(dp, raw, numINF, seg1Len + seg2Len, seg1Len + seg2Len + seg3Len, seg1Len + seg2Len, consDir, get(asid)) :
			some(seq[io.IO_as]{})
}

ghost
decreases
pure func hf_validHelper(ts io.IO_ainfo, uinfo set[io.IO_msgterm], hf io.IO_HF, asid io.IO_as) bool {
	return let inif := hf.InIF2 in
		let egif := hf.EgIF2 in
		let x := hf.HVF in
		let l := io.IO_msgterm(io.MsgTerm_L{
			seq[io.IO_msgterm]{
				io.IO_msgterm(io.MsgTerm_Num{ts}),
				io.if2term(inif),
				io.if2term(egif),
				io.IO_msgterm(io.MsgTerm_FS{uinfo})}}) in
		x == io.mac(io.macKey(io.asidToKey(asid)), l)
}

ghost
requires idx + path.HopLen <= len(raw)
requires 0 <= idx
<<<<<<< HEAD
requires acc(sl.AbsSlice_Bytes(raw, 0, len(raw)), R55)
=======
requires acc(sl.AbsSlice_Bytes(raw, 0, len(raw)), R56)
>>>>>>> c9c16c71
ensures  len(res.HVF.MsgTerm_Hash_.MsgTerm_MPair_2.MsgTerm_L_) > 0
ensures  hf_validHelper(ainfo, beta, res, asid)
decreases
pure func hopField(raw []byte, idx int, beta set[io.IO_msgterm], asid io.IO_as, ainfo io.IO_ainfo) (res io.IO_HF) {
<<<<<<< HEAD
	return unfolding acc(sl.AbsSlice_Bytes(raw, 0, len(raw)), R55) in
=======
	return unfolding acc(sl.AbsSlice_Bytes(raw, 0, len(raw)), R56) in
>>>>>>> c9c16c71
		let _ := Asserting(forall i int :: { &raw[idx+2+i] } { &raw[idx+2:idx+4][i] } 0 <= i && i < 2 ==>
			&raw[idx+2+i] == &raw[idx+2:idx+4][i]) in
		let _ := Asserting(forall i int :: { &raw[idx+4+i] } { &raw[idx+4:idx+6][i] } 0 <= i && i < 2 ==>
			&raw[idx+4+i] == &raw[idx+4:idx+6][i]) in
		let inif2 := binary.BigEndian.Uint16(raw[idx+2:idx+4]) in
		let egif2 := binary.BigEndian.Uint16(raw[idx+4:idx+6]) in
		let op_inif2 := inif2 == 0 ? none[io.IO_ifs] : some(io.IO_ifs(inif2)) in
		let op_egif2 := egif2 == 0 ? none[io.IO_ifs] : some(io.IO_ifs(egif2)) in
		let ts := io.IO_msgterm(io.MsgTerm_Num{ainfo}) in
		let l := io.IO_msgterm(io.MsgTerm_L{seq[io.IO_msgterm]{ts, io.if2term(op_inif2), io.if2term(op_egif2),
			io.IO_msgterm(io.MsgTerm_FS{beta})}}) in
		let hvf := io.mac(io.macKey(io.asidToKey(asid)), l) in
		io.IO_HF(io.IO_HF_{
			InIF2 : op_inif2,
			EgIF2 : op_egif2,
			HVF : hvf,
		})
}

ghost
requires  0 <= offset
requires  0 <= currHFIdx && currHFIdx <= len(asid)
requires  offset + path.HopLen * len(asid) <= len(raw)
<<<<<<< HEAD
requires  acc(sl.AbsSlice_Bytes(raw, 0, len(raw)), R55)
=======
requires  acc(sl.AbsSlice_Bytes(raw, 0, len(raw)), R56)
>>>>>>> c9c16c71
ensures   len(res) == len(asid) - currHFIdx
ensures   forall k int :: {res[k]} 0 <= k && k < len(res) ==>
	len(res[k].HVF.MsgTerm_Hash_.MsgTerm_MPair_2.MsgTerm_L_) > 0
// prove separately
// ensures   forall k int :: {res[k]} 0 <= k && k < len(res) ==>
//  	res[k].extr_asid() == asid[k + currHFIdx]
// ensures len(res) > 0 ==> hvfSet(res[0]) == beta
// ensures	  forall k int :: {res[k]} 0 < k && k < len(res) ==>
// 	hvfSet(res[k]) == io.upd_uinfo(hvfSet(res[k-1]), res[k-1])
// ensures	  forall k int :: {res[k]} 0 <= k && k < len(res) ==>
//  	hf_validHelper(ainfo, hvfSet(res[k]), res[k], asid[k + currHFIdx])
decreases len(asid) - currHFIdx
pure func hopFieldsConsDir(
	raw []byte,
	offset int,
	currHFIdx int,
	beta set[io.IO_msgterm],
	asid seq[io.IO_as],
	ainfo io.IO_ainfo) (res seq[io.IO_HF]) {
	return currHFIdx == len(asid) ? seq[io.IO_HF]{} :
		let hf := hopField(raw, offset + path.HopLen * currHFIdx, beta, asid[currHFIdx], ainfo) in
		seq[io.IO_HF]{hf} ++ hopFieldsConsDir(raw, offset, currHFIdx + 1, io.upd_uinfo(beta, hf), asid, ainfo)
}

ghost
requires  0 <= offset
requires  -1 <= currHFIdx && currHFIdx < len(asid)
requires  offset + path.HopLen * currHFIdx + path.HopLen <= len(raw)
<<<<<<< HEAD
requires  acc(sl.AbsSlice_Bytes(raw, 0, len(raw)), R55)
=======
requires  acc(sl.AbsSlice_Bytes(raw, 0, len(raw)), R56)
>>>>>>> c9c16c71
ensures   len(res) == currHFIdx + 1
ensures   forall k int :: {res[k]} 0 <= k && k < len(res) ==>
	len(res[k].HVF.MsgTerm_Hash_.MsgTerm_MPair_2.MsgTerm_L_) > 0
// prove separately
// ensures   forall k int :: {res[k]} 0 <= k && k < len(res) ==>
// 	res[k].extr_asid() == asid[k]
// ensures   len(res) > 0 ==> hvfSet(res[len(res)-1]) == beta
// ensures	  forall k int :: {res[k]} 0 <= k && k+1 < len(res) ==>
// 	hvfSet(res[k]) == io.upd_uinfo(hvfSet(res[k+1]), res[k+1])
// ensures	  forall k int :: {res[k]} 0 <= k && k < len(res) ==>
//  	hf_validHelper(ainfo, hvfSet(res[k]), res[k], asid[k])
decreases currHFIdx + 1
pure func hopFieldsNotConsDir(
	raw []byte,
	offset int,
	currHFIdx int,
	beta set[io.IO_msgterm],
	asid seq[io.IO_as],
	ainfo io.IO_ainfo) (res seq[io.IO_HF]) {
	return currHFIdx == -1 ? seq[io.IO_HF]{} :
		let hf := hopField(raw, offset + path.HopLen * currHFIdx, beta, asid[currHFIdx], ainfo) in
		hopFieldsNotConsDir(raw, offset, currHFIdx - 1, io.upd_uinfo(beta, hf), asid, ainfo) ++ seq[io.IO_HF]{hf}
}

ghost
requires -1 <= currHFIdx && currHFIdx < len(hopfields)
decreases currHFIdx + 1
pure func segPast(hopfields seq[io.IO_HF], currHFIdx int) seq[io.IO_HF] {
	return currHFIdx == -1  ?
		seq[io.IO_HF]{} :
		seq[io.IO_HF]{hopfields[currHFIdx]} ++ segPast(hopfields, currHFIdx - 1)
}

ghost
requires 0 <= currHFIdx && currHFIdx <= len(hopfields)
decreases len(hopfields) - currHFIdx
pure func segFuture(hopfields seq[io.IO_HF], currHFIdx int) seq[io.IO_HF] {
	return currHFIdx == len(hopfields) ? seq[io.IO_HF]{} :
		seq[io.IO_HF]{hopfields[currHFIdx]} ++ segFuture(hopfields, currHFIdx + 1)
}

ghost
requires -1 <= currHFIdx && currHFIdx < len(hopfields)
decreases currHFIdx + 1
pure func segHistory(hopfields seq[io.IO_HF], currHFIdx int) seq[io.IO_ahi] {
	return currHFIdx == -1 ? seq[io.IO_ahi]{} :
		seq[io.IO_ahi]{hopfields[currHFIdx].Toab()} ++ segHistory(hopfields, currHFIdx - 1)
}

ghost
requires 0 <= offset
requires 0 < len(asid)
requires offset + path.HopLen * len(asid) <= len(raw)
requires 0 <= currHFIdx && currHFIdx <= len(asid)
<<<<<<< HEAD
requires acc(sl.AbsSlice_Bytes(raw, 0, len(raw)), R55)
=======
requires acc(sl.AbsSlice_Bytes(raw, 0, len(raw)), R56)
>>>>>>> c9c16c71
decreases
pure func segment(raw []byte,
	offset int,
	currHFIdx int,
	asid seq[io.IO_as],
	ainfo io.IO_ainfo,
	consDir bool,
	peer bool) io.IO_seg2 {
	return let hopfields := consDir ?
		hopFieldsConsDir(raw, offset, 0, set[io.IO_msgterm]{}, asid, ainfo) :
		hopFieldsNotConsDir(raw, offset, len(asid) - 1, set[io.IO_msgterm]{}, asid, ainfo) in
		let uinfo := uInfo(hopfields, currHFIdx, consDir) in
		//let _ := Asserting(forall k int :: {&raw[middle+2:middle+4][k]} 0 <= k && k < 2 ==> &raw[middle+2:middle+4][k] == &raw[middle+2 + k]) in
		//let uinfo := absUinfo(binary.BigEndian.Uint16(raw[middle+2:middle+4])) in
		io.IO_seg2(io.IO_seg3_{
			AInfo :ainfo,
			UInfo : uinfo,
			ConsDir : consDir,
			Peer : peer,
			Past : segPast(hopfields, currHFIdx - 1),
			Future : segFuture(hopfields, currHFIdx),
			History : segHistory(hopfields, currHFIdx - 1),
		})
}

ghost
opaque
requires path.InfoFieldOffset(currINFIdx) + path.InfoLen <= offset
requires 0 < len(asid)
requires offset + path.HopLen * len(asid) <= len(raw)
requires 0 <= currHFIdx && currHFIdx <= len(asid)
requires 0 <= currINFIdx && currINFIdx < 3
<<<<<<< HEAD
requires acc(sl.AbsSlice_Bytes(raw, 0, len(raw)), R55)
=======
requires acc(sl.AbsSlice_Bytes(raw, 0, len(raw)), R56)
>>>>>>> c9c16c71
decreases
pure func currSeg(raw []byte, offset int, currINFIdx int, currHFIdx int, asid seq[io.IO_as]) io.IO_seg3 {
	return let ainfo := timestamp(raw, currINFIdx) in
		let consDir := path.ConsDir(raw, currINFIdx) in
		let peer := path.Peer(raw, currINFIdx) in
		segment(raw, offset, currHFIdx, asid, ainfo, consDir, peer)
}

ghost
opaque
requires 0 < seg1Len
requires 0 <= seg2Len
requires 0 <= seg3Len
requires pktLen(seg1Len, seg2Len, seg3Len) <= len(raw)
requires 1 <= currINFIdx && currINFIdx < 4
requires (currINFIdx == 1 && seg2Len > 0) ==> len(asid) == seg2Len
requires (currINFIdx == 2 && seg2Len > 0 && seg3Len > 0) ==> len(asid) == seg3Len
<<<<<<< HEAD
requires acc(sl.AbsSlice_Bytes(raw, 0, len(raw)), R55)
opaque
=======
requires acc(sl.AbsSlice_Bytes(raw, 0, len(raw)), R56)
>>>>>>> c9c16c71
decreases
pure func leftSeg(
	raw []byte,
	currINFIdx int,
	seg1Len int,
	seg2Len int,
	seg3Len int,
	asid seq[io.IO_as]) option[io.IO_seg3] {
	return let offset := hopFieldOffset(numInfoFields(seg1Len, seg2Len, seg3Len), 0) in
		(currINFIdx == 1 && seg2Len > 0) ?
			some(currSeg(raw, offset + path.HopLen * seg1Len, currINFIdx, 0, asid)) :
			((currINFIdx == 2 && seg2Len > 0 && seg3Len > 0) ?
				some(currSeg(raw, offset + path.HopLen * (seg1Len + seg2Len), currINFIdx, 0, asid)) :
				none[io.IO_seg3])
}

ghost
opaque
requires 0 < seg1Len
requires 0 <= seg2Len
requires 0 <= seg3Len
requires pktLen(seg1Len, seg2Len, seg3Len) <= len(raw)
requires -1 <= currINFIdx && currINFIdx < 2
requires (currINFIdx == 1 && seg2Len > 0 && seg3Len > 0) ==> len(asid) == seg2Len
requires (currINFIdx == 0 && seg2Len > 0) ==> len(asid) == seg1Len
<<<<<<< HEAD
requires acc(sl.AbsSlice_Bytes(raw, 0, len(raw)), R55)
opaque
=======
requires acc(sl.AbsSlice_Bytes(raw, 0, len(raw)), R56)
>>>>>>> c9c16c71
decreases
pure func rightSeg(
	raw []byte,
	currINFIdx int,
	seg1Len int,
	seg2Len int,
	seg3Len int,
	asid seq[io.IO_as]) option[io.IO_seg3] {
	return let offset := hopFieldOffset(numInfoFields(seg1Len, seg2Len, seg3Len), 0) in
		(currINFIdx == 1 && seg2Len > 0 && seg3Len > 0) ?
			some(currSeg(raw, offset + path.HopLen * seg1Len, currINFIdx, seg2Len, asid)) :
			(currINFIdx == 0 && seg2Len > 0) ?
				some(currSeg(raw, offset, currINFIdx, seg1Len, asid)) :
				none[io.IO_seg3]
}

ghost
opaque
requires 0 < seg1Len
requires 0 <= seg2Len
requires 0 <= seg3Len
requires pktLen(seg1Len, seg2Len, seg3Len) <= len(raw)
requires 2 <= currINFIdx && currINFIdx < 5
requires (currINFIdx == 4 && seg2Len > 0) ==> len(asid) == seg1Len
requires (currINFIdx == 2 && seg2Len > 0 && seg3Len > 0) ==> len(asid) == seg3Len
<<<<<<< HEAD
requires acc(sl.AbsSlice_Bytes(raw, 0, len(raw)), R55)
opaque
=======
requires acc(sl.AbsSlice_Bytes(raw, 0, len(raw)), R56)
>>>>>>> c9c16c71
decreases
pure func midSeg(
	raw []byte,
	currINFIdx int,
	seg1Len int,
	seg2Len int,
	seg3Len int,
	asid seq[io.IO_as]) option[io.IO_seg3] {
	return let offset := hopFieldOffset(numInfoFields(seg1Len, seg2Len, seg3Len), 0) in
		(currINFIdx == 4 && seg2Len > 0) ?
			some(currSeg(raw, offset, 0, seg1Len, asid)) :
			((currINFIdx == 2 && seg2Len > 0 && seg3Len > 0) ?
				some(currSeg(raw, offset + path.HopLen * (seg1Len + seg2Len), currINFIdx, 0, asid)) :
				none[io.IO_seg3])
}

ghost
opaque
requires dp.Valid()
<<<<<<< HEAD
requires acc(sl.AbsSlice_Bytes(raw, 0, len(raw)), R55)
requires validPktMetaHdr(raw)
// ensures res != none[io.IO_pkt2] ==> len(get(res).CurrSeg.Future) > 0
// ensures res != none[io.IO_pkt2] ==> get(res).CurrSeg.Future[0].extr_asid() == dp.Asid()
//ensures res != none[io.IO_pkt2] ==> dp.hf_valid(get(res))
opaque
decreases
pure func absPkt(dp io.DataPlaneSpec, raw []byte) (res option[io.IO_pkt2]) {
	return let _ := reveal validPktMetaHdr(raw) in
		let hdr := (unfolding acc(sl.AbsSlice_Bytes(raw, 0, len(raw)), R55) in binary.BigEndian.Uint32(raw[0:4])) in
=======
requires acc(sl.AbsSlice_Bytes(raw, 0, len(raw)), R56)
requires validPktMetaHdr(raw)
decreases
pure func absPkt(dp io.DataPlaneSpec, raw []byte) (res option[io.IO_pkt2]) {
	return let _ := reveal validPktMetaHdr(raw) in
		let hdr := (unfolding acc(sl.AbsSlice_Bytes(raw, 0, len(raw)), R56) in binary.BigEndian.Uint32(raw[0:4])) in
>>>>>>> c9c16c71
		let metaHdr := scion.DecodedFrom(hdr) in
		let currINFIdx := int(metaHdr.CurrINF) in
		let currHFIdx := int(metaHdr.CurrHF) in
		let seg1Len := int(metaHdr.SegLen[0]) in
		let seg2Len := int(metaHdr.SegLen[1]) in
		let seg3Len := int(metaHdr.SegLen[2]) in
		let segLen := lengthOfCurrSeg(currHFIdx, seg1Len, seg2Len, seg3Len) in
		let prevSegLen := lengthOfPrevSeg(currHFIdx, seg1Len, seg2Len, seg3Len) in
		let numINF := numInfoFields(seg1Len, seg2Len, seg3Len) in
		let offset := hopFieldOffset(numINF, 0) in
		let consDir := path.ConsDir(raw, currINFIdx) in
		let currAsidSeq := asidForCurrSeg(dp, raw, numINF, currHFIdx, prevSegLen+segLen, prevSegLen, consDir, dp.Asid()) in
		currAsidSeq == none[seq[io.IO_as]] ? none[io.IO_pkt2] :
			let last := get(currAsidSeq)[segLen-1] in
			let first := get(currAsidSeq)[0] in
			let leftAsidSeq := asidsForLeftSeg(dp, raw, numINF, currINFIdx + 1, seg1Len, seg2Len, seg3Len, last) in
			let rightAsidSeq := asidsForRightSeg(dp, raw, numINF, currINFIdx - 1, seg1Len, seg2Len, seg3Len, first) in
			(leftAsidSeq == none[seq[io.IO_as]] || rightAsidSeq == none[seq[io.IO_as]]) ? none[io.IO_pkt2] :
				let midAsid := ((currINFIdx == 0 && seg2Len > 0 && seg3Len > 0) ? some(get(leftAsidSeq)[len(get(leftAsidSeq))-1]) :
					(currINFIdx == 2 && seg2Len > 0) ? some(get(rightAsidSeq)[0]) : none[io.IO_as]) in
				let midAsidSeq := asidsForMidSeg(dp, raw, numINF, currINFIdx + 2, seg1Len, seg2Len, seg3Len, midAsid) in
				midAsidSeq == none[seq[io.IO_as]] ? none[io.IO_pkt2] :
					some(io.IO_pkt2(io.IO_Packet2{
						CurrSeg : currSeg(raw, offset+prevSegLen, currINFIdx, currHFIdx-prevSegLen, get(currAsidSeq)),
						LeftSeg : leftSeg(raw, currINFIdx + 1, seg1Len, seg2Len , seg3Len, get(leftAsidSeq)),
						MidSeg : midSeg(raw, currINFIdx + 2, seg1Len, seg2Len , seg3Len, get(midAsidSeq)),
						RightSeg : rightSeg(raw, currINFIdx - 1, seg1Len, seg2Len , seg3Len, get(rightAsidSeq)),
					}))
}


ghost
requires 0 <= offset
requires path.InfoFieldOffset(offset) + 8 < len(raw)
<<<<<<< HEAD
requires acc(sl.AbsSlice_Bytes(raw, 0, len(raw)), R55)
decreases
pure func timestamp(raw []byte, offset int) io.IO_ainfo {
	return let idx := path.InfoFieldOffset(offset) + 4 in
		unfolding acc(sl.AbsSlice_Bytes(raw, 0, len(raw)), R55) in
=======
requires acc(sl.AbsSlice_Bytes(raw, 0, len(raw)), R56)
decreases
pure func timestamp(raw []byte, offset int) io.IO_ainfo {
	return let idx := path.InfoFieldOffset(offset) + 4 in
		unfolding acc(sl.AbsSlice_Bytes(raw, 0, len(raw)), R56) in
>>>>>>> c9c16c71
		let _ := Asserting(forall i int :: { &raw[idx+i] } { &raw[idx:idx+4][i] } 0 <= i && i < 4 ==>
		&raw[idx+i] == &raw[idx:idx+4][i]) in
		io.IO_ainfo(binary.BigEndian.Uint32(raw[idx : idx + 4]))
}

ghost
requires len(hopfield.HVF.MsgTerm_Hash_.MsgTerm_MPair_2.MsgTerm_L_) > 0
decreases
pure func hvfSet(hopfield io.IO_HF) set[io.IO_msgterm] {
	return let l := hopfield.HVF.MsgTerm_Hash_.MsgTerm_MPair_2.MsgTerm_L_ in
		l[len(l) - 1].MsgTerm_FS_
}

ghost
requires 0 < len(hopfields)
requires 0 <= currHFIdx && currHFIdx <= len(hopfields)
requires forall idx int :: {hopfields[idx]} 0 <= idx && idx < len(hopfields) ==>
	len(hopfields[idx].HVF.MsgTerm_Hash_.MsgTerm_MPair_2.MsgTerm_L_) > 0
decreases
pure func uInfo(hopfields seq[io.IO_HF], currHFIdx int, consDir bool) set[io.IO_msgterm] {
	return currHFIdx + 1 >= len(hopfields) ?
		hvfSet(hopfields[len(hopfields)-1]) :
		(currHFIdx == 0 ?
			hvfSet(hopfields[currHFIdx]) :
			(consDir ?
				hvfSet(hopfields[currHFIdx]) :
				hvfSet(hopfields[currHFIdx+1])))
}

ghost
decreases
pure func ifsToIO_ifs(ifs uint16) option[io.IO_ifs]{
	return ifs == 0 ? none[io.IO_ifs] : some(io.IO_ifs(ifs))
}

ghost
opaque
<<<<<<< HEAD
requires acc(sl.AbsSlice_Bytes(raw, 0, len(raw)), R55)
decreases
pure func validPktMetaHdr(raw []byte) bool {
	return len(raw) > 4 &&
		unfolding acc(sl.AbsSlice_Bytes(raw, 0, len(raw)), R55) in
=======
requires acc(sl.AbsSlice_Bytes(raw, 0, len(raw)), R56)
decreases
pure func validPktMetaHdr(raw []byte) bool {
	return len(raw) > 4 &&
		unfolding acc(sl.AbsSlice_Bytes(raw, 0, len(raw)), R56) in
>>>>>>> c9c16c71
		let hdr := binary.BigEndian.Uint32(raw[0:4]) in
		let metaHdr := scion.DecodedFrom(hdr) in
		let seg1 := int(metaHdr.SegLen[0]) in
		let seg2 := int(metaHdr.SegLen[1]) in
		let seg3 := int(metaHdr.SegLen[2]) in
		let base := scion.Base{metaHdr,
			numInfoFields(seg1, seg2, seg3),
			seg1 + seg2 + seg3} in
		metaHdr.InBounds() &&
		0 < metaHdr.SegLen[0] &&
		base.ValidCurrInfSpec() &&
		base.ValidCurrHfSpec() &&
		len(raw) >= pktLen(seg1, seg2, seg3)
}

ghost
<<<<<<< HEAD
requires acc(sl.AbsSlice_Bytes(raw, 0, len(raw)), R55)
=======
requires acc(sl.AbsSlice_Bytes(raw, 0, len(raw)), R56)
>>>>>>> c9c16c71
ensures val.isIO_val_Unsupported
ensures val.IO_val_Unsupported_1 == ifsToIO_ifs(ingressID)
decreases
pure func absIO_val_Unsupported(raw []byte, ingressID uint16) (val io.IO_val) {
	return io.IO_val(io.IO_val_Unsupported{
		ifsToIO_ifs(ingressID),
		io.Unit(io.Unit_{}),
	})
}

ghost
opaque
requires dp.Valid()
<<<<<<< HEAD
requires acc(sl.AbsSlice_Bytes(raw, 0, len(raw)), R55)
ensures val.isIO_val_Pkt2 || val.isIO_val_Unsupported
decreases
pure func absIO_val(dp io.DataPlaneSpec, raw []byte, ingressID uint16) (val io.IO_val) {
	return (validPktMetaHdr(raw) && absPkt(dp, raw) != none[io.IO_pkt2]) ?
=======
requires acc(sl.AbsSlice_Bytes(raw, 0, len(raw)), R56)
ensures val.isIO_val_Pkt2 || val.isIO_val_Unsupported
decreases
pure func absIO_val(dp io.DataPlaneSpec, raw []byte, ingressID uint16) (val io.IO_val) {
	return (reveal validPktMetaHdr(raw) && absPkt(dp, raw) != none[io.IO_pkt2]) ?
>>>>>>> c9c16c71
		io.IO_val(io.IO_val_Pkt2{ifsToIO_ifs(ingressID), get(absPkt(dp, raw))}) :
		absIO_val_Unsupported(raw, ingressID)
}

ghost
requires acc(&d.localIA, _)
decreases
pure func (d *DataPlane) dpSpecWellConfiguredLocalIA(dp io.DataPlaneSpec) bool {
	return io.IO_as(d.localIA) == dp.Asid()
}

ghost
requires acc(&d.neighborIAs, _) && (d.neighborIAs != nil ==> acc(d.neighborIAs, _))
decreases
pure func (d *DataPlane) dpSpecWellConfiguredNeighborIAs(dp io.DataPlaneSpec) bool {
	return forall ifs uint16 :: {ifs in domain(d.neighborIAs)} ifs in domain(d.neighborIAs) ==>
		io.IO_ifs(ifs) in domain(dp.GetNeighborIAs()) &&
		io.IO_as(d.neighborIAs[ifs]) == dp.GetNeighborIA(io.IO_ifs(ifs))
}

ghost
decreases
pure func absLinktype(link topology.LinkType) io.IO_Link {
	 return link == topology.Core ? io.IO_Link(io.IO_PeerOrCore{}) :
		link == topology.Parent ? io.IO_Link(io.IO_CustProv{}) :
		link == topology.Child ? io.IO_Link(io.IO_ProvCust{}) :
		link == topology.Peer ? io.IO_Link(io.IO_PeerOrCore{}) :
		io.IO_Link(io.IO_NoLink{})
}

ghost
requires acc(&d.linkTypes, _) && (d.linkTypes != nil ==> acc(d.linkTypes, _))
decreases
pure func (d *DataPlane) dpSpecWellConfiguredLinkTypes(dp io.DataPlaneSpec) bool {
	return forall ifs uint16 :: {ifs in domain(d.linkTypes)} ifs in domain(d.linkTypes) ==>
		io.IO_ifs(ifs) in domain(dp.GetLinkTypes()) &&
		absLinktype(d.linkTypes[ifs]) == dp.GetLinkType(io.IO_ifs(ifs))
}

ghost
opaque
requires acc(d.Mem(), _)
decreases
pure func (d *DataPlane) DpAgreesWithSpec(dp io.DataPlaneSpec) bool {
	return unfolding acc(d.Mem(), _) in
		d.dpSpecWellConfiguredLocalIA(dp)     &&
		d.dpSpecWellConfiguredNeighborIAs(dp) &&
		d.dpSpecWellConfiguredLinkTypes(dp)
}<|MERGE_RESOLUTION|>--- conflicted
+++ resolved
@@ -65,11 +65,7 @@
 requires 1 <= numINF
 requires 0 <= currHFIdx
 requires hopFieldOffset(numINF, currHFIdx) + path.HopLen <= len(raw)
-<<<<<<< HEAD
-requires acc(sl.AbsSlice_Bytes(raw, 0, len(raw)), R55)
-=======
-requires acc(sl.AbsSlice_Bytes(raw, 0, len(raw)), R56)
->>>>>>> c9c16c71
+requires acc(sl.AbsSlice_Bytes(raw, 0, len(raw)), R56)
 requires dp.Valid()
 decreases
 pure func asidFromIfs(
@@ -80,11 +76,7 @@
 	consDir bool,
 	asid io.IO_as) (res option[io.IO_as]) {
 	return let idx := hopFieldOffset(numINF, currHFIdx) in
-<<<<<<< HEAD
-		unfolding acc(sl.AbsSlice_Bytes(raw, 0, len(raw)), R55) in
-=======
 		unfolding acc(sl.AbsSlice_Bytes(raw, 0, len(raw)), R56) in
->>>>>>> c9c16c71
 		let _ := Asserting(forall i int :: { &raw[idx+2+i] } { &raw[idx+2:idx+4][i] } 0 <= i && i < 2 ==>
 			&raw[idx+2+i] == &raw[idx+2:idx+4][i]) in
 		let _ := Asserting(forall i int :: { &raw[idx+4+i] } { &raw[idx+4:idx+6][i] } 0 <= i && i < 2 ==>
@@ -101,11 +93,7 @@
 requires 0 <= prevSegLen && prevSegLen <= currHFIdx
 requires hopFieldOffset(numINF, currHFIdx) + path.HopLen <= len(raw)
 requires dp.Valid()
-<<<<<<< HEAD
-requires acc(sl.AbsSlice_Bytes(raw, 0, len(raw)), R55)
-=======
-requires acc(sl.AbsSlice_Bytes(raw, 0, len(raw)), R56)
->>>>>>> c9c16c71
+requires acc(sl.AbsSlice_Bytes(raw, 0, len(raw)), R56)
 ensures res != none[seq[io.IO_as]] ==> len(get(res)) == currHFIdx - prevSegLen + 1
 decreases currHFIdx - prevSegLen
 pure func asidsBefore(
@@ -138,11 +126,7 @@
 requires 0 <= currHFIdx && currHFIdx < segLen
 requires hopFieldOffset(numINF, segLen) <= len(raw)
 requires dp.Valid()
-<<<<<<< HEAD
-requires acc(sl.AbsSlice_Bytes(raw, 0, len(raw)), R55)
-=======
-requires acc(sl.AbsSlice_Bytes(raw, 0, len(raw)), R56)
->>>>>>> c9c16c71
+requires acc(sl.AbsSlice_Bytes(raw, 0, len(raw)), R56)
 ensures res != none[seq[io.IO_as]] ==> len(get(res)) == segLen - currHFIdx
 decreases segLen - currHFIdx + 1
 pure func asidsAfter(
@@ -177,11 +161,7 @@
 requires currHFIdx < segLen
 requires hopFieldOffset(numINF, segLen) <= len(raw)
 requires dp.Valid()
-<<<<<<< HEAD
-requires acc(sl.AbsSlice_Bytes(raw, 0, len(raw)), R55)
-=======
-requires acc(sl.AbsSlice_Bytes(raw, 0, len(raw)), R56)
->>>>>>> c9c16c71
+requires acc(sl.AbsSlice_Bytes(raw, 0, len(raw)), R56)
 ensures res != none[seq[io.IO_as]] ==> len(get(res)) == segLen - prevSegLen
 decreases
 pure func asidForCurrSeg(
@@ -212,16 +192,9 @@
 requires hopFieldOffset(numINF, seg1Len + seg2Len + seg3Len) <= len(raw)
 requires currINFIdx <= numINF + 1
 requires 1 <= currINFIdx && currINFIdx < 4
-<<<<<<< HEAD
-requires acc(sl.AbsSlice_Bytes(raw, 0, len(raw)), R55)
+requires acc(sl.AbsSlice_Bytes(raw, 0, len(raw)), R56)
 ensures (currINFIdx == 1 && seg2Len > 0 && res != none[seq[io.IO_as]]) ==> len(get(res)) == seg2Len
 ensures (currINFIdx == 2 && seg2Len > 0 && seg3Len > 0 && res != none[seq[io.IO_as]]) ==> len(get(res)) == seg3Len
-opaque
-=======
-requires acc(sl.AbsSlice_Bytes(raw, 0, len(raw)), R56)
-ensures (currINFIdx == 1 && seg2Len > 0 && res != none[seq[io.IO_as]]) ==> len(get(res)) == seg2Len
-ensures (currINFIdx == 2 && seg2Len > 0 && seg3Len > 0 && res != none[seq[io.IO_as]]) ==> len(get(res)) == seg3Len
->>>>>>> c9c16c71
 decreases
 pure func asidsForLeftSeg(dp io.DataPlaneSpec, raw []byte, numINF int, currINFIdx int, seg1Len int, seg2Len int, seg3Len int, asid io.IO_as) (res option[seq[io.IO_as]]) {
 	return let consDir := path.ConsDir(raw, currINFIdx) in
@@ -243,11 +216,7 @@
 requires hopFieldOffset(numINF, seg1Len + seg2Len + seg3Len) <= len(raw)
 requires currINFIdx <= numINF + 1
 requires -1 <= currINFIdx && currINFIdx < 2
-<<<<<<< HEAD
-requires acc(sl.AbsSlice_Bytes(raw, 0, len(raw)), R55)
-=======
-requires acc(sl.AbsSlice_Bytes(raw, 0, len(raw)), R56)
->>>>>>> c9c16c71
+requires acc(sl.AbsSlice_Bytes(raw, 0, len(raw)), R56)
 ensures (currINFIdx == 0 && res != none[seq[io.IO_as]]) ==> len(get(res)) == seg1Len
 ensures (currINFIdx == 1 && seg2Len > 0 && res != none[seq[io.IO_as]]) ==> len(get(res)) == seg2Len
 opaque
@@ -273,19 +242,12 @@
 requires hopFieldOffset(numINF, seg1Len + seg2Len + seg3Len) <= len(raw)
 requires currINFIdx <= numINF + 1
 requires 2 <= currINFIdx && currINFIdx < 5
-<<<<<<< HEAD
-requires acc(sl.AbsSlice_Bytes(raw, 0, len(raw)), R55)
-=======
-requires acc(sl.AbsSlice_Bytes(raw, 0, len(raw)), R56)
->>>>>>> c9c16c71
+requires acc(sl.AbsSlice_Bytes(raw, 0, len(raw)), R56)
 requires (currINFIdx == 4 && seg2Len > 0) ==> asid != none[io.IO_as]
 requires (currINFIdx == 2 && seg2Len > 0 && seg3Len > 0) ==> asid != none[io.IO_as]
 ensures	 (currINFIdx == 4 && seg2Len > 0 && res != none[seq[io.IO_as]]) ==> len(get(res)) == seg1Len
 ensures	 (currINFIdx == 2 && seg2Len > 0 && seg3Len > 0 && res != none[seq[io.IO_as]]) ==> len(get(res)) == seg3Len
-<<<<<<< HEAD
-opaque
-=======
->>>>>>> c9c16c71
+opaque
 decreases
 pure func asidsForMidSeg(dp io.DataPlaneSpec, raw []byte, numINF int, currINFIdx int, seg1Len int, seg2Len int, seg3Len int, asid option[io.IO_as]) (res option[seq[io.IO_as]]) {
 	return (currINFIdx == 4 && seg2Len > 0) ?
@@ -315,20 +277,12 @@
 ghost
 requires idx + path.HopLen <= len(raw)
 requires 0 <= idx
-<<<<<<< HEAD
-requires acc(sl.AbsSlice_Bytes(raw, 0, len(raw)), R55)
-=======
-requires acc(sl.AbsSlice_Bytes(raw, 0, len(raw)), R56)
->>>>>>> c9c16c71
+requires acc(sl.AbsSlice_Bytes(raw, 0, len(raw)), R56)
 ensures  len(res.HVF.MsgTerm_Hash_.MsgTerm_MPair_2.MsgTerm_L_) > 0
 ensures  hf_validHelper(ainfo, beta, res, asid)
 decreases
 pure func hopField(raw []byte, idx int, beta set[io.IO_msgterm], asid io.IO_as, ainfo io.IO_ainfo) (res io.IO_HF) {
-<<<<<<< HEAD
-	return unfolding acc(sl.AbsSlice_Bytes(raw, 0, len(raw)), R55) in
-=======
 	return unfolding acc(sl.AbsSlice_Bytes(raw, 0, len(raw)), R56) in
->>>>>>> c9c16c71
 		let _ := Asserting(forall i int :: { &raw[idx+2+i] } { &raw[idx+2:idx+4][i] } 0 <= i && i < 2 ==>
 			&raw[idx+2+i] == &raw[idx+2:idx+4][i]) in
 		let _ := Asserting(forall i int :: { &raw[idx+4+i] } { &raw[idx+4:idx+6][i] } 0 <= i && i < 2 ==>
@@ -352,11 +306,7 @@
 requires  0 <= offset
 requires  0 <= currHFIdx && currHFIdx <= len(asid)
 requires  offset + path.HopLen * len(asid) <= len(raw)
-<<<<<<< HEAD
-requires  acc(sl.AbsSlice_Bytes(raw, 0, len(raw)), R55)
-=======
 requires  acc(sl.AbsSlice_Bytes(raw, 0, len(raw)), R56)
->>>>>>> c9c16c71
 ensures   len(res) == len(asid) - currHFIdx
 ensures   forall k int :: {res[k]} 0 <= k && k < len(res) ==>
 	len(res[k].HVF.MsgTerm_Hash_.MsgTerm_MPair_2.MsgTerm_L_) > 0
@@ -385,11 +335,7 @@
 requires  0 <= offset
 requires  -1 <= currHFIdx && currHFIdx < len(asid)
 requires  offset + path.HopLen * currHFIdx + path.HopLen <= len(raw)
-<<<<<<< HEAD
-requires  acc(sl.AbsSlice_Bytes(raw, 0, len(raw)), R55)
-=======
 requires  acc(sl.AbsSlice_Bytes(raw, 0, len(raw)), R56)
->>>>>>> c9c16c71
 ensures   len(res) == currHFIdx + 1
 ensures   forall k int :: {res[k]} 0 <= k && k < len(res) ==>
 	len(res[k].HVF.MsgTerm_Hash_.MsgTerm_MPair_2.MsgTerm_L_) > 0
@@ -444,11 +390,7 @@
 requires 0 < len(asid)
 requires offset + path.HopLen * len(asid) <= len(raw)
 requires 0 <= currHFIdx && currHFIdx <= len(asid)
-<<<<<<< HEAD
-requires acc(sl.AbsSlice_Bytes(raw, 0, len(raw)), R55)
-=======
-requires acc(sl.AbsSlice_Bytes(raw, 0, len(raw)), R56)
->>>>>>> c9c16c71
+requires acc(sl.AbsSlice_Bytes(raw, 0, len(raw)), R56)
 decreases
 pure func segment(raw []byte,
 	offset int,
@@ -481,11 +423,7 @@
 requires offset + path.HopLen * len(asid) <= len(raw)
 requires 0 <= currHFIdx && currHFIdx <= len(asid)
 requires 0 <= currINFIdx && currINFIdx < 3
-<<<<<<< HEAD
-requires acc(sl.AbsSlice_Bytes(raw, 0, len(raw)), R55)
-=======
-requires acc(sl.AbsSlice_Bytes(raw, 0, len(raw)), R56)
->>>>>>> c9c16c71
+requires acc(sl.AbsSlice_Bytes(raw, 0, len(raw)), R56)
 decreases
 pure func currSeg(raw []byte, offset int, currINFIdx int, currHFIdx int, asid seq[io.IO_as]) io.IO_seg3 {
 	return let ainfo := timestamp(raw, currINFIdx) in
@@ -503,12 +441,7 @@
 requires 1 <= currINFIdx && currINFIdx < 4
 requires (currINFIdx == 1 && seg2Len > 0) ==> len(asid) == seg2Len
 requires (currINFIdx == 2 && seg2Len > 0 && seg3Len > 0) ==> len(asid) == seg3Len
-<<<<<<< HEAD
-requires acc(sl.AbsSlice_Bytes(raw, 0, len(raw)), R55)
-opaque
-=======
-requires acc(sl.AbsSlice_Bytes(raw, 0, len(raw)), R56)
->>>>>>> c9c16c71
+requires acc(sl.AbsSlice_Bytes(raw, 0, len(raw)), R56)
 decreases
 pure func leftSeg(
 	raw []byte,
@@ -534,12 +467,7 @@
 requires -1 <= currINFIdx && currINFIdx < 2
 requires (currINFIdx == 1 && seg2Len > 0 && seg3Len > 0) ==> len(asid) == seg2Len
 requires (currINFIdx == 0 && seg2Len > 0) ==> len(asid) == seg1Len
-<<<<<<< HEAD
-requires acc(sl.AbsSlice_Bytes(raw, 0, len(raw)), R55)
-opaque
-=======
-requires acc(sl.AbsSlice_Bytes(raw, 0, len(raw)), R56)
->>>>>>> c9c16c71
+requires acc(sl.AbsSlice_Bytes(raw, 0, len(raw)), R56)
 decreases
 pure func rightSeg(
 	raw []byte,
@@ -565,12 +493,7 @@
 requires 2 <= currINFIdx && currINFIdx < 5
 requires (currINFIdx == 4 && seg2Len > 0) ==> len(asid) == seg1Len
 requires (currINFIdx == 2 && seg2Len > 0 && seg3Len > 0) ==> len(asid) == seg3Len
-<<<<<<< HEAD
-requires acc(sl.AbsSlice_Bytes(raw, 0, len(raw)), R55)
-opaque
-=======
-requires acc(sl.AbsSlice_Bytes(raw, 0, len(raw)), R56)
->>>>>>> c9c16c71
+requires acc(sl.AbsSlice_Bytes(raw, 0, len(raw)), R56)
 decreases
 pure func midSeg(
 	raw []byte,
@@ -590,8 +513,7 @@
 ghost
 opaque
 requires dp.Valid()
-<<<<<<< HEAD
-requires acc(sl.AbsSlice_Bytes(raw, 0, len(raw)), R55)
+requires acc(sl.AbsSlice_Bytes(raw, 0, len(raw)), R56)
 requires validPktMetaHdr(raw)
 // ensures res != none[io.IO_pkt2] ==> len(get(res).CurrSeg.Future) > 0
 // ensures res != none[io.IO_pkt2] ==> get(res).CurrSeg.Future[0].extr_asid() == dp.Asid()
@@ -601,14 +523,6 @@
 pure func absPkt(dp io.DataPlaneSpec, raw []byte) (res option[io.IO_pkt2]) {
 	return let _ := reveal validPktMetaHdr(raw) in
 		let hdr := (unfolding acc(sl.AbsSlice_Bytes(raw, 0, len(raw)), R55) in binary.BigEndian.Uint32(raw[0:4])) in
-=======
-requires acc(sl.AbsSlice_Bytes(raw, 0, len(raw)), R56)
-requires validPktMetaHdr(raw)
-decreases
-pure func absPkt(dp io.DataPlaneSpec, raw []byte) (res option[io.IO_pkt2]) {
-	return let _ := reveal validPktMetaHdr(raw) in
-		let hdr := (unfolding acc(sl.AbsSlice_Bytes(raw, 0, len(raw)), R56) in binary.BigEndian.Uint32(raw[0:4])) in
->>>>>>> c9c16c71
 		let metaHdr := scion.DecodedFrom(hdr) in
 		let currINFIdx := int(metaHdr.CurrINF) in
 		let currHFIdx := int(metaHdr.CurrHF) in
@@ -643,19 +557,11 @@
 ghost
 requires 0 <= offset
 requires path.InfoFieldOffset(offset) + 8 < len(raw)
-<<<<<<< HEAD
-requires acc(sl.AbsSlice_Bytes(raw, 0, len(raw)), R55)
-decreases
-pure func timestamp(raw []byte, offset int) io.IO_ainfo {
-	return let idx := path.InfoFieldOffset(offset) + 4 in
-		unfolding acc(sl.AbsSlice_Bytes(raw, 0, len(raw)), R55) in
-=======
 requires acc(sl.AbsSlice_Bytes(raw, 0, len(raw)), R56)
 decreases
 pure func timestamp(raw []byte, offset int) io.IO_ainfo {
 	return let idx := path.InfoFieldOffset(offset) + 4 in
 		unfolding acc(sl.AbsSlice_Bytes(raw, 0, len(raw)), R56) in
->>>>>>> c9c16c71
 		let _ := Asserting(forall i int :: { &raw[idx+i] } { &raw[idx:idx+4][i] } 0 <= i && i < 4 ==>
 		&raw[idx+i] == &raw[idx:idx+4][i]) in
 		io.IO_ainfo(binary.BigEndian.Uint32(raw[idx : idx + 4]))
@@ -693,19 +599,11 @@
 
 ghost
 opaque
-<<<<<<< HEAD
-requires acc(sl.AbsSlice_Bytes(raw, 0, len(raw)), R55)
-decreases
-pure func validPktMetaHdr(raw []byte) bool {
-	return len(raw) > 4 &&
-		unfolding acc(sl.AbsSlice_Bytes(raw, 0, len(raw)), R55) in
-=======
 requires acc(sl.AbsSlice_Bytes(raw, 0, len(raw)), R56)
 decreases
 pure func validPktMetaHdr(raw []byte) bool {
 	return len(raw) > 4 &&
 		unfolding acc(sl.AbsSlice_Bytes(raw, 0, len(raw)), R56) in
->>>>>>> c9c16c71
 		let hdr := binary.BigEndian.Uint32(raw[0:4]) in
 		let metaHdr := scion.DecodedFrom(hdr) in
 		let seg1 := int(metaHdr.SegLen[0]) in
@@ -722,11 +620,7 @@
 }
 
 ghost
-<<<<<<< HEAD
-requires acc(sl.AbsSlice_Bytes(raw, 0, len(raw)), R55)
-=======
-requires acc(sl.AbsSlice_Bytes(raw, 0, len(raw)), R56)
->>>>>>> c9c16c71
+requires acc(sl.AbsSlice_Bytes(raw, 0, len(raw)), R56)
 ensures val.isIO_val_Unsupported
 ensures val.IO_val_Unsupported_1 == ifsToIO_ifs(ingressID)
 decreases
@@ -740,19 +634,11 @@
 ghost
 opaque
 requires dp.Valid()
-<<<<<<< HEAD
-requires acc(sl.AbsSlice_Bytes(raw, 0, len(raw)), R55)
-ensures val.isIO_val_Pkt2 || val.isIO_val_Unsupported
-decreases
-pure func absIO_val(dp io.DataPlaneSpec, raw []byte, ingressID uint16) (val io.IO_val) {
-	return (validPktMetaHdr(raw) && absPkt(dp, raw) != none[io.IO_pkt2]) ?
-=======
 requires acc(sl.AbsSlice_Bytes(raw, 0, len(raw)), R56)
 ensures val.isIO_val_Pkt2 || val.isIO_val_Unsupported
 decreases
 pure func absIO_val(dp io.DataPlaneSpec, raw []byte, ingressID uint16) (val io.IO_val) {
 	return (reveal validPktMetaHdr(raw) && absPkt(dp, raw) != none[io.IO_pkt2]) ?
->>>>>>> c9c16c71
 		io.IO_val(io.IO_val_Pkt2{ifsToIO_ifs(ingressID), get(absPkt(dp, raw))}) :
 		absIO_val_Unsupported(raw, ingressID)
 }
