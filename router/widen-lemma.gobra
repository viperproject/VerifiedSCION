--- conflicted
+++ resolved
@@ -126,337 +126,6 @@
 	hdr1 := binary.BigEndian.Uint32(raw[headerOffset:headerOffset+scion.MetaLen])
 	hdr2 := binary.BigEndian.Uint32(raw[:length][headerOffset:headerOffset+scion.MetaLen])
 	assert hdr1 == hdr2
-<<<<<<< HEAD
-
-	metaHdr1 := scion.DecodedFrom(hdr1)
-	metaHdr2 := scion.DecodedFrom(hdr2)
-	assert metaHdr1 == metaHdr2
-
-	currINFIdx1 := int(metaHdr1.CurrINF)
-	currINFIdx2 := int(metaHdr2.CurrINF)
-	assert currINFIdx1 == currINFIdx2
-
-	currHFIdx1 := int(metaHdr1.CurrHF)
-	currHFIdx2 := int(metaHdr2.CurrHF)
-	assert currHFIdx1 == currHFIdx2
-
-	seg1Len1 := int(metaHdr1.SegLen[0])
-	seg1Len2 := int(metaHdr2.SegLen[0])
-	assert seg1Len1 == seg1Len2
-
-	seg2Len1 := int(metaHdr1.SegLen[1])
-	seg2Len2 := int(metaHdr2.SegLen[1])
-	assert seg2Len1 == seg2Len2
-
-	seg3Len1 := int(metaHdr1.SegLen[2])
-	seg3Len2 := int(metaHdr2.SegLen[2])
-	assert seg3Len1 == seg3Len2
-
-	segLen1 := scion.LengthOfCurrSeg(currHFIdx1, seg1Len1, seg2Len1, seg3Len1)
-	segLen2 := scion.LengthOfCurrSeg(currHFIdx2, seg1Len2, seg2Len2, seg3Len2)
-	assert segLen1 == segLen2
-
-	prevSegLen1 := scion.LengthOfPrevSeg(currHFIdx1, seg1Len1, seg2Len1, seg3Len1)
-	prevSegLen2 := scion.LengthOfPrevSeg(currHFIdx2, seg1Len2, seg2Len2, seg3Len2)
-	assert prevSegLen1 == prevSegLen2
-
-	numINF1 := scion.NumInfoFields(seg1Len1, seg2Len1, seg3Len1)
-	numINF2 := scion.NumInfoFields(seg1Len2, seg2Len2, seg3Len2)
-	assert numINF1 == numINF2
-
-	offset1 := scion.HopFieldOffset(numINF1, 0, headerOffset1)
-	offset2 := scion.HopFieldOffset(numINF2, 0, headerOffset2)
-	assert offset1 == offset2
-
-	currSegWidenLemma(raw, offset1+prevSegLen1, currINFIdx1, currHFIdx1-prevSegLen1, segLen1, headerOffset1, length)
-	currSeg1 := scion.CurrSeg(raw, offset1+prevSegLen1, currINFIdx1, currHFIdx1-prevSegLen1, segLen1, headerOffset1)
-	currSeg2 := scion.CurrSeg(raw[:length], offset2+prevSegLen2, currINFIdx2, currHFIdx2-prevSegLen2, segLen2, headerOffset2)
-	assert currSeg1 == currSeg2
-	
-	leftSegWidenLemma(raw, currINFIdx1 + 1, seg1Len1, seg2Len1 , seg3Len1, headerOffset1, length)
-	leftSeg1 := scion.LeftSeg(raw, currINFIdx1 + 1, seg1Len1, seg2Len1 , seg3Len1, headerOffset1)
-	leftSeg2 := scion.LeftSeg(raw[:length], currINFIdx2 + 1, seg1Len2, seg2Len2 , seg3Len2, headerOffset2)
-	assert leftSeg1 == leftSeg2
-	
-	midSegWidenLemma(raw, currINFIdx1 + 2, seg1Len1, seg2Len1 , seg3Len1, headerOffset1, length)
-	midSeg1 := scion.MidSeg(raw, currINFIdx1 + 2, seg1Len1, seg2Len1 , seg3Len1, headerOffset1)
-	midSeg2 := scion.MidSeg(raw[:length], currINFIdx2 + 2, seg1Len2, seg2Len2 , seg3Len2, headerOffset2)
-	assert midSeg1 == midSeg2
-	
-	rightSegWidenLemma(raw, currINFIdx1 - 1, seg1Len1, seg2Len1 , seg3Len1, headerOffset1, length)
-	rightSeg1 := scion.RightSeg(raw, currINFIdx1 - 1, seg1Len1, seg2Len1 , seg3Len1, headerOffset1)
-	rightSeg2 := scion.RightSeg(raw[:length], currINFIdx2 - 1, seg1Len2, seg2Len2 , seg3Len2, headerOffset2)
-	assert rightSeg1 == rightSeg2
-	
-	ret1 := io.IO_pkt2 {
-		CurrSeg : currSeg1,
-		LeftSeg : leftSeg1,
-		MidSeg : midSeg1,
-		RightSeg : rightSeg1,
-	}
-	ret2 := io.IO_pkt2 {
-		CurrSeg : currSeg2,
-		LeftSeg : leftSeg2,
-		MidSeg : midSeg2,
-		RightSeg : rightSeg2,
-	}
-	
-	reveal absPkt(dp, raw)
-	reveal absPkt(dp, raw[:length])
-	assert ret1 == absPkt(dp, raw)
-	assert ret2 == absPkt(dp, raw[:length])
-	assert ret1 == ret2
-}
-
-ghost
-requires  0 <= headerOffset
-requires  path.InfoFieldOffset(currINFIdx, headerOffset) + path.InfoLen <= offset
-requires  0 < segLen
-requires  offset + path.HopLen * segLen <= length
-requires length <= len(raw)
-requires  0 <= currHFIdx && currHFIdx <= segLen
-requires  0 <= currINFIdx && currINFIdx < 3
-preserves acc(sl.AbsSlice_Bytes(raw, 0, len(raw)), R51)
-preserves acc(sl.AbsSlice_Bytes(raw[:length], 0, len(raw[:length])), R51)
-ensures   scion.CurrSeg(raw, offset, currINFIdx, currHFIdx, segLen, headerOffset) ==
-	scion.CurrSeg(raw[:length], offset, currINFIdx, currHFIdx, segLen, headerOffset)
-decreases
-func currSegWidenLemma(raw []byte, offset int, currINFIdx int, currHFIdx int, segLen int, headerOffset int, length int) {
-	unfold acc(sl.AbsSlice_Bytes(raw, 0, len(raw)), R53)
-	unfold acc(sl.AbsSlice_Bytes(raw[:length], 0, len(raw[:length])), R53)
-
-	ainfo1 := path.Timestamp(raw, currINFIdx, headerOffset)
-	ainfo2 := path.Timestamp(raw[:length], currINFIdx, headerOffset)
-	assert ainfo1 == ainfo2
-
-	uinfo1 := path.AbsUinfo(raw, currINFIdx, headerOffset)
-	uinfo2 := path.AbsUinfo(raw[:length], currINFIdx, headerOffset)
-	assert uinfo1 == uinfo2
-
-	consDir1 := path.ConsDir(raw, currINFIdx, headerOffset)
-	consDir2 := path.ConsDir(raw[:length], currINFIdx, headerOffset)
-	assert consDir1 == consDir2
-
-	peer1 := path.Peer(raw, currINFIdx, headerOffset)
-	peer2 := path.Peer(raw[:length], currINFIdx, headerOffset)
-	assert peer1 == peer2
-
-	segmentWidenLemma(raw, offset, currHFIdx, ainfo1, uinfo1, consDir1, peer1, segLen, length)
-	ret1 := scion.segment(raw, offset, currHFIdx, ainfo1, uinfo1, consDir1, peer1, segLen)
-	ret2 := scion.segment(raw[:length], offset, currHFIdx, ainfo2, uinfo2, consDir2, peer2, segLen)
-	assert ret1 == reveal scion.CurrSeg(raw, offset, currINFIdx, currHFIdx, segLen, headerOffset)
-	assert ret2 == reveal scion.CurrSeg(raw[:length], offset, currINFIdx, currHFIdx, segLen, headerOffset)
-	assert ret1 == ret2
-	fold acc(sl.AbsSlice_Bytes(raw, 0, len(raw)), R53)
-	fold acc(sl.AbsSlice_Bytes(raw[:length], 0, len(raw[:length])), R53)
-}
-
-ghost
-requires 0 <= offset
-requires 0 < segLen
-requires 0 <= currHFIdx && currHFIdx <= segLen
-requires length <= len(raw)
-requires offset + path.HopLen * segLen <= length
-requires acc(sl.AbsSlice_Bytes(raw, 0, len(raw)), R52)
-requires acc(sl.AbsSlice_Bytes(raw[:length], 0, len(raw[:length])), R52)
-ensures  acc(sl.AbsSlice_Bytes(raw, 0, len(raw)), R52)
-ensures  acc(sl.AbsSlice_Bytes(raw[:length], 0, len(raw[:length])), R52)
-ensures  scion.segment(raw, offset, currHFIdx, ainfo, uinfo, consDir, peer, segLen) ==
-	scion.segment(raw[:length], offset, currHFIdx, ainfo, uinfo, consDir, peer, segLen)
-decreases
-func segmentWidenLemma(raw []byte, offset int, currHFIdx int, ainfo io.IO_ainfo, uinfo set[io.IO_msgterm], consDir bool, peer bool, segLen int, length int) {
-	newP := (R52 + R53)/2
-	assert R53 < newP && newP < R52
-	hopFieldsWidenLemma(raw, offset, 0, segLen, length, newP)
-	hopfields1 := scion.hopFields(raw, offset, 0, segLen)
-	hopfields2 := scion.hopFields(raw[:length], offset, 0, segLen)
-	assert hopfields1 == hopfields2
-
-	ret1 := io.IO_seg2 {
-		AInfo :ainfo,
-		UInfo : uinfo,
-		ConsDir : consDir,
-		Peer : peer,
-		Past : scion.segPast(hopfields1, currHFIdx - 1),
-		Future : scion.segFuture(hopfields1, currHFIdx),
-		History : scion.segHistory(hopfields1, currHFIdx - 1),
-	}
-	ret2 := io.IO_seg2 {
-		AInfo :ainfo,
-		UInfo : uinfo,
-		ConsDir : consDir,
-		Peer : peer,
-		Past : scion.segPast(hopfields2, currHFIdx - 1),
-		Future : scion.segFuture(hopfields2, currHFIdx),
-		History : scion.segHistory(hopfields2, currHFIdx - 1),
-	}
-	assert ret1 == scion.segment(raw, offset, currHFIdx, ainfo, uinfo, consDir, peer, segLen)
-	assert ret2 == scion.segment(raw[:length], offset, currHFIdx, ainfo, uinfo, consDir, peer, segLen)
-	assert ret1 == ret2
-}
-
-ghost
-requires  0 <= middle
-requires  middle + path.HopLen <= length
-requires  length <= len(raw)
-preserves acc(sl.AbsSlice_Bytes(raw, 0, len(raw)), R54)
-preserves acc(sl.AbsSlice_Bytes(raw[:length], 0, len(raw[:length])), R54)
-ensures   path.BytesToIO_HF(raw, 0, middle, len(raw)) ==
-	path.BytesToIO_HF(raw[:length], 0, middle, length)
-decreases
-func BytesToIO_HFWidenLemma(raw []byte, middle int, length int) {
-	unfold acc(sl.AbsSlice_Bytes(raw, 0, len(raw)), R55)
-	unfold acc(sl.AbsSlice_Bytes(raw[:length], 0, len(raw[:length])), R55)
-	hfBytes1 := path.BytesToIO_HF(raw, 0, middle, len(raw))
-	hfBytes2 := path.BytesToIO_HF(raw[:length], 0, middle, length)
-	assert hfBytes1.EgIF2 == hfBytes2.EgIF2
-	assert hfBytes1.InIF2 == hfBytes2.InIF2
-	assert hfBytes1.HVF == hfBytes2.HVF
-	fold acc(sl.AbsSlice_Bytes(raw, 0, len(raw)), R55)
-	fold acc(sl.AbsSlice_Bytes(raw[:length], 0, len(raw[:length])), R55)
-}
-
-ghost
-requires  R53 < p
-requires  0 <= offset
-requires  0 <= currHFIdx && currHFIdx <= segLen
-requires  offset + path.HopLen * segLen <= length
-requires  length <= len(raw)
-preserves acc(sl.AbsSlice_Bytes(raw, 0, len(raw)), p)
-preserves acc(sl.AbsSlice_Bytes(raw[:length], 0, len(raw[:length])), p)
-ensures   scion.hopFields(raw, offset, currHFIdx, segLen) ==
-	scion.hopFields(raw[:length], offset, currHFIdx, segLen)
-decreases segLen - currHFIdx
-func hopFieldsWidenLemma(raw []byte, offset int, currHFIdx int, segLen int, length int, p perm) {
-	if currHFIdx == segLen {
-		ret := seq[io.IO_HF]{}
-		assert ret == scion.hopFields(raw, offset, currHFIdx, segLen)
-		assert ret == scion.hopFields(raw[:length], offset, currHFIdx, segLen)
-	} else {
-		BytesToIO_HFWidenLemma(raw, offset + path.HopLen * currHFIdx, length)
-		hf1 := path.BytesToIO_HF(raw, 0, offset + path.HopLen * currHFIdx, len(raw))
-		hf2 := path.BytesToIO_HF(raw[:length], 0, offset + path.HopLen * currHFIdx, length)
-		assert hf1 == hf2
-
-		newP := (p + R53)/2
-		assert R53 < newP && newP < p
-		hopFieldsWidenLemma(raw, offset, currHFIdx + 1, segLen, length, newP)
-		ret1 := seq[io.IO_HF]{hf1} ++ scion.hopFields(raw, offset, currHFIdx + 1, segLen)
-		ret2 := seq[io.IO_HF]{hf2} ++ scion.hopFields(raw[:length], offset, currHFIdx + 1, segLen)
-		assert ret1 == scion.hopFields(raw, offset, currHFIdx, segLen)
-		assert ret2 == scion.hopFields(raw[:length], offset, currHFIdx, segLen)
-		assert ret1 == ret2
-	}
-}
-
-ghost
-requires  0 <= headerOffset
-requires  0 < seg1Len
-requires  0 <= seg2Len
-requires  0 <= seg3Len
-requires  0 <= length && length <= len(raw)
-requires  scion.pktLen(seg1Len, seg2Len, seg3Len, headerOffset) <= length
-requires 1 <= currINFIdx && currINFIdx < 4
-preserves acc(sl.AbsSlice_Bytes(raw, 0, len(raw)), R51)
-preserves acc(sl.AbsSlice_Bytes(raw[:length], 0, len(raw[:length])), R51)
-ensures   scion.LeftSeg(raw, currINFIdx, seg1Len, seg2Len, seg3Len, headerOffset) ==
-	scion.LeftSeg(raw[:length], currINFIdx, seg1Len, seg2Len, seg3Len, headerOffset)
-decreases
-func leftSegWidenLemma(raw []byte, currINFIdx int, seg1Len int, seg2Len int, seg3Len int, headerOffset int, length int) {
-	offset := scion.HopFieldOffset(scion.NumInfoFields(seg1Len, seg2Len, seg3Len), 0, headerOffset)
-	if currINFIdx == 1 && seg2Len > 0 {
-		currSegWidenLemma(raw, offset + path.HopLen * seg1Len, currINFIdx, 0, seg2Len, headerOffset, length)
-		ret1 := some(scion.CurrSeg(raw, offset + path.HopLen * seg1Len, currINFIdx, 0, seg2Len, headerOffset))
-		ret2 := some(scion.CurrSeg(raw[:length], offset + path.HopLen * seg1Len, currINFIdx, 0, seg2Len, headerOffset))
-		assert ret1 == reveal scion.LeftSeg(raw, currINFIdx, seg1Len, seg2Len, seg3Len, headerOffset)
-		assert ret2 == reveal scion.LeftSeg(raw[:length], currINFIdx, seg1Len, seg2Len, seg3Len, headerOffset)
-		assert ret1 == ret2
-	} else if currINFIdx == 2 && seg2Len > 0 && seg3Len > 0 {
-		currSegWidenLemma(raw, offset + path.HopLen * (seg1Len + seg2Len), currINFIdx, 0, seg3Len, headerOffset, length)
-		ret1 := some(scion.CurrSeg(raw, offset + path.HopLen * (seg1Len + seg2Len), currINFIdx, 0, seg3Len, headerOffset))
-		ret2 := some(scion.CurrSeg(raw[:length], offset + path.HopLen * (seg1Len + seg2Len), currINFIdx, 0, seg3Len, headerOffset))
-		assert ret1 == reveal scion.LeftSeg(raw, currINFIdx, seg1Len, seg2Len, seg3Len, headerOffset)
-		assert ret2 == reveal scion.LeftSeg(raw[:length], currINFIdx, seg1Len, seg2Len, seg3Len, headerOffset)
-		assert ret1 == ret2
-	} else {
-		ret := none[io.IO_seg3]
-		assert ret == reveal scion.LeftSeg(raw, currINFIdx, seg1Len, seg2Len, seg3Len, headerOffset)
-		assert ret == reveal scion.LeftSeg(raw[:length], currINFIdx, seg1Len, seg2Len, seg3Len, headerOffset)
-	}
-}
-
-ghost
-requires  0 <= headerOffset
-requires  0 < seg1Len
-requires  0 <= seg2Len
-requires  0 <= seg3Len
-requires  0 <= length && length <= len(raw)
-requires  scion.pktLen(seg1Len, seg2Len, seg3Len, headerOffset) <= length
-requires  -1 <= currINFIdx && currINFIdx < 2
-preserves acc(sl.AbsSlice_Bytes(raw, 0, len(raw)), R51)
-preserves acc(sl.AbsSlice_Bytes(raw[:length], 0, len(raw[:length])), R51)
-ensures   scion.RightSeg(raw, currINFIdx, seg1Len, seg2Len, seg3Len, headerOffset) ==
-	scion.RightSeg(raw[:length], currINFIdx, seg1Len, seg2Len, seg3Len, headerOffset)
-decreases
-func rightSegWidenLemma(raw []byte, currINFIdx int, seg1Len int, seg2Len int, seg3Len int, headerOffset int, length int) {
-	offset := scion.HopFieldOffset(scion.NumInfoFields(seg1Len, seg2Len, seg3Len), 0, headerOffset)
-	if currINFIdx == 1 && seg2Len > 0 && seg3Len > 0 {
-		currSegWidenLemma(raw, offset + path.HopLen * seg1Len, currINFIdx, seg2Len, seg2Len, headerOffset, length)
-		ret1 := some(scion.CurrSeg(raw, offset + path.HopLen * seg1Len, currINFIdx, seg2Len, seg2Len, headerOffset))
-		ret2 := some(scion.CurrSeg(raw[:length], offset + path.HopLen * seg1Len, currINFIdx, seg2Len, seg2Len, headerOffset))
-		assert ret1 == reveal scion.RightSeg(raw, currINFIdx, seg1Len, seg2Len, seg3Len, headerOffset)
-		assert ret2 == reveal scion.RightSeg(raw[:length], currINFIdx, seg1Len, seg2Len, seg3Len, headerOffset)
-		assert ret1 == ret2
-	} else if currINFIdx == 0 && seg2Len > 0 {
-		currSegWidenLemma(raw, offset, currINFIdx, seg1Len, seg1Len, headerOffset, length)
-		ret1 := some(scion.CurrSeg(raw, offset, currINFIdx, seg1Len, seg1Len, headerOffset))
-		ret2 := some(scion.CurrSeg(raw[:length], offset, currINFIdx, seg1Len, seg1Len, headerOffset))
-		assert ret1 == reveal scion.RightSeg(raw, currINFIdx, seg1Len, seg2Len, seg3Len, headerOffset)
-		assert ret2 == reveal scion.RightSeg(raw[:length], currINFIdx, seg1Len, seg2Len, seg3Len, headerOffset)
-		assert ret1 == ret2
-	} else {
-		ret := none[io.IO_seg3]
-		assert ret == reveal scion.RightSeg(raw, currINFIdx, seg1Len, seg2Len, seg3Len, headerOffset)
-		assert ret == reveal scion.RightSeg(raw[:length], currINFIdx, seg1Len, seg2Len, seg3Len, headerOffset)
-	}
-}
-
-
-ghost
-requires  0 <= headerOffset
-requires  0 < seg1Len
-requires  0 <= seg2Len
-requires  0 <= seg3Len
-requires  2 <= currINFIdx && currINFIdx < 5
-requires  0 <= length && length <= len(raw)
-requires  scion.pktLen(seg1Len, seg2Len, seg3Len, headerOffset) <= length
-preserves acc(sl.AbsSlice_Bytes(raw, 0, len(raw)), R51)
-preserves acc(sl.AbsSlice_Bytes(raw[:length], 0, len(raw[:length])), R51)
-ensures   scion.MidSeg(raw, currINFIdx, seg1Len, seg2Len, seg3Len, headerOffset) ==
-	scion.MidSeg(raw[:length], currINFIdx, seg1Len, seg2Len, seg3Len, headerOffset)
-decreases
-func midSegWidenLemma(raw []byte, currINFIdx int, seg1Len int, seg2Len int, seg3Len int, headerOffset int, length int) {
-	offset := scion.HopFieldOffset(scion.NumInfoFields(seg1Len, seg2Len, seg3Len), 0, headerOffset)
-	if currINFIdx == 4 && seg2Len > 0 {
-		currSegWidenLemma(raw, offset, 0, seg1Len, seg1Len, headerOffset, length)
-		ret1 := some(scion.CurrSeg(raw, offset, 0, seg1Len, seg1Len, headerOffset))
-		ret2 := some(scion.CurrSeg(raw[:length], offset, 0, seg1Len, seg1Len, headerOffset))
-		assert ret1 == reveal scion.MidSeg(raw, currINFIdx, seg1Len, seg2Len, seg3Len, headerOffset)
-		assert ret2 == reveal scion.MidSeg(raw[:length], currINFIdx, seg1Len, seg2Len, seg3Len, headerOffset)
-		assert ret1 == ret2
-	} else if currINFIdx == 2 && seg2Len > 0 && seg3Len > 0 {
-		currSegWidenLemma(raw, offset + path.HopLen * (seg1Len + seg2Len), currINFIdx, 0, seg3Len, headerOffset, length)
-		ret1 := some(scion.CurrSeg(raw, offset + path.HopLen * (seg1Len + seg2Len), currINFIdx, 0, seg3Len, headerOffset))
-		ret2 := some(scion.CurrSeg(raw[:length], offset + path.HopLen * (seg1Len + seg2Len), currINFIdx, 0, seg3Len, headerOffset))
-		assert ret1 == reveal scion.MidSeg(raw, currINFIdx, seg1Len, seg2Len, seg3Len, headerOffset)
-		assert ret2 == reveal scion.MidSeg(raw[:length], currINFIdx, seg1Len, seg2Len, seg3Len, headerOffset)
-		assert ret1 == ret2
-	} else {
-		ret := none[io.IO_seg3]
-		assert ret == reveal scion.MidSeg(raw, currINFIdx, seg1Len, seg2Len, seg3Len, headerOffset)
-		assert ret == reveal scion.MidSeg(raw[:length], currINFIdx, seg1Len, seg2Len, seg3Len, headerOffset)
-	}
-=======
 	hdr := hdr1
 	fold acc(sl.AbsSlice_Bytes(raw, 0, len(raw)), R51)
 	fold acc(sl.AbsSlice_Bytes(raw[:length], 0, len(raw[:length])), R51)
@@ -477,6 +146,5 @@
 	scion.WidenMidSeg(raw, currInfIdx + 2, seg1Len, seg2Len, seg3Len, headerOffsetWithMetaLen, 0, length)
 	scion.WidenRightSeg(raw, currInfIdx - 1, seg1Len, seg2Len, seg3Len, headerOffsetWithMetaLen, 0, length)
 
-	assert reveal absPkt(raw) == reveal absPkt(raw[:length])
->>>>>>> 2c599871
+	assert reveal absPkt(raw) === reveal absPkt(raw[:length])
 }