// Copyright 2022 ETH Zurich
//
// Licensed under the Apache License, Version 2.0 (the "License");
// you may not use this file except in compliance with the License.
// You may obtain a copy of the License at
//
//   http://www.apache.org/licenses/LICENSE-2.0
//
// Unless required by applicable law or agreed to in writing, software
// distributed under the License is distributed on an "AS IS" BASIS,
// WITHOUT WARRANTIES OR CONDITIONS OF ANY KIND, either express or implied.
// See the License for the specific language governing permissions and
// limitations under the License.

// +gobra

package router

import (
	sl "verification/utils/slices"
	"verification/io"
	. "verification/utils/definitions"
	"verification/dependencies/encoding/binary"
	"github.com/scionproto/scion/pkg/slayers"
	"github.com/scionproto/scion/pkg/slayers/path"
	"github.com/scionproto/scion/pkg/slayers/path/scion"
)

// Some things in this file can be simplified. Nonetheless, the important definition here
// is absIO_valWidenLemma. Everything else can be seen as an implementation detail.
ghost
requires  0 <= length && length <= len(raw)
requires  acc(sl.Bytes(raw, 0, len(raw)), R49)
requires  acc(sl.Bytes(raw[:length], 0, len(raw[:length])), R49)
ensures   acc(sl.Bytes(raw, 0, len(raw)), R49)
ensures   acc(sl.Bytes(raw[:length], 0, len(raw[:length])), R49)
ensures   absIO_val(raw[:length], ingressID).isIO_val_Pkt2 ==>
	absIO_val(raw[:length], ingressID) == absIO_val(raw, ingressID)
decreases
<<<<<<< HEAD
func absIO_valWidenLemma(dp io.DataPlaneSpec, raw []byte, ingressID uint16, length int)
{
=======
func absIO_valWidenLemma(raw []byte, ingressID uint16, length int) {
>>>>>>> 68b984b4
	var ret1 io.IO_val
	var ret2 io.IO_val

	if (slayers.ValidPktMetaHdr(raw[:length]) && slayers.IsSupportedPkt(raw[:length])) {
		ValidPktMetaHdrWidenLemma(raw, length)
		assert slayers.ValidPktMetaHdr(raw)
		IsSupportedPktWidenLemma(raw, length)
		assert slayers.IsSupportedPkt(raw)
		absPktWidenLemma(raw, length)

		ret1 = io.IO_val(io.IO_val_Pkt2{path.ifsToIO_ifs(ingressID), absPkt(raw)})
		ret2 = io.IO_val(io.IO_val_Pkt2{path.ifsToIO_ifs(ingressID), absPkt(raw[:length])})
		assert ret1 == reveal absIO_val(raw, ingressID)
		assert ret2 == reveal absIO_val(raw[:length], ingressID)
		assert ret1 == ret2
		assert absIO_val(raw[:length], ingressID).isIO_val_Pkt2 ==>
			absIO_val(raw[:length], ingressID) == absIO_val(raw, ingressID)
	} else {
		assert !(reveal absIO_val(raw[:length], ingressID).isIO_val_Pkt2)
	}
}

ghost
requires 0 <= length && length <= len(raw)
requires acc(sl.Bytes(raw, 0, len(raw)), R51)
requires acc(sl.Bytes(raw[:length], 0, len(raw[:length])), R51)
requires slayers.ValidPktMetaHdr(raw[:length])
ensures  acc(sl.Bytes(raw, 0, len(raw)), R51)
ensures  acc(sl.Bytes(raw[:length], 0, len(raw[:length])), R51)
ensures  slayers.ValidPktMetaHdr(raw)
decreases
func ValidPktMetaHdrWidenLemma(raw []byte, length int) {
	unfold acc(sl.Bytes(raw, 0, len(raw)), R56)
	unfold acc(sl.Bytes(raw[:length], 0, len(raw[:length])), R56)
	reveal slayers.ValidPktMetaHdr(raw[:length])
	ret1 := reveal slayers.ValidPktMetaHdr(raw)
	ret2 := reveal slayers.ValidPktMetaHdr(raw[:length])
	assert ret1 == ret2
	fold acc(sl.Bytes(raw, 0, len(raw)), R56)
	fold acc(sl.Bytes(raw[:length], 0, len(raw[:length])), R56)
}

ghost
requires 0 <= length && length <= len(raw)
requires acc(sl.Bytes(raw, 0, len(raw)), R51)
requires acc(sl.Bytes(raw[:length], 0, len(raw[:length])), R51)
requires slayers.IsSupportedPkt(raw[:length])
ensures  acc(sl.Bytes(raw, 0, len(raw)), R51)
ensures  acc(sl.Bytes(raw[:length], 0, len(raw[:length])), R51)
ensures  slayers.IsSupportedPkt(raw)
decreases
func IsSupportedPktWidenLemma(raw []byte, length int) {
	unfold acc(sl.Bytes(raw, 0, len(raw)), R56)
	unfold acc(sl.Bytes(raw[:length], 0, len(raw[:length])), R56)
	reveal slayers.IsSupportedPkt(raw[:length])
	ret1 := reveal slayers.IsSupportedPkt(raw)
	ret2 := reveal slayers.IsSupportedPkt(raw[:length])
	assert ret1 == ret2
	fold acc(sl.Bytes(raw, 0, len(raw)), R56)
	fold acc(sl.Bytes(raw[:length], 0, len(raw[:length])), R56)
}

ghost
requires  0 <= length && length <= len(raw)
requires acc(sl.Bytes(raw, 0, len(raw)), R50)
requires acc(sl.Bytes(raw[:length], 0, len(raw[:length])), R50)
requires slayers.ValidPktMetaHdr(raw)
requires slayers.ValidPktMetaHdr(raw[:length])
ensures  acc(sl.Bytes(raw, 0, len(raw)), R50)
ensures  acc(sl.Bytes(raw[:length], 0, len(raw[:length])), R50)
ensures  slayers.ValidPktMetaHdr(raw)
ensures  slayers.ValidPktMetaHdr(raw[:length])
ensures  absPkt(raw) == absPkt(raw[:length])
decreases
<<<<<<< HEAD
func asidsForRightSegWidenLemma(dp io.DataPlaneSpec, raw []byte, numINF int, currINFIdx int, seg1Len int, seg2Len int,seg3Len int, asid io.IO_as, length int) {
	if currINFIdx == 1 && seg2Len > 0 {
		consDir1 := path.ConsDir(raw, currINFIdx)
		consDir2 := path.ConsDir(raw[:length], currINFIdx)
		consDirWidenLemma(raw, length, currINFIdx)
		assert consDir1 == consDir2
		asidForCurrSegWidenLemma(dp, raw, numINF, seg1Len+seg2Len-1, seg1Len+seg2Len, seg1Len, consDir1, asid, length)
		ret1 := asidForCurrSeg(dp, raw, numINF, seg1Len+seg2Len-1, seg1Len+seg2Len, seg1Len, consDir1, asid)
		ret2 := asidForCurrSeg(dp, raw[:length], numINF, seg1Len+seg2Len-1, seg1Len+seg2Len, seg1Len, consDir2, asid)
		assert ret1 == reveal asidsForRightSeg(dp, raw, numINF, currINFIdx, seg1Len, seg2Len, seg3Len, asid)
		assert ret2 == reveal asidsForRightSeg(dp, raw[:length], numINF, currINFIdx, seg1Len, seg2Len, seg3Len, asid)
		assert ret1 == ret2
	} else if currINFIdx == 0 {
		consDir1 := path.ConsDir(raw, currINFIdx)
		consDir2 := path.ConsDir(raw[:length], currINFIdx)
		consDirWidenLemma(raw, length, currINFIdx)
		assert consDir1 == consDir2
		asidForCurrSegWidenLemma(dp, raw, numINF, seg1Len-1, seg1Len, 0, consDir1, asid, length)
		ret1 := asidForCurrSeg(dp, raw, numINF, seg1Len-1, seg1Len, 0, consDir1, asid)
		ret2 := asidForCurrSeg(dp, raw[:length], numINF, seg1Len-1, seg1Len, 0, consDir2, asid)
		assert ret1 == reveal asidsForRightSeg(dp, raw, numINF, currINFIdx, seg1Len, seg2Len, seg3Len, asid)
		assert ret2 == reveal asidsForRightSeg(dp, raw[:length], numINF, currINFIdx, seg1Len, seg2Len, seg3Len, asid)
		assert ret1 == ret2
	} else {
		ret := some(seq[io.IO_as]{})
		assert ret == reveal asidsForRightSeg(dp, raw, numINF, currINFIdx, seg1Len, seg2Len, seg3Len, asid)
		assert ret == reveal asidsForRightSeg(dp, raw[:length], numINF, currINFIdx, seg1Len, seg2Len, seg3Len, asid)
	}
}

ghost
requires  dp.Valid()
requires  1 <= numINF
requires  0 < seg1Len
requires  0 <= seg2Len
requires  0 <= seg3Len
requires  0 <= length && length <= len(raw)
requires  hopFieldOffset(numINF, seg1Len + seg2Len + seg3Len) <= length
requires  currINFIdx <= numINF + 1
requires  2 <= currINFIdx && currINFIdx < 5
requires  (currINFIdx == 4 && seg2Len > 0) ==> asid != none[io.IO_as]
requires  (currINFIdx == 2 && seg2Len > 0 && seg3Len > 0) ==> asid != none[io.IO_as]
preserves acc(sl.AbsSlice_Bytes(raw, 0, len(raw)), R51)
preserves acc(sl.AbsSlice_Bytes(raw[:length], 0, len(raw[:length])), R51)
ensures   asidsForMidSeg(dp, raw, numINF, currINFIdx, seg1Len, seg2Len, seg3Len, asid) ==
	asidsForMidSeg(dp, raw[:length], numINF, currINFIdx, seg1Len, seg2Len, seg3Len, asid)
decreases
func asidsForMidSegWidenLemma(dp io.DataPlaneSpec, raw []byte, numINF int, currINFIdx int, seg1Len int, seg2Len int, seg3Len int, asid option[io.IO_as], length int) {
	if currINFIdx == 4 && seg2Len > 0 {
		consDir1 := path.ConsDir(raw, 1)
		consDir2 := path.ConsDir(raw[:length], 1)
		consDirWidenLemma(raw, length, 1)
		assert consDir1 == consDir2
		asidForCurrSegWidenLemma(dp, raw, numINF, seg1Len-1, seg1Len, 0, consDir1, get(asid), length)
		ret1 := asidForCurrSeg(dp, raw, numINF, seg1Len-1, seg1Len, 0, consDir1, get(asid))
		ret2 := asidForCurrSeg(dp, raw[:length], numINF, seg1Len-1, seg1Len, 0, consDir2, get(asid))
		assert ret1 == reveal asidsForMidSeg(dp, raw, numINF, currINFIdx, seg1Len, seg2Len, seg3Len, asid)
		assert ret2 == reveal asidsForMidSeg(dp, raw[:length], numINF, currINFIdx, seg1Len, seg2Len, seg3Len, asid)
		assert ret1 == ret2
	} else if currINFIdx == 2 && seg2Len > 0 && seg3Len > 0 {
		consDir1 := path.ConsDir(raw, 2)
		consDir2 := path.ConsDir(raw[:length], 2)
		consDirWidenLemma(raw, length, 2)
		assert consDir1 == consDir2
		asidForCurrSegWidenLemma(dp, raw, numINF, seg1Len+seg2Len, seg1Len+seg2Len+seg3Len, seg1Len+seg2Len, consDir1, get(asid), length)
		ret1 := asidForCurrSeg(dp, raw, numINF, seg1Len + seg2Len, seg1Len + seg2Len + seg3Len, seg1Len + seg2Len, consDir1, get(asid))
		ret2 := asidForCurrSeg(dp, raw[:length], numINF, seg1Len + seg2Len, seg1Len + seg2Len + seg3Len, seg1Len + seg2Len, consDir2, get(asid))
		assert ret1 == reveal asidsForMidSeg(dp, raw, numINF, currINFIdx, seg1Len, seg2Len, seg3Len, asid)
		assert ret2 == reveal asidsForMidSeg(dp, raw[:length], numINF, currINFIdx, seg1Len, seg2Len, seg3Len, asid)
		assert ret1 == ret2
	} else {
		ret := some(seq[io.IO_as]{})
		assert ret == reveal asidsForMidSeg(dp, raw, numINF, currINFIdx, seg1Len, seg2Len, seg3Len, asid)
		assert ret == reveal asidsForMidSeg(dp, raw[:length], numINF, currINFIdx, seg1Len, seg2Len, seg3Len, asid)
	}
}

ghost
requires  path.InfoFieldOffset(currINFIdx) + path.InfoLen <= offset
requires  0 < len(asid)
requires  0 <= length && length <= len(raw)
requires  offset + path.HopLen * len(asid) <= length
requires  0 <= currHFIdx && currHFIdx <= len(asid)
requires  0 <= currINFIdx && currINFIdx < 3
preserves acc(sl.AbsSlice_Bytes(raw, 0, len(raw)), R51)
preserves acc(sl.AbsSlice_Bytes(raw[:length], 0, len(raw[:length])), R51)
ensures   currSeg(raw, offset, currINFIdx, currHFIdx, asid) ==
	currSeg(raw[:length], offset, currINFIdx, currHFIdx, asid)
decreases
func currSegWidenLemma(raw []byte, offset int, currINFIdx int, currHFIdx int, asid seq[io.IO_as], length int) {
	unfold acc(sl.AbsSlice_Bytes(raw, 0, len(raw)), R53)
	unfold acc(sl.AbsSlice_Bytes(raw[:length], 0, len(raw[:length])), R53)

	ainfo1 := path.Timestamp(raw, currINFIdx)
	ainfo2 := path.Timestamp(raw[:length], currINFIdx)
	assert ainfo1 == ainfo2

	consDir1 := path.ConsDir(raw, currINFIdx)
	consDir2 := path.ConsDir(raw[:length], currINFIdx)
	assert consDir1 == consDir2

	peer1 := path.Peer(raw, currINFIdx)
	peer2 := path.Peer(raw[:length], currINFIdx)
	assert peer1 == peer2

	segmentWidenLemma(raw, offset, currHFIdx, asid, ainfo1, consDir1, peer1, length)
	ret1 := segment(raw, offset, currHFIdx, asid, ainfo1, consDir1, peer1)
	ret2 := segment(raw[:length], offset, currHFIdx, asid, ainfo2, consDir2, peer2)
	assert ret1 == reveal currSeg(raw, offset, currINFIdx, currHFIdx, asid)
	assert ret2 == reveal currSeg(raw[:length], offset, currINFIdx, currHFIdx, asid)
	assert ret1 == ret2

	fold acc(sl.AbsSlice_Bytes(raw, 0, len(raw)), R53)
	fold acc(sl.AbsSlice_Bytes(raw[:length], 0, len(raw[:length])), R53)
}

ghost
requires 0 <= offset
requires 0 < len(asid)
requires 0 <= length && length <= len(raw)
requires offset + path.HopLen * len(asid) <= length
requires 0 <= currHFIdx && currHFIdx <= len(asid)
requires acc(sl.AbsSlice_Bytes(raw, 0, len(raw)), R52)
requires acc(sl.AbsSlice_Bytes(raw[:length], 0, len(raw[:length])), R52)
ensures  acc(sl.AbsSlice_Bytes(raw, 0, len(raw)), R52)
ensures  acc(sl.AbsSlice_Bytes(raw[:length], 0, len(raw[:length])), R52)
ensures  segment(raw, offset, currHFIdx, asid, ainfo, consDir, peer) == segment(raw[:length], offset, currHFIdx, asid, ainfo, consDir, peer)
decreases
func segmentWidenLemma(raw []byte, offset int, currHFIdx int, asid seq[io.IO_as], ainfo io.IO_ainfo, consDir bool, peer bool, length int) {
	newP := (R52 + R53)/2
	assert R53 < newP && newP < R52
	hopFieldsConsDirWidenLemma(raw, offset, 0, set[io.IO_msgterm]{}, asid, ainfo, length, newP)
	hopFieldsNotConsDirWidenLemma(raw, offset, len(asid)-1, set[io.IO_msgterm]{}, asid, ainfo, length, newP)
	hopfields1 := consDir ? hopFieldsConsDir(raw, offset, 0, set[io.IO_msgterm]{}, asid, ainfo) : hopFieldsNotConsDir(raw, offset, len(asid) - 1, set[io.IO_msgterm]{}, asid, ainfo)
	hopfields2 := consDir ? hopFieldsConsDir(raw[:length], offset, 0, set[io.IO_msgterm]{}, asid, ainfo) : hopFieldsNotConsDir(raw[:length], offset, len(asid) - 1, set[io.IO_msgterm]{}, asid, ainfo)
	assert hopfields1 == hopfields2

	uinfo := uInfo(hopfields1, currHFIdx, consDir)

	ret1 := io.IO_seg2(io.IO_seg3_{
		AInfo :ainfo,
		UInfo : uinfo,
		ConsDir : consDir,
		Peer : peer,
		Past : segPast(hopfields1, currHFIdx - 1),
		Future : segFuture(hopfields1, currHFIdx),
		History : segHistory(hopfields1, currHFIdx - 1),
	})
	ret2 := io.IO_seg2(io.IO_seg3_{
		AInfo :ainfo,
		UInfo : uinfo,
		ConsDir : consDir,
		Peer : peer,
		Past : segPast(hopfields2, currHFIdx - 1),
		Future : segFuture(hopfields2, currHFIdx),
		History : segHistory(hopfields2, currHFIdx - 1),
	})
	assert ret1 == segment(raw, offset, currHFIdx, asid, ainfo, consDir, peer)
	assert ret2 == segment(raw[:length], offset, currHFIdx, asid, ainfo, consDir, peer)
	assert ret1 == ret2
}

ghost
requires  R53 < p
requires  0 <= offset
requires  0 <= currHFIdx && currHFIdx <= len(asid)
requires  0 <= length && length <= len(raw)
requires  offset + path.HopLen * len(asid) <= length
preserves acc(sl.AbsSlice_Bytes(raw, 0, len(raw)), p)
preserves acc(sl.AbsSlice_Bytes(raw[:length], 0, len(raw[:length])), p)
ensures  hopFieldsConsDir(raw, offset, currHFIdx, beta, asid, ainfo) ==
	hopFieldsConsDir(raw[:length], offset, currHFIdx, beta, asid, ainfo)
decreases len(asid) - currHFIdx
func hopFieldsConsDirWidenLemma(raw []byte, offset int, currHFIdx int, beta set[io.IO_msgterm], asid seq[io.IO_as], ainfo io.IO_ainfo, length int, p perm) {
	if currHFIdx == len(asid) {
		ret := seq[io.IO_HF]{}
		assert ret == hopFieldsConsDir(raw, offset, currHFIdx, beta, asid, ainfo)
		assert ret == hopFieldsConsDir(raw[:length], offset, currHFIdx, beta, asid, ainfo)
	} else {
		hopFieldWidenLemma(raw, offset + path.HopLen * currHFIdx, beta, asid[currHFIdx], ainfo, length)
		hf1 := hopField(raw, offset + path.HopLen * currHFIdx, beta, asid[currHFIdx], ainfo)
		hf2 := hopField(raw[:length], offset + path.HopLen * currHFIdx, beta, asid[currHFIdx], ainfo)
		assert hf1 == hf2

		newP := (p + R53)/2
		assert R53 < newP && newP < p
		hopFieldsConsDirWidenLemma(raw, offset, currHFIdx + 1, (beta union set[io.IO_msgterm]{hf1.HVF}), asid, ainfo, length, newP)
		ret1 := seq[io.IO_HF]{hf1} ++ hopFieldsConsDir(raw, offset, currHFIdx + 1, (beta union set[io.IO_msgterm]{hf1.HVF}), asid, ainfo)
		ret2 := seq[io.IO_HF]{hf2} ++ hopFieldsConsDir(raw[:length], offset, currHFIdx + 1, (beta union set[io.IO_msgterm]{hf2.HVF}), asid, ainfo)
		assert ret1 == hopFieldsConsDir(raw, offset, currHFIdx, beta, asid, ainfo)
		assert ret2 == hopFieldsConsDir(raw[:length], offset, currHFIdx, beta, asid, ainfo)
		assert ret1 == ret2
	}
}

ghost
requires  0 <= length && length <= len(raw)
requires  idx + path.HopLen <= length
requires  0 <= idx
preserves acc(sl.AbsSlice_Bytes(raw, 0, len(raw)), R54)
preserves acc(sl.AbsSlice_Bytes(raw[:length], 0, len(raw[:length])), R54)
ensures   hopField(raw, idx, beta, asid, ainfo) == hopField(raw[:length], idx, beta, asid, ainfo)
decreases
func hopFieldWidenLemma(raw []byte, idx int, beta set[io.IO_msgterm], asid io.IO_as, ainfo io.IO_ainfo, length int) {
	unfold acc(sl.AbsSlice_Bytes(raw, 0, len(raw)), R55)
	unfold acc(sl.AbsSlice_Bytes(raw[:length], 0, len(raw[:length])), R55)

	assert forall i int :: { &raw[idx+2+i] } { &raw[idx+2:idx+4][i] } 0 <= i && i < 2 ==> &raw[idx+2+i] == &raw[idx+2:idx+4][i]
	assert forall i int :: { &raw[idx+4+i] } { &raw[idx+4:idx+6][i] } 0 <= i && i < 2 ==> &raw[idx+4+i] == &raw[idx+4:idx+6][i]
	inif21 := binary.BigEndian.Uint16(raw[idx+2:idx+4])
	inif22 := binary.BigEndian.Uint16(raw[:length][idx+2:idx+4])
	assert inif21 == inif22

	egif2 := binary.BigEndian.Uint16(raw[idx+4:idx+6])
	op_inif2 := inif21 == 0 ? none[io.IO_ifs] : some(io.IO_ifs(inif21))
	op_egif2 := egif2 == 0 ? none[io.IO_ifs] : some(io.IO_ifs(egif2))
	ts := io.IO_msgterm(io.MsgTerm_Num{ainfo})
	l := io.IO_msgterm(io.MsgTerm_L{seq[io.IO_msgterm]{ts, io.if2term(op_inif2), io.if2term(op_egif2), io.IO_msgterm(io.MsgTerm_FS{beta})}})
	hvf := io.mac(io.macKey(io.asidToKey(asid)), l)

	ret1 := io.IO_HF(io.IO_HF_{
		InIF2 : op_inif2,
		EgIF2 : op_egif2,
		HVF : hvf,
	})
	ret2 := io.IO_HF(io.IO_HF_{
		InIF2 : op_inif2,
		EgIF2 : op_egif2,
		HVF : hvf,
	})
	assert ret1 == hopField(raw, idx, beta, asid, ainfo)
	assert ret2 == hopField(raw[:length], idx, beta, asid, ainfo)
	assert ret1 == ret2
	fold acc(sl.AbsSlice_Bytes(raw, 0, len(raw)), R55)
	fold acc(sl.AbsSlice_Bytes(raw[:length], 0, len(raw[:length])), R55)
}

ghost
requires  R53 < p
requires  0 <= offset
requires  -1 <= currHFIdx && currHFIdx < len(asid)
requires  0 <= length && length <= len(raw)
requires  offset + path.HopLen * currHFIdx + path.HopLen <= length
preserves acc(sl.AbsSlice_Bytes(raw, 0, len(raw)), p)
preserves acc(sl.AbsSlice_Bytes(raw[:length], 0, len(raw[:length])), p)
ensures   hopFieldsNotConsDir(raw, offset, currHFIdx, beta, asid, ainfo) ==
	hopFieldsNotConsDir(raw[:length], offset, currHFIdx, beta, asid, ainfo)
decreases currHFIdx + 1
func hopFieldsNotConsDirWidenLemma(raw []byte, offset int, currHFIdx int, beta set[io.IO_msgterm], asid seq[io.IO_as], ainfo io.IO_ainfo, length int, p perm) {
	if currHFIdx == -1 {
		ret := seq[io.IO_HF]{}
		assert ret == hopFieldsNotConsDir(raw, offset, currHFIdx, beta, asid, ainfo)
		assert ret == hopFieldsNotConsDir(raw[:length], offset, currHFIdx, beta, asid, ainfo)
	} else {
		hopFieldWidenLemma(raw, offset + path.HopLen * currHFIdx, beta, asid[currHFIdx], ainfo, length)
		hf1 := hopField(raw, offset + path.HopLen * currHFIdx, beta, asid[currHFIdx], ainfo)
		hf2 := hopField(raw[:length], offset + path.HopLen * currHFIdx, beta, asid[currHFIdx], ainfo)
		assert hf1 == hf2

		newP := (p + R53)/2
		assert R53 < newP && newP < p
		hopFieldsNotConsDirWidenLemma(raw, offset, currHFIdx - 1, (beta union set[io.IO_msgterm]{hf1.HVF}), asid, ainfo, length, newP)
		ret1 := hopFieldsNotConsDir(raw, offset, currHFIdx - 1, (beta union set[io.IO_msgterm]{hf1.HVF}), asid, ainfo) ++ seq[io.IO_HF]{hf1}
		ret2 := hopFieldsNotConsDir(raw[:length], offset, currHFIdx - 1, (beta union set[io.IO_msgterm]{hf2.HVF}), asid, ainfo) ++ seq[io.IO_HF]{hf2}
		assert ret1 == hopFieldsNotConsDir(raw, offset, currHFIdx, beta, asid, ainfo)
		assert ret2 == hopFieldsNotConsDir(raw[:length], offset, currHFIdx, beta, asid, ainfo)
		assert ret1 == ret2
	}
}

ghost
requires  0 < seg1Len
requires  0 <= seg2Len
requires  0 <= seg3Len
requires  0 <= length && length <= len(raw)
requires  pktLen(seg1Len, seg2Len, seg3Len) <= length
requires  1 <= currINFIdx && currINFIdx < 4
requires  (currINFIdx == 1 && seg2Len > 0) ==> len(asid) == seg2Len
requires  (currINFIdx == 2 && seg2Len > 0 && seg3Len > 0) ==> len(asid) == seg3Len
preserves acc(sl.AbsSlice_Bytes(raw, 0, len(raw)), R51)
preserves acc(sl.AbsSlice_Bytes(raw[:length], 0, len(raw[:length])), R51)
ensures   leftSeg(raw, currINFIdx, seg1Len, seg2Len, seg3Len, asid) ==
	leftSeg(raw[:length], currINFIdx, seg1Len, seg2Len, seg3Len, asid)
decreases
func leftSegWidenLemma(raw []byte, currINFIdx int, seg1Len int, seg2Len int, seg3Len int, asid seq[io.IO_as], length int) {
	offset := hopFieldOffset(numInfoFields(seg1Len, seg2Len, seg3Len), 0)
	if currINFIdx == 1 && seg2Len > 0 {
		currSegWidenLemma(raw, offset + path.HopLen * seg1Len, currINFIdx, 0, asid, length)
		ret1 := some(currSeg(raw, offset + path.HopLen * seg1Len, currINFIdx, 0, asid))
		ret2 := some(currSeg(raw[:length], offset + path.HopLen * seg1Len, currINFIdx, 0, asid))
		assert ret1 == reveal leftSeg(raw, currINFIdx, seg1Len, seg2Len, seg3Len, asid)
		assert ret2 == reveal leftSeg(raw[:length], currINFIdx, seg1Len, seg2Len, seg3Len, asid)
		assert ret1 == ret2
	} else if currINFIdx == 2 && seg2Len > 0 && seg3Len > 0 {
		currSegWidenLemma(raw, offset + path.HopLen * (seg1Len + seg2Len), currINFIdx, 0, asid, length)
		ret1 := some(currSeg(raw, offset + path.HopLen * (seg1Len + seg2Len), currINFIdx, 0, asid))
		ret2 := some(currSeg(raw[:length], offset + path.HopLen * (seg1Len + seg2Len), currINFIdx, 0, asid))
		assert ret1 == reveal leftSeg(raw, currINFIdx, seg1Len, seg2Len, seg3Len, asid)
		assert ret2 == reveal leftSeg(raw[:length], currINFIdx, seg1Len, seg2Len, seg3Len, asid)
		assert ret1 == ret2
	} else {
		ret := none[io.IO_seg3]
		assert ret == reveal leftSeg(raw, currINFIdx, seg1Len, seg2Len, seg3Len, asid)
		assert ret == reveal leftSeg(raw[:length], currINFIdx, seg1Len, seg2Len, seg3Len, asid)
	}
}

ghost
requires  0 < seg1Len
requires  0 <= seg2Len
requires  0 <= seg3Len
requires  0 <= length && length <= len(raw)
requires  pktLen(seg1Len, seg2Len, seg3Len) <= length
requires  -1 <= currINFIdx && currINFIdx < 2
requires  (currINFIdx == 1 && seg2Len > 0 && seg3Len > 0) ==> len(asid) == seg2Len
requires  (currINFIdx == 0 && seg2Len > 0) ==> len(asid) == seg1Len
preserves acc(sl.AbsSlice_Bytes(raw, 0, len(raw)), R51)
preserves acc(sl.AbsSlice_Bytes(raw[:length], 0, len(raw[:length])), R51)
ensures   rightSeg(raw, currINFIdx, seg1Len, seg2Len, seg3Len, asid) ==
	rightSeg(raw[:length], currINFIdx, seg1Len, seg2Len, seg3Len, asid)
decreases
func rightSegWidenLemma(raw []byte, currINFIdx int, seg1Len int, seg2Len int, seg3Len int, asid seq[io.IO_as], length int) {
	offset := hopFieldOffset(numInfoFields(seg1Len, seg2Len, seg3Len), 0)
	if currINFIdx == 1 && seg2Len > 0 && seg3Len > 0 {
		currSegWidenLemma(raw, offset + path.HopLen * seg1Len, currINFIdx, seg2Len, asid, length)
		ret1 := some(currSeg(raw, offset + path.HopLen * seg1Len, currINFIdx, seg2Len, asid))
		ret2 := some(currSeg(raw[:length], offset + path.HopLen * seg1Len, currINFIdx, seg2Len, asid))
		assert ret1 == reveal rightSeg(raw, currINFIdx, seg1Len, seg2Len, seg3Len, asid)
		assert ret2 == reveal rightSeg(raw[:length], currINFIdx, seg1Len, seg2Len, seg3Len, asid)
		assert ret1 == ret2
	} else if currINFIdx == 0 && seg2Len > 0 {
		currSegWidenLemma(raw, offset, currINFIdx, seg1Len, asid, length)
		ret1 := some(currSeg(raw, offset, currINFIdx, seg1Len, asid))
		ret2 := some(currSeg(raw[:length], offset, currINFIdx, seg1Len, asid))
		assert ret1 == reveal rightSeg(raw, currINFIdx, seg1Len, seg2Len, seg3Len, asid)
		assert ret2 == reveal rightSeg(raw[:length], currINFIdx, seg1Len, seg2Len, seg3Len, asid)
		assert ret1 == ret2
	} else {
		ret := none[io.IO_seg3]
		assert ret == reveal rightSeg(raw, currINFIdx, seg1Len, seg2Len, seg3Len, asid)
		assert ret == reveal rightSeg(raw[:length], currINFIdx, seg1Len, seg2Len, seg3Len, asid)
	}
}

ghost
requires  0 <= seg2Len
requires  0 < seg1Len
requires  0 <= length && length <= len(raw)
requires  0 <= seg3Len
requires  2 <= currINFIdx && currINFIdx < 5
requires  pktLen(seg1Len, seg2Len, seg3Len) <= length
requires  (currINFIdx == 2 && seg2Len > 0 && seg3Len > 0) ==> len(asid) == seg3Len
requires  (currINFIdx == 4 && seg2Len > 0) ==> len(asid) == seg1Len
preserves acc(sl.AbsSlice_Bytes(raw, 0, len(raw)), R51)
preserves acc(sl.AbsSlice_Bytes(raw[:length], 0, len(raw[:length])), R51)
ensures   midSeg(raw, currINFIdx, seg1Len, seg2Len, seg3Len, asid) ==
	midSeg(raw[:length], currINFIdx, seg1Len, seg2Len, seg3Len, asid)
decreases
func midSegWidenLemma(raw []byte, currINFIdx int, seg1Len int, seg2Len int, seg3Len int, asid seq[io.IO_as], length int) {
	offset := hopFieldOffset(numInfoFields(seg1Len, seg2Len, seg3Len), 0)
	if currINFIdx == 4 && seg2Len > 0 {
		currSegWidenLemma(raw, offset, 0, seg1Len, asid, length)
		ret1 := some(currSeg(raw, offset, 0, seg1Len, asid))
		ret2 := some(currSeg(raw[:length], offset, 0, seg1Len, asid))
		assert ret1 == reveal midSeg(raw, currINFIdx, seg1Len, seg2Len, seg3Len, asid)
		assert ret2 == reveal midSeg(raw[:length], currINFIdx, seg1Len, seg2Len, seg3Len, asid)
		assert ret1 == ret2
	} else if currINFIdx == 2 && seg2Len > 0 && seg3Len > 0 {
		currSegWidenLemma(raw, offset + path.HopLen * (seg1Len + seg2Len), currINFIdx, 0, asid, length)
		ret1 := some(currSeg(raw, offset + path.HopLen * (seg1Len + seg2Len), currINFIdx, 0, asid))
		ret2 := some(currSeg(raw[:length], offset + path.HopLen * (seg1Len + seg2Len), currINFIdx, 0, asid))
		assert ret1 == reveal midSeg(raw, currINFIdx, seg1Len, seg2Len, seg3Len, asid)
		assert ret2 == reveal midSeg(raw[:length], currINFIdx, seg1Len, seg2Len, seg3Len, asid)
		assert ret1 == ret2
	} else {
		ret := none[io.IO_seg3]
		assert ret == reveal midSeg(raw, currINFIdx, seg1Len, seg2Len, seg3Len, asid)
		assert ret == reveal midSeg(raw[:length], currINFIdx, seg1Len, seg2Len, seg3Len, asid)
	}
=======
func absPktWidenLemma(raw []byte, length int) {

	reveal slayers.ValidPktMetaHdr(raw)
	reveal slayers.ValidPktMetaHdr(raw[:length])
	unfold acc(sl.Bytes(raw, 0, len(raw)), R51)
	unfold acc(sl.Bytes(raw[:length], 0, len(raw[:length])), R51)
	headerOffset1 := slayers.GetAddressOffset(raw)
	headerOffset2 := slayers.GetAddressOffset(raw[:length])
	assert headerOffset1 == headerOffset2
	headerOffset := headerOffset1
	headerOffsetWithMetaLen := headerOffset + scion.MetaLen
	hdr1 := binary.BigEndian.Uint32(raw[headerOffset:headerOffset+scion.MetaLen])
	hdr2 := binary.BigEndian.Uint32(raw[:length][headerOffset:headerOffset+scion.MetaLen])
	assert hdr1 == hdr2
	hdr := hdr1
	fold acc(sl.Bytes(raw, 0, len(raw)), R51)
	fold acc(sl.Bytes(raw[:length], 0, len(raw[:length])), R51)

	metaHdr := scion.DecodedFrom(hdr)
	currInfIdx := int(metaHdr.CurrINF)
	currHfIdx := int(metaHdr.CurrHF)
	seg1Len := int(metaHdr.SegLen[0])
	seg2Len := int(metaHdr.SegLen[1])
	seg3Len := int(metaHdr.SegLen[2])
	segs := io.CombineSegLens(seg1Len, seg2Len, seg3Len)
	segLen := segs.LengthOfCurrSeg(currHfIdx)
	prevSegLen := segs.LengthOfPrevSeg(currHfIdx)
	numINF := segs.NumInfoFields()
	offset := scion.HopFieldOffset(numINF, prevSegLen, headerOffsetWithMetaLen)

	scion.WidenCurrSeg(raw, offset, currInfIdx, currHfIdx-prevSegLen, segLen, headerOffsetWithMetaLen, 0, length)
	scion.WidenLeftSeg(raw, currInfIdx + 1, segs, headerOffsetWithMetaLen, 0, length)
	scion.WidenMidSeg(raw, currInfIdx + 2, segs, headerOffsetWithMetaLen, 0, length)
	scion.WidenRightSeg(raw, currInfIdx - 1, segs, headerOffsetWithMetaLen, 0, length)

	assert reveal absPkt(raw) == reveal absPkt(raw[:length])
>>>>>>> 68b984b4
}<|MERGE_RESOLUTION|>--- conflicted
+++ resolved
@@ -37,12 +37,7 @@
 ensures   absIO_val(raw[:length], ingressID).isIO_val_Pkt2 ==>
 	absIO_val(raw[:length], ingressID) == absIO_val(raw, ingressID)
 decreases
-<<<<<<< HEAD
-func absIO_valWidenLemma(dp io.DataPlaneSpec, raw []byte, ingressID uint16, length int)
-{
-=======
 func absIO_valWidenLemma(raw []byte, ingressID uint16, length int) {
->>>>>>> 68b984b4
 	var ret1 io.IO_val
 	var ret2 io.IO_val
 
@@ -117,387 +112,6 @@
 ensures  slayers.ValidPktMetaHdr(raw[:length])
 ensures  absPkt(raw) == absPkt(raw[:length])
 decreases
-<<<<<<< HEAD
-func asidsForRightSegWidenLemma(dp io.DataPlaneSpec, raw []byte, numINF int, currINFIdx int, seg1Len int, seg2Len int,seg3Len int, asid io.IO_as, length int) {
-	if currINFIdx == 1 && seg2Len > 0 {
-		consDir1 := path.ConsDir(raw, currINFIdx)
-		consDir2 := path.ConsDir(raw[:length], currINFIdx)
-		consDirWidenLemma(raw, length, currINFIdx)
-		assert consDir1 == consDir2
-		asidForCurrSegWidenLemma(dp, raw, numINF, seg1Len+seg2Len-1, seg1Len+seg2Len, seg1Len, consDir1, asid, length)
-		ret1 := asidForCurrSeg(dp, raw, numINF, seg1Len+seg2Len-1, seg1Len+seg2Len, seg1Len, consDir1, asid)
-		ret2 := asidForCurrSeg(dp, raw[:length], numINF, seg1Len+seg2Len-1, seg1Len+seg2Len, seg1Len, consDir2, asid)
-		assert ret1 == reveal asidsForRightSeg(dp, raw, numINF, currINFIdx, seg1Len, seg2Len, seg3Len, asid)
-		assert ret2 == reveal asidsForRightSeg(dp, raw[:length], numINF, currINFIdx, seg1Len, seg2Len, seg3Len, asid)
-		assert ret1 == ret2
-	} else if currINFIdx == 0 {
-		consDir1 := path.ConsDir(raw, currINFIdx)
-		consDir2 := path.ConsDir(raw[:length], currINFIdx)
-		consDirWidenLemma(raw, length, currINFIdx)
-		assert consDir1 == consDir2
-		asidForCurrSegWidenLemma(dp, raw, numINF, seg1Len-1, seg1Len, 0, consDir1, asid, length)
-		ret1 := asidForCurrSeg(dp, raw, numINF, seg1Len-1, seg1Len, 0, consDir1, asid)
-		ret2 := asidForCurrSeg(dp, raw[:length], numINF, seg1Len-1, seg1Len, 0, consDir2, asid)
-		assert ret1 == reveal asidsForRightSeg(dp, raw, numINF, currINFIdx, seg1Len, seg2Len, seg3Len, asid)
-		assert ret2 == reveal asidsForRightSeg(dp, raw[:length], numINF, currINFIdx, seg1Len, seg2Len, seg3Len, asid)
-		assert ret1 == ret2
-	} else {
-		ret := some(seq[io.IO_as]{})
-		assert ret == reveal asidsForRightSeg(dp, raw, numINF, currINFIdx, seg1Len, seg2Len, seg3Len, asid)
-		assert ret == reveal asidsForRightSeg(dp, raw[:length], numINF, currINFIdx, seg1Len, seg2Len, seg3Len, asid)
-	}
-}
-
-ghost
-requires  dp.Valid()
-requires  1 <= numINF
-requires  0 < seg1Len
-requires  0 <= seg2Len
-requires  0 <= seg3Len
-requires  0 <= length && length <= len(raw)
-requires  hopFieldOffset(numINF, seg1Len + seg2Len + seg3Len) <= length
-requires  currINFIdx <= numINF + 1
-requires  2 <= currINFIdx && currINFIdx < 5
-requires  (currINFIdx == 4 && seg2Len > 0) ==> asid != none[io.IO_as]
-requires  (currINFIdx == 2 && seg2Len > 0 && seg3Len > 0) ==> asid != none[io.IO_as]
-preserves acc(sl.AbsSlice_Bytes(raw, 0, len(raw)), R51)
-preserves acc(sl.AbsSlice_Bytes(raw[:length], 0, len(raw[:length])), R51)
-ensures   asidsForMidSeg(dp, raw, numINF, currINFIdx, seg1Len, seg2Len, seg3Len, asid) ==
-	asidsForMidSeg(dp, raw[:length], numINF, currINFIdx, seg1Len, seg2Len, seg3Len, asid)
-decreases
-func asidsForMidSegWidenLemma(dp io.DataPlaneSpec, raw []byte, numINF int, currINFIdx int, seg1Len int, seg2Len int, seg3Len int, asid option[io.IO_as], length int) {
-	if currINFIdx == 4 && seg2Len > 0 {
-		consDir1 := path.ConsDir(raw, 1)
-		consDir2 := path.ConsDir(raw[:length], 1)
-		consDirWidenLemma(raw, length, 1)
-		assert consDir1 == consDir2
-		asidForCurrSegWidenLemma(dp, raw, numINF, seg1Len-1, seg1Len, 0, consDir1, get(asid), length)
-		ret1 := asidForCurrSeg(dp, raw, numINF, seg1Len-1, seg1Len, 0, consDir1, get(asid))
-		ret2 := asidForCurrSeg(dp, raw[:length], numINF, seg1Len-1, seg1Len, 0, consDir2, get(asid))
-		assert ret1 == reveal asidsForMidSeg(dp, raw, numINF, currINFIdx, seg1Len, seg2Len, seg3Len, asid)
-		assert ret2 == reveal asidsForMidSeg(dp, raw[:length], numINF, currINFIdx, seg1Len, seg2Len, seg3Len, asid)
-		assert ret1 == ret2
-	} else if currINFIdx == 2 && seg2Len > 0 && seg3Len > 0 {
-		consDir1 := path.ConsDir(raw, 2)
-		consDir2 := path.ConsDir(raw[:length], 2)
-		consDirWidenLemma(raw, length, 2)
-		assert consDir1 == consDir2
-		asidForCurrSegWidenLemma(dp, raw, numINF, seg1Len+seg2Len, seg1Len+seg2Len+seg3Len, seg1Len+seg2Len, consDir1, get(asid), length)
-		ret1 := asidForCurrSeg(dp, raw, numINF, seg1Len + seg2Len, seg1Len + seg2Len + seg3Len, seg1Len + seg2Len, consDir1, get(asid))
-		ret2 := asidForCurrSeg(dp, raw[:length], numINF, seg1Len + seg2Len, seg1Len + seg2Len + seg3Len, seg1Len + seg2Len, consDir2, get(asid))
-		assert ret1 == reveal asidsForMidSeg(dp, raw, numINF, currINFIdx, seg1Len, seg2Len, seg3Len, asid)
-		assert ret2 == reveal asidsForMidSeg(dp, raw[:length], numINF, currINFIdx, seg1Len, seg2Len, seg3Len, asid)
-		assert ret1 == ret2
-	} else {
-		ret := some(seq[io.IO_as]{})
-		assert ret == reveal asidsForMidSeg(dp, raw, numINF, currINFIdx, seg1Len, seg2Len, seg3Len, asid)
-		assert ret == reveal asidsForMidSeg(dp, raw[:length], numINF, currINFIdx, seg1Len, seg2Len, seg3Len, asid)
-	}
-}
-
-ghost
-requires  path.InfoFieldOffset(currINFIdx) + path.InfoLen <= offset
-requires  0 < len(asid)
-requires  0 <= length && length <= len(raw)
-requires  offset + path.HopLen * len(asid) <= length
-requires  0 <= currHFIdx && currHFIdx <= len(asid)
-requires  0 <= currINFIdx && currINFIdx < 3
-preserves acc(sl.AbsSlice_Bytes(raw, 0, len(raw)), R51)
-preserves acc(sl.AbsSlice_Bytes(raw[:length], 0, len(raw[:length])), R51)
-ensures   currSeg(raw, offset, currINFIdx, currHFIdx, asid) ==
-	currSeg(raw[:length], offset, currINFIdx, currHFIdx, asid)
-decreases
-func currSegWidenLemma(raw []byte, offset int, currINFIdx int, currHFIdx int, asid seq[io.IO_as], length int) {
-	unfold acc(sl.AbsSlice_Bytes(raw, 0, len(raw)), R53)
-	unfold acc(sl.AbsSlice_Bytes(raw[:length], 0, len(raw[:length])), R53)
-
-	ainfo1 := path.Timestamp(raw, currINFIdx)
-	ainfo2 := path.Timestamp(raw[:length], currINFIdx)
-	assert ainfo1 == ainfo2
-
-	consDir1 := path.ConsDir(raw, currINFIdx)
-	consDir2 := path.ConsDir(raw[:length], currINFIdx)
-	assert consDir1 == consDir2
-
-	peer1 := path.Peer(raw, currINFIdx)
-	peer2 := path.Peer(raw[:length], currINFIdx)
-	assert peer1 == peer2
-
-	segmentWidenLemma(raw, offset, currHFIdx, asid, ainfo1, consDir1, peer1, length)
-	ret1 := segment(raw, offset, currHFIdx, asid, ainfo1, consDir1, peer1)
-	ret2 := segment(raw[:length], offset, currHFIdx, asid, ainfo2, consDir2, peer2)
-	assert ret1 == reveal currSeg(raw, offset, currINFIdx, currHFIdx, asid)
-	assert ret2 == reveal currSeg(raw[:length], offset, currINFIdx, currHFIdx, asid)
-	assert ret1 == ret2
-
-	fold acc(sl.AbsSlice_Bytes(raw, 0, len(raw)), R53)
-	fold acc(sl.AbsSlice_Bytes(raw[:length], 0, len(raw[:length])), R53)
-}
-
-ghost
-requires 0 <= offset
-requires 0 < len(asid)
-requires 0 <= length && length <= len(raw)
-requires offset + path.HopLen * len(asid) <= length
-requires 0 <= currHFIdx && currHFIdx <= len(asid)
-requires acc(sl.AbsSlice_Bytes(raw, 0, len(raw)), R52)
-requires acc(sl.AbsSlice_Bytes(raw[:length], 0, len(raw[:length])), R52)
-ensures  acc(sl.AbsSlice_Bytes(raw, 0, len(raw)), R52)
-ensures  acc(sl.AbsSlice_Bytes(raw[:length], 0, len(raw[:length])), R52)
-ensures  segment(raw, offset, currHFIdx, asid, ainfo, consDir, peer) == segment(raw[:length], offset, currHFIdx, asid, ainfo, consDir, peer)
-decreases
-func segmentWidenLemma(raw []byte, offset int, currHFIdx int, asid seq[io.IO_as], ainfo io.IO_ainfo, consDir bool, peer bool, length int) {
-	newP := (R52 + R53)/2
-	assert R53 < newP && newP < R52
-	hopFieldsConsDirWidenLemma(raw, offset, 0, set[io.IO_msgterm]{}, asid, ainfo, length, newP)
-	hopFieldsNotConsDirWidenLemma(raw, offset, len(asid)-1, set[io.IO_msgterm]{}, asid, ainfo, length, newP)
-	hopfields1 := consDir ? hopFieldsConsDir(raw, offset, 0, set[io.IO_msgterm]{}, asid, ainfo) : hopFieldsNotConsDir(raw, offset, len(asid) - 1, set[io.IO_msgterm]{}, asid, ainfo)
-	hopfields2 := consDir ? hopFieldsConsDir(raw[:length], offset, 0, set[io.IO_msgterm]{}, asid, ainfo) : hopFieldsNotConsDir(raw[:length], offset, len(asid) - 1, set[io.IO_msgterm]{}, asid, ainfo)
-	assert hopfields1 == hopfields2
-
-	uinfo := uInfo(hopfields1, currHFIdx, consDir)
-
-	ret1 := io.IO_seg2(io.IO_seg3_{
-		AInfo :ainfo,
-		UInfo : uinfo,
-		ConsDir : consDir,
-		Peer : peer,
-		Past : segPast(hopfields1, currHFIdx - 1),
-		Future : segFuture(hopfields1, currHFIdx),
-		History : segHistory(hopfields1, currHFIdx - 1),
-	})
-	ret2 := io.IO_seg2(io.IO_seg3_{
-		AInfo :ainfo,
-		UInfo : uinfo,
-		ConsDir : consDir,
-		Peer : peer,
-		Past : segPast(hopfields2, currHFIdx - 1),
-		Future : segFuture(hopfields2, currHFIdx),
-		History : segHistory(hopfields2, currHFIdx - 1),
-	})
-	assert ret1 == segment(raw, offset, currHFIdx, asid, ainfo, consDir, peer)
-	assert ret2 == segment(raw[:length], offset, currHFIdx, asid, ainfo, consDir, peer)
-	assert ret1 == ret2
-}
-
-ghost
-requires  R53 < p
-requires  0 <= offset
-requires  0 <= currHFIdx && currHFIdx <= len(asid)
-requires  0 <= length && length <= len(raw)
-requires  offset + path.HopLen * len(asid) <= length
-preserves acc(sl.AbsSlice_Bytes(raw, 0, len(raw)), p)
-preserves acc(sl.AbsSlice_Bytes(raw[:length], 0, len(raw[:length])), p)
-ensures  hopFieldsConsDir(raw, offset, currHFIdx, beta, asid, ainfo) ==
-	hopFieldsConsDir(raw[:length], offset, currHFIdx, beta, asid, ainfo)
-decreases len(asid) - currHFIdx
-func hopFieldsConsDirWidenLemma(raw []byte, offset int, currHFIdx int, beta set[io.IO_msgterm], asid seq[io.IO_as], ainfo io.IO_ainfo, length int, p perm) {
-	if currHFIdx == len(asid) {
-		ret := seq[io.IO_HF]{}
-		assert ret == hopFieldsConsDir(raw, offset, currHFIdx, beta, asid, ainfo)
-		assert ret == hopFieldsConsDir(raw[:length], offset, currHFIdx, beta, asid, ainfo)
-	} else {
-		hopFieldWidenLemma(raw, offset + path.HopLen * currHFIdx, beta, asid[currHFIdx], ainfo, length)
-		hf1 := hopField(raw, offset + path.HopLen * currHFIdx, beta, asid[currHFIdx], ainfo)
-		hf2 := hopField(raw[:length], offset + path.HopLen * currHFIdx, beta, asid[currHFIdx], ainfo)
-		assert hf1 == hf2
-
-		newP := (p + R53)/2
-		assert R53 < newP && newP < p
-		hopFieldsConsDirWidenLemma(raw, offset, currHFIdx + 1, (beta union set[io.IO_msgterm]{hf1.HVF}), asid, ainfo, length, newP)
-		ret1 := seq[io.IO_HF]{hf1} ++ hopFieldsConsDir(raw, offset, currHFIdx + 1, (beta union set[io.IO_msgterm]{hf1.HVF}), asid, ainfo)
-		ret2 := seq[io.IO_HF]{hf2} ++ hopFieldsConsDir(raw[:length], offset, currHFIdx + 1, (beta union set[io.IO_msgterm]{hf2.HVF}), asid, ainfo)
-		assert ret1 == hopFieldsConsDir(raw, offset, currHFIdx, beta, asid, ainfo)
-		assert ret2 == hopFieldsConsDir(raw[:length], offset, currHFIdx, beta, asid, ainfo)
-		assert ret1 == ret2
-	}
-}
-
-ghost
-requires  0 <= length && length <= len(raw)
-requires  idx + path.HopLen <= length
-requires  0 <= idx
-preserves acc(sl.AbsSlice_Bytes(raw, 0, len(raw)), R54)
-preserves acc(sl.AbsSlice_Bytes(raw[:length], 0, len(raw[:length])), R54)
-ensures   hopField(raw, idx, beta, asid, ainfo) == hopField(raw[:length], idx, beta, asid, ainfo)
-decreases
-func hopFieldWidenLemma(raw []byte, idx int, beta set[io.IO_msgterm], asid io.IO_as, ainfo io.IO_ainfo, length int) {
-	unfold acc(sl.AbsSlice_Bytes(raw, 0, len(raw)), R55)
-	unfold acc(sl.AbsSlice_Bytes(raw[:length], 0, len(raw[:length])), R55)
-
-	assert forall i int :: { &raw[idx+2+i] } { &raw[idx+2:idx+4][i] } 0 <= i && i < 2 ==> &raw[idx+2+i] == &raw[idx+2:idx+4][i]
-	assert forall i int :: { &raw[idx+4+i] } { &raw[idx+4:idx+6][i] } 0 <= i && i < 2 ==> &raw[idx+4+i] == &raw[idx+4:idx+6][i]
-	inif21 := binary.BigEndian.Uint16(raw[idx+2:idx+4])
-	inif22 := binary.BigEndian.Uint16(raw[:length][idx+2:idx+4])
-	assert inif21 == inif22
-
-	egif2 := binary.BigEndian.Uint16(raw[idx+4:idx+6])
-	op_inif2 := inif21 == 0 ? none[io.IO_ifs] : some(io.IO_ifs(inif21))
-	op_egif2 := egif2 == 0 ? none[io.IO_ifs] : some(io.IO_ifs(egif2))
-	ts := io.IO_msgterm(io.MsgTerm_Num{ainfo})
-	l := io.IO_msgterm(io.MsgTerm_L{seq[io.IO_msgterm]{ts, io.if2term(op_inif2), io.if2term(op_egif2), io.IO_msgterm(io.MsgTerm_FS{beta})}})
-	hvf := io.mac(io.macKey(io.asidToKey(asid)), l)
-
-	ret1 := io.IO_HF(io.IO_HF_{
-		InIF2 : op_inif2,
-		EgIF2 : op_egif2,
-		HVF : hvf,
-	})
-	ret2 := io.IO_HF(io.IO_HF_{
-		InIF2 : op_inif2,
-		EgIF2 : op_egif2,
-		HVF : hvf,
-	})
-	assert ret1 == hopField(raw, idx, beta, asid, ainfo)
-	assert ret2 == hopField(raw[:length], idx, beta, asid, ainfo)
-	assert ret1 == ret2
-	fold acc(sl.AbsSlice_Bytes(raw, 0, len(raw)), R55)
-	fold acc(sl.AbsSlice_Bytes(raw[:length], 0, len(raw[:length])), R55)
-}
-
-ghost
-requires  R53 < p
-requires  0 <= offset
-requires  -1 <= currHFIdx && currHFIdx < len(asid)
-requires  0 <= length && length <= len(raw)
-requires  offset + path.HopLen * currHFIdx + path.HopLen <= length
-preserves acc(sl.AbsSlice_Bytes(raw, 0, len(raw)), p)
-preserves acc(sl.AbsSlice_Bytes(raw[:length], 0, len(raw[:length])), p)
-ensures   hopFieldsNotConsDir(raw, offset, currHFIdx, beta, asid, ainfo) ==
-	hopFieldsNotConsDir(raw[:length], offset, currHFIdx, beta, asid, ainfo)
-decreases currHFIdx + 1
-func hopFieldsNotConsDirWidenLemma(raw []byte, offset int, currHFIdx int, beta set[io.IO_msgterm], asid seq[io.IO_as], ainfo io.IO_ainfo, length int, p perm) {
-	if currHFIdx == -1 {
-		ret := seq[io.IO_HF]{}
-		assert ret == hopFieldsNotConsDir(raw, offset, currHFIdx, beta, asid, ainfo)
-		assert ret == hopFieldsNotConsDir(raw[:length], offset, currHFIdx, beta, asid, ainfo)
-	} else {
-		hopFieldWidenLemma(raw, offset + path.HopLen * currHFIdx, beta, asid[currHFIdx], ainfo, length)
-		hf1 := hopField(raw, offset + path.HopLen * currHFIdx, beta, asid[currHFIdx], ainfo)
-		hf2 := hopField(raw[:length], offset + path.HopLen * currHFIdx, beta, asid[currHFIdx], ainfo)
-		assert hf1 == hf2
-
-		newP := (p + R53)/2
-		assert R53 < newP && newP < p
-		hopFieldsNotConsDirWidenLemma(raw, offset, currHFIdx - 1, (beta union set[io.IO_msgterm]{hf1.HVF}), asid, ainfo, length, newP)
-		ret1 := hopFieldsNotConsDir(raw, offset, currHFIdx - 1, (beta union set[io.IO_msgterm]{hf1.HVF}), asid, ainfo) ++ seq[io.IO_HF]{hf1}
-		ret2 := hopFieldsNotConsDir(raw[:length], offset, currHFIdx - 1, (beta union set[io.IO_msgterm]{hf2.HVF}), asid, ainfo) ++ seq[io.IO_HF]{hf2}
-		assert ret1 == hopFieldsNotConsDir(raw, offset, currHFIdx, beta, asid, ainfo)
-		assert ret2 == hopFieldsNotConsDir(raw[:length], offset, currHFIdx, beta, asid, ainfo)
-		assert ret1 == ret2
-	}
-}
-
-ghost
-requires  0 < seg1Len
-requires  0 <= seg2Len
-requires  0 <= seg3Len
-requires  0 <= length && length <= len(raw)
-requires  pktLen(seg1Len, seg2Len, seg3Len) <= length
-requires  1 <= currINFIdx && currINFIdx < 4
-requires  (currINFIdx == 1 && seg2Len > 0) ==> len(asid) == seg2Len
-requires  (currINFIdx == 2 && seg2Len > 0 && seg3Len > 0) ==> len(asid) == seg3Len
-preserves acc(sl.AbsSlice_Bytes(raw, 0, len(raw)), R51)
-preserves acc(sl.AbsSlice_Bytes(raw[:length], 0, len(raw[:length])), R51)
-ensures   leftSeg(raw, currINFIdx, seg1Len, seg2Len, seg3Len, asid) ==
-	leftSeg(raw[:length], currINFIdx, seg1Len, seg2Len, seg3Len, asid)
-decreases
-func leftSegWidenLemma(raw []byte, currINFIdx int, seg1Len int, seg2Len int, seg3Len int, asid seq[io.IO_as], length int) {
-	offset := hopFieldOffset(numInfoFields(seg1Len, seg2Len, seg3Len), 0)
-	if currINFIdx == 1 && seg2Len > 0 {
-		currSegWidenLemma(raw, offset + path.HopLen * seg1Len, currINFIdx, 0, asid, length)
-		ret1 := some(currSeg(raw, offset + path.HopLen * seg1Len, currINFIdx, 0, asid))
-		ret2 := some(currSeg(raw[:length], offset + path.HopLen * seg1Len, currINFIdx, 0, asid))
-		assert ret1 == reveal leftSeg(raw, currINFIdx, seg1Len, seg2Len, seg3Len, asid)
-		assert ret2 == reveal leftSeg(raw[:length], currINFIdx, seg1Len, seg2Len, seg3Len, asid)
-		assert ret1 == ret2
-	} else if currINFIdx == 2 && seg2Len > 0 && seg3Len > 0 {
-		currSegWidenLemma(raw, offset + path.HopLen * (seg1Len + seg2Len), currINFIdx, 0, asid, length)
-		ret1 := some(currSeg(raw, offset + path.HopLen * (seg1Len + seg2Len), currINFIdx, 0, asid))
-		ret2 := some(currSeg(raw[:length], offset + path.HopLen * (seg1Len + seg2Len), currINFIdx, 0, asid))
-		assert ret1 == reveal leftSeg(raw, currINFIdx, seg1Len, seg2Len, seg3Len, asid)
-		assert ret2 == reveal leftSeg(raw[:length], currINFIdx, seg1Len, seg2Len, seg3Len, asid)
-		assert ret1 == ret2
-	} else {
-		ret := none[io.IO_seg3]
-		assert ret == reveal leftSeg(raw, currINFIdx, seg1Len, seg2Len, seg3Len, asid)
-		assert ret == reveal leftSeg(raw[:length], currINFIdx, seg1Len, seg2Len, seg3Len, asid)
-	}
-}
-
-ghost
-requires  0 < seg1Len
-requires  0 <= seg2Len
-requires  0 <= seg3Len
-requires  0 <= length && length <= len(raw)
-requires  pktLen(seg1Len, seg2Len, seg3Len) <= length
-requires  -1 <= currINFIdx && currINFIdx < 2
-requires  (currINFIdx == 1 && seg2Len > 0 && seg3Len > 0) ==> len(asid) == seg2Len
-requires  (currINFIdx == 0 && seg2Len > 0) ==> len(asid) == seg1Len
-preserves acc(sl.AbsSlice_Bytes(raw, 0, len(raw)), R51)
-preserves acc(sl.AbsSlice_Bytes(raw[:length], 0, len(raw[:length])), R51)
-ensures   rightSeg(raw, currINFIdx, seg1Len, seg2Len, seg3Len, asid) ==
-	rightSeg(raw[:length], currINFIdx, seg1Len, seg2Len, seg3Len, asid)
-decreases
-func rightSegWidenLemma(raw []byte, currINFIdx int, seg1Len int, seg2Len int, seg3Len int, asid seq[io.IO_as], length int) {
-	offset := hopFieldOffset(numInfoFields(seg1Len, seg2Len, seg3Len), 0)
-	if currINFIdx == 1 && seg2Len > 0 && seg3Len > 0 {
-		currSegWidenLemma(raw, offset + path.HopLen * seg1Len, currINFIdx, seg2Len, asid, length)
-		ret1 := some(currSeg(raw, offset + path.HopLen * seg1Len, currINFIdx, seg2Len, asid))
-		ret2 := some(currSeg(raw[:length], offset + path.HopLen * seg1Len, currINFIdx, seg2Len, asid))
-		assert ret1 == reveal rightSeg(raw, currINFIdx, seg1Len, seg2Len, seg3Len, asid)
-		assert ret2 == reveal rightSeg(raw[:length], currINFIdx, seg1Len, seg2Len, seg3Len, asid)
-		assert ret1 == ret2
-	} else if currINFIdx == 0 && seg2Len > 0 {
-		currSegWidenLemma(raw, offset, currINFIdx, seg1Len, asid, length)
-		ret1 := some(currSeg(raw, offset, currINFIdx, seg1Len, asid))
-		ret2 := some(currSeg(raw[:length], offset, currINFIdx, seg1Len, asid))
-		assert ret1 == reveal rightSeg(raw, currINFIdx, seg1Len, seg2Len, seg3Len, asid)
-		assert ret2 == reveal rightSeg(raw[:length], currINFIdx, seg1Len, seg2Len, seg3Len, asid)
-		assert ret1 == ret2
-	} else {
-		ret := none[io.IO_seg3]
-		assert ret == reveal rightSeg(raw, currINFIdx, seg1Len, seg2Len, seg3Len, asid)
-		assert ret == reveal rightSeg(raw[:length], currINFIdx, seg1Len, seg2Len, seg3Len, asid)
-	}
-}
-
-ghost
-requires  0 <= seg2Len
-requires  0 < seg1Len
-requires  0 <= length && length <= len(raw)
-requires  0 <= seg3Len
-requires  2 <= currINFIdx && currINFIdx < 5
-requires  pktLen(seg1Len, seg2Len, seg3Len) <= length
-requires  (currINFIdx == 2 && seg2Len > 0 && seg3Len > 0) ==> len(asid) == seg3Len
-requires  (currINFIdx == 4 && seg2Len > 0) ==> len(asid) == seg1Len
-preserves acc(sl.AbsSlice_Bytes(raw, 0, len(raw)), R51)
-preserves acc(sl.AbsSlice_Bytes(raw[:length], 0, len(raw[:length])), R51)
-ensures   midSeg(raw, currINFIdx, seg1Len, seg2Len, seg3Len, asid) ==
-	midSeg(raw[:length], currINFIdx, seg1Len, seg2Len, seg3Len, asid)
-decreases
-func midSegWidenLemma(raw []byte, currINFIdx int, seg1Len int, seg2Len int, seg3Len int, asid seq[io.IO_as], length int) {
-	offset := hopFieldOffset(numInfoFields(seg1Len, seg2Len, seg3Len), 0)
-	if currINFIdx == 4 && seg2Len > 0 {
-		currSegWidenLemma(raw, offset, 0, seg1Len, asid, length)
-		ret1 := some(currSeg(raw, offset, 0, seg1Len, asid))
-		ret2 := some(currSeg(raw[:length], offset, 0, seg1Len, asid))
-		assert ret1 == reveal midSeg(raw, currINFIdx, seg1Len, seg2Len, seg3Len, asid)
-		assert ret2 == reveal midSeg(raw[:length], currINFIdx, seg1Len, seg2Len, seg3Len, asid)
-		assert ret1 == ret2
-	} else if currINFIdx == 2 && seg2Len > 0 && seg3Len > 0 {
-		currSegWidenLemma(raw, offset + path.HopLen * (seg1Len + seg2Len), currINFIdx, 0, asid, length)
-		ret1 := some(currSeg(raw, offset + path.HopLen * (seg1Len + seg2Len), currINFIdx, 0, asid))
-		ret2 := some(currSeg(raw[:length], offset + path.HopLen * (seg1Len + seg2Len), currINFIdx, 0, asid))
-		assert ret1 == reveal midSeg(raw, currINFIdx, seg1Len, seg2Len, seg3Len, asid)
-		assert ret2 == reveal midSeg(raw[:length], currINFIdx, seg1Len, seg2Len, seg3Len, asid)
-		assert ret1 == ret2
-	} else {
-		ret := none[io.IO_seg3]
-		assert ret == reveal midSeg(raw, currINFIdx, seg1Len, seg2Len, seg3Len, asid)
-		assert ret == reveal midSeg(raw[:length], currINFIdx, seg1Len, seg2Len, seg3Len, asid)
-	}
-=======
 func absPktWidenLemma(raw []byte, length int) {
 
 	reveal slayers.ValidPktMetaHdr(raw)
@@ -534,5 +148,4 @@
 	scion.WidenRightSeg(raw, currInfIdx - 1, segs, headerOffsetWithMetaLen, 0, length)
 
 	assert reveal absPkt(raw) == reveal absPkt(raw[:length])
->>>>>>> 68b984b4
 }