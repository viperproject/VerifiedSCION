--- conflicted
+++ resolved
@@ -96,15 +96,9 @@
 	//@ ghost
 	//@ pure
 	//@ requires Mem(b)
-<<<<<<< HEAD
-	//@ requires acc(sl.Bytes(b, 0, len(b)), R42)
-	//@ decreases
-	//@ IsValidResultOfDecoding(b []byte, err error) (res bool)
-=======
 	//@ requires sl.Bytes(b, 0, len(b))
 	//@ decreases
 	//@ IsValidResultOfDecoding(b []byte) bool
->>>>>>> e32dd2ea
 	// Reverse reverses a path such that it can be used in the reversed direction.
 	// XXX(shitz): This method should possibly be moved to a higher-level path manipulation package.
 	//@ requires  Mem(ub)
@@ -116,11 +110,7 @@
 	Reverse( /*@ ghost ub []byte @*/ ) (p Path, e error)
 	//@ ghost
 	//@ pure
-<<<<<<< HEAD
-	//@ requires acc(Mem(ub), _)
-=======
 	//@ requires Mem(ub)
->>>>>>> e32dd2ea
 	//@ ensures  0 <= l
 	//@ decreases
 	//@ LenSpec(ghost ub []byte) (l int)
@@ -132,11 +122,7 @@
 	Len( /*@ ghost ub []byte @*/ ) (l int)
 	// Type returns the type of a path.
 	//@ pure
-<<<<<<< HEAD
-	//@ requires acc(Mem(ub), _)
-=======
 	//@ requires Mem(ub)
->>>>>>> e32dd2ea
 	//@ decreases
 	Type( /*@ ghost ub []byte @*/ ) Type
 	//@ ghost
@@ -277,15 +263,8 @@
 }
 
 // @ pure
-<<<<<<< HEAD
-// @ requires acc(p.Mem(ub), _)
-// @ decreases
-func (p *rawPath) Type( /*@ ghost ub []byte @*/ ) Type {
-	return /*@ unfolding acc(p.Mem(ub), _) in @*/ p.pathType
-=======
 // @ requires p.Mem(ub)
 // @ decreases
 func (p *rawPath) Type( /*@ ghost ub []byte @*/ ) Type {
 	return /*@ unfolding p.Mem(ub) in @*/ p.pathType
->>>>>>> e32dd2ea
 }