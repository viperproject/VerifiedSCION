--- conflicted
+++ resolved
@@ -43,15 +43,10 @@
 // @ ghost var registeredKeys monoset.BoundedMonotonicSet = monoset.Alloc(0, int64(maxPathType))
 
 func init() {
-<<<<<<< HEAD
-	// (VerifiedSCION) initialization code to establish the pkg invariant.
-	// @ ghost { fold PkgMem() }
-=======
 	// (VerifiedSCION) ghost initialization code to establish the PathPackageMem predicate.
 	// @ assert acc(&registeredPaths)
 	// @ assert acc(&strictDecoding)
-	// @ fold PathPackageMem()
->>>>>>> 74d17fd5
+	// @ fold PkgMem()
 }
 
 // Type indicates the type of the path contained in the SCION header.
