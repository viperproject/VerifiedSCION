--- conflicted
+++ resolved
@@ -66,73 +66,31 @@
 	// (VerifiedSCION) Must imply the resources required to initialize
 	// a new instance of a predicate.
 	//@ pred NonInitMem()
-	// (VerifiedSCION) this precondition deals with managing the
-	// underlying buffer permissions when exchanging Mem. When
-	// Mem is reclaimed via a magic wand, the knowledge that the
-	// underlying buffer did not change needs to be known. This
-	// could be a conjunct in the right-hand side but Gobra does
-	// not recognize this.
-	//@ pred PostBufXchange(buf []byte)
 	// SerializeTo serializes the path into the provided buffer.
 	// (VerifiedSCION) There are implementations of this interface that modify the underlying
 	// structure when serializing (e.g. scion.Raw)
-<<<<<<< HEAD
-	//@ preserves Mem()
-	//@ preserves GetUnderlyingBuf() === underlyingBuf
-	//@ preserves len(b) == dataLen
-	//@ preserves 0 <= dataLen && dataLen <= len(underlyingBuf)
-	//@ preserves slices.AbsSlice_Bytes(b, 0, len(b))
-	//@ ensures   e != nil ==> e.ErrorMem()
-	//@ decreases
-	// TODO the extra fields should be annotated as ghost once ghost fields are
-	// implemented in Gobra
-	SerializeTo(b []byte /*@, underlyingBuf []byte, dataLen int @*/) (e error)
-=======
 	//@ preserves Mem(underlyingBuf)
 	//@ preserves slices.AbsSlice_Bytes(b, 0, len(b))
 	//@ ensures   e != nil ==> e.ErrorMem()
 	//@ decreases
 	SerializeTo(b []byte /*@, ghost underlyingBuf []byte @*/) (e error)
->>>>>>> 17317ce5
 	// DecodesFromBytes decodes the path from the provided buffer.
 	// (VerifiedSCION) There are implementations of this interface (e.g., scion.Raw) that
 	// store b and use it as internal data.
 	//@ requires NonInitMem()
-<<<<<<< HEAD
-	//@ requires 0 <= dataLen && dataLen <= len(underlyingBuf)
-	//@ requires len(b) == dataLen
-	//@ requires b === underlyingBuf[:dataLen]
-	//@ requires slices.AbsSlice_Bytes(underlyingBuf, 0, len(underlyingBuf))
-	//@ ensures  err == nil ==> Mem()
-	//@ ensures  err == nil ==> underlyingBuf === GetUnderlyingBuf()
-	//@ ensures  err != nil ==> err.ErrorMem()
-	//@ ensures  err != nil ==> NonInitMem()
-	//@ ensures  err != nil ==> slices.AbsSlice_Bytes(underlyingBuf, 0, len(underlyingBuf))
-=======
 	//@ requires slices.AbsSlice_Bytes(b, 0, len(b))
 	//@ ensures  err == nil ==> Mem(b)
 	//@ ensures  err != nil ==> err.ErrorMem()
 	//@ ensures  err != nil ==> NonInitMem()
 	//@ ensures  err != nil ==> slices.AbsSlice_Bytes(b, 0, len(b))
->>>>>>> 17317ce5
-	//@ decreases
-	// TODO the extra fields should be annotated as ghost once ghost fields are
-	// implemented in Gobra
-	DecodeFromBytes(b []byte /*@, underlyingBuf []byte, dataLen int @*/) (err error)
+	//@ decreases
+	DecodeFromBytes(b []byte) (err error)
 	// Reverse reverses a path such that it can be used in the reversed direction.
 	// XXX(shitz): This method should possibly be moved to a higher-level path manipulation package.
-<<<<<<< HEAD
-	//@ requires  Mem()
-	//@ ensures   e == nil ==> p != nil
-	//@ ensures   e == nil ==> p.Mem()
-	//@ ensures   e == nil ==> p.GetUnderlyingBuf() === old(GetUnderlyingBuf())
-	//@ ensures   e != nil ==> e.ErrorMem()
-=======
 	//@ requires Mem(underlyingBuf)
 	//@ ensures  e == nil ==> p != nil
 	//@ ensures  e == nil ==> p.Mem(underlyingBuf)
 	//@ ensures  e != nil ==> e.ErrorMem()
->>>>>>> 17317ce5
 	//@ decreases
 	Reverse( /*@ ghost underlyingBuf []byte @*/ ) (p Path, e error)
 	// Len returns the length of a path in bytes.
@@ -145,40 +103,6 @@
 	//@ pure
 	//@ requires acc(Mem(underlyingBuf), _)
 	//@ decreases
-<<<<<<< HEAD
-	Type() Type
-	// (VerifiedSCION) downgrade a full permission `Mem` predicate
-	// to the non-initialized `NonInitMem`. This releases resources
-	// captured by `Mem`.
-	//@ ghost
-	//@ requires Mem()
-	//@ requires buf === GetUnderlyingBuf()
-	//@ ensures  NonInitMem()
-	//@ ensures  slices.AbsSlice_Bytes(buf, 0, len(buf))
-	//@ decreases
-	//@ DowngradePerm(ghost buf []byte)
-	// (VerifiedSCION) releases the permission to access the underlying
-	// buffer for the given Path instance. There must also be a wand to
-	// regain access to the Mem predicate.
-	//@ ghost
-	//@ requires acc(Mem(), _)
-	//@ decreases
-	//@ pure GetUnderlyingBuf() (buf []byte)
-	// (VerifiedSCION) exchange the Mem predicate for access to the
-	// underlying Path buffer. Access to Mem should be re-acquirable
-	// via a wand instance.
-	//@ ghost
-	//@ requires Mem()
-	//@ requires GetUnderlyingBuf() === buf
-	//@ ensures  slices.AbsSlice_Bytes(buf, 0, len(buf))
-	//@ ensures  slices.AbsSlice_Bytes(buf, 0, len(buf)) --* (acc(Mem(), definitions.ReadL1) && PostBufXchange(buf))
-	//@ decreases
-	//@ ExchangeBufMem(buf []byte)
-	//@ ghost
-	//@ requires PostBufXchange(buf)
-	//@ ensures  acc(Mem(), definitions.ReadL1) && GetUnderlyingBuf() === buf
-	//@ UnfoldPostBufXchange(buf []byte)
-=======
 	Type( /*@ ghost underlyingBuf []byte @*/ ) Type
 	//@ ghost
 	//@ requires Mem(underlyingBuf)
@@ -186,7 +110,6 @@
 	//@ ensures  slices.AbsSlice_Bytes(underlyingBuf, 0, len(underlyingBuf))
 	//@ decreases
 	//@ DowngradePerm(ghost underlyingBuf []byte)
->>>>>>> 17317ce5
 }
 
 type metadata struct {
@@ -243,21 +166,12 @@
 }
 
 // NewPath returns a new path object of pathType.
-<<<<<<< HEAD
-//@ requires 0 <= pathType && pathType < maxPathType
-//@ requires acc(PathPackageMem(), definitions.ReadL20)
-//@ ensures  acc(PathPackageMem(), definitions.ReadL20)
-//@ ensures  e != nil ==> e.ErrorMem()
-//@ ensures  e == nil ==> p != nil && p.NonInitMem()
-//@ decreases
-=======
 // @ requires 0 <= pathType && pathType < maxPathType
 // @ requires acc(PathPackageMem(), definitions.ReadL20)
 // @ ensures  acc(PathPackageMem(), definitions.ReadL20)
 // @ ensures  e != nil ==> e.ErrorMem()
 // @ ensures  e == nil ==> p != nil && p.NonInitMem()
 // @ decreases
->>>>>>> 17317ce5
 func NewPath(pathType Type) (p Path, e error) {
 	//@ unfold acc(PathPackageMem(), definitions.ReadL20)
 	//@ defer fold acc(PathPackageMem(), definitions.ReadL20)
@@ -270,21 +184,13 @@
 		//@ fold tmp.NonInitMem()
 		return tmp, nil
 	}
-	tmp := pm.New() /*@ as NewPathSpec @*/
-	//@ assume tmp != nil // TODO FIXME
-	return tmp, nil
+	return pm.New() /*@ as NewPathSpec @*/, nil
 }
 
 // NewRawPath returns a new raw path that can hold any path type.
-<<<<<<< HEAD
-//@ ensures p != nil
-//@ ensures p.NonInitMem()
-//@ decreases
-=======
 // @ ensures p != nil
 // @ ensures p.NonInitMem()
 // @ decreases
->>>>>>> 17317ce5
 func NewRawPath() (p Path) {
 	p = &rawPath{}
 	//@ fold p.NonInitMem()
@@ -292,30 +198,15 @@
 }
 
 type rawPath struct {
-	//@ underlyingBuf []byte
-	//@ dataLen int
 	raw      []byte
 	pathType Type
 }
 
-<<<<<<< HEAD
-//@ preserves acc(p.Mem(), definitions.ReadL10)
-//@ preserves p.GetUnderlyingBuf() === underlyingBuf
-//@ preserves len(b) == dataLen
-//@ preserves 0 <= dataLen && dataLen <= len(underlyingBuf)
-//@ preserves slices.AbsSlice_Bytes(b, 0, len(b))
-//@ ensures   e == nil
-//@ decreases
-func (p *rawPath) SerializeTo(b []byte /*@, underlyingBuf []byte, dataLen int @*/) (e error) {
-	// ghost slices.SplitByIndex_Bytes(underlyingBuf, 0, len(underlyingBuf), dataLen, writePerm)
-	// ghost slices.Reslice_Bytes(underlyingBuf, 0, dataLen, writePerm)
-=======
 // @ preserves acc(p.Mem(underlyingBuf), definitions.ReadL10)
 // @ preserves slices.AbsSlice_Bytes(b, 0, len(b))
 // @ ensures   e == nil
 // @ decreases
 func (p *rawPath) SerializeTo(b []byte /*@, ghost underlyingBuf []byte @*/) (e error) {
->>>>>>> 17317ce5
 	//@ unfold slices.AbsSlice_Bytes(b, 0, len(b))
 	//@ unfold acc(p.Mem(underlyingBuf), definitions.ReadL10)
 	//@ unfold acc(slices.AbsSlice_Bytes(p.raw, 0, len(p.raw)), definitions.ReadL11)
@@ -323,32 +214,9 @@
 	//@ fold acc(slices.AbsSlice_Bytes(p.raw, 0, len(p.raw)), definitions.ReadL11)
 	//@ fold acc(p.Mem(underlyingBuf), definitions.ReadL10)
 	//@ fold slices.AbsSlice_Bytes(b, 0, len(b))
-	// ghost slices.Unslice_Bytes(underlyingBuf, 0, dataLen, writePerm)
-	// ghost slices.CombineAtIndex_Bytes(underlyingBuf, 0, len(underlyingBuf), dataLen, writePerm)
 	return nil
 }
 
-<<<<<<< HEAD
-//@ requires p.NonInitMem()
-//@ requires 0 <= dataLen && dataLen <= len(underlyingBuf)
-//@ requires slices.AbsSlice_Bytes(underlyingBuf, 0, len(underlyingBuf))
-//@ requires len(b) == dataLen
-//@ requires b === underlyingBuf[:dataLen]
-//@ ensures  p.Mem()
-//@ ensures  p.GetUnderlyingBuf() === underlyingBuf
-//@ ensures  e == nil
-//@ decreases
-func (p *rawPath) DecodeFromBytes(b []byte /*@, underlyingBuf []byte, dataLen int @*/) (e error) {
-	//@ unfold p.NonInitMem()
-	p.raw = b
-	//@ p.underlyingBuf = underlyingBuf
-	//@ p.dataLen = dataLen
-	//@ ghost slices.SplitByIndex_Bytes(p.underlyingBuf, 0, len(p.underlyingBuf), dataLen, writePerm)
-	//@ ghost slices.Reslice_Bytes(p.underlyingBuf, 0, dataLen, writePerm)
-	//@ assert slices.AbsSlice_Bytes(p.raw, 0, len(p.raw))
-	//@ assert slices.AbsSlice_Bytes(p.underlyingBuf, dataLen, len(p.underlyingBuf))
-	//@ fold p.Mem()
-=======
 // @ requires p.NonInitMem()
 // @ requires slices.AbsSlice_Bytes(b, 0, len(b))
 // @ ensures  p.Mem(b)
@@ -358,7 +226,6 @@
 	//@ unfold p.NonInitMem()
 	p.raw = b
 	//@ fold p.Mem(b)
->>>>>>> 17317ce5
 	return nil
 }
 
