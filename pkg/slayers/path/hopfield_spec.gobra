// Copyright 2022 ETH Zurich
//
// Licensed under the Apache License, Version 2.0 (the "License");
// you may not use this file except in compliance with the License.
// You may obtain a copy of the License at
//
//   http://www.apache.org/licenses/LICENSE-2.0
//
// Unless required by applicable law or agreed to in writing, software
// distributed under the License is distributed on an "AS IS" BASIS,
// WITHOUT WARRANTIES OR CONDITIONS OF ANY KIND, either express or implied.
// See the License for the specific language governing permissions and
// limitations under the License.

// +gobra

package path

<<<<<<< HEAD
import (
	"verification/io"
	"verification/utils/slices"
	"verification/dependencies/encoding/binary"
	. "verification/utils/definitions"
)

pred (h *HopField) Mem() {
	acc(h) && h.ConsIngress >= 0 && h.ConsEgress >= 0
}

ghost
requires 0 <= start
requires start+HopLen <= end && end <= len(raw)
requires acc(slices.AbsSlice_Bytes(raw, start, end), _)
decreases
pure func BytesToIO_HF(raw [] byte, start int, end int) (io.IO_HF) {
	return let _ := Asserting(forall k int :: {&raw[start+2:start+4][k]} 0 <= k && k < 2 ==> &raw[start+2:start+4][k] == &raw[start + 2 + k]) in
		let _ := Asserting(forall k int :: {&raw[start+4:start+6][k]} 0 <= k && k < 4 ==> &raw[start+4:start+6][k] == &raw[start + 4 + k]) in
		unfolding acc(slices.AbsSlice_Bytes(raw, start, end), _) in
		let inif2 := binary.BigEndian.Uint16(raw[start+2:start+4]) in
		let egif2 := binary.BigEndian.Uint16(raw[start+4:start+6]) in
		let op_inif2 := inif2 == 0 ? none[io.IO_ifs] : some(io.IO_ifs(inif2)) in
		let op_egif2 := egif2 == 0 ? none[io.IO_ifs] : some(io.IO_ifs(egif2)) in
		io.IO_HF(io.IO_HF_{
			InIF2 : op_inif2,
			EgIF2 : op_egif2,
			HVF : absMac(raw[6:6+MacLen]),
		})
}

ghost
requires acc(h, _)
decreases
pure func (h *HopField) ToIO_HF() (io.IO_HF) {
	return io.IO_HF(io.IO_HF_{
			InIF2 : h.ConsIngress == 0 ? none[io.IO_ifs] : some(io.IO_ifs(h.ConsIngress)),
			EgIF2 : h.ConsEgress == 0 ? none[io.IO_ifs] : some(io.IO_ifs(h.ConsEgress)),
			HVF : absMac(h.Mac[:]),
		})
}

ghost
decreases
pure func absMac(mac []byte) (io.IO_msgterm)
=======
pred (h *HopField) Mem() {
	acc(h) && h.ConsIngress >= 0 && h.ConsEgress >= 0
}
>>>>>>> c9c16c71
<|MERGE_RESOLUTION|>--- conflicted
+++ resolved
@@ -16,7 +16,6 @@
 
 package path
 
-<<<<<<< HEAD
 import (
 	"verification/io"
 	"verification/utils/slices"
@@ -61,9 +60,4 @@
 
 ghost
 decreases
-pure func absMac(mac []byte) (io.IO_msgterm)
-=======
-pred (h *HopField) Mem() {
-	acc(h) && h.ConsIngress >= 0 && h.ConsEgress >= 0
-}
->>>>>>> c9c16c71
+pure func absMac(mac []byte) (io.IO_msgterm)