// Copyright 2022 ETH Zurich
//
// Licensed under the Apache License, Version 2.0 (the "License");
// you may not use this file except in compliance with the License.
// You may obtain a copy of the License at
//
//   http://www.apache.org/licenses/LICENSE-2.0
//
// Unless required by applicable law or agreed to in writing, software
// distributed under the License is distributed on an "AS IS" BASIS,
// WITHOUT WARRANTIES OR CONDITIONS OF ANY KIND, either express or implied.
// See the License for the specific language governing permissions and
// limitations under the License.

// +gobra

package path

<<<<<<< HEAD
ghost
requires acc(h, _)
decreases
pure func (h *HopField) Valid() bool {
	return 0 <= h.ConsIngress && 0 <= h.ConsEgress
=======
ghost const MetaLen = 4

pred (h *HopField) Mem() {
	acc(h) && h.ConsIngress >= 0 && h.ConsEgress >= 0
}

ghost 
decreases
pure func InfoFieldOffset(currINF int) int {
	return MetaLen + InfoLen * currINF
}

ghost 
requires 0 <= currINF
requires InfoFieldOffset(currINF) < len(raw)
requires acc(&raw[InfoFieldOffset(currINF)], _)
decreases
pure func ConsDir(raw []byte, currINF int) bool {
	return raw[InfoFieldOffset(currINF)] & 0x1 == 0x1
}

ghost 
requires 0 <= currINF
requires InfoFieldOffset(currINF) < len(raw)
requires acc(&raw[InfoFieldOffset(currINF)], _)
decreases
pure func Peer(raw []byte, currINF int) bool {
	return raw[InfoFieldOffset(currINF)] & 0x2 == 0x2
>>>>>>> 685c5622
}<|MERGE_RESOLUTION|>--- conflicted
+++ resolved
@@ -16,17 +16,11 @@
 
 package path
 
-<<<<<<< HEAD
 ghost
 requires acc(h, _)
 decreases
 pure func (h *HopField) Valid() bool {
 	return 0 <= h.ConsIngress && 0 <= h.ConsEgress
-=======
-ghost const MetaLen = 4
-
-pred (h *HopField) Mem() {
-	acc(h) && h.ConsIngress >= 0 && h.ConsEgress >= 0
 }
 
 ghost 
@@ -51,5 +45,4 @@
 decreases
 pure func Peer(raw []byte, currINF int) bool {
 	return raw[InfoFieldOffset(currINF)] & 0x2 == 0x2
->>>>>>> 685c5622
 }