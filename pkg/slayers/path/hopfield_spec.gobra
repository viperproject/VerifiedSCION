// Copyright 2022 ETH Zurich
//
// Licensed under the Apache License, Version 2.0 (the "License");
// you may not use this file except in compliance with the License.
// You may obtain a copy of the License at
//
//   http://www.apache.org/licenses/LICENSE-2.0
//
// Unless required by applicable law or agreed to in writing, software
// distributed under the License is distributed on an "AS IS" BASIS,
// WITHOUT WARRANTIES OR CONDITIONS OF ANY KIND, either express or implied.
// See the License for the specific language governing permissions and
// limitations under the License.

// +gobra

package path

import (
	"verification/io"
	"verification/utils/slices"
	"verification/dependencies/encoding/binary"
	. "verification/utils/definitions"
)

pred (h *HopField) Mem() {
	acc(h) && h.ConsIngress >= 0 && h.ConsEgress >= 0
}


ghost
<<<<<<< HEAD
decreases
pure func ifsToIO_ifs(ifs uint16) option[io.IO_ifs]{
	return ifs == 0 ? none[io.IO_ifs] : some(io.IO_ifs(ifs))
}

ghost
requires 0 <= start && start <= middle
requires middle + HopLen <= end && end <= len(raw)
requires acc(slices.AbsSlice_Bytes(raw, start, end), _)
decreases
pure func BytesToIO_HF(raw [] byte, start int, middle int, end int) (io.IO_HF) {
	return let _ := Asserting(forall k int :: {&raw[middle+2:middle+4][k]} 0 <= k && k < 2 ==> &raw[middle+2:middle+4][k] == &raw[middle + 2 + k]) in
		let _ := Asserting(forall k int :: {&raw[middle+4:middle+6][k]} 0 <= k && k < 4 ==> &raw[middle+4:middle+6][k] == &raw[middle + 4 + k]) in
		let _ := Asserting(forall k int :: {&raw[middle+6:middle+6+MacLen][k]} 0 <= k && k < MacLen ==> &raw[middle+6:middle+6+MacLen][k] == &raw[middle + 6 + k]) in
		unfolding acc(slices.AbsSlice_Bytes(raw, start, end), _) in
		let inif2 := binary.BigEndian.Uint16(raw[middle+2:middle+4]) in
		let egif2 := binary.BigEndian.Uint16(raw[middle+4:middle+6]) in
		let op_inif2 := ifsToIO_ifs(inif2) in
		let op_egif2 := ifsToIO_ifs(egif2) in
		io.IO_HF(io.IO_HF_{
			InIF2 : op_inif2,
			EgIF2 : op_egif2,
			HVF : AbsMac(FromSliceToMacArray(raw[middle+6:middle+6+MacLen])),
		})
}

ghost
decreases
pure func (h HopField) ToIO_HF() (io.IO_HF) {
	return io.IO_HF(io.IO_HF_{
			InIF2 : ifsToIO_ifs(h.ConsIngress),
			EgIF2 : ifsToIO_ifs(h.ConsEgress),
			HVF : AbsMac(h.Mac),
		})
=======
decreases
pure func ifsToIO_ifs(ifs uint16) option[io.IO_ifs]{
	return ifs == 0 ? none[io.IO_ifs] : some(io.IO_ifs(ifs))
}

ghost
requires 0 <= start && start <= middle
requires middle + HopLen <= end && end <= len(raw)
requires acc(slices.AbsSlice_Bytes(raw, start, end), _)
decreases
pure func BytesToIO_HF(raw [] byte, start int, middle int, end int) (io.IO_HF) {
	return let _ := Asserting(forall k int :: {&raw[middle+2:middle+4][k]} 0 <= k && k < 2 ==> &raw[middle+2:middle+4][k] == &raw[middle + 2 + k]) in
		let _ := Asserting(forall k int :: {&raw[middle+4:middle+6][k]} 0 <= k && k < 4 ==> &raw[middle+4:middle+6][k] == &raw[middle + 4 + k]) in
		let _ := Asserting(forall k int :: {&raw[middle+6:middle+6+MacLen][k]} 0 <= k && k < MacLen ==> &raw[middle+6:middle+6+MacLen][k] == &raw[middle + 6 + k]) in
		unfolding acc(slices.AbsSlice_Bytes(raw, start, end), _) in
		let inif2 := binary.BigEndian.Uint16(raw[middle+2:middle+4]) in
		let egif2 := binary.BigEndian.Uint16(raw[middle+4:middle+6]) in
		let op_inif2 := ifsToIO_ifs(inif2) in
		let op_egif2 := ifsToIO_ifs(egif2) in
		io.IO_HF(io.IO_HF_{
			InIF2 : op_inif2,
			EgIF2 : op_egif2,
			HVF : AbsMac(FromSliceToMacArray(raw[middle+6:middle+6+MacLen])),
		})
}

ghost
decreases
pure func (h HopField) ToIO_HF() (io.IO_HF) {
	return io.IO_HF(io.IO_HF_{
			InIF2 : ifsToIO_ifs(h.ConsIngress),
			EgIF2 : ifsToIO_ifs(h.ConsEgress),
			HVF : AbsMac(h.Mac),
		})
}

ghost
opaque
requires 0 <= start && start <= middle
requires middle + HopLen <= end && end <= len(raw)
requires acc(slices.AbsSlice_Bytes(raw, start, end), R50)
requires h.Mem()
decreases
pure func (h *HopField) CorrectlyDecodedHF(raw []byte, start int, middle int, end int) bool {
	return unfolding h.Mem() in unfolding acc(slices.AbsSlice_Bytes(raw, start, end), R51) in BytesToIO_HF(raw, start, middle, end) == h.ToIO_HF()
}

ghost
opaque
requires 0 <= start && start <= middle
requires middle + HopLen <= end && end <= len(raw)
requires acc(slices.AbsSlice_Bytes(raw, 0, len(raw)), R50)
decreases
pure func CorrectlyDecodedHF_FullBuf(h HopField, raw []byte, start int, middle int, end int) bool {
	return unfolding acc(slices.AbsSlice_Bytes(raw, start, end), R51) in BytesToIO_HF(raw, start, middle, end) == h.ToIO_HF()
}

ghost
requires  0 <= start && start <= middle
requires  middle + HopLen <= end && end <= slice_end-slice_start
requires  0 <= slice_start && slice_start < slice_end && slice_end <= len(raw)
requires  slice_start + HopLen <= slice_end
requires  acc(slices.AbsSlice_Bytes(raw[slice_start : slice_end], start, end), R45)
requires  acc(slices.AbsSlice_Bytes(raw, start+slice_start, end+slice_start), R45)
requires  h.Mem()
requires  h.CorrectlyDecodedHF(raw[slice_start : slice_end], start, middle, end)
ensures   acc(slices.AbsSlice_Bytes(raw[slice_start : slice_end], start, end), R45)
ensures   acc(slices.AbsSlice_Bytes(raw, start+slice_start, end+slice_start), R45)
ensures   h.Mem()
ensures   h.CorrectlyDecodedHF(raw, start+slice_start, middle+slice_start, end+slice_start)
decreases
func (h *HopField) CorrectlyDecodedHF_Lemma(raw []byte, slice_start int, slice_end int, start int, middle int, end int) bool {
	assert reveal h.CorrectlyDecodedHF(raw[slice_start : slice_end], start, middle, end)
	unfold acc(slices.AbsSlice_Bytes(raw[slice_start : slice_end], start, end), R46)
	unfold acc(slices.AbsSlice_Bytes(raw, start+slice_start, end+slice_start), R46)
	assert BytesToIO_HF(raw[slice_start : slice_end], start, middle, end) == BytesToIO_HF(raw, start+slice_start, middle+slice_start, end+slice_start)
	assert reveal h.CorrectlyDecodedHF(raw, start+slice_start, middle+slice_start, end+slice_start)
	fold acc(slices.AbsSlice_Bytes(raw[slice_start : slice_end], start, end), R46)
	fold acc(slices.AbsSlice_Bytes(raw, start+slice_start, end+slice_start), R46)
}

ghost
requires  0 <= start && start <= middle
requires  middle + HopLen <= end && end <= len(raw)
requires  acc(slices.AbsSlice_Bytes(ubuf, 0, len(ubuf)), R45)
requires  acc(slices.AbsSlice_Bytes(raw, start, end), R45)
requires  h.Mem()
requires  len(ubuf) >= len(raw)
requires  raw === ubuf[:len(raw)]
requires  h.CorrectlyDecodedHF(raw, start, middle, end)
ensures   acc(slices.AbsSlice_Bytes(raw, start, end), R45)
ensures   acc(slices.AbsSlice_Bytes(ubuf, 0, len(ubuf)), R45)
ensures   h.Mem()
ensures   CorrectlyDecodedHF_FullBuf(unfolding h.Mem() in *h, ubuf, start, middle, end)
decreases
func (h *HopField) CorrectlyDecodedHF_WidenLemma(raw []byte, start int, middle int, end int, ubuf []byte) bool {
	assert reveal h.CorrectlyDecodedHF(raw, start, middle, end)
	assert reveal CorrectlyDecodedHF_FullBuf(unfolding h.Mem() in *h, ubuf, start, middle, end)
>>>>>>> deefc2c0
}<|MERGE_RESOLUTION|>--- conflicted
+++ resolved
@@ -29,42 +29,6 @@
 
 
 ghost
-<<<<<<< HEAD
-decreases
-pure func ifsToIO_ifs(ifs uint16) option[io.IO_ifs]{
-	return ifs == 0 ? none[io.IO_ifs] : some(io.IO_ifs(ifs))
-}
-
-ghost
-requires 0 <= start && start <= middle
-requires middle + HopLen <= end && end <= len(raw)
-requires acc(slices.AbsSlice_Bytes(raw, start, end), _)
-decreases
-pure func BytesToIO_HF(raw [] byte, start int, middle int, end int) (io.IO_HF) {
-	return let _ := Asserting(forall k int :: {&raw[middle+2:middle+4][k]} 0 <= k && k < 2 ==> &raw[middle+2:middle+4][k] == &raw[middle + 2 + k]) in
-		let _ := Asserting(forall k int :: {&raw[middle+4:middle+6][k]} 0 <= k && k < 4 ==> &raw[middle+4:middle+6][k] == &raw[middle + 4 + k]) in
-		let _ := Asserting(forall k int :: {&raw[middle+6:middle+6+MacLen][k]} 0 <= k && k < MacLen ==> &raw[middle+6:middle+6+MacLen][k] == &raw[middle + 6 + k]) in
-		unfolding acc(slices.AbsSlice_Bytes(raw, start, end), _) in
-		let inif2 := binary.BigEndian.Uint16(raw[middle+2:middle+4]) in
-		let egif2 := binary.BigEndian.Uint16(raw[middle+4:middle+6]) in
-		let op_inif2 := ifsToIO_ifs(inif2) in
-		let op_egif2 := ifsToIO_ifs(egif2) in
-		io.IO_HF(io.IO_HF_{
-			InIF2 : op_inif2,
-			EgIF2 : op_egif2,
-			HVF : AbsMac(FromSliceToMacArray(raw[middle+6:middle+6+MacLen])),
-		})
-}
-
-ghost
-decreases
-pure func (h HopField) ToIO_HF() (io.IO_HF) {
-	return io.IO_HF(io.IO_HF_{
-			InIF2 : ifsToIO_ifs(h.ConsIngress),
-			EgIF2 : ifsToIO_ifs(h.ConsEgress),
-			HVF : AbsMac(h.Mac),
-		})
-=======
 decreases
 pure func ifsToIO_ifs(ifs uint16) option[io.IO_ifs]{
 	return ifs == 0 ? none[io.IO_ifs] : some(io.IO_ifs(ifs))
@@ -163,5 +127,4 @@
 func (h *HopField) CorrectlyDecodedHF_WidenLemma(raw []byte, start int, middle int, end int, ubuf []byte) bool {
 	assert reveal h.CorrectlyDecodedHF(raw, start, middle, end)
 	assert reveal CorrectlyDecodedHF_FullBuf(unfolding h.Mem() in *h, ubuf, start, middle, end)
->>>>>>> deefc2c0
 }