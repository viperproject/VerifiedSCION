// Copyright 2022 ETH Zurich
//
// Licensed under the Apache License, Version 2.0 (the "License");
// you may not use this file except in compliance with the License.
// You may obtain a copy of the License at
//
//   http://www.apache.org/licenses/LICENSE-2.0
//
// Unless required by applicable law or agreed to in writing, software
// distributed under the License is distributed on an "AS IS" BASIS,
// WITHOUT WARRANTIES OR CONDITIONS OF ANY KIND, either express or implied.
// See the License for the specific language governing permissions and
// limitations under the License.

// +gobra

package path

import (
	"verification/io"
	"verification/utils/slices"
	"verification/dependencies/encoding/binary"
	. "verification/utils/definitions"
)

pred (h *HopField) Mem() {
	acc(h) && h.ConsIngress >= 0 && h.ConsEgress >= 0
}


ghost
decreases
pure func ifsToIO_ifs(ifs uint16) option[io.IO_ifs]{
	return ifs == 0 ? none[io.IO_ifs] : some(io.IO_ifs(ifs))
}

ghost
requires 0 <= start && start <= middle
requires middle + HopLen <= end && end <= len(raw)
requires acc(slices.AbsSlice_Bytes(raw, start, end), _)
decreases
pure func BytesToIO_HF(raw [] byte, start int, middle int, end int) (io.IO_HF) {
	return let _ := Asserting(forall k int :: {&raw[middle+2:middle+4][k]} 0 <= k && k < 2 ==> &raw[middle+2:middle+4][k] == &raw[middle + 2 + k]) in
		let _ := Asserting(forall k int :: {&raw[middle+4:middle+6][k]} 0 <= k && k < 4 ==> &raw[middle+4:middle+6][k] == &raw[middle + 4 + k]) in
		let _ := Asserting(forall k int :: {&raw[middle+6:middle+6+MacLen][k]} 0 <= k && k < MacLen ==> &raw[middle+6:middle+6+MacLen][k] == &raw[middle + 6 + k]) in
		unfolding acc(slices.AbsSlice_Bytes(raw, start, end), _) in
		let inif2 := binary.BigEndian.Uint16(raw[middle+2:middle+4]) in
		let egif2 := binary.BigEndian.Uint16(raw[middle+4:middle+6]) in
		let op_inif2 := ifsToIO_ifs(inif2) in
		let op_egif2 := ifsToIO_ifs(egif2) in
		io.IO_HF(io.IO_HF_{
			InIF2 : op_inif2,
			EgIF2 : op_egif2,
			HVF : AbsMac(FromSliceToMacArray(raw[middle+6:middle+6+MacLen])),
		})
}

ghost
decreases
pure func (h HopField) ToIO_HF() (io.IO_HF) {
	return io.IO_HF(io.IO_HF_{
			InIF2 : ifsToIO_ifs(h.ConsIngress),
			EgIF2 : ifsToIO_ifs(h.ConsEgress),
			HVF : AbsMac(h.Mac),
		})
<<<<<<< HEAD
}

ghost
decreases
pure func AbsMac(mac []byte) (io.IO_msgterm)


ghost
decreases
pure func AbsMac2(mac [MacLen]byte) (io.IO_msgterm)


// Express that AbsMac and AbsMac2 return the same abstract mac with buffers of the same contents
ghost
requires forall i int :: { &mac1[i] } 0 <= i && i < MacLen ==> acc(&mac1[i], R47)
requires forall i int :: { &mac1[i] } 0 <= i && i < MacLen ==> mac1[i] == mac2[i]
ensures  forall i int :: { &mac1[i] } 0 <= i && i < MacLen ==> acc(&mac1[i], R47)
ensures  AbsMac(mac1) == AbsMac2(mac2)
decreases
func AbsMac_Lemma(mac1 []byte, mac2 [MacLen]byte)

ghost
opaque
requires 0 <= start && start <= middle
requires middle + HopLen <= end && end <= len(raw)
requires acc(slices.AbsSlice_Bytes(raw, start, end), R50)
requires h.Mem()
decreases
pure func (h *HopField) CorrectlyDecodedHF(raw []byte, start int, middle int, end int) bool {
	return unfolding h.Mem() in unfolding acc(slices.AbsSlice_Bytes(raw, start, end), R51) in BytesToIO_HF(raw, start, middle, end) == h.ToIO_HF()
=======
>>>>>>> d8fb8f1a
}<|MERGE_RESOLUTION|>--- conflicted
+++ resolved
@@ -63,27 +63,7 @@
 			EgIF2 : ifsToIO_ifs(h.ConsEgress),
 			HVF : AbsMac(h.Mac),
 		})
-<<<<<<< HEAD
 }
-
-ghost
-decreases
-pure func AbsMac(mac []byte) (io.IO_msgterm)
-
-
-ghost
-decreases
-pure func AbsMac2(mac [MacLen]byte) (io.IO_msgterm)
-
-
-// Express that AbsMac and AbsMac2 return the same abstract mac with buffers of the same contents
-ghost
-requires forall i int :: { &mac1[i] } 0 <= i && i < MacLen ==> acc(&mac1[i], R47)
-requires forall i int :: { &mac1[i] } 0 <= i && i < MacLen ==> mac1[i] == mac2[i]
-ensures  forall i int :: { &mac1[i] } 0 <= i && i < MacLen ==> acc(&mac1[i], R47)
-ensures  AbsMac(mac1) == AbsMac2(mac2)
-decreases
-func AbsMac_Lemma(mac1 []byte, mac2 [MacLen]byte)
 
 ghost
 opaque
@@ -94,6 +74,4 @@
 decreases
 pure func (h *HopField) CorrectlyDecodedHF(raw []byte, start int, middle int, end int) bool {
 	return unfolding h.Mem() in unfolding acc(slices.AbsSlice_Bytes(raw, start, end), R51) in BytesToIO_HF(raw, start, middle, end) == h.ToIO_HF()
-=======
->>>>>>> d8fb8f1a
 }