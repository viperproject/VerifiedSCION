// Copyright 2022 ETH Zurich
//
// Licensed under the Apache License, Version 2.0 (the "License");
// you may not use this file except in compliance with the License.
// You may obtain a copy of the License at
//
//   http://www.apache.org/licenses/LICENSE-2.0
//
// Unless required by applicable law or agreed to in writing, software
// distributed under the License is distributed on an "AS IS" BASIS,
// WITHOUT WARRANTIES OR CONDITIONS OF ANY KIND, either express or implied.
// See the License for the specific language governing permissions and
// limitations under the License.

// +gobra

package onehop

import (
	"github.com/scionproto/scion/pkg/slayers/path"
	"github.com/scionproto/scion/verification/utils/slices"
)

pred (o *Path) NonInitMem() {
	acc(o)
}

pred (o *Path) Mem() {
	acc(&o.Info) && o.FirstHop.Mem() && o.SecondHop.Mem()
}

ghost
requires p.Mem()
ensures  p.NonInitMem()
decreases
func (p *Path) DowngradePerm() {
	unfold p.Mem()
	unfold p.FirstHop.Mem()
	unfold p.SecondHop.Mem()
	fold  p.NonInitMem()
}

<<<<<<< HEAD
ghost
requires acc(o.Mem(), _)
decreases
pure func (o *Path) GetUnderlyingBuf() (buf []byte)

ghost
requires o.Mem()
ensures  slices.AbsSlice_Bytes(buf, 0, len(buf))
ensures  slices.AbsSlice_Bytes(buf, 0, len(buf)) --* o.Mem()
decreases
func (o *Path) ExchangeBufMem() (buf []byte)

ghost
preserves o.Mem()
ensures   o.GetUnderlyingBuf() == buf
decreases
func (o *Path) SetUnderlyingBuf(buf []byte)

(*Path) implements path.Path {
	(p *Path) SerializeTo(b []byte) (e error) {
		e = p.SerializeTo(b)
	}

	(p *Path) DecodeFromBytes(b []byte) (e error) {
		e = p.DecodeFromBytes(b)
	}

	(p *Path) Reverse() (r path.Path, e error) {
		unfold p.Mem()
		unfold p.FirstHop.Mem()
		unfold p.SecondHop.Mem()
		r, e = p.Reverse()
	}

	(p *Path) DowngradePerm() {
		p.DowngradePerm()
	}

	pure (p *Path) Len() int {
		return p.Len()
	}

	pure (p *Path) Type() path.Type {
		return p.Type()
	}
}
=======
(*Path) implements path.Path
>>>>>>> c19c940d

ghost
requires acc(o)
ensures  o.Mem()
decreases
func FoldPathMem(o *Path) {
	// The following must hold because of the type of ConsIngress and ConsEgress
	assume 0 <= o.FirstHop.ConsIngress && 0 <= o.FirstHop.ConsEgress
	assume 0 <= o.SecondHop.ConsIngress && 0 <= o.SecondHop.ConsEgress
	fold o.FirstHop.Mem()
	fold o.SecondHop.Mem()
	fold o.Mem()
}<|MERGE_RESOLUTION|>--- conflicted
+++ resolved
@@ -40,56 +40,7 @@
 	fold  p.NonInitMem()
 }
 
-<<<<<<< HEAD
-ghost
-requires acc(o.Mem(), _)
-decreases
-pure func (o *Path) GetUnderlyingBuf() (buf []byte)
-
-ghost
-requires o.Mem()
-ensures  slices.AbsSlice_Bytes(buf, 0, len(buf))
-ensures  slices.AbsSlice_Bytes(buf, 0, len(buf)) --* o.Mem()
-decreases
-func (o *Path) ExchangeBufMem() (buf []byte)
-
-ghost
-preserves o.Mem()
-ensures   o.GetUnderlyingBuf() == buf
-decreases
-func (o *Path) SetUnderlyingBuf(buf []byte)
-
-(*Path) implements path.Path {
-	(p *Path) SerializeTo(b []byte) (e error) {
-		e = p.SerializeTo(b)
-	}
-
-	(p *Path) DecodeFromBytes(b []byte) (e error) {
-		e = p.DecodeFromBytes(b)
-	}
-
-	(p *Path) Reverse() (r path.Path, e error) {
-		unfold p.Mem()
-		unfold p.FirstHop.Mem()
-		unfold p.SecondHop.Mem()
-		r, e = p.Reverse()
-	}
-
-	(p *Path) DowngradePerm() {
-		p.DowngradePerm()
-	}
-
-	pure (p *Path) Len() int {
-		return p.Len()
-	}
-
-	pure (p *Path) Type() path.Type {
-		return p.Type()
-	}
-}
-=======
 (*Path) implements path.Path
->>>>>>> c19c940d
 
 ghost
 requires acc(o)
