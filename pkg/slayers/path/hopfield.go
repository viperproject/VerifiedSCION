--- conflicted
+++ resolved
@@ -86,11 +86,8 @@
 	}
 	//@ preserves acc(h)
 	//@ preserves acc(slices.AbsSlice_Bytes(raw, 0, HopLen), definitions.ReadL1)
-<<<<<<< HEAD
-=======
 	//@ ensures h.ConsIngress >= 0
 	//@ ensures h.ConsEgress >= 0
->>>>>>> f992ccd9
 	//@ decreases
 	//@ outline(
 	//@ unfold acc(slices.AbsSlice_Bytes(raw, 0, HopLen), definitions.ReadL1)
