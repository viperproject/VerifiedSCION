--- conflicted
+++ resolved
@@ -35,26 +35,14 @@
 }
 
 ghost
-<<<<<<< HEAD
-pure
-decreases
-func (p Path) IsValidResultOfDecoding(b []byte, err error) (res bool) {
-=======
 decreases
 pure func (p Path) IsValidResultOfDecoding(b []byte) bool {
->>>>>>> e32dd2ea
 	return true
 }
 
 ghost
-<<<<<<< HEAD
-pure
-decreases
-func (p Path) LenSpec(ghost ub []byte) (l int) {
-=======
 decreases
 pure func (p Path) LenSpec(ghost ub []byte) (l int) {
->>>>>>> e32dd2ea
 	return PathLen
 }
 
