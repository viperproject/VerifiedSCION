// Copyright 2020 ETH Zurich
//
// Licensed under the Apache License, Version 2.0 (the "License");
// you may not use this file except in compliance with the License.
// You may obtain a copy of the License at
//
//   http://www.apache.org/licenses/LICENSE-2.0
//
// Unless required by applicable law or agreed to in writing, software
// distributed under the License is distributed on an "AS IS" BASIS,
// WITHOUT WARRANTIES OR CONDITIONS OF ANY KIND, either express or implied.
// See the License for the specific language governing permissions and
// limitations under the License.

// +gobra

// Package epic implements the Path interface for the EPIC path type.
package epic

import (
	"encoding/binary"

	"github.com/scionproto/scion/pkg/private/serrors"
	"github.com/scionproto/scion/pkg/slayers/path"
	"github.com/scionproto/scion/pkg/slayers/path/scion"
	//@ "github.com/scionproto/scion/verification/utils/definitions"
	//@ "github.com/scionproto/scion/verification/utils/slices"
)

const (
	// PathType denotes the EPIC path type identifier.
	PathType path.Type = 3
	// MetadataLen denotes the number of bytes the EPIC path type contains in addition to the SCION
	// path type. It is the sum of the PktID (8B), the PHVF (4B) and the LHVF (4B) sizes.
	MetadataLen = 16
	// PktIDLen denotes the length of the packet identifier.
	PktIDLen = 8
	// HVFLen denotes the length of the hop validation fields. The length is the same for both the
	// PHVF and the LHVF.
	HVFLen = 4
)

/*
// RegisterPath registers the EPIC path type globally.
//@ requires path.PathPackageMem()
//@ requires !path.Registered(PathType)
//@ ensures  path.PathPackageMem()
//@ ensures  forall t path.Type :: 0 <= t && t < path.MaxPathType ==>
//@ 	t != PathType ==> old(path.Registered(t)) == path.Registered(t)
//@ ensures  path.Registered(PathType)
//@ decreases
func RegisterPath() {
	tmp := path.Metadata{
		Type: PathType,
		Desc: "Epic",
		New:
		//@ ensures p.NonInitMem()
		//@ decreases
		func /*@ newPath @*/ () (p path.Path) {
			epicTmp := &Path{ScionPath: &scion.Raw{}}
			//@ fold epicTmp.ScionPath.Base.NonInitMem()
			//@ fold epicTmp.ScionPath.NonInitMem()
			//@ fold epicTmp.NonInitMem()
			return epicTmp
		},
	}
	/*@
	proof tmp.New implements path.NewPathSpec {
		return tmp.New() as newPath
	}
	@*/
	path.RegisterPath(tmp)
}
*/

// Path denotes the EPIC path type header.
type Path struct {
	PktID     PktID
	PHVF      []byte
	LHVF      []byte
	ScionPath *scion.Raw
}

// SerializeTo serializes the Path into buffer b. On failure, an error is returned, otherwise
// SerializeTo will return nil.
<<<<<<< HEAD
// requires acc(p.Mem(), definitions.ReadL1)
//@ requires  p.Mem()
//@ requires  p.hasScionPath()
//@ requires  len(b) >= p.Len()
//@ requires  p.getPHVFLen() == HVFLen
//@ requires  p.getLHVFLen() == HVFLen
//@ preserves slices.AbsSlice_Bytes(b, 0, len(b))
//@ ensures   p.Mem()
// ensures acc(p.Mem(), definitions.ReadL1)
//@ decreases
func (p *Path) SerializeTo(b []byte) error {
=======
//@ preserves p.Mem()
//@ preserves slices.AbsSlice_Bytes(b, 0, len(b))
//@ ensures   r != nil ==> r.ErrorMem()
//@ ensures   !old(p.hasScionPath()) ==> r != nil
//@ ensures   len(b) < old(p.Len()) ==> r != nil
//@ ensures   old(p.getPHVFLen()) != HVFLen ==> r != nil
//@ ensures   old(p.getLHVFLen()) != HVFLen ==> r != nil
//@ decreases
func (p *Path) SerializeTo(b []byte) (r error) {
>>>>>>> f992ccd9
	if len(b) < p.Len() {
		return serrors.New("buffer too small to serialize path.", "expected", int(p.Len()),
			"actual", int(len(b)))
	}
	//@ unfold p.Mem()
	if len(p.PHVF) != HVFLen {
<<<<<<< HEAD
		//@ fold p.Mem()
		return serrors.New("invalid length of PHVF", "expected", HVFLen, "actual", len(p.PHVF))
	}
	if len(p.LHVF) != HVFLen {
		//@ fold p.Mem()
		return serrors.New("invalid length of LHVF", "expected", HVFLen, "actual", len(p.LHVF))
=======
		//@ defer fold p.Mem()
		return serrors.New("invalid length of PHVF", "expected", int(HVFLen), "actual", int(len(p.PHVF)))
	}
	if len(p.LHVF) != HVFLen {
		//@ defer fold p.Mem()
		return serrors.New("invalid length of LHVF", "expected", int(HVFLen), "actual", int(len(p.LHVF)))
>>>>>>> f992ccd9
	}
	if p.ScionPath == nil {
		//@ fold p.Mem()
		return serrors.New("SCION path is nil")
	}
	//@ ghost slices.SplitByIndex_Bytes(b, 0, len(b), PktIDLen, writePerm)
	//@ ghost slices.Reslice_Bytes(b, 0, PktIDLen, writePerm)
	p.PktID.SerializeTo(b[:PktIDLen])
	//@ ghost slices.Unslice_Bytes(b, 0, PktIDLen, writePerm)
	//@ ghost slices.SplitByIndex_Bytes(b, PktIDLen, len(b), PktIDLen+HVFLen, writePerm)
	//@ preserves slices.AbsSlice_Bytes(b, PktIDLen, PktIDLen + HVFLen)
	//@ preserves acc(&p.PHVF)
	//@ preserves forall i int :: 0 <= i && i < len(p.PHVF) ==> acc(&p.PHVF[i])
	//@ decreases
	//@ outline(
	//@ ghost slices.Reslice_Bytes(b, PktIDLen, PktIDLen+HVFLen, writePerm)
	//@ assert len(b[PktIDLen:(PktIDLen+HVFLen)]) == HVFLen
	//@ unfold slices.AbsSlice_Bytes(b[PktIDLen:(PktIDLen+HVFLen)], 0, HVFLen)
	copy(b[PktIDLen:(PktIDLen+HVFLen)], p.PHVF /*@, definitions.ReadL1 @*/)
	//@ fold slices.AbsSlice_Bytes(b[PktIDLen:(PktIDLen+HVFLen)], 0, HVFLen)
	//@ ghost slices.Unslice_Bytes(b, PktIDLen, PktIDLen+HVFLen, writePerm)
	//@ )
	//@ ghost slices.CombineAtIndex_Bytes(b, 0, PktIDLen+HVFLen, PktIDLen, writePerm)
	//@ ghost slices.SplitByIndex_Bytes(b, PktIDLen+HVFLen, len(b), MetadataLen, writePerm)
	//@ preserves slices.AbsSlice_Bytes(b, PktIDLen+HVFLen, MetadataLen)
	//@ preserves acc(&p.LHVF)
	//@ preserves forall i int :: 0 <= i && i < len(p.LHVF) ==> acc(&p.LHVF[i])
	//@ decreases
	//@ outline(
	//@ ghost slices.Reslice_Bytes(b, PktIDLen+HVFLen, MetadataLen, writePerm)
	//@ assert len(b[(PktIDLen+HVFLen):MetadataLen]) == HVFLen
	//@ unfold slices.AbsSlice_Bytes(b[(PktIDLen+HVFLen):MetadataLen], 0, HVFLen)
	copy(b[(PktIDLen+HVFLen):MetadataLen], p.LHVF /*@, definitions.ReadL1 @*/)
	//@ fold slices.AbsSlice_Bytes(b[(PktIDLen+HVFLen):MetadataLen], 0, HVFLen)
	//@ ghost slices.Unslice_Bytes(b, PktIDLen+HVFLen, MetadataLen, writePerm)
	//@ )
	//@ ghost slices.CombineAtIndex_Bytes(b, 0, MetadataLen, PktIDLen+HVFLen, writePerm)
	//@ ghost slices.Reslice_Bytes(b, MetadataLen, len(b), writePerm)
<<<<<<< HEAD
	ret := p.ScionPath.SerializeTo(b[MetadataLen:])
	//@ ghost slices.Unslice_Bytes(b, MetadataLen, len(b), writePerm)
	//@ ghost slices.CombineAtIndex_Bytes(b, 0, len(b), MetadataLen, writePerm)
	//@ fold p.Mem()
	return ret
=======
	//@ defer fold p.Mem()
	//@ ghost defer slices.CombineAtIndex_Bytes(b, 0, len(b), MetadataLen, writePerm)
	//@ ghost defer slices.Unslice_Bytes(b, MetadataLen, len(b), writePerm)
	return p.ScionPath.SerializeTo(b[MetadataLen:])
>>>>>>> f992ccd9
}

// DecodeFromBytes deserializes the buffer b into the Path. On failure, an error is returned,
// otherwise SerializeTo will return nil.
<<<<<<< HEAD
//@ requires  p.NonInitMem()
//@ requires  len(b) >= MetadataLen + scion.MetaLen
//@ requires slices.AbsSlice_Bytes(b, 0, len(b))
//@ ensures slices.AbsSlice_Bytes(b, 0, MetadataLen)
//@ ensures r == nil ==> p.Mem()
//@ ensures r != nil ==> p.NonInitMem()
=======
//@ requires p.NonInitMem()
//@ requires slices.AbsSlice_Bytes(b, 0, len(b))
//@ ensures  len(b) < MetadataLen ==> r != nil
//@ ensures  r == nil ==> p.Mem()
//@ ensures  r == nil ==> slices.AbsSlice_Bytes(b, 0, MetadataLen)
//@ ensures  r != nil ==> r.ErrorMem()
//@ ensures  r != nil ==> p.NonInitMem()
>>>>>>> f992ccd9
//@ decreases
func (p *Path) DecodeFromBytes(b []byte) (r error) {
	if len(b) < MetadataLen {
		return serrors.New("EPIC Path raw too short", "expected", int(MetadataLen), "actual", int(len(b)))
	}
	//@ assert MetadataLen == PktIDLen + HVFLen + HVFLen
	//@ unfold p.NonInitMem()
	//@ ghost slices.SplitByIndex_Bytes(b, 0, len(b), PktIDLen, writePerm)
	//@ ghost slices.Reslice_Bytes(b, 0, PktIDLen, writePerm)
	p.PktID.DecodeFromBytes(b[:PktIDLen])
	p.PHVF = make([]byte, HVFLen)
	p.LHVF = make([]byte, HVFLen)
	//@ ghost slices.Unslice_Bytes(b, 0, PktIDLen, writePerm)
	//@ ghost slices.SplitByIndex_Bytes(b, PktIDLen, len(b), PktIDLen+HVFLen, writePerm)
	//@ preserves acc(&p.PHVF)
	//@ preserves forall i int :: 0 <= i && i < len(p.PHVF) ==> acc(&p.PHVF[i])
	//@ preserves slices.AbsSlice_Bytes(b, PktIDLen, PktIDLen + HVFLen)
	//@ decreases
	//@ outline(
	//@ ghost slices.Reslice_Bytes(b, PktIDLen, PktIDLen+HVFLen, writePerm)
	//@ unfold acc(slices.AbsSlice_Bytes(b[PktIDLen:(PktIDLen+HVFLen)], 0, HVFLen), definitions.ReadL1)
	copy(p.PHVF, b[PktIDLen:(PktIDLen+HVFLen)] /*@, definitions.ReadL1 @*/)
	//@ fold acc(slices.AbsSlice_Bytes(b[PktIDLen:(PktIDLen+HVFLen)], 0, HVFLen), definitions.ReadL1)
	//@ ghost slices.Unslice_Bytes(b, PktIDLen, PktIDLen+HVFLen, writePerm)
	//@ )
	//@ ghost slices.CombineAtIndex_Bytes(b, 0, PktIDLen+HVFLen, PktIDLen, writePerm)
	//@ ghost slices.SplitByIndex_Bytes(b, PktIDLen+HVFLen, len(b), MetadataLen, writePerm)
	//@ preserves acc(&p.LHVF)
	//@ preserves forall i int :: 0 <= i && i < len(p.LHVF) ==> acc(&p.LHVF[i])
	//@ preserves slices.AbsSlice_Bytes(b, PktIDLen+HVFLen, MetadataLen)
	//@ decreases
	//@ outline(
	//@ ghost slices.Reslice_Bytes(b, PktIDLen+HVFLen, MetadataLen, writePerm)
	//@ unfold acc(slices.AbsSlice_Bytes(b[PktIDLen+HVFLen:MetadataLen], 0, HVFLen), definitions.ReadL1)
	copy(p.LHVF, b[(PktIDLen+HVFLen):MetadataLen] /*@, definitions.ReadL1 @*/)
	//@ fold acc(slices.AbsSlice_Bytes(b[PktIDLen+HVFLen:MetadataLen], 0, HVFLen), definitions.ReadL1)
	//@ ghost slices.Unslice_Bytes(b, PktIDLen+HVFLen, MetadataLen, writePerm)
	//@ )
	//@ ghost slices.CombineAtIndex_Bytes(b, 0, MetadataLen, PktIDLen+HVFLen, writePerm)
	p.ScionPath = &scion.Raw{}
	//@ fold p.ScionPath.Base.NonInitMem()
	//@ fold p.ScionPath.NonInitMem()
	//@ ghost slices.Reslice_Bytes(b, MetadataLen, len(b), writePerm)
	ret := p.ScionPath.DecodeFromBytes(b[MetadataLen:])
	//@ ghost if ret == nil {
	//@   fold p.Mem()
	//@ } else {
	//@   fold p.NonInitMem()
	//@ }
	return ret
}

// Reverse reverses the EPIC path. In particular, this means that the SCION path type subheader
// is reversed.
<<<<<<< HEAD
//@ trusted // TODO
//@ requires p.Mem()
//@ ensures r == nil ==> p.Mem()
//@ ensures r != nil ==> ret.Mem()
=======
//@ requires p.Mem()
//@ ensures  r == nil ==> ret.Mem()
//@ ensures  r == nil ==> ret != nil
//@ ensures  r != nil ==> r.ErrorMem()
>>>>>>> f992ccd9
//@ decreases
func (p *Path) Reverse() (ret path.Path, r error) {
	//@ unfold p.Mem()
	if p.ScionPath == nil {
		//@ fold p.Mem()
		return nil, serrors.New("scion subpath must not be nil")
	}
	//@ assert p.ScionPath.Mem()
	revScion, err := p.ScionPath.Reverse()
	if err != nil {
		return nil, err
	}
	//@ assert revScion.Mem()
	ScionPath, ok := revScion.(*scion.Raw)
	if !ok {
		return nil, serrors.New("reversed path of type scion.Raw must not change type")
	}
	//@ assert ScionPath.Mem()
	p.ScionPath = ScionPath
	//@ fold p.Mem()
	return p, nil
}

// Len returns the length of the EPIC path in bytes.
<<<<<<< HEAD
// TODO How do we get around the if statement in a pure func
//@ trusted
//@ pure
//@ requires acc(p.Mem(), _)
//@ requires p.hasScionPath()
// ensures   unfolding acc(p.Mem(), _) in (p.ScionPath == nil ==> (l == MetadataLen))
// ensures   unfolding acc(p.Mem(), _) in (p.ScionPath != nil ==> (l == MetadataLen + p.ScionPath.RawLen()))
//@ ensures  unfolding acc(p.Mem(), _) in (l == MetadataLen + p.ScionPath.RawLen())
=======
// (VerifiedSCION) This is currently not checked here because Gobra
// does not support statements in pure functions. The proof obligations
// for this method are discharged in function `len_test` in the file `epic_spec_test.gobra`.
//@ trusted
//@ pure
//@ requires acc(p.Mem(), _)
//@ ensures  !p.hasScionPath() ==> l == MetadataLen
//@ ensures  p.hasScionPath()  ==> l == MetadataLen + unfolding acc(p.Mem(), _) in p.ScionPath.Len()
>>>>>>> f992ccd9
//@ decreases
func (p *Path) Len() (l int) {
	if p.ScionPath == nil {
		return MetadataLen
	}
	return /*@ unfolding acc(p.Mem(), _) in unfolding p.ScionPath.Mem() in @*/ MetadataLen + p.ScionPath.Len()
}

// Type returns the EPIC path type identifier.
//@ pure
//@ requires acc(p.Mem(), _)
<<<<<<< HEAD
//@ ensures t == PathType
=======
//@ ensures  t == PathType
>>>>>>> f992ccd9
//@ decreases
func (p *Path) Type() (t path.Type) {
	return PathType
}

// PktID denotes the EPIC packet ID.
type PktID struct {
	Timestamp uint32
	Counter   uint32
}

// DecodeFromBytes deserializes the buffer (raw) into the PktID.
//@ requires  len(raw) >= PktIDLen
//@ preserves acc(i)
//@ preserves acc(slices.AbsSlice_Bytes(raw, 0, len(raw)), definitions.ReadL1)
<<<<<<< HEAD
//@ ensures 0 <= i.Timestamp
//@ ensures 0 <= i.Counter
//@ decreases
func (i *PktID) DecodeFromBytes(raw []byte) {
	//@ unfold acc(slices.AbsSlice_Bytes(raw, 0, len(raw)), definitions.ReadL1)
	//@ assert forall i int :: 0 <= i && i < 4 ==>
	//@   &raw[:4][i] == &raw[i]
	i.Timestamp = binary.BigEndian.Uint32(raw[:4])
	//@ assert forall i int :: 0 <= i && i < 4 ==>
	//@   &raw[4:8][i] == &raw[4 + i]
	i.Counter = binary.BigEndian.Uint32(raw[4:8])
	// (gavin) TODO why are these assumptions still needed?
	// The post-condition of Uint32 is that the result is >= 0
	// yet if the following are not present Gobra complains.
	//@ assume i.Counter >= 0
	//@ assume i.Timestamp >= 0
=======
//@ ensures   0 <= i.Timestamp
//@ ensures   0 <= i.Counter
//@ decreases
func (i *PktID) DecodeFromBytes(raw []byte) {
	//@ unfold acc(slices.AbsSlice_Bytes(raw, 0, len(raw)), definitions.ReadL1)
	//@ assert forall i int :: 0 <= i && i < 4 ==> &raw[:4][i] == &raw[i]
	i.Timestamp = binary.BigEndian.Uint32(raw[:4])
	//@ assert forall i int :: 0 <= i && i < 4 ==> &raw[4:8][i] == &raw[4 + i]
	i.Counter = binary.BigEndian.Uint32(raw[4:8])
>>>>>>> f992ccd9
	//@ fold acc(slices.AbsSlice_Bytes(raw, 0, len(raw)), definitions.ReadL1)
}

// SerializeTo serializes the PktID into the buffer (b).
//@ requires  len(b) >= PktIDLen
//@ preserves acc(i, definitions.ReadL1)
//@ preserves slices.AbsSlice_Bytes(b, 0, len(b))
//@ decreases
func (i *PktID) SerializeTo(b []byte) {
	//@ unfold slices.AbsSlice_Bytes(b, 0, len(b))
<<<<<<< HEAD
	//@ assert forall j int :: 0 <= 4 ==>
	//@   &b[:4][j] == &b[j]
	binary.BigEndian.PutUint32(b[:4], i.Timestamp)
	//@ assert forall j int :: 0 <= 4 ==>
	//@   &b[4:8][j] == &b[4 + j]
=======
	//@ assert forall j int :: 0 <= 4 ==> &b[:4][j] == &b[j]
	binary.BigEndian.PutUint32(b[:4], i.Timestamp)
	//@ assert forall j int :: 0 <= 4 ==> &b[4:8][j] == &b[4 + j]
>>>>>>> f992ccd9
	binary.BigEndian.PutUint32(b[4:8], i.Counter)
	//@ fold slices.AbsSlice_Bytes(b, 0, len(b))
}<|MERGE_RESOLUTION|>--- conflicted
+++ resolved
@@ -40,7 +40,6 @@
 	HVFLen = 4
 )
 
-/*
 // RegisterPath registers the EPIC path type globally.
 //@ requires path.PathPackageMem()
 //@ requires !path.Registered(PathType)
@@ -71,7 +70,6 @@
 	@*/
 	path.RegisterPath(tmp)
 }
-*/
 
 // Path denotes the EPIC path type header.
 type Path struct {
@@ -83,19 +81,6 @@
 
 // SerializeTo serializes the Path into buffer b. On failure, an error is returned, otherwise
 // SerializeTo will return nil.
-<<<<<<< HEAD
-// requires acc(p.Mem(), definitions.ReadL1)
-//@ requires  p.Mem()
-//@ requires  p.hasScionPath()
-//@ requires  len(b) >= p.Len()
-//@ requires  p.getPHVFLen() == HVFLen
-//@ requires  p.getLHVFLen() == HVFLen
-//@ preserves slices.AbsSlice_Bytes(b, 0, len(b))
-//@ ensures   p.Mem()
-// ensures acc(p.Mem(), definitions.ReadL1)
-//@ decreases
-func (p *Path) SerializeTo(b []byte) error {
-=======
 //@ preserves p.Mem()
 //@ preserves slices.AbsSlice_Bytes(b, 0, len(b))
 //@ ensures   r != nil ==> r.ErrorMem()
@@ -105,28 +90,18 @@
 //@ ensures   old(p.getLHVFLen()) != HVFLen ==> r != nil
 //@ decreases
 func (p *Path) SerializeTo(b []byte) (r error) {
->>>>>>> f992ccd9
 	if len(b) < p.Len() {
 		return serrors.New("buffer too small to serialize path.", "expected", int(p.Len()),
 			"actual", int(len(b)))
 	}
 	//@ unfold p.Mem()
 	if len(p.PHVF) != HVFLen {
-<<<<<<< HEAD
-		//@ fold p.Mem()
-		return serrors.New("invalid length of PHVF", "expected", HVFLen, "actual", len(p.PHVF))
-	}
-	if len(p.LHVF) != HVFLen {
-		//@ fold p.Mem()
-		return serrors.New("invalid length of LHVF", "expected", HVFLen, "actual", len(p.LHVF))
-=======
 		//@ defer fold p.Mem()
 		return serrors.New("invalid length of PHVF", "expected", int(HVFLen), "actual", int(len(p.PHVF)))
 	}
 	if len(p.LHVF) != HVFLen {
 		//@ defer fold p.Mem()
 		return serrors.New("invalid length of LHVF", "expected", int(HVFLen), "actual", int(len(p.LHVF)))
->>>>>>> f992ccd9
 	}
 	if p.ScionPath == nil {
 		//@ fold p.Mem()
@@ -165,30 +140,14 @@
 	//@ )
 	//@ ghost slices.CombineAtIndex_Bytes(b, 0, MetadataLen, PktIDLen+HVFLen, writePerm)
 	//@ ghost slices.Reslice_Bytes(b, MetadataLen, len(b), writePerm)
-<<<<<<< HEAD
-	ret := p.ScionPath.SerializeTo(b[MetadataLen:])
-	//@ ghost slices.Unslice_Bytes(b, MetadataLen, len(b), writePerm)
-	//@ ghost slices.CombineAtIndex_Bytes(b, 0, len(b), MetadataLen, writePerm)
-	//@ fold p.Mem()
-	return ret
-=======
 	//@ defer fold p.Mem()
 	//@ ghost defer slices.CombineAtIndex_Bytes(b, 0, len(b), MetadataLen, writePerm)
 	//@ ghost defer slices.Unslice_Bytes(b, MetadataLen, len(b), writePerm)
 	return p.ScionPath.SerializeTo(b[MetadataLen:])
->>>>>>> f992ccd9
 }
 
 // DecodeFromBytes deserializes the buffer b into the Path. On failure, an error is returned,
 // otherwise SerializeTo will return nil.
-<<<<<<< HEAD
-//@ requires  p.NonInitMem()
-//@ requires  len(b) >= MetadataLen + scion.MetaLen
-//@ requires slices.AbsSlice_Bytes(b, 0, len(b))
-//@ ensures slices.AbsSlice_Bytes(b, 0, MetadataLen)
-//@ ensures r == nil ==> p.Mem()
-//@ ensures r != nil ==> p.NonInitMem()
-=======
 //@ requires p.NonInitMem()
 //@ requires slices.AbsSlice_Bytes(b, 0, len(b))
 //@ ensures  len(b) < MetadataLen ==> r != nil
@@ -196,7 +155,6 @@
 //@ ensures  r == nil ==> slices.AbsSlice_Bytes(b, 0, MetadataLen)
 //@ ensures  r != nil ==> r.ErrorMem()
 //@ ensures  r != nil ==> p.NonInitMem()
->>>>>>> f992ccd9
 //@ decreases
 func (p *Path) DecodeFromBytes(b []byte) (r error) {
 	if len(b) < MetadataLen {
@@ -251,17 +209,10 @@
 
 // Reverse reverses the EPIC path. In particular, this means that the SCION path type subheader
 // is reversed.
-<<<<<<< HEAD
-//@ trusted // TODO
-//@ requires p.Mem()
-//@ ensures r == nil ==> p.Mem()
-//@ ensures r != nil ==> ret.Mem()
-=======
 //@ requires p.Mem()
 //@ ensures  r == nil ==> ret.Mem()
 //@ ensures  r == nil ==> ret != nil
 //@ ensures  r != nil ==> r.ErrorMem()
->>>>>>> f992ccd9
 //@ decreases
 func (p *Path) Reverse() (ret path.Path, r error) {
 	//@ unfold p.Mem()
@@ -286,16 +237,6 @@
 }
 
 // Len returns the length of the EPIC path in bytes.
-<<<<<<< HEAD
-// TODO How do we get around the if statement in a pure func
-//@ trusted
-//@ pure
-//@ requires acc(p.Mem(), _)
-//@ requires p.hasScionPath()
-// ensures   unfolding acc(p.Mem(), _) in (p.ScionPath == nil ==> (l == MetadataLen))
-// ensures   unfolding acc(p.Mem(), _) in (p.ScionPath != nil ==> (l == MetadataLen + p.ScionPath.RawLen()))
-//@ ensures  unfolding acc(p.Mem(), _) in (l == MetadataLen + p.ScionPath.RawLen())
-=======
 // (VerifiedSCION) This is currently not checked here because Gobra
 // does not support statements in pure functions. The proof obligations
 // for this method are discharged in function `len_test` in the file `epic_spec_test.gobra`.
@@ -304,23 +245,18 @@
 //@ requires acc(p.Mem(), _)
 //@ ensures  !p.hasScionPath() ==> l == MetadataLen
 //@ ensures  p.hasScionPath()  ==> l == MetadataLen + unfolding acc(p.Mem(), _) in p.ScionPath.Len()
->>>>>>> f992ccd9
 //@ decreases
 func (p *Path) Len() (l int) {
 	if p.ScionPath == nil {
 		return MetadataLen
 	}
-	return /*@ unfolding acc(p.Mem(), _) in unfolding p.ScionPath.Mem() in @*/ MetadataLen + p.ScionPath.Len()
+	return MetadataLen + p.ScionPath.Len()
 }
 
 // Type returns the EPIC path type identifier.
 //@ pure
 //@ requires acc(p.Mem(), _)
-<<<<<<< HEAD
-//@ ensures t == PathType
-=======
 //@ ensures  t == PathType
->>>>>>> f992ccd9
 //@ decreases
 func (p *Path) Type() (t path.Type) {
 	return PathType
@@ -336,24 +272,6 @@
 //@ requires  len(raw) >= PktIDLen
 //@ preserves acc(i)
 //@ preserves acc(slices.AbsSlice_Bytes(raw, 0, len(raw)), definitions.ReadL1)
-<<<<<<< HEAD
-//@ ensures 0 <= i.Timestamp
-//@ ensures 0 <= i.Counter
-//@ decreases
-func (i *PktID) DecodeFromBytes(raw []byte) {
-	//@ unfold acc(slices.AbsSlice_Bytes(raw, 0, len(raw)), definitions.ReadL1)
-	//@ assert forall i int :: 0 <= i && i < 4 ==>
-	//@   &raw[:4][i] == &raw[i]
-	i.Timestamp = binary.BigEndian.Uint32(raw[:4])
-	//@ assert forall i int :: 0 <= i && i < 4 ==>
-	//@   &raw[4:8][i] == &raw[4 + i]
-	i.Counter = binary.BigEndian.Uint32(raw[4:8])
-	// (gavin) TODO why are these assumptions still needed?
-	// The post-condition of Uint32 is that the result is >= 0
-	// yet if the following are not present Gobra complains.
-	//@ assume i.Counter >= 0
-	//@ assume i.Timestamp >= 0
-=======
 //@ ensures   0 <= i.Timestamp
 //@ ensures   0 <= i.Counter
 //@ decreases
@@ -363,7 +281,6 @@
 	i.Timestamp = binary.BigEndian.Uint32(raw[:4])
 	//@ assert forall i int :: 0 <= i && i < 4 ==> &raw[4:8][i] == &raw[4 + i]
 	i.Counter = binary.BigEndian.Uint32(raw[4:8])
->>>>>>> f992ccd9
 	//@ fold acc(slices.AbsSlice_Bytes(raw, 0, len(raw)), definitions.ReadL1)
 }
 
@@ -374,17 +291,9 @@
 //@ decreases
 func (i *PktID) SerializeTo(b []byte) {
 	//@ unfold slices.AbsSlice_Bytes(b, 0, len(b))
-<<<<<<< HEAD
-	//@ assert forall j int :: 0 <= 4 ==>
-	//@   &b[:4][j] == &b[j]
-	binary.BigEndian.PutUint32(b[:4], i.Timestamp)
-	//@ assert forall j int :: 0 <= 4 ==>
-	//@   &b[4:8][j] == &b[4 + j]
-=======
 	//@ assert forall j int :: 0 <= 4 ==> &b[:4][j] == &b[j]
 	binary.BigEndian.PutUint32(b[:4], i.Timestamp)
 	//@ assert forall j int :: 0 <= 4 ==> &b[4:8][j] == &b[4 + j]
->>>>>>> f992ccd9
 	binary.BigEndian.PutUint32(b[4:8], i.Counter)
 	//@ fold slices.AbsSlice_Bytes(b, 0, len(b))
 }