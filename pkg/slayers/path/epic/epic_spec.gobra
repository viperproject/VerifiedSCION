// Copyright 2022 ETH Zurich
//
// Licensed under the Apache License, Version 2.0 (the "License");
// you may not use this file except in compliance with the License.
// You may obtain a copy of the License at
//
//   http://www.apache.org/licenses/LICENSE-2.0
//
// Unless required by applicable law or agreed to in writing, software
// distributed under the License is distributed on an "AS IS" BASIS,
// WITHOUT WARRANTIES OR CONDITIONS OF ANY KIND, either express or implied.
// See the License for the specific language governing permissions and
// limitations under the License.

// +gobra

package epic

import (
	"github.com/scionproto/scion/pkg/slayers/path"
	"github.com/scionproto/scion/pkg/slayers/path/scion"
	. "github.com/scionproto/scion/verification/utils/definitions"
	sl "github.com/scionproto/scion/verification/utils/slices"
)

pred (p *Path) NonInitMem() {
	acc(p)
}

pred (p *Path) Mem(ubuf []byte) {
	acc(&p.PktID) &&
	acc(&p.PHVF) && sl.Bytes(p.PHVF, 0, len(p.PHVF)) &&
	acc(&p.LHVF) && sl.Bytes(p.LHVF, 0, len(p.LHVF)) &&
	acc(&p.ScionPath) &&
	p.ScionPath != nil &&
	MetadataLen <= len(ubuf) &&
	p.ScionPath.Mem(ubuf[MetadataLen:])
}

ghost
<<<<<<< HEAD
pure
requires acc(p.Mem(ub), _)
decreases
func (p *Path) LenSpec(ghost ub []byte) (l int) {
	return unfolding acc(p.Mem(ub), _) in
=======
requires p.Mem(ub)
decreases
pure func (p *Path) LenSpec(ghost ub []byte) (l int) {
	return unfolding p.Mem(ub) in
>>>>>>> e32dd2ea
		(p.ScionPath == nil ?
			MetadataLen :
			MetadataLen + p.ScionPath.LenSpec(ub[MetadataLen:]))
}

ghost
requires p.Mem(buf)
ensures  p.NonInitMem()
<<<<<<< HEAD
decreases
func (p *Path) DowngradePerm(buf []byte) {
	unfold p.Mem(buf)
	fold  p.NonInitMem()
}

ghost
requires acc(r.Mem(ub), _)
decreases
pure func (r *Path) GetBase(ub []byte) scion.Base {
	return unfolding acc(r.Mem(ub), _) in
		r.ScionPath.GetBase(ub[MetadataLen:])
=======
decreases
func (p *Path) DowngradePerm(buf []byte) {
	unfold p.Mem(buf)
	fold  p.NonInitMem()
}

ghost
requires r.Mem(ub)
decreases
pure func (r *Path) GetBase(ub []byte) scion.Base {
	return unfolding r.Mem(ub) in
		r.ScionPath.GetBase(ub[MetadataLen:])
}

ghost
requires p.Mem(buf)
decreases
pure func (p *Path) getPHVFLen(buf []byte) (l int) {
	return unfolding p.Mem(buf) in
		len(p.PHVF)
>>>>>>> e32dd2ea
}

ghost
requires p.Mem(buf)
decreases
pure func (p *Path) getLHVFLen(buf []byte) (l int) {
	return unfolding p.Mem(buf) in
		len(p.LHVF)
}

ghost
requires p.Mem(buf)
decreases
pure func (p *Path) hasScionPath(buf []byte) (r bool) {
	return unfolding p.Mem(buf) in
		p.ScionPath != nil
}

ghost
requires p.Mem(buf)
decreases
pure func (p *Path) GetUnderlyingScionPathBuf(buf []byte) []byte {
	return unfolding p.Mem(buf) in
		buf[MetadataLen:]
}

ghost
decreases
pure func (p *Path) IsValidResultOfDecoding(b []byte) (res bool) {
	return true
}

ghost
pure
decreases
func (p *Path) IsValidResultOfDecoding(b []byte, err error) (res bool) {
	return true
}

(*Path) implements path.Path<|MERGE_RESOLUTION|>--- conflicted
+++ resolved
@@ -38,18 +38,10 @@
 }
 
 ghost
-<<<<<<< HEAD
-pure
-requires acc(p.Mem(ub), _)
-decreases
-func (p *Path) LenSpec(ghost ub []byte) (l int) {
-	return unfolding acc(p.Mem(ub), _) in
-=======
 requires p.Mem(ub)
 decreases
 pure func (p *Path) LenSpec(ghost ub []byte) (l int) {
 	return unfolding p.Mem(ub) in
->>>>>>> e32dd2ea
 		(p.ScionPath == nil ?
 			MetadataLen :
 			MetadataLen + p.ScionPath.LenSpec(ub[MetadataLen:]))
@@ -58,20 +50,6 @@
 ghost
 requires p.Mem(buf)
 ensures  p.NonInitMem()
-<<<<<<< HEAD
-decreases
-func (p *Path) DowngradePerm(buf []byte) {
-	unfold p.Mem(buf)
-	fold  p.NonInitMem()
-}
-
-ghost
-requires acc(r.Mem(ub), _)
-decreases
-pure func (r *Path) GetBase(ub []byte) scion.Base {
-	return unfolding acc(r.Mem(ub), _) in
-		r.ScionPath.GetBase(ub[MetadataLen:])
-=======
 decreases
 func (p *Path) DowngradePerm(buf []byte) {
 	unfold p.Mem(buf)
@@ -92,7 +70,6 @@
 pure func (p *Path) getPHVFLen(buf []byte) (l int) {
 	return unfolding p.Mem(buf) in
 		len(p.PHVF)
->>>>>>> e32dd2ea
 }
 
 ghost
