// Copyright 2022 ETH Zurich
//
// Licensed under the Apache License, Version 2.0 (the "License");
// you may not use this file except in compliance with the License.
// You may obtain a copy of the License at
//
//   http://www.apache.org/licenses/LICENSE-2.0
//
// Unless required by applicable law or agreed to in writing, software
// distributed under the License is distributed on an "AS IS" BASIS,
// WITHOUT WARRANTIES OR CONDITIONS OF ANY KIND, either express or implied.
// See the License for the specific language governing permissions and
// limitations under the License.

// +gobra

package epic

<<<<<<< HEAD
import "github.com/scionproto/scion/verification/utils/slices"
=======
import "github.com/scionproto/scion/pkg/slayers/path/scion"
>>>>>>> 17317ce5

func testAllocateNonInitMem() {
	p := &Path{}
	fold p.NonInitMem()
}

<<<<<<< HEAD
// func canAllocatePath() {
// 	p := &Path{}
// 	fold slices.AbsSlice_Bytes(p.PHVF, 0, len(p.PHVF))
// 	fold slices.AbsSlice_Bytes(p.LHVF, 0, len(p.LHVF))
// 	fold slices.AbsSlice_Bytes(p.underlyingBuf, 0, MetadataLen)
// 	fold p.Mem()
// }
=======
// A test folding Mem(ubuf) is skipped here, as one can just call DesugarFromBytes to get the
// desired predicate
>>>>>>> 17317ce5

// (*Path).Len() cannot be currently be verified because Gobra does not allow statements in
// pure functions, but Len must be pure.
// This method contains the same exact body and checks that the contract holds.
ghost
preserves acc(p.Mem(ubuf), _)
ensures   !p.hasScionPath(ubuf) ==> l == MetadataLen
ensures   p.hasScionPath(ubuf)  ==> l == MetadataLen + unfolding acc(p.Mem(ubuf), _) in p.ScionPath.Len(ubuf[MetadataLen:])
decreases
func len_test(p *Path, ubuf []byte) (l int) {
	unfold acc(p.Mem(ubuf), _) // would need to be 'unfolding' in the pure version
	if p.ScionPath == nil {
		return MetadataLen
	}
	unfold acc(p.ScionPath.Mem(ubuf[MetadataLen:]), _) // would need to be 'unfolding' in the pure version
	return  MetadataLen + p.ScionPath.Len(ubuf[MetadataLen:])
}<|MERGE_RESOLUTION|>--- conflicted
+++ resolved
@@ -16,29 +16,15 @@
 
 package epic
 
-<<<<<<< HEAD
-import "github.com/scionproto/scion/verification/utils/slices"
-=======
 import "github.com/scionproto/scion/pkg/slayers/path/scion"
->>>>>>> 17317ce5
 
 func testAllocateNonInitMem() {
 	p := &Path{}
 	fold p.NonInitMem()
 }
 
-<<<<<<< HEAD
-// func canAllocatePath() {
-// 	p := &Path{}
-// 	fold slices.AbsSlice_Bytes(p.PHVF, 0, len(p.PHVF))
-// 	fold slices.AbsSlice_Bytes(p.LHVF, 0, len(p.LHVF))
-// 	fold slices.AbsSlice_Bytes(p.underlyingBuf, 0, MetadataLen)
-// 	fold p.Mem()
-// }
-=======
 // A test folding Mem(ubuf) is skipped here, as one can just call DesugarFromBytes to get the
 // desired predicate
->>>>>>> 17317ce5
 
 // (*Path).Len() cannot be currently be verified because Gobra does not allow statements in
 // pure functions, but Len must be pure.
