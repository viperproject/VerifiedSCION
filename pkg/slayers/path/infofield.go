--- conflicted
+++ resolved
@@ -142,11 +142,7 @@
 // @ ensures AbsUInfoFromUint16(inf.SegID) ==
 // @ 	old(io.upd_uinfo(AbsUInfoFromUint16(inf.SegID), hf))
 // @ decreases
-<<<<<<< HEAD
-func (inf *InfoField) UpdateSegID(hfMac [MacLen]byte /* @, ghost hf io.IO_HF @ */) {
-=======
 func (inf *InfoField) UpdateSegID(hfMac [MacLen]byte /* @, ghost hf io.HF @ */) {
->>>>>>> e32dd2ea
 	//@ share hfMac
 	inf.SegID = inf.SegID ^ binary.BigEndian.Uint16(hfMac[:2])
 	// @ AssumeForIO(AbsUInfoFromUint16(inf.SegID) == old(io.upd_uinfo(AbsUInfoFromUint16(inf.SegID), hf)))
