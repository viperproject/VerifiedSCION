--- conflicted
+++ resolved
@@ -55,18 +55,6 @@
 ghost
 decreases
 pure func (b Base) ValidCurrFieldsSpec() bool {
-<<<<<<< HEAD
-	return 0 <= b.NumINF && b.NumINF <= MaxINFs &&
-		0 <= b.NumHops && b.NumHops <= MaxHops  &&
-		b.ValidCurrInfSpec()                    &&
-		b.ValidCurrHfSpec()
-}
-
-ghost
-decreases
-pure func (b Base) ValidCurrIdxsSpec() bool {
-=======
->>>>>>> def1aad6
 	return 0 <= b.NumINF && b.NumINF <= MaxINFs &&
 		0 <= b.NumHops && b.NumHops <= MaxHops  &&
 		b.ValidCurrInfSpec()                    &&
