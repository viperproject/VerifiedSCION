// Copyright 2022 ETH Zurich
//
// Licensed under the Apache License, Version 2.0 (the "License");
// you may not use this file except in compliance with the License.
// You may obtain a copy of the License at
//
//   http://www.apache.org/licenses/LICENSE-2.0
//
// Unless required by applicable law or agreed to in writing, software
// distributed under the License is distributed on an "AS IS" BASIS,
// WITHOUT WARRANTIES OR CONDITIONS OF ANY KIND, either express or implied.
// See the License for the specific language governing permissions and
// limitations under the License.

// +gobra

package scion

import (
	"github.com/scionproto/scion/pkg/slayers/path"
	. "github.com/scionproto/scion/verification/utils/definitions"
	"github.com/scionproto/scion/verification/utils/slices"
)

ghost
<<<<<<< HEAD
pure
decreases
func (p *Decoded) IsValidResultOfDecoding(b []byte, err error) (res bool) {
=======
decreases
pure func (p *Decoded) IsValidResultOfDecoding(b []byte) bool {
>>>>>>> e32dd2ea
	return true
}

(*Decoded) implements path.Path

/**** Predicates ****/

pred (d *Decoded) NonInitMem() {
	acc(&d.InfoFields) && acc(&d.HopFields) && d.Base.NonInitMem()
}

pred (d *Decoded) Mem(ubuf []byte) {
	d.Base.Mem() &&
	acc(&d.InfoFields) &&
	d.Base.GetNumINF() <= MaxINFs &&
	len(d.InfoFields) == d.Base.GetNumINF() &&
	(forall i int :: { &d.InfoFields[i] } 0 <= i && i < len(d.InfoFields) ==> acc(&d.InfoFields[i])) &&
	acc(&d.HopFields) &&
	len(d.HopFields) == d.Base.GetNumHops() &&
	(forall i int :: { &d.HopFields[i] } 0 <= i && i < len(d.HopFields) ==> d.HopFields[i].Mem())
}

/**** End of Predicates ****/

/**** Stubs ****/

/**
  * This method is not part of the original SCION codebase.
  * Instead, `Len` was defined in `*Decoded` via embedded structs.
  * Unfortunately, Gobra does not fully support them yet, so we
  * introduced this method which acts as a wrapper.
  */
preserves acc(d.Mem(ubuf), R50)
ensures   l == d.LenSpec(ubuf)
decreases
func (d *Decoded) Len(ghost ubuf []byte) (l int) {
	return unfolding acc(d.Mem(ubuf), _) in d.Base.Len()
}

ghost
<<<<<<< HEAD
pure
requires acc(d.Mem(ub), _)
ensures  unfolding acc(d.Mem(ub), _) in l == d.Base.Len()
decreases
func (d *Decoded) LenSpec(ghost ub []byte) (l int) {
	return unfolding acc(d.Mem(ub), _) in d.Base.Len()
=======
requires d.Mem(ub)
decreases
pure func (d *Decoded) LenSpec(ghost ub []byte) int {
	return unfolding d.Mem(ub) in
		d.Base.Len()
>>>>>>> e32dd2ea
}

/**
  * This method is not part of the original SCION codebase.
  * Instead, `Len` was defined in `*Decoded` via embedded structs.
  * Unfortunately, Gobra does not fully support them yet, so we
  * introduced this method which acts as a wrapper.
  */
requires d.Mem(ubuf)
decreases
pure func (d *Decoded) Type(ghost ubuf []byte) path.Type {
	return unfolding d.Mem(ubuf) in
		d.Base.Type()
}

/**
  * This method is not part of the original SCION codebase.
  * Instead, `IsXover` was defined in `*Decoded` via embedded structs.
  * Unfortunately, Gobra does not fully support them yet, so we
  * introduced this method which acts as a wrapper.
  */
preserves acc(d.Mem(ubuf), R19)
decreases
func (d *Decoded) IsXover(ghost ubuf []byte) bool {
	unfold acc(d.Mem(ubuf), R19)
	defer fold acc(d.Mem(ubuf), R19)
	return d.Base.IsXover()
}

/**
  * This method is not part of the original SCION codebase.
  * This method creates an override of `IncPath` for `Decoded` which
  * just provides a more suitable contract. All it does is to call `IncPath`
  * on d.Base. Without this, one would need to unfold d.Mem() to call `IncPath`,
  * which can be extremely cumbersome.
  */
requires d.Mem(ubuf)
ensures  e == nil ==> (
	d.Mem(ubuf) &&
	d.LenSpec(ubuf) == old(d.LenSpec(ubuf)) &&
	(old(d.GetBase(ubuf).Valid()) ==> d.GetBase(ubuf).Valid()))
ensures  e != nil ==> d.NonInitMem() && e.ErrorMem()
decreases
func (d *Decoded) IncPath(ghost ubuf []byte) (e error) {
	unfold d.Mem(ubuf)
	e = d.Base.IncPath()
	if e == nil {
		fold d.Mem(ubuf)
	} else {
		fold d.NonInitMem()
	}
	return e
}

ghost
<<<<<<< HEAD
requires acc(d.Mem(ub), _)
decreases
pure func (d *Decoded) GetNumINF(ub []byte) (res int) {
	return unfolding acc(d.Mem(ub), _) in d.Base.GetNumINF()
=======
requires d.Mem(ub)
decreases
pure func (d *Decoded) GetNumINF(ub []byte) int {
	return unfolding d.Mem(ub) in
		d.Base.GetNumINF()
>>>>>>> e32dd2ea
}

ghost
requires d.Mem(ub)
decreases
pure func (d *Decoded) GetNumHops(ub []byte) int {
	return unfolding d.Mem(ub) in
		d.Base.GetNumHops()
}

ghost
requires s.Mem(ub)
decreases
pure func (s *Decoded) GetMetaHdr(ub []byte) MetaHdr {
<<<<<<< HEAD
	return unfolding acc(s.Mem(ub), _) in s.Base.GetMetaHdr()
=======
	return unfolding s.Mem(ub) in
		s.Base.GetMetaHdr()
>>>>>>> e32dd2ea
}

/**** End of Stubs ****/

/**** Auxiliary Functions ****/

requires d.Mem(ubuf)
decreases
pure func (d *Decoded) getLenInfoFields(ubuf []byte) int {
	return unfolding d.Mem(ubuf) in
		len(d.InfoFields)
}

requires d.Mem(ubuf)
decreases
pure func (d *Decoded) getLenHopFields(ubuf []byte) int {
	return unfolding d.Mem(ubuf) in
		len(d.HopFields)
}

ghost
requires d.Mem(ubuf)
decreases
pure func (d *Decoded) GetBase(ubuf []byte) Base {
	return unfolding d.Mem(ubuf) in
		(unfolding d.Base.Mem() in d.Base)
}

/**** End of Auxiliary Functions ****/

/**** Lemmas ****/

ghost
requires d.Mem(ubuf)
ensures  d.NonInitMem()
decreases
func (d *Decoded) DowngradePerm(ubuf []byte) {
	unfold d.Mem(ubuf)
	unfold d.Base.Mem()
	fold d.Base.NonInitMem()
	fold d.NonInitMem()
}

ghost
requires d.Mem(ubuf1)
requires len(ubuf1) <= len(ubuf2)
requires ubuf1 === ubuf2[:len(ubuf1)]
ensures  d.Mem(ubuf2)
decreases
func (d *Decoded) Widen(ubuf1, ubuf2 []byte) {
	unfold d.Mem(ubuf1)
	fold d.Mem(ubuf2)
}

/**** End of Lemmas ****/<|MERGE_RESOLUTION|>--- conflicted
+++ resolved
@@ -23,14 +23,8 @@
 )
 
 ghost
-<<<<<<< HEAD
-pure
-decreases
-func (p *Decoded) IsValidResultOfDecoding(b []byte, err error) (res bool) {
-=======
 decreases
 pure func (p *Decoded) IsValidResultOfDecoding(b []byte) bool {
->>>>>>> e32dd2ea
 	return true
 }
 
@@ -71,20 +65,11 @@
 }
 
 ghost
-<<<<<<< HEAD
-pure
-requires acc(d.Mem(ub), _)
-ensures  unfolding acc(d.Mem(ub), _) in l == d.Base.Len()
-decreases
-func (d *Decoded) LenSpec(ghost ub []byte) (l int) {
-	return unfolding acc(d.Mem(ub), _) in d.Base.Len()
-=======
 requires d.Mem(ub)
 decreases
 pure func (d *Decoded) LenSpec(ghost ub []byte) int {
 	return unfolding d.Mem(ub) in
 		d.Base.Len()
->>>>>>> e32dd2ea
 }
 
 /**
@@ -140,18 +125,11 @@
 }
 
 ghost
-<<<<<<< HEAD
-requires acc(d.Mem(ub), _)
-decreases
-pure func (d *Decoded) GetNumINF(ub []byte) (res int) {
-	return unfolding acc(d.Mem(ub), _) in d.Base.GetNumINF()
-=======
 requires d.Mem(ub)
 decreases
 pure func (d *Decoded) GetNumINF(ub []byte) int {
 	return unfolding d.Mem(ub) in
 		d.Base.GetNumINF()
->>>>>>> e32dd2ea
 }
 
 ghost
@@ -166,12 +144,8 @@
 requires s.Mem(ub)
 decreases
 pure func (s *Decoded) GetMetaHdr(ub []byte) MetaHdr {
-<<<<<<< HEAD
-	return unfolding acc(s.Mem(ub), _) in s.Base.GetMetaHdr()
-=======
 	return unfolding s.Mem(ub) in
 		s.Base.GetMetaHdr()
->>>>>>> e32dd2ea
 }
 
 /**** End of Stubs ****/
