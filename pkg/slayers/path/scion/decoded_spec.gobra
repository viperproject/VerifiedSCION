--- conflicted
+++ resolved
@@ -35,16 +35,11 @@
 pred (d *Decoded) Mem() {
 	d.Base.Mem() &&
 	acc(&d.InfoFields) &&
-<<<<<<< HEAD
-	acc(&d.HopFields) &&
-	(forall i int :: { &d.InfoFields[i] } 0 <= i && i < len(d.InfoFields) ==> acc(&d.InfoFields[i])) &&
-=======
 	d.Base.GetNumINF() <= MaxINFs &&
 	len(d.InfoFields) == d.Base.GetNumINF() &&
 	(forall i int :: { &d.InfoFields[i] } 0 <= i && i < len(d.InfoFields) ==> acc(&d.InfoFields[i])) &&
 	acc(&d.HopFields) &&
 	len(d.HopFields) == d.Base.GetNumHops() &&
->>>>>>> 10676f7c
 	(forall i int :: { &d.HopFields[i] } 0 <= i && i < len(d.HopFields) ==> d.HopFields[i].Mem())
 }
 
@@ -112,20 +107,13 @@
   * on d.Base. Without this, one would need to unfold d.Mem() to call `IncPath`,
   * which can be extremely cumbersome.
   */
-<<<<<<< HEAD
-requires d.Mem()
-ensures  e == nil ==> d.Mem()
-ensures  e == nil ==> d.Len(ubuf) == old(d.Len(ubuf))
-ensures  e != nil ==> d.NonInitMem()
-ensures  e != nil ==> e.ErrorMem()
-=======
-requires d.Mem(ubuf)
+requires d.Mem() && d.Valid(ubuf)
 ensures  e == nil ==> (
 	d.Mem(ubuf) &&
+    d.Valid(ubuf) &&
 	d.Len(ubuf) == old(d.Len(ubuf)) &&
 	(old(d.ValidCurrIdxs(ubuf)) ==> d.ValidCurrIdxs(ubuf)))
 ensures  e != nil ==> d.NonInitMem() && e.ErrorMem()
->>>>>>> 10676f7c
 decreases
 func (d *Decoded) IncPath(ghost ubuf []byte) (e error) {
 	unfold d.Mem()
