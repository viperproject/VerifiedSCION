--- conflicted
+++ resolved
@@ -27,69 +27,11 @@
 /**** Predicates ****/
 
 pred (d *Decoded) NonInitMem() {
-	acc(&d.underlyingBuf) &&
-		acc(&d.InfoFields) &&
-		acc(&d.HopFields) &&
-		d.Base.NonInitMem()
+	acc(&d.InfoFields) && acc(&d.HopFields) && d.Base.NonInitMem()
 }
 
 pred (d *Decoded) Mem(ubuf []byte) {
 	d.Base.Mem() &&
-<<<<<<< HEAD
-		acc(&d.underlyingBuf) && // Ghost
-		slices.AbsSlice_Bytes(d.underlyingBuf, 0, len(d.underlyingBuf)) && // Ghost
-		acc(&d.InfoFields) &&
-		d.Base.getNumINF() <= MaxINFs &&
-		len(d.InfoFields) == d.Base.getNumINF() &&
-		(forall i int :: 0 <= i && i < len(d.InfoFields) ==> acc(&d.InfoFields[i])) &&
-		acc(&d.HopFields) &&
-		len(d.HopFields) == d.Base.getNumHops() &&
-		(forall i int :: 0 <= i && i < len(d.HopFields) ==> d.HopFields[i].Mem())
-}
-
-pred (d *Decoded) NoBufMem(buf []byte) {
-	d.Base.Mem() &&
-		acc(&d.underlyingBuf) && d.underlyingBuf === buf && // Ghost
-		acc(&d.InfoFields) &&
-		d.Base.getNumINF() <= MaxINFs &&
-		len(d.InfoFields) == d.Base.getNumINF() &&
-		(forall i int :: 0 <= i && i < len(d.InfoFields) ==> acc(&d.InfoFields[i])) &&
-		acc(&d.HopFields) &&
-		len(d.HopFields) == d.Base.getNumHops() &&
-		(forall i int :: 0 <= i && i < len(d.HopFields) ==> d.HopFields[i].Mem())
-}
-
-requires d.Mem()
-requires d.GetUnderlyingBuf() === buf
-ensures  d.NoBufMem(buf)
-ensures  slices.AbsSlice_Bytes(buf, 0, len(buf))
-ensures  (slices.AbsSlice_Bytes(buf, 0, len(buf)) && d.NoBufMem(buf)) --* (acc(d.Mem(), definitions.ReadL1) && d.PostBufXchange(buf))
-decreases
-func (d *Decoded) ExchangeNoBufMem(buf []byte) {
-	unfold d.Mem()
-	assert buf === d.underlyingBuf
-	fold d.NoBufMem(buf)
-	package (slices.AbsSlice_Bytes(buf, 0, len(buf)) && d.NoBufMem(buf)) --* (acc(d.Mem(), definitions.ReadL1) && d.PostBufXchange(buf)) {
-		unfold d.NoBufMem(buf)
-		assert acc(&d.underlyingBuf)
-		assert d.underlyingBuf === buf
-		fold d.Mem()
-		fold d.PostBufXchange(buf)
-	}
-}
-
-pred (p *Decoded) PostBufXchange(buf []byte) {
-	acc(p.Mem(), definitions.ReadL1) && p.GetUnderlyingBuf() === buf
-}
-
-ghost
-requires p.PostBufXchange(buf)
-ensures  acc(p.Mem(), definitions.ReadL1)
-ensures  p.GetUnderlyingBuf() === buf
-decreases
-func (p *Decoded) UnfoldPostBufXchange(buf []byte) {
-	unfold p.PostBufXchange(buf)
-=======
 	acc(&d.InfoFields) &&
 	d.Base.getNumINF() <= MaxINFs &&
 	len(d.InfoFields) == d.Base.getNumINF() &&
@@ -98,7 +40,6 @@
 	len(d.HopFields) == d.Base.getNumHops() &&
 	(forall i int :: 0 <= i && i < len(d.HopFields) ==> d.HopFields[i].Mem()) &&
 	slices.AbsSlice_Bytes(ubuf, 0, len(ubuf))
->>>>>>> 17317ce5
 }
 
 /**** End of Predicates ****/
@@ -158,94 +99,6 @@
 	return e
 }
 
-<<<<<<< HEAD
-ghost
-requires d.Mem()
-requires buf === d.GetUnderlyingBuf()
-ensures  slices.AbsSlice_Bytes(buf, 0, len(buf))
-ensures  d.NonInitMem()
-decreases
-func (d *Decoded) DowngradePerm(buf []byte) {
-	unfold d.Mem()
-	unfold d.Base.Mem()
-	assert slices.AbsSlice_Bytes(buf, 0, len(buf))
-	fold d.Base.NonInitMem()
-	fold d.NonInitMem()
-}
-
-ghost
-requires acc(d.Mem(), _)
-decreases
-pure func (d *Decoded) GetUnderlyingBuf() (buf []byte) {
-	return unfolding acc(d.Mem(), _) in d.underlyingBuf
-}
-
-ghost
-requires d.Mem()
-requires d.GetUnderlyingBuf() === buf
-ensures  slices.AbsSlice_Bytes(buf, 0, len(buf))
-ensures  slices.AbsSlice_Bytes(buf, 0, len(buf)) --* (acc(d.Mem(), definitions.ReadL1) && d.PostBufXchange(buf))
-decreases
-func (d *Decoded) ExchangeBufMem(buf []byte) {
-	unfold d.Mem()
-	assert buf === d.underlyingBuf
-	package slices.AbsSlice_Bytes(buf, 0, len(buf)) --* (acc(d.Mem(), definitions.ReadL1) && d.PostBufXchange(buf)) {
-		assert acc(&d.underlyingBuf)
-		fold d.Mem()
-		fold d.PostBufXchange(buf)
-	}
-}
-
-(*Decoded) implements path.Path {
-	(p *Decoded) SerializeTo(b, buf []byte, l int) (e error) {
-		e = p.SerializeTo(b, buf, l)
-	}
-
-	(p *Decoded) DecodeFromBytes(b, buf []byte, l int) (e error) {
-		e = p.DecodeFromBytes(b, buf, l)
-	}
-
-	(p *Decoded) Reverse() (r path.Path, e error) {
-		r, e = p.Reverse()
-	}
-
-	(p *Decoded) DowngradePerm(buf []byte) {
-		p.DowngradePerm(buf)
-	}
-
-	// pure (p *Decoded) GetUnderlyingBuf() []byte {
-	// 	return p.GetUnderlyingBuf()
-	// }
-
-	(p *Decoded) ExchangeBufMem(buf []byte) {
-		p.ExchangeBufMem(buf)
-	}
-
-	(p *Decoded) UnfoldPostBufXchange(buf []byte) {
-		p.UnfoldPostBufXchange(buf)
-	}
-
-	pure (p *Decoded) Len() int {
-		return p.Len()
-	}
-
-	pure (p *Decoded) Type() path.Type {
-		return p.Type()
-	}
-}
-
-requires acc(d.NoBufMem(buf), _)
-decreases
-pure func (d *Decoded) getLenInfoFields(buf []byte) int {
-	return unfolding acc(d.NoBufMem(buf), _) in len(d.InfoFields)
-}
-
-requires acc(d.NoBufMem(buf), _)
-decreases
-pure func (d *Decoded) getLenHopFields(buf []byte) int {
-	return unfolding acc(d.NoBufMem(buf), _) in len(d.HopFields)
-}
-=======
 /**** End of Stubs ****/
 
 /**** Auxiliary Functions ****/
@@ -294,5 +147,4 @@
 	fold d.Mem(ubuf2)
 }
 
-/**** End of Lemmas ****/
->>>>>>> 17317ce5
+/**** End of Lemmas ****/