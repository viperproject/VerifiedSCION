--- conflicted
+++ resolved
@@ -24,11 +24,7 @@
 
 ghost
 decreases
-<<<<<<< HEAD
-pure func (p *Decoded) IsValidResultOfDecoding(b []byte, err error) bool {
-=======
-func (p *Decoded) IsValidResultOfDecoding(b []byte) (res bool) {
->>>>>>> ca492656
+pure func (p *Decoded) IsValidResultOfDecoding(b []byte) bool {
 	return true
 }
 
