--- conflicted
+++ resolved
@@ -225,7 +225,6 @@
 // @ decreases
 func (s *Decoded) Reverse( /*@ ghost ubuf []byte @*/ ) (p path.Path, r error) {
 	//@ ghost isValid := s.ValidCurrIdxs(ubuf)
-<<<<<<< HEAD
 	/*@
 	ghost base := s.GetBase(ubuf)
 	ghost absBase := base.Abs()
@@ -240,9 +239,6 @@
 		NumHops: absBase.NumHops,
 	}
 	@*/
-=======
-	//@ ghost base := s.GetBase(ubuf)
->>>>>>> 46ccc35c
 	//@ unfold s.Mem(ubuf)
 	//@ unfold s.Base.Mem()
 	if s.NumINF == 0 {
@@ -258,17 +254,6 @@
 		s.PathMeta.SegLen[0], s.PathMeta.SegLen[lastIdx] = s.PathMeta.SegLen[lastIdx], s.PathMeta.SegLen[0]
 	}
 	//@ fold s.Base.Mem()
-<<<<<<< HEAD
-
-=======
-	//@ fold s.Mem(ubuf)
-
-	//@ preserves s.Mem(ubuf)
-	//@ preserves isValid ==> s.ValidCurrIdxs(ubuf)
-	//@ decreases
-	//@ outline(
-	//@ unfold s.Mem(ubuf)
->>>>>>> 46ccc35c
 	//@ invariant acc(s.Base.Mem(), R10)
 	//@ invariant 0 <= i && i <= s.Base.GetNumINF()
 	//@ invariant acc(&s.InfoFields, R10)
