--- conflicted
+++ resolved
@@ -44,13 +44,10 @@
 
 // DecodeFromBytes fully decodes the SCION path into the corresponding fields.
 // @ requires  s.NonInitMem()
-<<<<<<< HEAD
-// @ preserves slices.AbsSlice_Bytes(data, 0, len(data))
-// @ ensures   r == nil ==> (s.Mem() && s.Valid(data))
-=======
 // @ preserves acc(sl.AbsSlice_Bytes(data, 0, len(data)), R40)
 // @ ensures   r == nil ==> (
-// @ 	s.Mem(data) &&
+// @ 	s.Mem() &&
+// @ 	s.Valid(data) &&
 // @ 	let lenD := len(data) in
 // @ 	MetaLen <= lenD &&
 // @ 	let b0 := sl.GetByte(data, 0, lenD, 0) in
@@ -61,7 +58,6 @@
 // @ 	let metaHdr := DecodedFrom(line) in
 // @ 	metaHdr == s.GetMetaHdr(data) &&
 // @ 	s.InfsMatchHfs(data))
->>>>>>> 10676f7c
 // @ ensures   r != nil ==> (r.ErrorMem() && s.NonInitMem())
 // @ decreases
 func (s *Decoded) DecodeFromBytes(data []byte) (r error) {
@@ -130,27 +126,16 @@
 		//@ sl.CombineAtIndex_Bytes(data, 0, offset + path.HopLen, offset, R41)
 		offset += path.HopLen
 	}
-<<<<<<< HEAD
-	//@ slices.CombineAtIndex_Bytes(data, 0, len(data), offset, R1)
+	//@ sl.CombineAtIndex_Bytes(data, 0, len(data), offset, R41)
 	//@ fold s.Mem()
-=======
-	//@ sl.CombineAtIndex_Bytes(data, 0, len(data), offset, R41)
-	//@ fold s.Mem(data)
->>>>>>> 10676f7c
 	return nil
 }
 
 // SerializeTo writePerms the path to a slice. The slice must be big enough to hold the entire data,
 // otherwise an error is returned.
-<<<<<<< HEAD
 // @ preserves acc(s.Mem(), R1) && s.Valid(ubuf)
-// @ preserves slices.AbsSlice_Bytes(ubuf, 0, len(ubuf))
-// @ preserves b !== ubuf ==> slices.AbsSlice_Bytes(b, 0, len(b))
-=======
-// @ preserves acc(s.Mem(ubuf), R1)
 // @ preserves sl.AbsSlice_Bytes(ubuf, 0, len(ubuf))
 // @ preserves b !== ubuf ==> sl.AbsSlice_Bytes(b, 0, len(b))
->>>>>>> 10676f7c
 // @ ensures   r != nil ==> r.ErrorMem()
 // @ decreases
 func (s *Decoded) SerializeTo(b []byte /*@, ghost ubuf []byte @*/) (r error) {
@@ -158,42 +143,24 @@
 		return serrors.New("buffer too small to serialize path.", "expected", s.Len( /*@ ubuf @*/ ),
 			"actual", len(b))
 	}
-<<<<<<< HEAD
 	//@ unfold acc(s.Mem(), R1)
-	//@ assert slices.AbsSlice_Bytes(b, 0, len(b))
-	//@ slices.SplitByIndex_Bytes(b, 0, len(b), MetaLen, writePerm)
-	//@ slices.Reslice_Bytes(b, 0, MetaLen, writePerm)
-=======
-	//@ unfold acc(s.Mem(ubuf), R1)
 	//@ assert sl.AbsSlice_Bytes(b, 0, len(b))
 	//@ sl.SplitByIndex_Bytes(b, 0, len(b), MetaLen, writePerm)
 	//@ sl.Reslice_Bytes(b, 0, MetaLen, writePerm)
->>>>>>> 10676f7c
 	//@ unfold acc(s.Base.Mem(), R1)
 	if err := s.PathMeta.SerializeTo(b[:MetaLen]); err != nil {
 		// @ Unreachable()
 		return err
 	}
 	//@ fold acc(s.Base.Mem(), R1)
-<<<<<<< HEAD
-	//@ slices.Unslice_Bytes(b, 0, MetaLen, writePerm)
-	//@ slices.CombineAtIndex_Bytes(b, 0, len(b), MetaLen, writePerm)
-	//@ fold acc(s.Mem(), R1)
-	offset := MetaLen
-
-	//@ invariant acc(s.Mem(), R1) && s.Valid(ubuf)
-	//@ invariant slices.AbsSlice_Bytes(ubuf, 0, len(ubuf))
-	//@ invariant b !== ubuf ==> slices.AbsSlice_Bytes(b, 0, len(b))
-=======
 	//@ sl.Unslice_Bytes(b, 0, MetaLen, writePerm)
 	//@ sl.CombineAtIndex_Bytes(b, 0, len(b), MetaLen, writePerm)
 	//@ fold acc(s.Mem(ubuf), R1)
 	offset := MetaLen
 
-	//@ invariant acc(s.Mem(ubuf), R1)
+	//@ invariant acc(s.Mem(), R1) && s.Valid(ubuf)
 	//@ invariant sl.AbsSlice_Bytes(ubuf, 0, len(ubuf))
 	//@ invariant b !== ubuf ==> sl.AbsSlice_Bytes(b, 0, len(b))
->>>>>>> 10676f7c
 	//@ invariant s.Len(ubuf) <= len(b)
 	//@ invariant 0 <= i && i <= s.getLenInfoFields()
 	//@ invariant offset == MetaLen + i * path.InfoLen
@@ -212,17 +179,6 @@
 			//@ Unreachable()
 			return err
 		}
-<<<<<<< HEAD
-		//@ slices.Unslice_Bytes(b, offset, offset + path.InfoLen, writePerm)
-		//@ slices.CombineAtIndex_Bytes(b, offset, len(b), offset + path.InfoLen, writePerm)
-		//@ slices.CombineAtIndex_Bytes(b, 0, len(b), offset, writePerm)
-		//@ fold acc(s.Mem(), R1)
-		offset += path.InfoLen
-	}
-	//@ invariant acc(s.Mem(), R1)  && s.Valid(ubuf)
-	//@ invariant slices.AbsSlice_Bytes(ubuf, 0, len(ubuf))
-	//@ invariant b !== ubuf ==> slices.AbsSlice_Bytes(b, 0, len(b))
-=======
 		//@ sl.Unslice_Bytes(b, offset, offset + path.InfoLen, writePerm)
 		//@ sl.CombineAtIndex_Bytes(b, offset, len(b), offset + path.InfoLen, writePerm)
 		//@ sl.CombineAtIndex_Bytes(b, 0, len(b), offset, writePerm)
@@ -232,7 +188,6 @@
 	//@ invariant acc(s.Mem(ubuf), R1)
 	//@ invariant sl.AbsSlice_Bytes(ubuf, 0, len(ubuf))
 	//@ invariant b !== ubuf ==> sl.AbsSlice_Bytes(b, 0, len(b))
->>>>>>> 10676f7c
 	//@ invariant s.Len(ubuf) <= len(b)
 	//@ invariant 0 <= i && i <= s.getLenHopFields()
 	//@ invariant offset == MetaLen + s.getLenInfoFields() * path.InfoLen + i * path.HopLen
@@ -250,34 +205,16 @@
 			//@ Unreachable()
 			return err
 		}
-<<<<<<< HEAD
-		//@ slices.Unslice_Bytes(b, offset, offset + path.HopLen, writePerm)
-		//@ slices.CombineAtIndex_Bytes(b, offset, len(b), offset + path.HopLen, writePerm)
-		//@ slices.CombineAtIndex_Bytes(b, 0, len(b), offset, writePerm)
-		//@ fold acc(s.Mem(), R1)
-=======
 		//@ sl.Unslice_Bytes(b, offset, offset + path.HopLen, writePerm)
 		//@ sl.CombineAtIndex_Bytes(b, offset, len(b), offset + path.HopLen, writePerm)
 		//@ sl.CombineAtIndex_Bytes(b, 0, len(b), offset, writePerm)
-		//@ fold acc(s.Mem(ubuf), R1)
->>>>>>> 10676f7c
+		//@ fold acc(s.Mem(), R1)
 		offset += path.HopLen
 	}
 	return nil
 }
 
 // Reverse reverses a SCION path.
-<<<<<<< HEAD
-// @ requires s.Mem() && s.Valid(ubuf)
-// @ ensures  r == nil ==> p != nil
-// @ ensures  r == nil ==> p.Mem() && p.Valid(ubuf)
-// @ ensures  r == nil ==> p == s
-// @ ensures  r == nil ==> typeOf(p) == type[*Decoded]
-// @ ensures  r != nil ==> r.ErrorMem() && s.Mem() && s.Valid(ubuf)
-// @ decreases
-func (s *Decoded) Reverse( /*@ ghost ubuf []byte @*/ ) (p path.Path, r error) {
-	//@ unfold s.Mem()
-=======
 // @ requires s.Mem(ubuf)
 // @ ensures  r == nil ==> (
 // @	p != nil                    &&
@@ -290,7 +227,6 @@
 func (s *Decoded) Reverse( /*@ ghost ubuf []byte @*/ ) (p path.Path, r error) {
 	//@ ghost isValid := s.ValidCurrIdxs(ubuf)
 	//@ unfold s.Mem(ubuf)
->>>>>>> 10676f7c
 	//@ unfold s.Base.Mem()
 	if s.NumINF == 0 {
 		//@ fold s.Base.Mem()
@@ -298,13 +234,6 @@
 		return nil, serrors.New("empty decoded path is invalid and cannot be reversed")
 	}
 	//@ fold s.Base.Mem()
-<<<<<<< HEAD
-	//@ fold s.Mem()
-	// Reverse order of InfoFields and SegLens
-	//@ invariant s.Mem() && s.Valid(ubuf)
-	//@ invariant 0 <= i && i < unfolding s.Mem() in (unfolding s.Base.Mem() in s.NumINF)
-	//@ invariant 0 <= j && j < unfolding s.Mem() in (unfolding s.Base.Mem() in s.NumINF)
-=======
 	//@ fold s.Mem(ubuf)
 	//@ ghost base := s.GetBase(ubuf)
 
@@ -313,7 +242,6 @@
 	//@ invariant isValid ==> s.ValidCurrIdxs(ubuf)
 	//@ invariant 0 <= i && i < s.GetNumINF(ubuf)
 	//@ invariant 0 <= j && j < s.GetNumINF(ubuf)
->>>>>>> 10676f7c
 	//@ decreases j-i
 	for i, j := 0, ( /*@ unfolding s.Mem() in (unfolding s.Base.Mem() in @*/ s.NumINF - 1 /*@) @*/); i < j; i, j = i+1, j-1 {
 		//@ unfold s.Mem()
@@ -321,17 +249,10 @@
 		//@ unfold s.Base.Mem()
 		s.PathMeta.SegLen[i], s.PathMeta.SegLen[j] = s.PathMeta.SegLen[j], s.PathMeta.SegLen[i]
 		//@ fold s.Base.Mem()
-<<<<<<< HEAD
-		//@ )
-		//@ fold s.Mem()
-	}
-	//@ preserves s.Mem() && s.Valid(ubuf)
-=======
 		//@ fold s.Mem(ubuf)
 	}
 	//@ preserves s.Mem(ubuf)
 	//@ preserves isValid ==> s.ValidCurrIdxs(ubuf)
->>>>>>> 10676f7c
 	//@ decreases
 	//@ outline(
 	//@ unfold s.Mem()
@@ -350,21 +271,11 @@
 	//@ fold s.Mem()
 	//@ )
 
-<<<<<<< HEAD
-	//@ preserves s.Mem() && s.Valid(ubuf)
-	//@ decreases
-	//@ outline(
 	// Reverse order of hop fields
 	//@ invariant s.Mem() && s.Valid(ubuf)
-	//@ invariant 0 <= i && i <= unfolding s.Mem() in s.getNumHops()
-	//@ invariant -1 <= j && j < unfolding s.Mem() in s.getNumHops()
-=======
-	// Reverse order of hop fields
-	//@ invariant s.Mem(ubuf)
 	//@ invariant 0 <= i && i <= s.GetNumHops(ubuf)
 	//@ invariant -1 <= j && j < s.GetNumHops(ubuf)
 	//@ invariant isValid ==> s.ValidCurrIdxs(ubuf)
->>>>>>> 10676f7c
 	//@ decreases j-i
 	for i, j := 0, ( /*@ unfolding s.Mem() in (unfolding s.Base.Mem() in @*/ s.NumHops - 1 /*@ ) @*/); i < j; i, j = i+1, j-1 {
 		//@ unfold s.Mem()
@@ -379,12 +290,8 @@
 		//@ fold s.Mem()
 	}
 	// Update CurrINF and CurrHF and SegLens
-<<<<<<< HEAD
-	//@ preserves s.Mem() && s.Valid(ubuf)
-=======
 	//@ preserves s.Mem(ubuf)
 	//@ preserves isValid ==> s.ValidCurrIdxs(ubuf)
->>>>>>> 10676f7c
 	//@ decreases
 	//@ outline(
 	//@ unfold s.Mem()
@@ -398,15 +305,9 @@
 }
 
 // ToRaw tranforms scion.Decoded into scion.Raw.
-<<<<<<< HEAD
 // @ preserves s.Mem() && s.Valid(ubuf1)
-// @ preserves slices.AbsSlice_Bytes(ubuf1, 0, len(ubuf1))
+// @ preserves sl.AbsSlice_Bytes(ubuf1, 0, len(ubuf1))
 // @ ensures   err == nil ==> r.Mem() && s.Valid(ubuf2)
-=======
-// @ preserves s.Mem(ubuf1)
-// @ preserves sl.AbsSlice_Bytes(ubuf1, 0, len(ubuf1))
-// @ ensures   err == nil ==> r.Mem(ubuf2)
->>>>>>> 10676f7c
 // @ ensures   err != nil ==> err.ErrorMem()
 // @ decreases
 func (s *Decoded) ToRaw( /*@ ghost ubuf1 []byte @*/ ) (r *Raw, err error /*@, ghost ubuf2 []byte @*/) {
