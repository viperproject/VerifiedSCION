// Copyright 2020 Anapaya Systems
//
// Licensed under the Apache License, Version 2.0 (the "License");
// you may not use this file except in compliance with the License.
// You may obtain a copy of the License at
//
//   http://www.apache.org/licenses/LICENSE-2.0
//
// Unless required by applicable law or agreed to in writing, software
// distributed under the License is distributed on an "AS IS" BASIS,
// WITHOUT WARRANTIES OR CONDITIONS OF ANY KIND, either express or implied.
// See the License for the specific language governing permissions and
// limitations under the License.

// +gobra

package scion

import (
	"github.com/scionproto/scion/pkg/private/serrors"
	"github.com/scionproto/scion/pkg/slayers/path"
	//@ def "github.com/scionproto/scion/verification/utils/definitions"
	//@ "github.com/scionproto/scion/verification/utils/definitions"
	//@ "github.com/scionproto/scion/verification/utils/slices"
)

const (
	// MaxINFs is the maximum number of info fields in a SCION path.
	MaxINFs = 3
	// MaxHops is the maximum number of hop fields in a SCION path.
	MaxHops = 64
)

// Decoded implements the SCION (data-plane) path type. Decoded is intended to be used in
// non-performance critical code paths, where the convenience of having a fully parsed path trumps
// the loss of performance.
type Decoded struct {
	Base
	// InfoFields contains all the InfoFields of the path.
	InfoFields []path.InfoField
	// HopFields contains all the HopFields of the path.
	HopFields []path.HopField
}

// DecodeFromBytes fully decodes the SCION path into the corresponding fields.
<<<<<<< HEAD
// @ requires s.NonInitMem()
// @ requires slices.AbsSlice_Bytes(data, 0, len(data))
// @ ensures  r == nil ==> len(data) > 0
// @ ensures  r == nil ==> s.Mem(data)
// @ ensures  r == nil ==> (unfolding s.Mem(data) in unfolding s.Base.Mem() in unfolding slices.AbsSlice_Bytes(data, 0, len(data)) in s.PathMeta.CurrINF == data[0] >> 6)
// @ ensures  r != nil ==> (r.ErrorMem() && s.NonInitMem())
// @ ensures  r != nil ==> slices.AbsSlice_Bytes(data, 0, len(data))
=======
// @ requires  s.NonInitMem()
// @ preserves slices.AbsSlice_Bytes(data, 0, len(data))
// @ ensures   r == nil ==> s.Mem(data)
// @ ensures   r != nil ==> (r.ErrorMem() && s.NonInitMem())
>>>>>>> dd8b32e2
// @ decreases
func (s *Decoded) DecodeFromBytes(data []byte) (r error) {
	//@ unfold s.NonInitMem()
	if err := s.Base.DecodeFromBytes(data); err != nil {
		//@ fold s.NonInitMem()
		return err
	}
	// (VerifiedSCION) Gobra expects a stronger contract for s.Len() when in fact
	// what happens here is that we just call the same function in s.Base.
	if minLen := s. /*@ Base. @*/ Len(); len(data) < minLen {
		//@ apply s.Base.Mem() --* s.Base.NonInitMem()
		//@ fold s.NonInitMem()
		return serrors.New("DecodedPath raw too short", "expected", minLen, "actual", int(len(data)))
	}
	offset := MetaLen
	s.InfoFields = make([]path.InfoField, ( /*@ unfolding s.Base.Mem() in @*/ s.NumINF))
	//@ assert len(data) >= MetaLen + s.Base.getNumINF() * path.InfoLen + s.Base.getNumHops() * path.HopLen
	//@ slices.SplitByIndex_Bytes(data, 0, len(data), offset, definitions.ReadL1)

	//@ invariant acc(&s.InfoFields)
	//@ invariant acc(s.Base.Mem(), definitions.ReadL1)
	//@ invariant len(s.InfoFields) == s.Base.getNumINF()
	//@ invariant 0 <= i && i <= s.Base.getNumINF()
	//@ invariant len(data) >= MetaLen + s.Base.getNumINF() * path.InfoLen + s.Base.getNumHops() * path.HopLen
	//@ invariant offset == MetaLen + i * path.InfoLen
	//@ invariant forall j int :: 0 <= j && j < s.Base.getNumINF() ==> acc(&s.InfoFields[j])
	//@ invariant acc(slices.AbsSlice_Bytes(data, 0, offset), definitions.ReadL1)
	//@ invariant acc(slices.AbsSlice_Bytes(data, offset, len(data)), definitions.ReadL1)
	//@ decreases s.Base.getNumINF() - i
	for i := 0; i < /*@ unfolding acc(s.Base.Mem(), _) in @*/ s.NumINF; i++ {
		//@ slices.SplitByIndex_Bytes(data, offset, len(data), offset + path.InfoLen, definitions.ReadL1)
		//@ slices.Reslice_Bytes(data, offset, offset + path.InfoLen, definitions.ReadL1)
		if err := s.InfoFields[i].DecodeFromBytes(data[offset : offset+path.InfoLen]); err != nil {
			// (VerifiedSCION) infofield.DecodeFromBytes guarantees that err == nil.
			// Thus, this branch is not reachable.
			return err
		}
		//@ assert len(data[offset:offset+path.InfoLen]) == path.InfoLen
		//@ slices.Unslice_Bytes(data, offset, offset + path.InfoLen, definitions.ReadL1)
		//@ slices.CombineAtIndex_Bytes(data, 0, offset + path.InfoLen, offset, definitions.ReadL1)
		offset += path.InfoLen
	}
	s.HopFields = make([]path.HopField, ( /*@ unfolding s.Base.Mem() in @*/ s.NumHops))
	//@ invariant acc(&s.HopFields)
	//@ invariant acc(s.Base.Mem(), definitions.ReadL1)
	//@ invariant len(s.HopFields) == s.Base.getNumHops()
	//@ invariant 0 <= i && i <= s.Base.getNumHops()
	//@ invariant forall j int :: i <= j && j < s.Base.getNumHops() ==> acc(&s.HopFields[j])
	//@ invariant forall j int :: 0 <= j && j < i ==> s.HopFields[j].Mem()
	//@ invariant len(data) >= MetaLen + s.Base.getNumINF() * path.InfoLen + s.Base.getNumHops() * path.HopLen
	//@ invariant offset == MetaLen + s.Base.getNumINF() * path.InfoLen + i * path.HopLen
	//@ invariant acc(slices.AbsSlice_Bytes(data, 0, offset), definitions.ReadL1)
	//@ invariant acc(slices.AbsSlice_Bytes(data, offset, len(data)), definitions.ReadL1)
	//@ decreases s.Base.getNumHops() - i
	for i := 0; i < /*@ unfolding acc(s.Base.Mem(), definitions.ReadL2) in @*/ s.NumHops; i++ {
		//@ slices.SplitByIndex_Bytes(data, offset, len(data), offset + path.HopLen, definitions.ReadL1)
		//@ slices.Reslice_Bytes(data, offset, offset + path.HopLen, definitions.ReadL1)
		if err := s.HopFields[i].DecodeFromBytes(data[offset : offset+path.HopLen]); err != nil {
			// (VerifiedSCION) infofield.DecodeFromBytes guarantees that err == nil.
			// Thus, this branch should not be reachable.
			return err
		}
		//@ assert len(data[offset:offset+path.HopLen]) == path.HopLen
		//@ slices.Unslice_Bytes(data, offset, offset + path.HopLen, definitions.ReadL1)
		//@ slices.CombineAtIndex_Bytes(data, 0, offset + path.HopLen, offset, definitions.ReadL1)
		offset += path.HopLen
	}
	//@ slices.CombineAtIndex_Bytes(data, 0, len(data), offset, definitions.ReadL1)
	//@ fold s.Mem(data)
	return nil
}

// SerializeTo writePerms the path to a slice. The slice must be big enough to hold the entire data,
// otherwise an error is returned.
// @ preserves acc(s.Mem(ubuf), def.ReadL1)
// @ preserves slices.AbsSlice_Bytes(ubuf, 0, len(ubuf))
// @ preserves b !== ubuf ==> slices.AbsSlice_Bytes(b, 0, len(b))
// @ ensures   r != nil ==> r.ErrorMem()
// @ decreases
func (s *Decoded) SerializeTo(b []byte /*@, ghost ubuf []byte @*/) (r error) {
	if len(b) < s.Len( /*@ ubuf @*/ ) {
		return serrors.New("buffer too small to serialize path.", "expected", s.Len( /*@ ubuf @*/ ),
			"actual", len(b))
	}
	//@ unfold acc(s.Mem(ubuf), def.ReadL1)
	//@ assert slices.AbsSlice_Bytes(b, 0, len(b))
	//@ slices.SplitByIndex_Bytes(b, 0, len(b), MetaLen, writePerm)
	//@ slices.Reslice_Bytes(b, 0, MetaLen, writePerm)
	//@ unfold acc(s.Base.Mem(), def.ReadL1)
	if err := s.PathMeta.SerializeTo(b[:MetaLen]); err != nil {
		// @ definitions.Unreachable()
		return err
	}
	//@ fold acc(s.Base.Mem(), def.ReadL1)
	//@ slices.Unslice_Bytes(b, 0, MetaLen, writePerm)
	//@ slices.CombineAtIndex_Bytes(b, 0, len(b), MetaLen, writePerm)
	//@ fold acc(s.Mem(ubuf), def.ReadL1)
	offset := MetaLen

	//@ invariant acc(s.Mem(ubuf), def.ReadL1)
	//@ invariant slices.AbsSlice_Bytes(ubuf, 0, len(ubuf))
	//@ invariant b !== ubuf ==> slices.AbsSlice_Bytes(b, 0, len(b))
	//@ invariant s.Len(ubuf) <= len(b)
	//@ invariant 0 <= i && i <= s.getLenInfoFields(ubuf)
	//@ invariant offset == MetaLen + i * path.InfoLen
	//@ invariant MetaLen + s.getLenInfoFields(ubuf) * path.InfoLen + s.getLenHopFields(ubuf) * path.HopLen <= len(b)
	//@ decreases s.getLenInfoFields(ubuf) - i
	// (VerifiedSCION) TODO: reinstate the original range clause
	// for _, info := range s.InfoFields {
	for i := 0; i < /*@ unfolding acc(s.Mem(ubuf), _) in @*/ len(s.InfoFields); i++ {
		//@ unfold acc(s.Mem(ubuf), def.ReadL1)
		info := &s.InfoFields[i]
		//@ slices.SplitByIndex_Bytes(b, 0, len(b), offset, writePerm)
		//@ slices.SplitByIndex_Bytes(b, offset, len(b), offset + path.InfoLen, writePerm)
		//@ slices.Reslice_Bytes(b, offset, offset + path.InfoLen, writePerm)
		//@ assert slices.AbsSlice_Bytes(b[offset:offset+path.InfoLen], 0, path.InfoLen)
		if err := info.SerializeTo(b[offset : offset+path.InfoLen]); err != nil {
			//@ def.Unreachable()
			return err
		}
		//@ slices.Unslice_Bytes(b, offset, offset + path.InfoLen, writePerm)
		//@ slices.CombineAtIndex_Bytes(b, offset, len(b), offset + path.InfoLen, writePerm)
		//@ slices.CombineAtIndex_Bytes(b, 0, len(b), offset, writePerm)
		//@ fold acc(s.Mem(ubuf), def.ReadL1)
		offset += path.InfoLen
	}
	//@ invariant acc(s.Mem(ubuf), def.ReadL1)
	//@ invariant slices.AbsSlice_Bytes(ubuf, 0, len(ubuf))
	//@ invariant b !== ubuf ==> slices.AbsSlice_Bytes(b, 0, len(b))
	//@ invariant s.Len(ubuf) <= len(b)
	//@ invariant 0 <= i && i <= s.getLenHopFields(ubuf)
	//@ invariant offset == MetaLen + s.getLenInfoFields(ubuf) * path.InfoLen + i * path.HopLen
	//@ invariant MetaLen + s.getLenInfoFields(ubuf) * path.InfoLen + s.getLenHopFields(ubuf) * path.HopLen <= len(b)
	//@ decreases s.getLenHopFields(ubuf)-i
	// (VerifiedSCION) TODO: reinstate the original range clause
	// for _, hop := range s.HopFields {
	for i := 0; i < /*@ unfolding acc(s.Mem(ubuf), _) in @*/ len(s.HopFields); i++ {
		//@ unfold acc(s.Mem(ubuf), def.ReadL1)
		hop := &s.HopFields[i]
		//@ slices.SplitByIndex_Bytes(b, 0, len(b), offset, writePerm)
		//@ slices.SplitByIndex_Bytes(b, offset, len(b), offset + path.HopLen, writePerm)
		//@ slices.Reslice_Bytes(b, offset, offset + path.HopLen, writePerm)
		if err := hop.SerializeTo(b[offset : offset+path.HopLen]); err != nil {
			//@ def.Unreachable()
			return err
		}
		//@ slices.Unslice_Bytes(b, offset, offset + path.HopLen, writePerm)
		//@ slices.CombineAtIndex_Bytes(b, offset, len(b), offset + path.HopLen, writePerm)
		//@ slices.CombineAtIndex_Bytes(b, 0, len(b), offset, writePerm)
		//@ fold acc(s.Mem(ubuf), def.ReadL1)
		offset += path.HopLen
	}
	return nil
}

// Reverse reverses a SCION path.
// @ requires s.Mem(ubuf)
// @ ensures  r == nil ==> p != nil
// @ ensures  r == nil ==> p.Mem(ubuf)
// @ ensures  r == nil ==> p == s
// @ ensures  r == nil ==> typeOf(p) == type[*Decoded]
// @ ensures  r == nil && old(unfolding s.Mem(ubuf) in s.Base.InfValid()) ==> unfolding (p.(*Decoded)).Mem(ubuf) in (p.(*Decoded)).Base.InfValid()
// @ ensures  r != nil ==> r.ErrorMem() && s.Mem(ubuf)
// @ decreases
func (s *Decoded) Reverse( /*@ ghost ubuf []byte @*/ ) (p path.Path, r error) {
	//@ unfold s.Mem(ubuf)
	//@ unfold s.Base.Mem()
	if s.NumINF == 0 {
		//@ fold s.Base.Mem()
		//@ fold s.Mem(ubuf)
		return nil, serrors.New("empty decoded path is invalid and cannot be reversed")
	}
	//@ fold s.Base.Mem()
	//@ fold s.Mem(ubuf)
	// Reverse order of InfoFields and SegLens
	//@ invariant s.Mem(ubuf)
	//@ invariant old(unfolding s.Mem(ubuf) in s.Base.InfValid()) ==> unfolding s.Mem(ubuf) in s.Base.InfValid()
	//@ invariant 0 <= i && i < unfolding s.Mem(ubuf) in (unfolding s.Base.Mem() in s.NumINF)
	//@ invariant 0 <= j && j < unfolding s.Mem(ubuf) in (unfolding s.Base.Mem() in s.NumINF)
	//@ decreases j-i
	for i, j := 0, ( /*@ unfolding s.Mem(ubuf) in (unfolding s.Base.Mem() in @*/ s.NumINF - 1 /*@) @*/); i < j; i, j = i+1, j-1 {
		//@ unfold s.Mem(ubuf)
		s.InfoFields[i], s.InfoFields[j] = s.InfoFields[j], s.InfoFields[i]
		//@ requires s.Base.Mem()
		//@ requires 0 <= i && i < unfolding s.Base.Mem() in s.NumINF
		//@ requires 0 <= j && j < unfolding s.Base.Mem() in s.NumINF
		//@ ensures  s.Base.Mem()
		//@ ensures  s.Base.getNumINF() == before(s.Base.getNumINF())
		//@ ensures  s.Base.getNumHops() == before(s.Base.getNumHops())
		//@ ensures  before(s.Base.InfValid()) ==> s.Base.InfValid()
		//@ decreases
		//@ outline (
		//@ unfold s.Base.Mem()
		s.PathMeta.SegLen[i], s.PathMeta.SegLen[j] = s.PathMeta.SegLen[j], s.PathMeta.SegLen[i]
		//@ fold s.Base.Mem()
		//@ )
		//@ fold s.Mem(ubuf)
	}
	//@ preserves s.Mem(ubuf)
	//@ ensures before(unfolding s.Mem(ubuf) in s.Base.InfValid()) ==> unfolding s.Mem(ubuf) in s.Base.InfValid()
	//@ decreases
	//@ outline(
	//@ unfold s.Mem(ubuf)
	//@ invariant acc(s.Base.Mem(), definitions.ReadL10)
	//@ invariant 0 <= i && i <= s.getNumINF()
	//@ invariant acc(&s.InfoFields, definitions.ReadL10)
	//@ invariant len(s.InfoFields) == s.getNumINF()
	//@ invariant forall i int :: 0 <= i && i < len(s.InfoFields) ==> (acc(&s.InfoFields[i].ConsDir))
	//@ decreases MaxINFs-i
	// Reverse cons dir flags
	for i := 0; i < ( /*@ unfolding acc(s.Base.Mem(), definitions.ReadL11) in @*/ s.NumINF); i++ {
		info := &s.InfoFields[i]
		info.ConsDir = !info.ConsDir
	}
	//@ fold s.Mem(ubuf)
	//@ )

	// (VerifiedSCION) we are fairly confident of the correctness of this loop.
	// Unfortunately, Gobra cannot prove it in a timely fashion.
	//@ trusted
	//@ preserves s.Mem(ubuf)
	//@ ensures before(unfolding s.Mem(ubuf) in s.Base.InfValid()) ==> unfolding s.Mem(ubuf) in s.Base.InfValid()
	//@ decreases
	//@ outline(
	// Reverse order of hop fields
	//@ invariant s.Mem(ubuf)
	//@ invariant 0 <= i && i <= unfolding s.Mem(ubuf) in s.getNumHops()
	//@ invariant -1 <= j && j < unfolding s.Mem(ubuf) in s.getNumHops()
	//@ decreases j-i
	for i, j := 0, ( /*@ unfolding s.Mem(ubuf) in (unfolding s.Base.Mem() in @*/ s.NumHops - 1 /*@ ) @*/); i < j; i, j = i+1, j-1 {
		//@ unfold s.Mem(ubuf)
		//@ assert &s.HopFields[i] != &s.HopFields[j]
		//@ unfold s.HopFields[i].Mem()
		//@ unfold s.HopFields[j].Mem()
		//@ assert acc(&s.HopFields[i]) && acc(&s.HopFields[j])
		s.HopFields[i], s.HopFields[j] = s.HopFields[j], s.HopFields[i]
		//@ assert acc(&s.HopFields[i]) && acc(&s.HopFields[j])
		//@ fold s.HopFields[i].Mem()
		//@ fold s.HopFields[j].Mem()
		//@ fold s.Mem(ubuf)
	}
	//@ )
	// Update CurrINF and CurrHF and SegLens
	//@ preserves s.Mem(ubuf)
	//@ ensures before(unfolding s.Mem(ubuf) in s.Base.InfValid()) ==> unfolding s.Mem(ubuf) in s.Base.InfValid()
	//@ decreases
	//@ outline(
	//@ unfold s.Mem(ubuf)
	//@ unfold s.Base.Mem()
	s.PathMeta.CurrINF = uint8(s.NumINF) - s.PathMeta.CurrINF - 1
	s.PathMeta.CurrHF = uint8(s.NumHops) - s.PathMeta.CurrHF - 1
	//@ fold s.Base.Mem()
	//@ fold s.Mem(ubuf)
	//@ )
	return s, nil
}

// ToRaw tranforms scion.Decoded into scion.Raw.
// @ preserves s.Mem(ubuf1)
// @ preserves slices.AbsSlice_Bytes(ubuf1, 0, len(ubuf1))
// @ ensures   err == nil ==> r.Mem(ubuf2)
// @ ensures   err != nil ==> err.ErrorMem()
// @ decreases
func (s *Decoded) ToRaw( /*@ ghost ubuf1 []byte @*/ ) (r *Raw, err error /*@, ghost ubuf2 []byte @*/) {
	// (VerifiedSCION) if `tmp` is not used, Gobra complains that
	// make cannot contain ghost subexpressions
	tmp := s.Len( /*@ ubuf1 @*/ )
	b := make([]byte, tmp)
	//@ fold slices.AbsSlice_Bytes(b, 0, len(b))
	if err := s.SerializeTo(b /*@, ubuf1 @*/); err != nil {
		return nil, err /*@, b @*/
	}
	raw := &Raw{}
	//@ fold raw.Base.NonInitMem()
	//@ fold raw.NonInitMem()
	if err := raw.DecodeFromBytes(b); err != nil {
		return nil, err /*@, b @*/
	}
	return raw, nil /*@, b @*/
}<|MERGE_RESOLUTION|>--- conflicted
+++ resolved
@@ -43,20 +43,11 @@
 }
 
 // DecodeFromBytes fully decodes the SCION path into the corresponding fields.
-<<<<<<< HEAD
-// @ requires s.NonInitMem()
-// @ requires slices.AbsSlice_Bytes(data, 0, len(data))
-// @ ensures  r == nil ==> len(data) > 0
-// @ ensures  r == nil ==> s.Mem(data)
-// @ ensures  r == nil ==> (unfolding s.Mem(data) in unfolding s.Base.Mem() in unfolding slices.AbsSlice_Bytes(data, 0, len(data)) in s.PathMeta.CurrINF == data[0] >> 6)
-// @ ensures  r != nil ==> (r.ErrorMem() && s.NonInitMem())
-// @ ensures  r != nil ==> slices.AbsSlice_Bytes(data, 0, len(data))
-=======
 // @ requires  s.NonInitMem()
 // @ preserves slices.AbsSlice_Bytes(data, 0, len(data))
 // @ ensures   r == nil ==> s.Mem(data)
+// @ // @ ensures  r == nil ==> (unfolding s.Mem(data) in unfolding slices.AbsSlice_Bytes(data, 0, len(data)) in s.PathMeta.CurrINF == data[0] >> 6)
 // @ ensures   r != nil ==> (r.ErrorMem() && s.NonInitMem())
->>>>>>> dd8b32e2
 // @ decreases
 func (s *Decoded) DecodeFromBytes(data []byte) (r error) {
 	//@ unfold s.NonInitMem()
