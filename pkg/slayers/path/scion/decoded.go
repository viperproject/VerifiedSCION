--- conflicted
+++ resolved
@@ -225,17 +225,6 @@
 // @ decreases
 func (s *Decoded) Reverse( /*@ ghost ubuf []byte @*/ ) (p path.Path, r error) {
 	//@ ghost isValid := s.ValidCurrIdxs(ubuf)
-	//@ ghost base := s.GetBase(ubuf)
-	//@ unfold s.Mem(ubuf)
-	//@ unfold s.Base.Mem()
-	if s.NumINF == 0 {
-		//@ fold s.Base.Mem()
-		//@ fold s.Mem(ubuf)
-		return nil, serrors.New("empty decoded path is invalid and cannot be reversed")
-	}
-<<<<<<< HEAD
-	//@ fold s.Base.Mem()
-	//@ fold s.Mem(ubuf)
 	/*@
 	ghost base := s.GetBase(ubuf)
 	ghost absBase := base.Abs()
@@ -250,38 +239,28 @@
 		NumHops: absBase.NumHops,
 	}
 	@*/
-
-	//@ assert isValid ==> base.ValidCurrIdxsSpec()
-
-	// Reverse order of InfoFields and SegLens
-	//@ invariant s.Mem(ubuf)
-	// invariant isValid ==> s.ValidCurrIdxs(ubuf)
-	//@ invariant 0 <= i && i < s.GetNumINF(ubuf)
-	//@ invariant 0 <= j && j < s.GetNumINF(ubuf)
-	//@ invariant i == 0 ==> s.GetBase(ubuf).Abs() == absBase
-	//@ invariant i != 0 ==> s.GetBase(ubuf).Abs() == absBaseAfterReversingSegLen
-	//@ decreases j-i
-	for i, j := 0, ( /*@ unfolding s.Mem(ubuf) in (unfolding s.Base.Mem() in @*/ s.NumINF - 1 /*@) @*/); i < j; i, j = i+1, j-1 {
-		//@ unfold s.Mem(ubuf)
-		s.InfoFields[i], s.InfoFields[j] = s.InfoFields[j], s.InfoFields[i]
-		//@ unfold s.Base.Mem()
-		s.PathMeta.SegLen[i], s.PathMeta.SegLen[j] = s.PathMeta.SegLen[j], s.PathMeta.SegLen[i]
+	//@ unfold s.Mem(ubuf)
+	//@ unfold s.Base.Mem()
+	if s.NumINF == 0 {
 		//@ fold s.Base.Mem()
 		//@ fold s.Mem(ubuf)
-=======
+		return nil, serrors.New("empty decoded path is invalid and cannot be reversed")
+	}
 
 	// Reverse order of InfoFields and SegLens
 	if s.NumINF > 1 {
 		lastIdx := s.NumINF - 1
 		s.InfoFields[0], s.InfoFields[lastIdx] = s.InfoFields[lastIdx], s.InfoFields[0]
 		s.PathMeta.SegLen[0], s.PathMeta.SegLen[lastIdx] = s.PathMeta.SegLen[lastIdx], s.PathMeta.SegLen[0]
->>>>>>> ee0b11d9
 	}
 	//@ fold s.Base.Mem()
 	//@ fold s.Mem(ubuf)
+	//@ assert s.GetBase(ubuf).Abs() == absBaseAfterReversingSegLen
+	// assert isValid ==> base.ValidCurrIdxsSpec()
 
 	//@ preserves s.Mem(ubuf)
-	//@ preserves isValid ==> s.ValidCurrIdxs(ubuf)
+	//@ preserves s.GetBase(ubuf).Abs() == absBaseAfterReversingSegLen
+	// preserves isValid ==> s.ValidCurrIdxs(ubuf)
 	//@ decreases
 	//@ outline(
 	//@ unfold s.Mem(ubuf)
@@ -289,8 +268,9 @@
 	//@ invariant 0 <= i && i <= s.Base.GetNumINF()
 	//@ invariant acc(&s.InfoFields, R10)
 	//@ invariant len(s.InfoFields) == s.Base.GetNumINF()
-	//@ invariant forall i int :: { &s.InfoFields[i] } 0 <= i && i < len(s.InfoFields) ==> (acc(&s.InfoFields[i].ConsDir))
-	//@ invariant isValid ==> s.Base.ValidCurrIdxs()
+	//@ invariant forall i int :: { &s.InfoFields[i] } 0 <= i && i < len(s.InfoFields) ==>
+	//@ 	(acc(&s.InfoFields[i].ConsDir))
+	// invariant isValid ==> s.Base.ValidCurrIdxs()
 	//@ decreases MaxINFs-i
 	// Reverse cons dir flags
 	for i := 0; i < ( /*@ unfolding acc(s.Base.Mem(), R11) in @*/ s.NumINF); i++ {
@@ -304,7 +284,8 @@
 	//@ invariant s.Mem(ubuf)
 	//@ invariant 0 <= i && i <= s.GetNumHops(ubuf)
 	//@ invariant -1 <= j && j < s.GetNumHops(ubuf)
-	//@ invariant isValid ==> s.ValidCurrIdxs(ubuf)
+	// invariant isValid ==> s.ValidCurrIdxs(ubuf)
+	//@ invariant s.GetBase(ubuf).Abs() == absBaseAfterReversingSegLen
 	//@ decreases j-i
 	for i, j := 0, ( /*@ unfolding s.Mem(ubuf) in (unfolding s.Base.Mem() in @*/ s.NumHops - 1 /*@ ) @*/); i < j; i, j = i+1, j-1 {
 		//@ unfold s.Mem(ubuf)
@@ -319,17 +300,21 @@
 		//@ fold s.Mem(ubuf)
 	}
 	// Update CurrINF and CurrHF and SegLens
-	//@ preserves s.Mem(ubuf)
-	//@ preserves isValid ==> s.ValidCurrIdxs(ubuf)
-	//@ decreases
-	//@ outline(
+	// preserves s.Mem(ubuf)
+	// preserves isValid ==> s.ValidCurrIdxs(ubuf)
+	// decreases
+	// outline(
 	//@ unfold s.Mem(ubuf)
 	//@ unfold s.Base.Mem()
 	s.PathMeta.CurrINF = uint8(s.NumINF) - s.PathMeta.CurrINF - 1
 	s.PathMeta.CurrHF = uint8(s.NumHops) - s.PathMeta.CurrHF - 1
+	//@ assert s.Base.Abs() == absBase.ReverseSpec()
+	//@ ghost if isValid { absBase.ReversingValidBaseIsValidBase() }
+	//@ assert isValid ==> s.Base.Abs().ValidCurrIdxsSpec()
 	//@ fold s.Base.Mem()
 	//@ fold s.Mem(ubuf)
-	//@ )
+
+	// )
 	return s, nil
 }
 
