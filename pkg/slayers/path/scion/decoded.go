--- conflicted
+++ resolved
@@ -20,11 +20,8 @@
 	//@ "encoding/binary"
 	"github.com/scionproto/scion/pkg/private/serrors"
 	"github.com/scionproto/scion/pkg/slayers/path"
-<<<<<<< HEAD
 	//@ . "github.com/scionproto/scion/verification/utils/definitions"
 	//@ sl "github.com/scionproto/scion/verification/utils/slices"
-=======
->>>>>>> 5cedae9b
 )
 
 // Decoded implements the SCION (data-plane) path type. Decoded is intended to be used in
@@ -138,7 +135,6 @@
 		return serrors.New("buffer too small to serialize path.", "expected", s.Len( /*@ ubuf @*/ ),
 			"actual", len(b))
 	}
-<<<<<<< HEAD
 	//@ unfold acc(s.Mem(ubuf), R1)
 	//@ assert sl.Bytes(b, 0, len(b))
 	//@ sl.SplitByIndex_Bytes(b, 0, len(b), MetaLen, writePerm)
@@ -146,9 +142,6 @@
 	//@ unfold acc(s.Base.Mem(), R1)
 	if err := s.PathMeta.SerializeTo(b[:MetaLen]); err != nil {
 		// @ Unreachable()
-=======
-	if err := s.PathMeta.SerializeTo(b); err != nil {
->>>>>>> 5cedae9b
 		return err
 	}
 	//@ fold acc(s.Base.Mem(), R1)
@@ -246,15 +239,9 @@
 
 	// Reverse order of InfoFields and SegLens
 	if s.NumINF > 1 {
-<<<<<<< HEAD
-		lastIdx := s.NumINF - 1
-		s.InfoFields[0], s.InfoFields[lastIdx] = s.InfoFields[lastIdx], s.InfoFields[0]
-		s.PathMeta.SegLen[0], s.PathMeta.SegLen[lastIdx] = s.PathMeta.SegLen[lastIdx], s.PathMeta.SegLen[0]
-=======
 		l := s.NumINF - 1
 		s.InfoFields[0], s.InfoFields[l] = s.InfoFields[l], s.InfoFields[0]
 		s.PathMeta.SegLen[0], s.PathMeta.SegLen[l] = s.PathMeta.SegLen[l], s.PathMeta.SegLen[0]
->>>>>>> 5cedae9b
 	}
 	//@ fold s.Base.Mem()
 	//@ invariant acc(s.Base.Mem(), R10)
