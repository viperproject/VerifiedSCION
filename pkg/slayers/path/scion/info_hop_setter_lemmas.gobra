--- conflicted
+++ resolved
@@ -57,21 +57,12 @@
 requires segs.Valid()
 requires 0 <= currInfIdx
 decreases
-<<<<<<< HEAD
-pure func HopfieldsStartIdx(currInfIdx int, s io.SegLens) int {
-	return let numInf := s.NumInfoFields() in
+pure func HopfieldsStartIdx(currInfIdx int, segs io.SegLens) int {
+	return let numInf := segs.NumInfoFields() in
 		let infOffset := path.InfoFieldOffset(numInf, MetaLen) in
 		(currInfIdx == 0 || currInfIdx == 4) ? infOffset :
-		currInfIdx == 1 ? infOffset+s.Seg1Len*path.HopLen :
-		infOffset+(s.Seg1Len+s.Seg2Len)*path.HopLen
-=======
-pure func HopfieldsStartIdx(currInfIdx int, segs io.SegLens) int {
-    return let numInf := segs.NumInfoFields() in
-        let infOffset := path.InfoFieldOffset(numInf, MetaLen) in
-        (currInfIdx == 0 || currInfIdx == 4) ? infOffset :
-        currInfIdx == 1 ? infOffset+segs.Seg1Len*path.HopLen :
-        infOffset+(segs.Seg1Len+segs.Seg2Len)*path.HopLen
->>>>>>> aa0a4724
+		currInfIdx == 1 ? infOffset+segs.Seg1Len*path.HopLen :
+		infOffset+(segs.Seg1Len+segs.Seg2Len)*path.HopLen
 }
 
 // HopfieldsStartIdx returns index of the last byte of the hopfields of a segment
@@ -83,21 +74,12 @@
 requires segs.Valid()
 requires 0 <= currInfIdx
 decreases
-<<<<<<< HEAD
-pure func HopfieldsEndIdx(currInfIdx int, s io.SegLens) int {
-	return let numInf := s.NumInfoFields() in
+pure func HopfieldsEndIdx(currInfIdx int, segs io.SegLens) int {
+	return let numInf := segs.NumInfoFields() in
 		let infOffset := path.InfoFieldOffset(numInf, MetaLen) in
-		(currInfIdx == 0 || currInfIdx == 4) ? infOffset+s.Seg1Len*path.HopLen :
-		currInfIdx == 1 ? infOffset+(s.Seg1Len+s.Seg2Len)*path.HopLen :
-		infOffset+(s.Seg1Len+s.Seg2Len+s.Seg3Len)*path.HopLen
-=======
-pure func HopfieldsEndIdx(currInfIdx int, segs io.SegLens) int {
-    return let numInf := segs.NumInfoFields() in
-        let infOffset := path.InfoFieldOffset(numInf, MetaLen) in
-        (currInfIdx == 0 || currInfIdx == 4) ? infOffset+segs.Seg1Len*path.HopLen :
-        currInfIdx == 1 ? infOffset+(segs.Seg1Len+segs.Seg2Len)*path.HopLen :
-        infOffset+(segs.Seg1Len+segs.Seg2Len+segs.Seg3Len)*path.HopLen
->>>>>>> aa0a4724
+		(currInfIdx == 0 || currInfIdx == 4) ? infOffset+segs.Seg1Len*path.HopLen :
+		currInfIdx == 1 ? infOffset+(segs.Seg1Len+segs.Seg2Len)*path.HopLen :
+		infOffset+(segs.Seg1Len+segs.Seg2Len+segs.Seg3Len)*path.HopLen
 }
 
 // HopfieldsStartIdx returns returns the byte slice of the hopfields of a segment
@@ -110,21 +92,12 @@
 requires 0 <= currInfIdx
 requires PktLen(segs, MetaLen) <= len(raw)
 decreases
-<<<<<<< HEAD
-pure func HopfieldsByteSlice(raw []byte, currInfIdx int, s io.SegLens) ([]byte) {
-	return let numInf := s.NumInfoFields() in
+pure func HopfieldsByteSlice(raw []byte, currInfIdx int, segs io.SegLens) ([]byte) {
+	return let numInf := segs.NumInfoFields() in
 		let infOffset := path.InfoFieldOffset(numInf, MetaLen) in
-		let start := HopfieldsStartIdx(currInfIdx, s) in
-		let end := HopfieldsEndIdx(currInfIdx, s) in
+		let start := HopfieldsStartIdx(currInfIdx, segs) in
+		let end := HopfieldsEndIdx(currInfIdx, segs) in
 		raw[start:end]
-=======
-pure func HopfieldsByteSlice(raw []byte, currInfIdx int, segs io.SegLens) ([]byte) {
-    return let numInf := segs.NumInfoFields() in
-        let infOffset := path.InfoFieldOffset(numInf, MetaLen) in
-        let start := HopfieldsStartIdx(currInfIdx, segs) in
-        let end := HopfieldsEndIdx(currInfIdx, segs) in
-        raw[start:end]
->>>>>>> aa0a4724
 }
 
 // SliceBytesIntoSegments splits the raw bytes of a packet into its hopfield segments
@@ -139,29 +112,16 @@
 ensures  acc(sl.Bytes(HopfieldsByteSlice(raw, 2, segs), 0, segs.Seg3Len*path.HopLen), p)
 ensures  acc(sl.Bytes(raw[HopfieldsEndIdx(2, segs):], 0, len(raw[HopfieldsEndIdx(2, segs):])), p)
 decreases
-<<<<<<< HEAD
-func SliceBytesIntoSegments(raw []byte, s io.SegLens, p perm) {
-	sl.SplitByIndex_Bytes(raw, 0, len(raw), HopfieldsStartIdx(0, s), p)
-	sl.SplitByIndex_Bytes(raw, HopfieldsStartIdx(0, s), len(raw), HopfieldsEndIdx(0, s), p)
-	sl.SplitByIndex_Bytes(raw, HopfieldsStartIdx(1, s), len(raw), HopfieldsEndIdx(1, s), p)
-	sl.SplitByIndex_Bytes(raw, HopfieldsStartIdx(2, s), len(raw), HopfieldsEndIdx(2, s), p)
-	sl.Reslice_Bytes(raw, 0, HopfieldsStartIdx(0, s), p)
-	sl.Reslice_Bytes(raw, HopfieldsStartIdx(0, s), HopfieldsEndIdx(0, s), p)
-	sl.Reslice_Bytes(raw, HopfieldsStartIdx(1, s), HopfieldsEndIdx(1, s), p)
-	sl.Reslice_Bytes(raw, HopfieldsStartIdx(2, s), HopfieldsEndIdx(2, s), p)
-	sl.Reslice_Bytes(raw, HopfieldsEndIdx(2, s), len(raw), p)
-=======
 func SliceBytesIntoSegments(raw []byte, segs io.SegLens, p perm) {
-    sl.SplitByIndex_Bytes(raw, 0, len(raw), HopfieldsStartIdx(0, segs), p)
-    sl.SplitByIndex_Bytes(raw, HopfieldsStartIdx(0, segs), len(raw), HopfieldsEndIdx(0, segs), p)
-    sl.SplitByIndex_Bytes(raw, HopfieldsStartIdx(1, segs), len(raw), HopfieldsEndIdx(1, segs), p)
-    sl.SplitByIndex_Bytes(raw, HopfieldsStartIdx(2, segs), len(raw), HopfieldsEndIdx(2, segs), p)
-    sl.Reslice_Bytes(raw, 0, HopfieldsStartIdx(0, segs), p)
-    sl.Reslice_Bytes(raw, HopfieldsStartIdx(0, segs), HopfieldsEndIdx(0, segs), p)
-    sl.Reslice_Bytes(raw, HopfieldsStartIdx(1, segs), HopfieldsEndIdx(1, segs), p)
-    sl.Reslice_Bytes(raw, HopfieldsStartIdx(2, segs), HopfieldsEndIdx(2, segs), p)
-    sl.Reslice_Bytes(raw, HopfieldsEndIdx(2, segs), len(raw), p)
->>>>>>> aa0a4724
+	sl.SplitByIndex_Bytes(raw, 0, len(raw), HopfieldsStartIdx(0, segs), p)
+	sl.SplitByIndex_Bytes(raw, HopfieldsStartIdx(0, segs), len(raw), HopfieldsEndIdx(0, segs), p)
+	sl.SplitByIndex_Bytes(raw, HopfieldsStartIdx(1, segs), len(raw), HopfieldsEndIdx(1, segs), p)
+	sl.SplitByIndex_Bytes(raw, HopfieldsStartIdx(2, segs), len(raw), HopfieldsEndIdx(2, segs), p)
+	sl.Reslice_Bytes(raw, 0, HopfieldsStartIdx(0, segs), p)
+	sl.Reslice_Bytes(raw, HopfieldsStartIdx(0, segs), HopfieldsEndIdx(0, segs), p)
+	sl.Reslice_Bytes(raw, HopfieldsStartIdx(1, segs), HopfieldsEndIdx(1, segs), p)
+	sl.Reslice_Bytes(raw, HopfieldsStartIdx(2, segs), HopfieldsEndIdx(2, segs), p)
+	sl.Reslice_Bytes(raw, HopfieldsEndIdx(2, segs), len(raw), p)
 }
 
 // CombineBytesFromSegments combines the three hopfield segments of a packet into a single slice of bytes.
@@ -176,29 +136,16 @@
 requires acc(sl.Bytes(raw[HopfieldsEndIdx(2, segs):], 0, len(raw[HopfieldsEndIdx(2, segs):])), p)
 ensures  acc(sl.Bytes(raw, 0, len(raw)), p)
 decreases
-<<<<<<< HEAD
-func CombineBytesFromSegments(raw []byte, s io.SegLens, p perm) {
-	sl.Unslice_Bytes(raw, HopfieldsEndIdx(2, s), len(raw), p)
-	sl.Unslice_Bytes(raw, HopfieldsStartIdx(2, s), HopfieldsEndIdx(2, s), p)
-	sl.Unslice_Bytes(raw, HopfieldsStartIdx(1, s), HopfieldsEndIdx(1, s), p)
-	sl.Unslice_Bytes(raw, HopfieldsStartIdx(0, s), HopfieldsEndIdx(0, s), p)
-	sl.Unslice_Bytes(raw, 0, HopfieldsStartIdx(0, s), p)
-	sl.CombineAtIndex_Bytes(raw, HopfieldsStartIdx(2, s), len(raw), HopfieldsEndIdx(2, s), p)
-	sl.CombineAtIndex_Bytes(raw, HopfieldsStartIdx(1, s), len(raw), HopfieldsEndIdx(1, s), p)
-	sl.CombineAtIndex_Bytes(raw, HopfieldsStartIdx(0, s), len(raw), HopfieldsEndIdx(0, s), p)
-	sl.CombineAtIndex_Bytes(raw, 0, len(raw), HopfieldsStartIdx(0, s), p)
-=======
 func CombineBytesFromSegments(raw []byte, segs io.SegLens, p perm) {
-    sl.Unslice_Bytes(raw, HopfieldsEndIdx(2, segs), len(raw), p)
-    sl.Unslice_Bytes(raw, HopfieldsStartIdx(2, segs), HopfieldsEndIdx(2, segs), p)
-    sl.Unslice_Bytes(raw, HopfieldsStartIdx(1, segs), HopfieldsEndIdx(1, segs), p)
-    sl.Unslice_Bytes(raw, HopfieldsStartIdx(0, segs), HopfieldsEndIdx(0, segs), p)
-    sl.Unslice_Bytes(raw, 0, HopfieldsStartIdx(0, segs), p)
-    sl.CombineAtIndex_Bytes(raw, HopfieldsStartIdx(2, segs), len(raw), HopfieldsEndIdx(2, segs), p)
-    sl.CombineAtIndex_Bytes(raw, HopfieldsStartIdx(1, segs), len(raw), HopfieldsEndIdx(1, segs), p)
-    sl.CombineAtIndex_Bytes(raw, HopfieldsStartIdx(0, segs), len(raw), HopfieldsEndIdx(0, segs), p)
-    sl.CombineAtIndex_Bytes(raw, 0, len(raw), HopfieldsStartIdx(0, segs), p)
->>>>>>> aa0a4724
+	sl.Unslice_Bytes(raw, HopfieldsEndIdx(2, segs), len(raw), p)
+	sl.Unslice_Bytes(raw, HopfieldsStartIdx(2, segs), HopfieldsEndIdx(2, segs), p)
+	sl.Unslice_Bytes(raw, HopfieldsStartIdx(1, segs), HopfieldsEndIdx(1, segs), p)
+	sl.Unslice_Bytes(raw, HopfieldsStartIdx(0, segs), HopfieldsEndIdx(0, segs), p)
+	sl.Unslice_Bytes(raw, 0, HopfieldsStartIdx(0, segs), p)
+	sl.CombineAtIndex_Bytes(raw, HopfieldsStartIdx(2, segs), len(raw), HopfieldsEndIdx(2, segs), p)
+	sl.CombineAtIndex_Bytes(raw, HopfieldsStartIdx(1, segs), len(raw), HopfieldsEndIdx(1, segs), p)
+	sl.CombineAtIndex_Bytes(raw, HopfieldsStartIdx(0, segs), len(raw), HopfieldsEndIdx(0, segs), p)
+	sl.CombineAtIndex_Bytes(raw, 0, len(raw), HopfieldsStartIdx(0, segs), p)
 }
 
 // SliceBytesIntoInfoFields splits the raw bytes of a packet into its infofields
@@ -214,8 +161,7 @@
 ensures  2 < numInf ==> acc(sl.Bytes(InfofieldByteSlice(raw, 2), 0, path.InfoLen), p)
 ensures  acc(sl.Bytes(raw[HopfieldsStartIdx(0, segs):], 0, len(raw[HopfieldsStartIdx(0, segs):])), p)
 decreases
-<<<<<<< HEAD
-func SliceBytesIntoInfoFields(raw []byte, numInf int, s io.SegLens, p perm) {
+func SliceBytesIntoInfoFields(raw []byte, numInf int, segs io.SegLens, p perm) {
 	sl.SplitByIndex_Bytes(raw, 0, len(raw), MetaLen, p)
 	sl.SplitByIndex_Bytes(raw, MetaLen, len(raw), path.InfoFieldOffset(1, MetaLen), p)
 	sl.Reslice_Bytes(raw, 0, MetaLen, p)
@@ -228,29 +174,10 @@
 	}
 	if(numInf > 2) {
 		sl.SplitByIndex_Bytes(raw, path.InfoFieldOffset(2, MetaLen), len(raw),
-			HopfieldsStartIdx(0, s), p)
-		sl.Reslice_Bytes(raw, path.InfoFieldOffset(2, MetaLen), HopfieldsStartIdx(0, s), p)
-	}
-	sl.Reslice_Bytes(raw, HopfieldsStartIdx(0, s), len(raw), p)
-=======
-func SliceBytesIntoInfoFields(raw []byte, numInf int, segs io.SegLens, p perm) {
-    sl.SplitByIndex_Bytes(raw, 0, len(raw), MetaLen, p)
-    sl.SplitByIndex_Bytes(raw, MetaLen, len(raw), path.InfoFieldOffset(1, MetaLen), p)
-    sl.Reslice_Bytes(raw, 0, MetaLen, p)
-    sl.Reslice_Bytes(raw, MetaLen, path.InfoFieldOffset(1, MetaLen), p)
-    if(numInf > 1) {
-        sl.SplitByIndex_Bytes(raw, path.InfoFieldOffset(1, MetaLen), len(raw),
-            path.InfoFieldOffset(2, MetaLen), p)
-        sl.Reslice_Bytes(raw, path.InfoFieldOffset(1, MetaLen),
-            path.InfoFieldOffset(2, MetaLen), p)
-    }
-    if(numInf > 2) {
-        sl.SplitByIndex_Bytes(raw, path.InfoFieldOffset(2, MetaLen), len(raw),
-            HopfieldsStartIdx(0, segs), p)
-        sl.Reslice_Bytes(raw, path.InfoFieldOffset(2, MetaLen), HopfieldsStartIdx(0, segs), p)
-    }
-    sl.Reslice_Bytes(raw, HopfieldsStartIdx(0, segs), len(raw), p)
->>>>>>> aa0a4724
+			HopfieldsStartIdx(0, segs), p)
+		sl.Reslice_Bytes(raw, path.InfoFieldOffset(2, MetaLen), HopfieldsStartIdx(0, segs), p)
+	}
+	sl.Reslice_Bytes(raw, HopfieldsStartIdx(0, segs), len(raw), p)
 }
 
 // CombineBytesFromInfoFields combines the infofields of a packet into a single slice of bytes.
@@ -266,13 +193,12 @@
 requires acc(sl.Bytes(raw[HopfieldsStartIdx(0, segs):], 0, len(raw[HopfieldsStartIdx(0, segs):])), p)
 ensures  acc(sl.Bytes(raw, 0, len(raw)), p)
 decreases
-<<<<<<< HEAD
-func CombineBytesFromInfoFields(raw []byte, numInf int, s io.SegLens, p perm) {
-	sl.Unslice_Bytes(raw, HopfieldsStartIdx(0, s), len(raw), p)
+func CombineBytesFromInfoFields(raw []byte, numInf int, segs io.SegLens, p perm) {
+	sl.Unslice_Bytes(raw, HopfieldsStartIdx(0, segs), len(raw), p)
 	if(numInf > 2) {
-		sl.Unslice_Bytes(raw, path.InfoFieldOffset(2, MetaLen), HopfieldsStartIdx(0, s), p)
+		sl.Unslice_Bytes(raw, path.InfoFieldOffset(2, MetaLen), HopfieldsStartIdx(0, segs), p)
 		sl.CombineAtIndex_Bytes(raw, path.InfoFieldOffset(2, MetaLen), len(raw),
-			HopfieldsStartIdx(0, s), p)
+			HopfieldsStartIdx(0, segs), p)
 	}
 	if(numInf > 1) {
 		sl.Unslice_Bytes(raw, path.InfoFieldOffset(1, MetaLen),
@@ -284,25 +210,6 @@
 	sl.Unslice_Bytes(raw, 0, MetaLen, p)
 	sl.CombineAtIndex_Bytes(raw, MetaLen, len(raw), path.InfoFieldOffset(1, MetaLen), p)
 	sl.CombineAtIndex_Bytes(raw, 0, len(raw), MetaLen, p)
-=======
-func CombineBytesFromInfoFields(raw []byte, numInf int, segs io.SegLens, p perm) {
-    sl.Unslice_Bytes(raw, HopfieldsStartIdx(0, segs), len(raw), p)
-    if(numInf > 2) {
-        sl.Unslice_Bytes(raw, path.InfoFieldOffset(2, MetaLen), HopfieldsStartIdx(0, segs), p)
-        sl.CombineAtIndex_Bytes(raw, path.InfoFieldOffset(2, MetaLen), len(raw),
-            HopfieldsStartIdx(0, segs), p)
-    }
-    if(numInf > 1) {
-        sl.Unslice_Bytes(raw, path.InfoFieldOffset(1, MetaLen),
-            path.InfoFieldOffset(2, MetaLen), p)
-        sl.CombineAtIndex_Bytes(raw, path.InfoFieldOffset(1, MetaLen), len(raw),
-            path.InfoFieldOffset(2, MetaLen), p)
-    }
-    sl.Unslice_Bytes(raw, MetaLen, path.InfoFieldOffset(1, MetaLen), p)
-    sl.Unslice_Bytes(raw, 0, MetaLen, p)
-    sl.CombineAtIndex_Bytes(raw, MetaLen, len(raw), path.InfoFieldOffset(1, MetaLen), p)
-    sl.CombineAtIndex_Bytes(raw, 0, len(raw), MetaLen, p)
->>>>>>> aa0a4724
 }
 
 // CurrSegWithInfo returns the abstract representation of the current segment of a packet.
@@ -327,12 +234,11 @@
 // requires permissions to the hopfields byte slice of the segment specified by currInfIdx.
 ghost
 opaque
-<<<<<<< HEAD
-requires s.Valid()
-requires (currInfIdx == 1 && s.Seg2Len > 0) ||
-	(currInfIdx == 2 && s.Seg2Len > 0 && s.Seg3Len > 0) ==>
-	let start := HopfieldsStartIdx(currInfIdx, s) in
-	let end := HopfieldsEndIdx(currInfIdx, s) in
+requires segs.Valid()
+requires (currInfIdx == 1 && segs.Seg2Len > 0) ||
+	(currInfIdx == 2 && segs.Seg2Len > 0 && segs.Seg3Len > 0) ==>
+	let start := HopfieldsStartIdx(currInfIdx, segs) in
+	let end := HopfieldsEndIdx(currInfIdx, segs) in
 	inf != none[io.AbsInfoField] &&
 	len(hopfields) == end-start &&
 	acc(sl.Bytes(hopfields, 0, len(hopfields)), R49)
@@ -340,34 +246,13 @@
 pure func LeftSegWithInfo(
 	hopfields []byte,
 	currInfIdx int,
-	s io.SegLens,
+	segs io.SegLens,
 	inf option[io.AbsInfoField]) option[io.IO_seg3] {
-	return (currInfIdx == 1 && s.Seg2Len > 0) ?
-			some(CurrSegWithInfo(hopfields, 0, s.Seg2Len, get(inf))) :
-			(currInfIdx == 2 && s.Seg2Len > 0 && s.Seg3Len > 0) ?
-				some(CurrSegWithInfo(hopfields, 0, s.Seg3Len, get(inf))) :
+	return (currInfIdx == 1 && segs.Seg2Len > 0) ?
+			some(CurrSegWithInfo(hopfields, 0, segs.Seg2Len, get(inf))) :
+			(currInfIdx == 2 && segs.Seg2Len > 0 && segs.Seg3Len > 0) ?
+				some(CurrSegWithInfo(hopfields, 0, segs.Seg3Len, get(inf))) :
 				none[io.IO_seg3]
-=======
-requires segs.Valid()
-requires (currInfIdx == 1 && segs.Seg2Len > 0) ||
-    (currInfIdx == 2 && segs.Seg2Len > 0 && segs.Seg3Len > 0) ==>
-    let start := HopfieldsStartIdx(currInfIdx, segs) in
-    let end := HopfieldsEndIdx(currInfIdx, segs) in
-    inf != none[io.AbsInfoField] &&
-    len(hopfields) == end-start &&
-    acc(sl.Bytes(hopfields, 0, len(hopfields)), R49)
-decreases
-pure func LeftSegWithInfo(
-    hopfields []byte,
-    currInfIdx int,
-    segs io.SegLens,
-    inf option[io.AbsInfoField]) option[io.IO_seg3] {
-    return (currInfIdx == 1 && segs.Seg2Len > 0) ?
-            some(CurrSegWithInfo(hopfields, 0, segs.Seg2Len, get(inf))) :
-            (currInfIdx == 2 && segs.Seg2Len > 0 && segs.Seg3Len > 0) ?
-                some(CurrSegWithInfo(hopfields, 0, segs.Seg3Len, get(inf))) :
-                none[io.IO_seg3]
->>>>>>> aa0a4724
 }
 
 // RightSegWithInfo returns the abstract representation of the previous segment of a packet.
@@ -376,47 +261,25 @@
 // requires permissions to the hopfields byte slice of the segment specified by currInfIdx.
 ghost
 opaque
-<<<<<<< HEAD
-requires s.Valid()
-requires (currInfIdx == 0 && s.Seg2Len > 0) ||
-   (currInfIdx == 1 && s.Seg2Len > 0 && s.Seg3Len > 0) ==>
-	let start := HopfieldsStartIdx(currInfIdx, s) in
-	let end := HopfieldsEndIdx(currInfIdx, s) in
-	inf != none[io.AbsInfoField] &&
-	len(hopfields) == end-start &&
-	acc(sl.Bytes(hopfields, 0, len(hopfields)), R49)
+requires segs.Valid()
+requires (currInfIdx == 0 && segs.Seg2Len > 0) ||
+	(currInfIdx == 1 && segs.Seg2Len > 0 && segs.Seg3Len > 0) ==>
+		let start := HopfieldsStartIdx(currInfIdx, segs) in
+		let end := HopfieldsEndIdx(currInfIdx, segs) in
+		inf != none[io.AbsInfoField] &&
+		len(hopfields) == end-start &&
+		acc(sl.Bytes(hopfields, 0, len(hopfields)), R49)
 decreases
 pure func RightSegWithInfo(
 	hopfields []byte,
 	currInfIdx int,
-	s io.SegLens,
+	segs io.SegLens,
 	inf option[io.AbsInfoField]) option[io.IO_seg3] {
-	return (currInfIdx == 1 && s.Seg2Len > 0 && s.Seg3Len > 0) ?
-			some(CurrSegWithInfo(hopfields, s.Seg2Len, s.Seg2Len, get(inf))) :
-			(currInfIdx == 0 && s.Seg2Len > 0) ?
-				some(CurrSegWithInfo(hopfields, s.Seg1Len, s.Seg1Len, get(inf))) :
+	return (currInfIdx == 1 && segs.Seg2Len > 0 && segs.Seg3Len > 0) ?
+			some(CurrSegWithInfo(hopfields, segs.Seg2Len, segs.Seg2Len, get(inf))) :
+			(currInfIdx == 0 && segs.Seg2Len > 0) ?
+				some(CurrSegWithInfo(hopfields, segs.Seg1Len, segs.Seg1Len, get(inf))) :
 				none[io.IO_seg3]
-=======
-requires segs.Valid()
-requires (currInfIdx == 0 && segs.Seg2Len > 0) ||
-   (currInfIdx == 1 && segs.Seg2Len > 0 && segs.Seg3Len > 0) ==>
-    let start := HopfieldsStartIdx(currInfIdx, segs) in
-    let end := HopfieldsEndIdx(currInfIdx, segs) in
-    inf != none[io.AbsInfoField] &&
-    len(hopfields) == end-start &&
-    acc(sl.Bytes(hopfields, 0, len(hopfields)), R49)
-decreases
-pure func RightSegWithInfo(
-    hopfields []byte,
-    currInfIdx int,
-    segs io.SegLens,
-    inf option[io.AbsInfoField]) option[io.IO_seg3] {
-    return (currInfIdx == 1 && segs.Seg2Len > 0 && segs.Seg3Len > 0) ?
-            some(CurrSegWithInfo(hopfields, segs.Seg2Len, segs.Seg2Len, get(inf))) :
-            (currInfIdx == 0 && segs.Seg2Len > 0) ?
-                some(CurrSegWithInfo(hopfields, segs.Seg1Len, segs.Seg1Len, get(inf))) :
-                none[io.IO_seg3]
->>>>>>> aa0a4724
 }
 
 // MidSegWithInfo returns the abstract representation of the last or first segment of a packet.
@@ -425,12 +288,11 @@
 // requires permissions to the hopfields byte slice of the segment specified by currInfIdx.
 ghost
 opaque
-<<<<<<< HEAD
-requires s.Valid()
-requires (s.Seg2Len > 0 && s.Seg3Len > 0 &&
+requires segs.Valid()
+requires (segs.Seg2Len > 0 && segs.Seg3Len > 0 &&
 	(currInfIdx == 2 || currInfIdx == 4)) ==>
-	let start := HopfieldsStartIdx(currInfIdx, s) in
-	let end := HopfieldsEndIdx(currInfIdx, s) in
+	let start := HopfieldsStartIdx(currInfIdx, segs) in
+	let end := HopfieldsEndIdx(currInfIdx, segs) in
 	inf != none[io.AbsInfoField] &&
 	len(hopfields) == end-start &&
 	acc(sl.Bytes(hopfields, 0, len(hopfields)), R49)
@@ -438,34 +300,13 @@
 pure func MidSegWithInfo(
 	hopfields []byte,
 	currInfIdx int,
-	s io.SegLens,
+	segs io.SegLens,
 	inf option[io.AbsInfoField]) option[io.IO_seg3] {
-	return (currInfIdx == 4 && s.Seg2Len > 0 && s.Seg3Len > 0) ?
-			some(CurrSegWithInfo(hopfields, s.Seg1Len, s.Seg1Len, get(inf))) :
-			(currInfIdx == 2 && s.Seg2Len > 0 && s.Seg3Len > 0) ?
-				some(CurrSegWithInfo(hopfields, 0, s.Seg3Len, get(inf))) :
+	return (currInfIdx == 4 && segs.Seg2Len > 0 && segs.Seg3Len > 0) ?
+			some(CurrSegWithInfo(hopfields, segs.Seg1Len, segs.Seg1Len, get(inf))) :
+			(currInfIdx == 2 && segs.Seg2Len > 0 && segs.Seg3Len > 0) ?
+				some(CurrSegWithInfo(hopfields, 0, segs.Seg3Len, get(inf))) :
 				none[io.IO_seg3]
-=======
-requires segs.Valid()
-requires (segs.Seg2Len > 0 && segs.Seg3Len > 0 &&
-    (currInfIdx == 2 || currInfIdx == 4)) ==>
-    let start := HopfieldsStartIdx(currInfIdx, segs) in
-    let end := HopfieldsEndIdx(currInfIdx, segs) in
-    inf != none[io.AbsInfoField] &&
-    len(hopfields) == end-start &&
-    acc(sl.Bytes(hopfields, 0, len(hopfields)), R49)
-decreases
-pure func MidSegWithInfo(
-    hopfields []byte,
-    currInfIdx int,
-    segs io.SegLens,
-    inf option[io.AbsInfoField]) option[io.IO_seg3] {
-    return (currInfIdx == 4 && segs.Seg2Len > 0 && segs.Seg3Len > 0) ?
-            some(CurrSegWithInfo(hopfields, segs.Seg1Len, segs.Seg1Len, get(inf))) :
-            (currInfIdx == 2 && segs.Seg2Len > 0 && segs.Seg3Len > 0) ?
-                some(CurrSegWithInfo(hopfields, 0, segs.Seg3Len, get(inf))) :
-                none[io.IO_seg3]
->>>>>>> aa0a4724
 }
 
 // CurrSegEquality ensures that the two definitions of abstract segments, CurrSegWithInfo(..)
@@ -523,43 +364,23 @@
 requires PktLen(segs, MetaLen) <= len(raw)
 requires 1 <= currInfIdx && currInfIdx < 4
 requires acc(sl.Bytes(raw, 0, len(raw)), R49)
-<<<<<<< HEAD
-requires (currInfIdx == 1 && s.Seg2Len > 0) ||
-	(currInfIdx == 2 && s.Seg2Len > 0 && s.Seg3Len > 0) ==>
+requires (currInfIdx == 1 && segs.Seg2Len > 0) ||
+	(currInfIdx == 2 && segs.Seg2Len > 0 && segs.Seg3Len > 0) ==>
 	let infoBytes := InfofieldByteSlice(raw, currInfIdx) in
-	let hopBytes := HopfieldsByteSlice(raw, currInfIdx, s) in
+	let hopBytes := HopfieldsByteSlice(raw, currInfIdx, segs) in
 	acc(sl.Bytes(infoBytes, 0, path.InfoLen), R49) &&
 	acc(sl.Bytes(hopBytes, 0, len(hopBytes)), R49)
 decreases
-pure func LeftSegEqualitySpec(raw []byte, currInfIdx int, s io.SegLens) bool {
-	return (currInfIdx == 1 && s.Seg2Len > 0) ||
-		(currInfIdx == 2 && s.Seg2Len > 0 && s.Seg3Len > 0) ?
+pure func LeftSegEqualitySpec(raw []byte, currInfIdx int, segs io.SegLens) bool {
+	return (currInfIdx == 1 && segs.Seg2Len > 0) ||
+		(currInfIdx == 2 && segs.Seg2Len > 0 && segs.Seg3Len > 0) ?
 		let infoBytes := InfofieldByteSlice(raw, currInfIdx) in
-		let hopBytes := HopfieldsByteSlice(raw, currInfIdx, s) in
+		let hopBytes := HopfieldsByteSlice(raw, currInfIdx, segs) in
 		let inf := some(path.BytesToAbsInfoField(infoBytes, 0)) in
-		LeftSeg(raw, currInfIdx, s.Seg1Len, s.Seg2Len, s.Seg3Len, MetaLen) ==
-		LeftSegWithInfo(hopBytes, currInfIdx, s, inf) :
-		LeftSeg(raw, currInfIdx, s.Seg1Len, s.Seg2Len, s.Seg3Len, MetaLen) ==
-		LeftSegWithInfo(nil, currInfIdx, s, none[io.AbsInfoField])
-=======
-requires (currInfIdx == 1 && segs.Seg2Len > 0) ||
-    (currInfIdx == 2 && segs.Seg2Len > 0 && segs.Seg3Len > 0) ==>
-    let infoBytes := InfofieldByteSlice(raw, currInfIdx) in
-    let hopBytes := HopfieldsByteSlice(raw, currInfIdx, segs) in
-    acc(sl.Bytes(infoBytes, 0, path.InfoLen), R49) &&
-    acc(sl.Bytes(hopBytes, 0, len(hopBytes)), R49)
-decreases
-pure func LeftSegEqualitySpec(raw []byte, currInfIdx int, segs io.SegLens) bool {
-    return (currInfIdx == 1 && segs.Seg2Len > 0) ||
-        (currInfIdx == 2 && segs.Seg2Len > 0 && segs.Seg3Len > 0) ?
-        let infoBytes := InfofieldByteSlice(raw, currInfIdx) in
-        let hopBytes := HopfieldsByteSlice(raw, currInfIdx, segs) in
-        let inf := some(path.BytesToAbsInfoField(infoBytes, 0)) in
-        LeftSeg(raw, currInfIdx, segs, MetaLen) ==
-        LeftSegWithInfo(hopBytes, currInfIdx, segs, inf) :
-        LeftSeg(raw, currInfIdx, segs, MetaLen) ==
-        LeftSegWithInfo(nil, currInfIdx, segs, none[io.AbsInfoField])
->>>>>>> aa0a4724
+		LeftSeg(raw, currInfIdx, segs, MetaLen) ==
+		LeftSegWithInfo(hopBytes, currInfIdx, segs, inf) :
+		LeftSeg(raw, currInfIdx, segs, MetaLen) ==
+		LeftSegWithInfo(nil, currInfIdx, segs, none[io.AbsInfoField])
 }
 
 // LeftSegEquality ensures that the two definitions of abstract segments, LeftSegWithInfo(..)
@@ -573,53 +394,28 @@
 requires  PktLen(segs, MetaLen) <= len(raw)
 requires  1 <= currInfIdx && currInfIdx < 4
 preserves acc(sl.Bytes(raw, 0, len(raw)), R49)
-<<<<<<< HEAD
-preserves (currInfIdx == 1 && s.Seg2Len > 0) ||
-	(currInfIdx == 2 && s.Seg2Len > 0 && s.Seg3Len > 0) ==>
+preserves (currInfIdx == 1 && segs.Seg2Len > 0) ||
+	(currInfIdx == 2 && segs.Seg2Len > 0 && segs.Seg3Len > 0) ==>
 	let infoBytes := InfofieldByteSlice(raw, currInfIdx) in
-	let hopBytes := HopfieldsByteSlice(raw, currInfIdx, s) in
+	let hopBytes := HopfieldsByteSlice(raw, currInfIdx, segs) in
 	acc(sl.Bytes(infoBytes, 0, path.InfoLen), R49) &&
 	acc(sl.Bytes(hopBytes, 0, len(hopBytes)), R49)
-ensures   LeftSegEqualitySpec(raw, currInfIdx, s)
-decreases
-func LeftSegEquality(raw []byte, currInfIdx int, s io.SegLens) {
-	reveal LeftSeg(raw, currInfIdx, s.Seg1Len, s.Seg2Len, s.Seg3Len, MetaLen)
-	if ((currInfIdx == 1 && s.Seg2Len > 0) ||
-		(currInfIdx == 2 && s.Seg2Len > 0 && s.Seg3Len > 0)) {
+ensures   LeftSegEqualitySpec(raw, currInfIdx, segs)
+decreases
+func LeftSegEquality(raw []byte, currInfIdx int, segs io.SegLens) {
+	reveal LeftSeg(raw, currInfIdx, segs, MetaLen)
+	if ((currInfIdx == 1 && segs.Seg2Len > 0) ||
+		(currInfIdx == 2 && segs.Seg2Len > 0 && segs.Seg3Len > 0)) {
 		infoBytes := InfofieldByteSlice(raw, currInfIdx)
-		hopBytes := HopfieldsByteSlice(raw, currInfIdx, s)
+		hopBytes := HopfieldsByteSlice(raw, currInfIdx, segs)
 		inf := some(reveal path.BytesToAbsInfoField(infoBytes, 0))
-		offset := HopfieldsStartIdx(currInfIdx, s)
-		segLen := currInfIdx == 1 ? s.Seg2Len : s.Seg3Len
-		reveal LeftSegWithInfo(hopBytes, currInfIdx, s, inf)
+		offset := HopfieldsStartIdx(currInfIdx, segs)
+		segLen := currInfIdx == 1 ? segs.Seg2Len : segs.Seg3Len
+		reveal LeftSegWithInfo(hopBytes, currInfIdx, segs, inf)
 		CurrSegEquality(raw, offset, currInfIdx, 0, segLen)
 	} else {
-		reveal LeftSegWithInfo(nil, currInfIdx, s, none[io.AbsInfoField])
-	}
-=======
-preserves (currInfIdx == 1 && segs.Seg2Len > 0) ||
-    (currInfIdx == 2 && segs.Seg2Len > 0 && segs.Seg3Len > 0) ==>
-    let infoBytes := InfofieldByteSlice(raw, currInfIdx) in
-    let hopBytes := HopfieldsByteSlice(raw, currInfIdx, segs) in
-    acc(sl.Bytes(infoBytes, 0, path.InfoLen), R49) &&
-    acc(sl.Bytes(hopBytes, 0, len(hopBytes)), R49)
-ensures   LeftSegEqualitySpec(raw, currInfIdx, segs)
-decreases
-func LeftSegEquality(raw []byte, currInfIdx int, segs io.SegLens) {
-    reveal LeftSeg(raw, currInfIdx, segs, MetaLen)
-    if ((currInfIdx == 1 && segs.Seg2Len > 0) ||
-        (currInfIdx == 2 && segs.Seg2Len > 0 && segs.Seg3Len > 0)) {
-        infoBytes := InfofieldByteSlice(raw, currInfIdx)
-        hopBytes := HopfieldsByteSlice(raw, currInfIdx, segs)
-        inf := some(reveal path.BytesToAbsInfoField(infoBytes, 0))
-        offset := HopfieldsStartIdx(currInfIdx, segs)
-        segLen := currInfIdx == 1 ? segs.Seg2Len : segs.Seg3Len
-        reveal LeftSegWithInfo(hopBytes, currInfIdx, segs, inf)
-        CurrSegEquality(raw, offset, currInfIdx, 0, segLen)
-    } else {
-        reveal LeftSegWithInfo(nil, currInfIdx, segs, none[io.AbsInfoField])
-    }
->>>>>>> aa0a4724
+		reveal LeftSegWithInfo(nil, currInfIdx, segs, none[io.AbsInfoField])
+	}
 }
 
 // RightSegEqualitySpec defines the conditions that must hold for RightSegWithInfo(..)
@@ -629,43 +425,23 @@
 requires PktLen(segs, MetaLen) <= len(raw)
 requires -1 <= currInfIdx && currInfIdx < 2
 requires acc(sl.Bytes(raw, 0, len(raw)), R49)
-<<<<<<< HEAD
-requires (currInfIdx == 0 && s.Seg2Len > 0) ||
-   (currInfIdx == 1 && s.Seg2Len > 0 && s.Seg3Len > 0) ==>
-	let infoBytes := InfofieldByteSlice(raw, currInfIdx) in
-	let hopBytes := HopfieldsByteSlice(raw, currInfIdx, s) in
-	acc(sl.Bytes(infoBytes, 0, path.InfoLen), R49) &&
-	acc(sl.Bytes(hopBytes, 0, len(hopBytes)), R49)
-decreases
-pure func RightSegEqualitySpec(raw []byte, currInfIdx int, s io.SegLens) bool {
-	return (currInfIdx == 0 && s.Seg2Len > 0) ||
-		(currInfIdx == 1 && s.Seg2Len > 0 && s.Seg3Len > 0) ?
+requires (currInfIdx == 0 && segs.Seg2Len > 0) ||
+	(currInfIdx == 1 && segs.Seg2Len > 0 && segs.Seg3Len > 0) ==>
 		let infoBytes := InfofieldByteSlice(raw, currInfIdx) in
-		let hopBytes := HopfieldsByteSlice(raw, currInfIdx, s) in
+		let hopBytes := HopfieldsByteSlice(raw, currInfIdx, segs) in
+		acc(sl.Bytes(infoBytes, 0, path.InfoLen), R49) &&
+		acc(sl.Bytes(hopBytes, 0, len(hopBytes)), R49)
+decreases
+pure func RightSegEqualitySpec(raw []byte, currInfIdx int, segs io.SegLens) bool {
+	return (currInfIdx == 0 && segs.Seg2Len > 0) ||
+		(currInfIdx == 1 && segs.Seg2Len > 0 && segs.Seg3Len > 0) ?
+		let infoBytes := InfofieldByteSlice(raw, currInfIdx) in
+		let hopBytes := HopfieldsByteSlice(raw, currInfIdx, segs) in
 		let inf := some(path.BytesToAbsInfoField(infoBytes, 0)) in
-		RightSeg(raw, currInfIdx, s.Seg1Len, s.Seg2Len, s.Seg3Len, MetaLen) ==
-		RightSegWithInfo(hopBytes, currInfIdx, s, inf) :
-		RightSeg(raw, currInfIdx, s.Seg1Len, s.Seg2Len, s.Seg3Len, MetaLen) ==
-		RightSegWithInfo(nil, currInfIdx, s, none[io.AbsInfoField])
-=======
-requires (currInfIdx == 0 && segs.Seg2Len > 0) ||
-   (currInfIdx == 1 && segs.Seg2Len > 0 && segs.Seg3Len > 0) ==>
-    let infoBytes := InfofieldByteSlice(raw, currInfIdx) in
-    let hopBytes := HopfieldsByteSlice(raw, currInfIdx, segs) in
-    acc(sl.Bytes(infoBytes, 0, path.InfoLen), R49) &&
-    acc(sl.Bytes(hopBytes, 0, len(hopBytes)), R49)
-decreases
-pure func RightSegEqualitySpec(raw []byte, currInfIdx int, segs io.SegLens) bool {
-    return (currInfIdx == 0 && segs.Seg2Len > 0) ||
-        (currInfIdx == 1 && segs.Seg2Len > 0 && segs.Seg3Len > 0) ?
-        let infoBytes := InfofieldByteSlice(raw, currInfIdx) in
-        let hopBytes := HopfieldsByteSlice(raw, currInfIdx, segs) in
-        let inf := some(path.BytesToAbsInfoField(infoBytes, 0)) in
-        RightSeg(raw, currInfIdx, segs, MetaLen) ==
-        RightSegWithInfo(hopBytes, currInfIdx, segs, inf) :
-        RightSeg(raw, currInfIdx, segs, MetaLen) ==
-        RightSegWithInfo(nil, currInfIdx, segs, none[io.AbsInfoField])
->>>>>>> aa0a4724
+		RightSeg(raw, currInfIdx, segs, MetaLen) ==
+		RightSegWithInfo(hopBytes, currInfIdx, segs, inf) :
+		RightSeg(raw, currInfIdx, segs, MetaLen) ==
+		RightSegWithInfo(nil, currInfIdx, segs, none[io.AbsInfoField])
 }
 
 // RightSegEquality ensures that the two definitions of abstract segments, RightSegWithInfo(..)
@@ -679,99 +455,54 @@
 requires  PktLen(segs, MetaLen) <= len(raw)
 requires  -1 <= currInfIdx && currInfIdx < 2
 preserves acc(sl.Bytes(raw, 0, len(raw)), R49)
-<<<<<<< HEAD
-preserves (currInfIdx == 0 && s.Seg2Len > 0) ||
-   (currInfIdx == 1 && s.Seg2Len > 0 && s.Seg3Len > 0) ==>
+preserves (currInfIdx == 0 && segs.Seg2Len > 0) ||
+	(currInfIdx == 1 && segs.Seg2Len > 0 && segs.Seg3Len > 0) ==>
+		let infoBytes := InfofieldByteSlice(raw, currInfIdx) in
+		let hopBytes := HopfieldsByteSlice(raw, currInfIdx, segs) in
+		acc(sl.Bytes(infoBytes, 0, path.InfoLen), R49) &&
+		acc(sl.Bytes(hopBytes, 0, len(hopBytes)), R49)
+ensures   RightSegEqualitySpec(raw, currInfIdx, segs)
+decreases
+func RightSegEquality(raw []byte, currInfIdx int, segs io.SegLens) {
+	reveal RightSeg(raw, currInfIdx, segs, MetaLen)
+	if ((currInfIdx == 0 && segs.Seg2Len > 0) ||
+		(currInfIdx == 1 && segs.Seg2Len > 0 && segs.Seg3Len > 0)) {
+		infoBytes := InfofieldByteSlice(raw, currInfIdx)
+		hopBytes := HopfieldsByteSlice(raw, currInfIdx, segs)
+		inf := some(reveal path.BytesToAbsInfoField(infoBytes, 0))
+		offset := HopfieldsStartIdx(currInfIdx, segs)
+		segLen := currInfIdx == 0 ? segs.Seg1Len : segs.Seg2Len
+		reveal RightSegWithInfo(hopBytes, currInfIdx, segs, inf)
+		CurrSegEquality(raw, offset, currInfIdx, segLen, segLen)
+	} else {
+		reveal RightSegWithInfo(nil, currInfIdx, segs, none[io.AbsInfoField])
+	}
+}
+
+// MidSegEqualitySpec defines the conditions that must hold for MidSegWithInfo(..)
+// and MidSeg(..) to represent the same abstract segment.
+ghost
+requires segs.Valid()
+requires PktLen(segs, MetaLen) <= len(raw)
+requires 2 <= currInfIdx && currInfIdx < 5
+requires acc(sl.Bytes(raw, 0, len(raw)), R49)
+requires (segs.Seg2Len > 0 && segs.Seg3Len > 0 &&
+	(currInfIdx == 2 || currInfIdx == 4)) ==>
 	let infoBytes := InfofieldByteSlice(raw, currInfIdx) in
-	let hopBytes := HopfieldsByteSlice(raw, currInfIdx, s) in
+	let hopBytes := HopfieldsByteSlice(raw, currInfIdx, segs) in
 	acc(sl.Bytes(infoBytes, 0, path.InfoLen), R49) &&
 	acc(sl.Bytes(hopBytes, 0, len(hopBytes)), R49)
-ensures   RightSegEqualitySpec(raw, currInfIdx, s)
-decreases
-func RightSegEquality(raw []byte, currInfIdx int, s io.SegLens) {
-	reveal RightSeg(raw, currInfIdx, s.Seg1Len, s.Seg2Len, s.Seg3Len, MetaLen)
-	if ((currInfIdx == 0 && s.Seg2Len > 0) ||
-		(currInfIdx == 1 && s.Seg2Len > 0 && s.Seg3Len > 0)) {
-		infoBytes := InfofieldByteSlice(raw, currInfIdx)
-		hopBytes := HopfieldsByteSlice(raw, currInfIdx, s)
-		inf := some(reveal path.BytesToAbsInfoField(infoBytes, 0))
-		offset := HopfieldsStartIdx(currInfIdx, s)
-		segLen := currInfIdx == 0 ? s.Seg1Len : s.Seg2Len
-		reveal RightSegWithInfo(hopBytes, currInfIdx, s, inf)
-		CurrSegEquality(raw, offset, currInfIdx, segLen, segLen)
-	} else {
-		reveal RightSegWithInfo(nil, currInfIdx, s, none[io.AbsInfoField])
-	}
-=======
-preserves (currInfIdx == 0 && segs.Seg2Len > 0) ||
-   (currInfIdx == 1 && segs.Seg2Len > 0 && segs.Seg3Len > 0) ==>
-    let infoBytes := InfofieldByteSlice(raw, currInfIdx) in
-    let hopBytes := HopfieldsByteSlice(raw, currInfIdx, segs) in
-    acc(sl.Bytes(infoBytes, 0, path.InfoLen), R49) &&
-    acc(sl.Bytes(hopBytes, 0, len(hopBytes)), R49)
-ensures   RightSegEqualitySpec(raw, currInfIdx, segs)
-decreases
-func RightSegEquality(raw []byte, currInfIdx int, segs io.SegLens) {
-    reveal RightSeg(raw, currInfIdx, segs, MetaLen)
-    if ((currInfIdx == 0 && segs.Seg2Len > 0) ||
-        (currInfIdx == 1 && segs.Seg2Len > 0 && segs.Seg3Len > 0)) {
-        infoBytes := InfofieldByteSlice(raw, currInfIdx)
-        hopBytes := HopfieldsByteSlice(raw, currInfIdx, segs)
-        inf := some(reveal path.BytesToAbsInfoField(infoBytes, 0))
-        offset := HopfieldsStartIdx(currInfIdx, segs)
-        segLen := currInfIdx == 0 ? segs.Seg1Len : segs.Seg2Len
-        reveal RightSegWithInfo(hopBytes, currInfIdx, segs, inf)
-        CurrSegEquality(raw, offset, currInfIdx, segLen, segLen)
-    } else {
-        reveal RightSegWithInfo(nil, currInfIdx, segs, none[io.AbsInfoField])
-    }
->>>>>>> aa0a4724
-}
-
-// MidSegEqualitySpec defines the conditions that must hold for MidSegWithInfo(..)
-// and MidSeg(..) to represent the same abstract segment.
-ghost
-requires segs.Valid()
-requires PktLen(segs, MetaLen) <= len(raw)
-requires 2 <= currInfIdx && currInfIdx < 5
-requires acc(sl.Bytes(raw, 0, len(raw)), R49)
-<<<<<<< HEAD
-requires (s.Seg2Len > 0 && s.Seg3Len > 0 &&
-	(currInfIdx == 2 || currInfIdx == 4)) ==>
-	let infoBytes := InfofieldByteSlice(raw, currInfIdx) in
-	let hopBytes := HopfieldsByteSlice(raw, currInfIdx, s) in
-	acc(sl.Bytes(infoBytes, 0, path.InfoLen), R49) &&
-	acc(sl.Bytes(hopBytes, 0, len(hopBytes)), R49)
-decreases
-pure func MidSegEqualitySpec(raw []byte, currInfIdx int, s io.SegLens) bool {
-	return (s.Seg2Len > 0 && s.Seg3Len > 0 &&
+decreases
+pure func MidSegEqualitySpec(raw []byte, currInfIdx int, segs io.SegLens) bool {
+	return (segs.Seg2Len > 0 && segs.Seg3Len > 0 &&
 		(currInfIdx == 2 || currInfIdx == 4)) ?
 		let infoBytes := InfofieldByteSlice(raw, currInfIdx) in
-		let hopBytes := HopfieldsByteSlice(raw, currInfIdx, s) in
+		let hopBytes := HopfieldsByteSlice(raw, currInfIdx, segs) in
 		let inf := some(path.BytesToAbsInfoField(infoBytes, 0)) in
-		MidSeg(raw, currInfIdx, s.Seg1Len, s.Seg2Len, s.Seg3Len, MetaLen) ==
-		MidSegWithInfo(hopBytes, currInfIdx, s, inf) :
-		MidSeg(raw, currInfIdx, s.Seg1Len, s.Seg2Len, s.Seg3Len, MetaLen) ==
-		MidSegWithInfo(nil, currInfIdx, s, none[io.AbsInfoField])
-=======
-requires (segs.Seg2Len > 0 && segs.Seg3Len > 0 &&
-    (currInfIdx == 2 || currInfIdx == 4)) ==>
-    let infoBytes := InfofieldByteSlice(raw, currInfIdx) in
-    let hopBytes := HopfieldsByteSlice(raw, currInfIdx, segs) in
-    acc(sl.Bytes(infoBytes, 0, path.InfoLen), R49) &&
-    acc(sl.Bytes(hopBytes, 0, len(hopBytes)), R49)
-decreases
-pure func MidSegEqualitySpec(raw []byte, currInfIdx int, segs io.SegLens) bool {
-    return (segs.Seg2Len > 0 && segs.Seg3Len > 0 &&
-        (currInfIdx == 2 || currInfIdx == 4)) ?
-        let infoBytes := InfofieldByteSlice(raw, currInfIdx) in
-        let hopBytes := HopfieldsByteSlice(raw, currInfIdx, segs) in
-        let inf := some(path.BytesToAbsInfoField(infoBytes, 0)) in
-        MidSeg(raw, currInfIdx, segs, MetaLen) ==
-        MidSegWithInfo(hopBytes, currInfIdx, segs, inf) :
-        MidSeg(raw, currInfIdx, segs, MetaLen) ==
-        MidSegWithInfo(nil, currInfIdx, segs, none[io.AbsInfoField])
->>>>>>> aa0a4724
+		MidSeg(raw, currInfIdx, segs, MetaLen) ==
+		MidSegWithInfo(hopBytes, currInfIdx, segs, inf) :
+		MidSeg(raw, currInfIdx, segs, MetaLen) ==
+		MidSegWithInfo(nil, currInfIdx, segs, none[io.AbsInfoField])
 }
 
 // MidSegEquality ensures that the two definitions of abstract segments, MidSegWithInfo(..)
@@ -785,61 +516,31 @@
 requires  PktLen(segs, MetaLen) <= len(raw)
 requires  2 <= currInfIdx && currInfIdx < 5
 preserves acc(sl.Bytes(raw, 0, len(raw)), R49)
-<<<<<<< HEAD
-preserves (s.Seg2Len > 0 && s.Seg3Len > 0 &&
+preserves (segs.Seg2Len > 0 && segs.Seg3Len > 0 &&
 	(currInfIdx == 2 || currInfIdx == 4)) ==>
 	let infoBytes := InfofieldByteSlice(raw, currInfIdx) in
-	let hopBytes := HopfieldsByteSlice(raw, currInfIdx, s) in
+	let hopBytes := HopfieldsByteSlice(raw, currInfIdx, segs) in
 	acc(sl.Bytes(infoBytes, 0, path.InfoLen), R49) &&
 	acc(sl.Bytes(hopBytes, 0, len(hopBytes)), R49)
-ensures   MidSegEqualitySpec(raw, currInfIdx, s)
-decreases
-func MidSegEquality(raw []byte, currInfIdx int, s io.SegLens) {
-	reveal MidSeg(raw, currInfIdx, s.Seg1Len, s.Seg2Len, s.Seg3Len, MetaLen)
-	if (currInfIdx == 4 && s.Seg2Len > 0 && s.Seg3Len > 0) {
+ensures   MidSegEqualitySpec(raw, currInfIdx, segs)
+decreases
+func MidSegEquality(raw []byte, currInfIdx int, segs io.SegLens) {
+	reveal MidSeg(raw, currInfIdx, segs, MetaLen)
+	if (currInfIdx == 4 && segs.Seg2Len > 0 && segs.Seg3Len > 0) {
 		infoBytes := InfofieldByteSlice(raw, 0)
-		hopBytes := HopfieldsByteSlice(raw, 0, s)
+		hopBytes := HopfieldsByteSlice(raw, 0, segs)
 		inf := some(reveal path.BytesToAbsInfoField(infoBytes, 0))
-		offset := HopfieldsStartIdx(currInfIdx, s)
-		reveal MidSegWithInfo(hopBytes, currInfIdx, s, inf)
-		CurrSegEquality(raw, offset, 0, s.Seg1Len, s.Seg1Len)
-	} else if (currInfIdx == 2 && s.Seg2Len > 0 && s.Seg3Len > 0) {
+		offset := HopfieldsStartIdx(currInfIdx, segs)
+		reveal MidSegWithInfo(hopBytes, currInfIdx, segs, inf)
+		CurrSegEquality(raw, offset, 0, segs.Seg1Len, segs.Seg1Len)
+	} else if (currInfIdx == 2 && segs.Seg2Len > 0 && segs.Seg3Len > 0) {
 		infoBytes := InfofieldByteSlice(raw, currInfIdx)
-		hopBytes := HopfieldsByteSlice(raw, currInfIdx, s)
+		hopBytes := HopfieldsByteSlice(raw, currInfIdx, segs)
 		inf := some(reveal path.BytesToAbsInfoField(infoBytes, 0))
-		offset := HopfieldsStartIdx(currInfIdx, s)
-		reveal MidSegWithInfo(hopBytes, currInfIdx, s, inf)
-		CurrSegEquality(raw, offset, currInfIdx, 0, s.Seg3Len)
+		offset := HopfieldsStartIdx(currInfIdx, segs)
+		reveal MidSegWithInfo(hopBytes, currInfIdx, segs, inf)
+		CurrSegEquality(raw, offset, currInfIdx, 0, segs.Seg3Len)
 	} else {
-		reveal MidSegWithInfo(nil, currInfIdx, s, none[io.AbsInfoField])
-	}
-=======
-preserves (segs.Seg2Len > 0 && segs.Seg3Len > 0 &&
-    (currInfIdx == 2 || currInfIdx == 4)) ==>
-    let infoBytes := InfofieldByteSlice(raw, currInfIdx) in
-    let hopBytes := HopfieldsByteSlice(raw, currInfIdx, segs) in
-    acc(sl.Bytes(infoBytes, 0, path.InfoLen), R49) &&
-    acc(sl.Bytes(hopBytes, 0, len(hopBytes)), R49)
-ensures   MidSegEqualitySpec(raw, currInfIdx, segs)
-decreases
-func MidSegEquality(raw []byte, currInfIdx int, segs io.SegLens) {
-    reveal MidSeg(raw, currInfIdx, segs, MetaLen)
-    if (currInfIdx == 4 && segs.Seg2Len > 0 && segs.Seg3Len > 0) {
-        infoBytes := InfofieldByteSlice(raw, 0)
-        hopBytes := HopfieldsByteSlice(raw, 0, segs)
-        inf := some(reveal path.BytesToAbsInfoField(infoBytes, 0))
-        offset := HopfieldsStartIdx(currInfIdx, segs)
-        reveal MidSegWithInfo(hopBytes, currInfIdx, segs, inf)
-        CurrSegEquality(raw, offset, 0, segs.Seg1Len, segs.Seg1Len)
-    } else if (currInfIdx == 2 && segs.Seg2Len > 0 && segs.Seg3Len > 0) {
-        infoBytes := InfofieldByteSlice(raw, currInfIdx)
-        hopBytes := HopfieldsByteSlice(raw, currInfIdx, segs)
-        inf := some(reveal path.BytesToAbsInfoField(infoBytes, 0))
-        offset := HopfieldsStartIdx(currInfIdx, segs)
-        reveal MidSegWithInfo(hopBytes, currInfIdx, segs, inf)
-        CurrSegEquality(raw, offset, currInfIdx, 0, segs.Seg3Len)
-    } else {
-        reveal MidSegWithInfo(nil, currInfIdx, segs, none[io.AbsInfoField])
-    }
->>>>>>> aa0a4724
+		reveal MidSegWithInfo(nil, currInfIdx, segs, none[io.AbsInfoField])
+	}
 }