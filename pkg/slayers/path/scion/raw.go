// Copyright 2020 Anapaya Systems
//
// Licensed under the Apache License, Version 2.0 (the "License");
// you may not use this file except in compliance with the License.
// You may obtain a copy of the License at
//
//   http://www.apache.org/licenses/LICENSE-2.0
//
// Unless required by applicable law or agreed to in writing, software
// distributed under the License is distributed on an "AS IS" BASIS,
// WITHOUT WARRANTIES OR CONDITIONS OF ANY KIND, either express or implied.
// See the License for the specific language governing permissions and
// limitations under the License.

// +gobra

package scion

import (
	// @ "encoding/binary"
	"github.com/scionproto/scion/pkg/private/serrors"
	"github.com/scionproto/scion/pkg/slayers/path"
	//@ . "github.com/scionproto/scion/verification/utils/definitions"
	//@ sl "github.com/scionproto/scion/verification/utils/slices"
)

// Raw is a raw representation of the SCION (data-plane) path type. It is designed to parse as
// little as possible and should be used if performance matters.
type Raw struct {
	Base
	Raw []byte
}

// DecodeFromBytes only decodes the PathMetaHeader. Otherwise the nothing is decoded and simply kept
// as raw bytes.
// @ requires  s.NonInitMem()
<<<<<<< HEAD
// @ preserves slices.AbsSlice_Bytes(data, 0, len(data))
// @ ensures   res == nil ==> s.Mem() && s.Valid(data)
=======
// @ preserves sl.AbsSlice_Bytes(data, 0, len(data))
// @ ensures   res == nil ==> s.Mem(data)
>>>>>>> 10676f7c
// @ ensures   res != nil ==> (s.NonInitMem() && res.ErrorMem())
// @ decreases
func (s *Raw) DecodeFromBytes(data []byte) (res error) {
	//@ unfold s.NonInitMem()
	if err := s.Base.DecodeFromBytes(data); err != nil {
		//@ fold s.NonInitMem()
		return err
	}
	// (VerifiedSCION) Gobra expects a stronger contract for s.Len() when in fact what
	// happens here is that we just call the same function in s.Base.
	pathLen := s. /*@ Base. @*/ Len()
	if len(data) < pathLen {
		//@ s.Base.DowngradePerm()
		//@ fold s.NonInitMem()
		return serrors.New("RawPath raw too short", "expected", pathLen, "actual", int(len(data)))
	}
	s.Raw = data[:pathLen]
	//@ fold s.Mem()
	return nil
}

// SerializeTo writes the path to a slice. The slice must be big enough to hold the entire data,
// otherwise an error is returned.
<<<<<<< HEAD
// @ preserves acc(s.Mem(), R1) && s.Valid(ubuf)
// @ preserves slices.AbsSlice_Bytes(ubuf, 0, len(ubuf))
// @ preserves slices.AbsSlice_Bytes(b, 0, len(b))
=======
// @ preserves acc(s.Mem(ubuf), R1)
// @ preserves sl.AbsSlice_Bytes(ubuf, 0, len(ubuf))
// @ preserves sl.AbsSlice_Bytes(b, 0, len(b))
>>>>>>> 10676f7c
// @ ensures   r != nil ==> r.ErrorMem()
// @ decreases
func (s *Raw) SerializeTo(b []byte /*@, ghost ubuf []byte @*/) (r error) {
	if /*@ unfolding acc(s.Mem(), _) in @*/ s.Raw == nil {
		return serrors.New("raw is nil")
	}
	if minLen := s.Len( /*@ ubuf @*/ ); len(b) < minLen {
		return serrors.New("buffer too small", "expected", minLen, "actual", len(b))
	}
	//@ unfold acc(s.Mem(), R1)
	// XXX(roosd): This modifies the underlying buffer. Consider writing to data
	// directly.
	//@ unfold acc(s.Base.Mem(), R1)
	//@ sl.SplitRange_Bytes(ubuf, 0, len(s.Raw), writePerm)
	//@ assert sl.AbsSlice_Bytes(s.Raw, 0, len(s.Raw))
	//@ sl.SplitRange_Bytes(s.Raw, 0, MetaLen, writePerm)
	if err := s.PathMeta.SerializeTo(s.Raw[:MetaLen]); err != nil {
		// @ Unreachable()
		return err
	}
	//@ fold acc(s.Base.Mem(), R1)
	//@ sl.CombineRange_Bytes(s.Raw, 0, MetaLen, writePerm)
	//@ unfold acc(sl.AbsSlice_Bytes(s.Raw, 0, len(s.Raw)), R2)
	//@ unfold sl.AbsSlice_Bytes(b, 0, len(b))
	copy(b, s.Raw /*@ , R2 @*/)
<<<<<<< HEAD
	//@ fold slices.AbsSlice_Bytes(b, 0, len(b))
	//@ fold acc(slices.AbsSlice_Bytes(s.Raw, 0, len(s.Raw)), R2)
	//@ slices.CombineRange_Bytes(ubuf, 0, len(s.Raw), writePerm)
	//@ fold acc(s.Mem(), R1)
=======
	//@ fold sl.AbsSlice_Bytes(b, 0, len(b))
	//@ fold acc(sl.AbsSlice_Bytes(s.Raw, 0, len(s.Raw)), R2)
	//@ sl.CombineRange_Bytes(ubuf, 0, len(s.Raw), writePerm)
	//@ fold acc(s.Mem(ubuf), R1)
>>>>>>> 10676f7c
	return nil
}

// Reverse reverses the path such that it can be used in the reverse direction.
<<<<<<< HEAD
// @ requires  s.Mem() && s.Valid(ubuf)
// @ preserves slices.AbsSlice_Bytes(ubuf, 0, len(ubuf))
=======
// @ requires  s.Mem(ubuf)
// @ preserves sl.AbsSlice_Bytes(ubuf, 0, len(ubuf))
>>>>>>> 10676f7c
// @ ensures   err == nil ==> typeOf(p) == type[*Raw]
// @ ensures   err == nil ==> p != nil && p != (*Raw)(nil)
// @ ensures   err == nil ==> p.Mem() && p.Valid(ubuf)
// @ ensures   err != nil ==> err.ErrorMem()
// @ decreases
func (s *Raw) Reverse( /*@ ghost ubuf []byte @*/ ) (p path.Path, err error) {
	// XXX(shitz): The current implementation is not the most performant, since it parses the entire
	// path first. If this becomes a performance bottleneck, the implementation should be changed to
	// work directly on the raw representation.
	decoded, err := s.ToDecoded( /*@ ubuf @*/ )
	if err != nil {
		return nil, err
	}
	reversed, err := decoded.Reverse( /*@ unfolding s.Mem() in s.Raw @*/ )
	if err != nil {
		return nil, err
	}
<<<<<<< HEAD
	//@ unfold s.Mem()
	//@ slices.SplitRange_Bytes(ubuf, 0, len(s.Raw), writePerm)
=======
	//@ unfold s.Mem(ubuf)
	//@ sl.SplitRange_Bytes(ubuf, 0, len(s.Raw), writePerm)
>>>>>>> 10676f7c
	if err := reversed. /*@ (*Decoded). @*/ SerializeTo(s.Raw /*@, s.Raw @*/); err != nil {
		//@ sl.CombineRange_Bytes(ubuf, 0, len(s.Raw), writePerm)
		return nil, err
	}
	//@ ghost sraw := s.Raw
	//@ fold s.Mem()
	//@ s.DowngradePerm(ubuf)
	err = s.DecodeFromBytes( /*@ unfolding s.NonInitMem() in @*/ s.Raw)
	//@ sl.CombineRange_Bytes(ubuf, 0, len(sraw), writePerm)
	//@ ghost if err == nil { s.Widen(sraw, ubuf) }
	return s, err
}

// ToDecoded transforms a scion.Raw to a scion.Decoded.
<<<<<<< HEAD
// @ preserves s.Mem() && s.Valid(ubuf)
// @ preserves slices.AbsSlice_Bytes(ubuf, 0, len(ubuf))
// @ ensures   err == nil ==> d.Mem() && d.Valid(unfolding acc(s.Mem(), _) in s.Raw)
=======
// @ preserves acc(s.Mem(ubuf), R5)
// @ preserves sl.AbsSlice_Bytes(ubuf, 0, len(ubuf))
// @ ensures   err == nil ==> (
// @ 	let newUb := s.RawBufferMem(ubuf) in
// @ 	d.Mem(newUb) &&
// @ 	(old(s.ValidCurrIdxs(ubuf)) ==> d.ValidCurrIdxs(newUb)))
>>>>>>> 10676f7c
// @ ensures   err != nil ==> err.ErrorMem()
// @ decreases
func (s *Raw) ToDecoded( /*@ ghost ubuf []byte @*/ ) (d *Decoded, err error) {
	//@ unfold acc(s.Mem(ubuf), R6)
	//@ unfold acc(s.Base.Mem(), R6)
	//@ ghost var base Base = s.Base
	//@ ghost var pathMeta MetaHdr = s.Base.PathMeta
	//@ ghost validIdxs := s.ValidCurrIdxs(ubuf)
	//@ assert validIdxs ==> s.Base.PathMeta.InBounds()
	//@ assert validIdxs ==> base.ValidCurrIdxsSpec()
	//@ assert s.Raw[:MetaLen] === ubuf[:MetaLen]

	// (VerifiedSCION) In this method, many slice operations are done in two
	// steps to preserve framming information.
	//@ sl.SplitRange_Bytes(ubuf, 0, MetaLen, HalfPerm)
	//@ sl.SplitRange_Bytes(ubuf, 0, MetaLen, HalfPerm)
	// Serialize PathMeta to ensure potential changes are reflected Raw.
	if err := s.PathMeta.SerializeTo(s.Raw[:MetaLen]); err != nil {
		// @ Unreachable()
		return nil, err
	}
	//@ ghost b0 := (unfolding acc(sl.AbsSlice_Bytes(s.Raw[:MetaLen], 0, MetaLen), _) in s.Raw[0])
	//@ ghost b1 := (unfolding acc(sl.AbsSlice_Bytes(s.Raw[:MetaLen], 0, MetaLen), _) in s.Raw[1])
	//@ ghost b2 := (unfolding acc(sl.AbsSlice_Bytes(s.Raw[:MetaLen], 0, MetaLen), _) in s.Raw[2])
	//@ ghost b3 := (unfolding acc(sl.AbsSlice_Bytes(s.Raw[:MetaLen], 0, MetaLen), _) in s.Raw[3])
	//@ assert let line := s.PathMeta.SerializedToLine() in binary.BigEndian.PutUint32Spec(b0, b1, b2, b3, line)
	//@ sl.CombineRange_Bytes(ubuf, 0, MetaLen, HalfPerm)
	//@ assert &ubuf[0] == &s.Raw[:MetaLen][0]
	//@ assert &ubuf[1] == &s.Raw[:MetaLen][1]
	//@ assert &ubuf[2] == &s.Raw[:MetaLen][2]
	//@ assert &ubuf[3] == &s.Raw[:MetaLen][3]
	//@ assert b0 == (unfolding acc(sl.AbsSlice_Bytes(s.Raw[:MetaLen], 0, MetaLen), _) in ubuf[0])
	//  (VerifiedSCION): for some reason, silicon requires the following line to be able to prove
	//  bX == ubuf[X].
	//@ assert unfolding acc(sl.AbsSlice_Bytes(s.Raw[:MetaLen], 0, MetaLen), _) in
	//@ 	(ubuf[0] == (unfolding acc(sl.AbsSlice_Bytes(ubuf, 0, len(ubuf)), _) in ubuf[0]))
	//@ sl.CombineRange_Bytes(ubuf, 0, MetaLen, HalfPerm)
	decoded := &Decoded{}
	//@ fold decoded.Base.NonInitMem()
	//@ fold decoded.NonInitMem()
<<<<<<< HEAD
	//@ unfold s.Mem()
	//@ slices.SplitByIndex_Bytes(ubuf, 0, len(ubuf), len(s.Raw), writePerm)
	//@ slices.Reslice_Bytes(ubuf, 0, len(s.Raw), writePerm)
	if err := decoded.DecodeFromBytes(s.Raw); err != nil {
		//@ slices.Unslice_Bytes(ubuf, 0, len(s.Raw), writePerm)
		//@ slices.CombineAtIndex_Bytes(ubuf, 0, len(ubuf), len(s.Raw), writePerm)
		//@ fold s.Mem()
		return nil, err
	}
	//@ slices.Unslice_Bytes(ubuf, 0, len(s.Raw), writePerm)
	//@ slices.CombineAtIndex_Bytes(ubuf, 0, len(ubuf), len(s.Raw), writePerm)
	//@ fold s.Mem()
=======
	//@ sl.SplitByIndex_Bytes(ubuf, 0, len(ubuf), len(s.Raw), HalfPerm)
	//@ assert unfolding acc(sl.AbsSlice_Bytes(ubuf, 0, len(ubuf)), _) in
	//@ 	(ubuf[0] == (unfolding acc(sl.AbsSlice_Bytes(ubuf, 0, len(s.Raw)), _) in ubuf[0]))
	//@ sl.SplitByIndex_Bytes(ubuf, 0, len(ubuf), len(s.Raw), HalfPerm)
	//@ sl.Reslice_Bytes(ubuf, 0, len(s.Raw), HalfPerm)
	//@ assert &ubuf[0] == &ubuf[:len(s.Raw)][0]
	//@ assert &ubuf[1] == &ubuf[:len(s.Raw)][1]
	//@ assert &ubuf[2] == &ubuf[:len(s.Raw)][2]
	//@ assert &ubuf[3] == &ubuf[:len(s.Raw)][3]
	//@ assert unfolding acc(sl.AbsSlice_Bytes(ubuf[:len(s.Raw)], 0, len(s.Raw)), _) in
	//@ 	(ubuf[0] == (unfolding acc(sl.AbsSlice_Bytes(ubuf, 0, len(s.Raw)), _) in ubuf[0]))
	//@ assert b0 == (unfolding acc(sl.AbsSlice_Bytes(ubuf, 0, len(s.Raw)), _) in ubuf[0])
	//@ assert b1 == (unfolding acc(sl.AbsSlice_Bytes(ubuf, 0, len(s.Raw)), _) in ubuf[1])
	//@ assert b2 == (unfolding acc(sl.AbsSlice_Bytes(ubuf, 0, len(s.Raw)), _) in ubuf[2])
	//@ assert b3 == (unfolding acc(sl.AbsSlice_Bytes(ubuf, 0, len(s.Raw)), _) in ubuf[3])
	//@ sl.Reslice_Bytes(ubuf, 0, len(s.Raw), HalfPerm)
	if err := decoded.DecodeFromBytes(s.Raw); err != nil {
		//@ sl.Unslice_Bytes(ubuf, 0, len(s.Raw), writePerm)
		//@ sl.CombineAtIndex_Bytes(ubuf, 0, len(ubuf), len(s.Raw), writePerm)
		//@ fold acc(s.Base.Mem(), R6)
		//@ fold acc(s.Mem(ubuf), R6)
		return nil, err
	}
	//@ ghost lenR := len(s.Raw) // TODO: move to the top and rewrite body
	//@ ghost if validIdxs {
	//@ 	s.PathMeta.SerializeAndDeserializeLemma(b0, b1, b2, b3)
	//@ 	assert pathMeta == decoded.GetMetaHdr(s.Raw)
	//@ 	assert decoded.GetBase(s.Raw).ValidCurrIdxsSpec()
	//@ 	assert decoded.ValidCurrIdxs(s.Raw)
	//@ }
	//@ sl.Unslice_Bytes(ubuf, 0, len(s.Raw), HalfPerm)
	//@ sl.Unslice_Bytes(ubuf, 0, len(s.Raw), HalfPerm)
	//@ sl.CombineAtIndex_Bytes(ubuf, 0, len(ubuf), len(s.Raw), HalfPerm)
	//@ sl.CombineAtIndex_Bytes(ubuf, 0, len(ubuf), len(s.Raw), HalfPerm)
	//@ fold acc(s.Base.Mem(), R6)
	//@ fold acc(s.Mem(ubuf), R6)
>>>>>>> 10676f7c
	return decoded, nil
}

// IncPath increments the path and writes it to the buffer.
<<<<<<< HEAD
// @ requires s.Mem() && s.Valid(ubuf)
// @ preserves slices.AbsSlice_Bytes(ubuf, 0, len(ubuf))
// @ ensures  old(unfolding s.Mem() in unfolding
=======
// @ requires s.Mem(ubuf)
// @ preserves sl.AbsSlice_Bytes(ubuf, 0, len(ubuf))
// @ ensures  old(unfolding s.Mem(ubuf) in unfolding
>>>>>>> 10676f7c
// @   s.Base.Mem() in (s.NumINF <= 0 || int(s.PathMeta.CurrHF) >= s.NumHops-1)) ==> r != nil
// @ ensures  r == nil ==> s.Mem() && s.Valid(ubuf)
// @ ensures  r != nil ==> s.NonInitMem()
// @ ensures  r != nil ==> r.ErrorMem()
// @ decreases
func (s *Raw) IncPath( /*@ ghost ubuf []byte @*/ ) (r error) {
	//@ unfold s.Mem()
	if err := s.Base.IncPath(); err != nil {
		//@ fold s.NonInitMem()
		return err
	}
	//@ fold s.Mem()
	//@ s.RawIdxPerm(ubuf, MetaLen, writePerm)
	//@ unfold acc(s.Base.Mem(), 1/2)
	err := s.PathMeta.SerializeTo(s.Raw[:MetaLen])
	//@ fold acc(s.Base.Mem(), 1/2)
	//@ s.UndoRawIdxPerm(ubuf, MetaLen, writePerm)
	return err
}

// GetInfoField returns the InfoField at a given index.
// @ requires  acc(s.Mem(), R10) && s.Valid(ubuf)
// @ requires  0 <= idx
<<<<<<< HEAD
// @ preserves acc(slices.AbsSlice_Bytes(ubuf, 0, len(ubuf)), R10)
// @ ensures   acc(s.Mem(), R10) && s.Valid(ubuf)
// @ ensures   (idx < old(s.GetNumINF())) == (err == nil)
=======
// @ preserves acc(sl.AbsSlice_Bytes(ubuf, 0, len(ubuf)), R10)
// @ ensures   acc(s.Mem(ubuf), R10)
// @ ensures   (idx < old(s.GetNumINF(ubuf))) == (err == nil)
>>>>>>> 10676f7c
// @ ensures   err != nil ==> err.ErrorMem()
// @ decreases
func (s *Raw) GetInfoField(idx int /*@, ghost ubuf []byte @*/) (ifield path.InfoField, err error) {
	//@ unfold acc(s.Mem(), R10)
	//@ unfold acc(s.Base.Mem(), R11)
	if idx >= s.NumINF {
		e := serrors.New("InfoField index out of bounds", "max", s.NumINF-1, "actual", idx)
		//@ fold acc(s.Base.Mem(), R11)
		//@ fold acc(s.Mem(), R10)
		return path.InfoField{}, e
	}
	//@ fold acc(s.Base.Mem(), R11)
	//@ fold acc(s.Mem(), R10)
	infOffset := MetaLen + idx*path.InfoLen
	info /*@@@*/ := path.InfoField{}
	//@ s.RawRangePerm(ubuf, infOffset, infOffset+path.InfoLen, R10)
	if err := info.DecodeFromBytes(s.Raw[infOffset : infOffset+path.InfoLen]); err != nil {
		//@ Unreachable()
		return path.InfoField{}, err
	}
	//@ s.UndoRawRangePerm(ubuf, infOffset, infOffset+path.InfoLen, R10)
	return info, nil
}

// GetCurrentInfoField is a convenience method that returns the current hop field pointed to by the
// CurrINF index in the path meta header.
<<<<<<< HEAD
// @ preserves acc(s.Mem(), R8) && s.Valid(ubuf)
// @ preserves acc(slices.AbsSlice_Bytes(ubuf, 0, len(ubuf)), R1)
// @ ensures   (r == nil) == (s.GetCurrINF() < s.GetNumINF())
=======
// @ preserves acc(s.Mem(ubuf), R8)
// @ preserves acc(sl.AbsSlice_Bytes(ubuf, 0, len(ubuf)), R1)
// @ ensures   (r == nil) == (s.GetCurrINF(ubuf) < s.GetNumINF(ubuf))
>>>>>>> 10676f7c
// @ ensures   r != nil ==> r.ErrorMem()
// @ decreases
func (s *Raw) GetCurrentInfoField( /*@ ghost ubuf []byte @*/ ) (res path.InfoField, r error) {
	//@ unfold acc(s.Mem(), R9)
	//@ unfold acc(s.Base.Mem(), R10)
	idx := int(s.PathMeta.CurrINF)
	// (VerifiedSCION) Cannot assert bounds of uint:
	// https://github.com/viperproject/gobra/issues/192
	//@ assume 0 <= idx
	//@ fold acc(s.Base.Mem(), R10)
	//@ fold acc(s.Mem(), R9)
	return s.GetInfoField(idx /*@, ubuf @*/)
}

// SetInfoField updates the InfoField at a given index.
// @ requires  0 <= idx
<<<<<<< HEAD
// @ preserves acc(s.Mem(), R20) && s.Valid(ubuf)
// @ preserves slices.AbsSlice_Bytes(ubuf, 0, len(ubuf))
=======
// @ preserves acc(s.Mem(ubuf), R20)
// @ preserves sl.AbsSlice_Bytes(ubuf, 0, len(ubuf))
>>>>>>> 10676f7c
// @ ensures   r != nil ==> r.ErrorMem()
// @ decreases
func (s *Raw) SetInfoField(info path.InfoField, idx int /*@, ghost ubuf []byte @*/) (r error) {
	//@ share info
	//@ unfold acc(s.Mem(), R20)
	//@ unfold acc(s.Base.Mem(), R20)
	if idx >= s.NumINF {
		err := serrors.New("InfoField index out of bounds", "max", s.NumINF-1, "actual", idx)
		//@ fold acc(s.Base.Mem(), R20)
		//@ fold acc(s.Mem(), R20)
		return err
	}
	infOffset := MetaLen + idx*path.InfoLen
	//@ sl.SplitRange_Bytes(ubuf, 0, len(s.Raw), writePerm)
	//@ assert sl.AbsSlice_Bytes(s.Raw, 0, len(s.Raw))
	//@ sl.SplitRange_Bytes(s.Raw, infOffset, infOffset+path.InfoLen, writePerm)
	ret := info.SerializeTo(s.Raw[infOffset : infOffset+path.InfoLen])
	//@ sl.CombineRange_Bytes(s.Raw, infOffset, infOffset+path.InfoLen, writePerm)
	//@ sl.CombineRange_Bytes(ubuf, 0, len(s.Raw), writePerm)
	//@ fold acc(s.Base.Mem(), R20)
	//@ fold acc(s.Mem(), R20)
	return ret
}

// GetHopField returns the HopField at a given index.
// @ requires  0 <= idx
<<<<<<< HEAD
// @ preserves acc(s.Mem(), R10) && s.Valid(ubuf)
// @ preserves acc(slices.AbsSlice_Bytes(ubuf, 0, len(ubuf)), R10)
// @ ensures   (idx < old(s.GetNumHops())) == (r == nil)
=======
// @ preserves acc(s.Mem(ubuf), R10)
// @ preserves acc(sl.AbsSlice_Bytes(ubuf, 0, len(ubuf)), R10)
// @ ensures   (idx < old(s.GetNumHops(ubuf))) == (r == nil)
>>>>>>> 10676f7c
// @ ensures   r != nil ==> r.ErrorMem()
// @ decreases
func (s *Raw) GetHopField(idx int /*@, ghost ubuf []byte @*/) (res path.HopField, r error) {
	//@ unfold acc(s.Mem(), R10)
	//@ unfold acc(s.Base.Mem(), R11)
	if idx >= s.NumHops {
		err := serrors.New("HopField index out of bounds", "max", s.NumHops-1, "actual", idx)
		//@ fold acc(s.Base.Mem(), R11)
		//@ fold acc(s.Mem(), R10)
		return path.HopField{}, err
	}
	hopOffset := MetaLen + s.NumINF*path.InfoLen + idx*path.HopLen
	//@ fold acc(s.Base.Mem(), R11)
	//@ fold acc(s.Mem(), R10)
	hop /*@@@*/ := path.HopField{}
	//@ s.RawRangePerm(ubuf, hopOffset, hopOffset+path.HopLen, R10)
	if err := hop.DecodeFromBytes(s.Raw[hopOffset : hopOffset+path.HopLen]); err != nil {
		//@ Unreachable()
		return path.HopField{}, err
	}
	//@ s.UndoRawRangePerm(ubuf, hopOffset, hopOffset+path.HopLen, R10)
	//@ unfold hop.Mem()
	return hop, nil
}

// GetCurrentHopField is a convenience method that returns the current hop field pointed to by the
// CurrHF index in the path meta header.
<<<<<<< HEAD
// @ preserves acc(s.Mem(), R8) && s.Valid(ubuf)
// @ preserves acc(slices.AbsSlice_Bytes(ubuf, 0, len(ubuf)), R1)
// @ ensures   (r == nil) == (s.GetCurrHF() < s.GetNumHops())
=======
// @ preserves acc(s.Mem(ubuf), R8)
// @ preserves acc(sl.AbsSlice_Bytes(ubuf, 0, len(ubuf)), R1)
// @ ensures   (r == nil) == (s.GetCurrHF(ubuf) < s.GetNumHops(ubuf))
>>>>>>> 10676f7c
// @ ensures   r != nil ==> r.ErrorMem()
// @ decreases
func (s *Raw) GetCurrentHopField( /*@ ghost ubuf []byte @*/ ) (res path.HopField, r error) {
	//@ unfold acc(s.Mem(), R9)
	//@ unfold acc(s.Base.Mem(), R10)
	idx := int(s.PathMeta.CurrHF)
	// (VerifiedSCION) Cannot assert bounds of uint:
	// https://github.com/viperproject/gobra/issues/192
	//@ assume 0 <= idx
	//@ fold acc(s.Base.Mem(), R10)
	//@ fold acc(s.Mem(), R9)
	return s.GetHopField(idx /*@, ubuf @*/)
}

// SetHopField updates the HopField at a given index.
// @ requires  0 <= idx
<<<<<<< HEAD
// @ preserves acc(s.Mem(), R20) && s.Valid(ubuf)
// @ preserves slices.AbsSlice_Bytes(ubuf, 0, len(ubuf))
=======
// @ preserves acc(s.Mem(ubuf), R20)
// @ preserves sl.AbsSlice_Bytes(ubuf, 0, len(ubuf))
>>>>>>> 10676f7c
// @ ensures   r != nil ==> r.ErrorMem()
// @ decreases
func (s *Raw) SetHopField(hop path.HopField, idx int /*@, ghost ubuf []byte @*/) (r error) {
	//@ share hop
	// (VerifiedSCION) Cannot assert bounds of uint:
	// https://github.com/viperproject/gobra/issues/192
	//@ assume 0 <= hop.ConsIngress && 0 <= hop.ConsEgress
	//@ fold hop.Mem()
	//@ unfold acc(s.Mem(), R20)
	//@ unfold acc(s.Base.Mem(), R20)
	if idx >= s.NumHops {
		// (gavin) introduced `err`
		err := serrors.New("HopField index out of bounds", "max", s.NumHops-1, "actual", idx)
		//@ fold acc(s.Base.Mem(), R20)
		//@ fold acc(s.Mem(), R20)
		return err
	}
	hopOffset := MetaLen + s.NumINF*path.InfoLen + idx*path.HopLen
	//@ sl.SplitRange_Bytes(ubuf, 0, len(s.Raw), writePerm)
	//@ assert sl.AbsSlice_Bytes(s.Raw, 0, len(s.Raw))
	//@ sl.SplitRange_Bytes(s.Raw, hopOffset, hopOffset+path.HopLen, writePerm)
	ret := hop.SerializeTo(s.Raw[hopOffset : hopOffset+path.HopLen])
	//@ sl.CombineRange_Bytes(s.Raw, hopOffset, hopOffset+path.HopLen, writePerm)
	//@ sl.CombineRange_Bytes(ubuf, 0, len(s.Raw), writePerm)
	//@ fold acc(s.Base.Mem(), R20)
	//@ fold acc(s.Mem(), R20)
	return ret
}

// IsFirstHop returns whether the current hop is the first hop on the path.
// @ pure
// @ requires  acc(s.Mem(), _) && s.Valid(ubuf)
// @ decreases
func (s *Raw) IsFirstHop( /*@ ghost ubuf []byte @*/ ) bool {
	return /*@ unfolding acc(s.Mem(), _) in (unfolding acc(s.Base.Mem(), _) in @*/ s.PathMeta.CurrHF == 0 /*@ ) @*/
}

// IsPenultimateHop returns whether the current hop is the penultimate hop on the path.
// @ preserves acc(s.Mem(), R20) && s.Valid(ubuf)
// @ decreases
func (s *Raw) IsPenultimateHop( /*@ ghost ubuf []byte @*/ ) bool {
	//@ unfold acc(s.Mem(), R20)
	//@ defer  fold acc(s.Mem(), R20)
	//@ unfold acc(s.Base.Mem(), R20)
	//@ defer  fold acc(s.Base.Mem(), R20)
	return int(s.PathMeta.CurrHF) == (s.NumHops - 2)
}

// IsLastHop returns whether the current hop is the last hop on the path.
// @ preserves acc(s.Mem(), R20) && s.Valid(ubuf)
// @ decreases
func (s *Raw) IsLastHop( /*@ ghost ubuf []byte @*/ ) bool {
	//@ unfold acc(s.Mem(), R20)
	//@ defer  fold acc(s.Mem(), R20)
	//@ unfold acc(s.Base.Mem(), R20)
	//@ defer  fold acc(s.Base.Mem(), R20)
	return int(s.PathMeta.CurrHF) == (s.NumHops - 1)
}<|MERGE_RESOLUTION|>--- conflicted
+++ resolved
@@ -34,13 +34,8 @@
 // DecodeFromBytes only decodes the PathMetaHeader. Otherwise the nothing is decoded and simply kept
 // as raw bytes.
 // @ requires  s.NonInitMem()
-<<<<<<< HEAD
-// @ preserves slices.AbsSlice_Bytes(data, 0, len(data))
+// @ preserves sl.AbsSlice_Bytes(data, 0, len(data))
 // @ ensures   res == nil ==> s.Mem() && s.Valid(data)
-=======
-// @ preserves sl.AbsSlice_Bytes(data, 0, len(data))
-// @ ensures   res == nil ==> s.Mem(data)
->>>>>>> 10676f7c
 // @ ensures   res != nil ==> (s.NonInitMem() && res.ErrorMem())
 // @ decreases
 func (s *Raw) DecodeFromBytes(data []byte) (res error) {
@@ -64,15 +59,9 @@
 
 // SerializeTo writes the path to a slice. The slice must be big enough to hold the entire data,
 // otherwise an error is returned.
-<<<<<<< HEAD
 // @ preserves acc(s.Mem(), R1) && s.Valid(ubuf)
-// @ preserves slices.AbsSlice_Bytes(ubuf, 0, len(ubuf))
-// @ preserves slices.AbsSlice_Bytes(b, 0, len(b))
-=======
-// @ preserves acc(s.Mem(ubuf), R1)
 // @ preserves sl.AbsSlice_Bytes(ubuf, 0, len(ubuf))
 // @ preserves sl.AbsSlice_Bytes(b, 0, len(b))
->>>>>>> 10676f7c
 // @ ensures   r != nil ==> r.ErrorMem()
 // @ decreases
 func (s *Raw) SerializeTo(b []byte /*@, ghost ubuf []byte @*/) (r error) {
@@ -98,28 +87,16 @@
 	//@ unfold acc(sl.AbsSlice_Bytes(s.Raw, 0, len(s.Raw)), R2)
 	//@ unfold sl.AbsSlice_Bytes(b, 0, len(b))
 	copy(b, s.Raw /*@ , R2 @*/)
-<<<<<<< HEAD
-	//@ fold slices.AbsSlice_Bytes(b, 0, len(b))
-	//@ fold acc(slices.AbsSlice_Bytes(s.Raw, 0, len(s.Raw)), R2)
-	//@ slices.CombineRange_Bytes(ubuf, 0, len(s.Raw), writePerm)
-	//@ fold acc(s.Mem(), R1)
-=======
 	//@ fold sl.AbsSlice_Bytes(b, 0, len(b))
 	//@ fold acc(sl.AbsSlice_Bytes(s.Raw, 0, len(s.Raw)), R2)
 	//@ sl.CombineRange_Bytes(ubuf, 0, len(s.Raw), writePerm)
-	//@ fold acc(s.Mem(ubuf), R1)
->>>>>>> 10676f7c
+	//@ fold acc(s.Mem(), R1)
 	return nil
 }
 
 // Reverse reverses the path such that it can be used in the reverse direction.
-<<<<<<< HEAD
 // @ requires  s.Mem() && s.Valid(ubuf)
-// @ preserves slices.AbsSlice_Bytes(ubuf, 0, len(ubuf))
-=======
-// @ requires  s.Mem(ubuf)
 // @ preserves sl.AbsSlice_Bytes(ubuf, 0, len(ubuf))
->>>>>>> 10676f7c
 // @ ensures   err == nil ==> typeOf(p) == type[*Raw]
 // @ ensures   err == nil ==> p != nil && p != (*Raw)(nil)
 // @ ensures   err == nil ==> p.Mem() && p.Valid(ubuf)
@@ -137,13 +114,8 @@
 	if err != nil {
 		return nil, err
 	}
-<<<<<<< HEAD
 	//@ unfold s.Mem()
-	//@ slices.SplitRange_Bytes(ubuf, 0, len(s.Raw), writePerm)
-=======
-	//@ unfold s.Mem(ubuf)
 	//@ sl.SplitRange_Bytes(ubuf, 0, len(s.Raw), writePerm)
->>>>>>> 10676f7c
 	if err := reversed. /*@ (*Decoded). @*/ SerializeTo(s.Raw /*@, s.Raw @*/); err != nil {
 		//@ sl.CombineRange_Bytes(ubuf, 0, len(s.Raw), writePerm)
 		return nil, err
@@ -158,18 +130,13 @@
 }
 
 // ToDecoded transforms a scion.Raw to a scion.Decoded.
-<<<<<<< HEAD
-// @ preserves s.Mem() && s.Valid(ubuf)
-// @ preserves slices.AbsSlice_Bytes(ubuf, 0, len(ubuf))
-// @ ensures   err == nil ==> d.Mem() && d.Valid(unfolding acc(s.Mem(), _) in s.Raw)
-=======
-// @ preserves acc(s.Mem(ubuf), R5)
+// @ preserves acc(s.Mem(), R5) && s.Valid(ubuf)
 // @ preserves sl.AbsSlice_Bytes(ubuf, 0, len(ubuf))
 // @ ensures   err == nil ==> (
 // @ 	let newUb := s.RawBufferMem(ubuf) in
-// @ 	d.Mem(newUb) &&
+// @ 	d.Mem() &&
+// @ 	d.Valid(newUb) &&
 // @ 	(old(s.ValidCurrIdxs(ubuf)) ==> d.ValidCurrIdxs(newUb)))
->>>>>>> 10676f7c
 // @ ensures   err != nil ==> err.ErrorMem()
 // @ decreases
 func (s *Raw) ToDecoded( /*@ ghost ubuf []byte @*/ ) (d *Decoded, err error) {
@@ -210,20 +177,6 @@
 	decoded := &Decoded{}
 	//@ fold decoded.Base.NonInitMem()
 	//@ fold decoded.NonInitMem()
-<<<<<<< HEAD
-	//@ unfold s.Mem()
-	//@ slices.SplitByIndex_Bytes(ubuf, 0, len(ubuf), len(s.Raw), writePerm)
-	//@ slices.Reslice_Bytes(ubuf, 0, len(s.Raw), writePerm)
-	if err := decoded.DecodeFromBytes(s.Raw); err != nil {
-		//@ slices.Unslice_Bytes(ubuf, 0, len(s.Raw), writePerm)
-		//@ slices.CombineAtIndex_Bytes(ubuf, 0, len(ubuf), len(s.Raw), writePerm)
-		//@ fold s.Mem()
-		return nil, err
-	}
-	//@ slices.Unslice_Bytes(ubuf, 0, len(s.Raw), writePerm)
-	//@ slices.CombineAtIndex_Bytes(ubuf, 0, len(ubuf), len(s.Raw), writePerm)
-	//@ fold s.Mem()
-=======
 	//@ sl.SplitByIndex_Bytes(ubuf, 0, len(ubuf), len(s.Raw), HalfPerm)
 	//@ assert unfolding acc(sl.AbsSlice_Bytes(ubuf, 0, len(ubuf)), _) in
 	//@ 	(ubuf[0] == (unfolding acc(sl.AbsSlice_Bytes(ubuf, 0, len(s.Raw)), _) in ubuf[0]))
@@ -244,7 +197,7 @@
 		//@ sl.Unslice_Bytes(ubuf, 0, len(s.Raw), writePerm)
 		//@ sl.CombineAtIndex_Bytes(ubuf, 0, len(ubuf), len(s.Raw), writePerm)
 		//@ fold acc(s.Base.Mem(), R6)
-		//@ fold acc(s.Mem(ubuf), R6)
+		//@ fold acc(s.Mem(), R6)
 		return nil, err
 	}
 	//@ ghost lenR := len(s.Raw) // TODO: move to the top and rewrite body
@@ -259,21 +212,14 @@
 	//@ sl.CombineAtIndex_Bytes(ubuf, 0, len(ubuf), len(s.Raw), HalfPerm)
 	//@ sl.CombineAtIndex_Bytes(ubuf, 0, len(ubuf), len(s.Raw), HalfPerm)
 	//@ fold acc(s.Base.Mem(), R6)
-	//@ fold acc(s.Mem(ubuf), R6)
->>>>>>> 10676f7c
+	//@ fold acc(s.Mem(), R6)
 	return decoded, nil
 }
 
 // IncPath increments the path and writes it to the buffer.
-<<<<<<< HEAD
-// @ requires s.Mem() && s.Valid(ubuf)
-// @ preserves slices.AbsSlice_Bytes(ubuf, 0, len(ubuf))
-// @ ensures  old(unfolding s.Mem() in unfolding
-=======
-// @ requires s.Mem(ubuf)
+// @ requires  s.Mem() && s.Valid(ubuf)
 // @ preserves sl.AbsSlice_Bytes(ubuf, 0, len(ubuf))
-// @ ensures  old(unfolding s.Mem(ubuf) in unfolding
->>>>>>> 10676f7c
+// @ ensures   old(unfolding s.Mem() in unfolding
 // @   s.Base.Mem() in (s.NumINF <= 0 || int(s.PathMeta.CurrHF) >= s.NumHops-1)) ==> r != nil
 // @ ensures  r == nil ==> s.Mem() && s.Valid(ubuf)
 // @ ensures  r != nil ==> s.NonInitMem()
@@ -297,15 +243,9 @@
 // GetInfoField returns the InfoField at a given index.
 // @ requires  acc(s.Mem(), R10) && s.Valid(ubuf)
 // @ requires  0 <= idx
-<<<<<<< HEAD
-// @ preserves acc(slices.AbsSlice_Bytes(ubuf, 0, len(ubuf)), R10)
+// @ preserves acc(sl.AbsSlice_Bytes(ubuf, 0, len(ubuf)), R10)
 // @ ensures   acc(s.Mem(), R10) && s.Valid(ubuf)
 // @ ensures   (idx < old(s.GetNumINF())) == (err == nil)
-=======
-// @ preserves acc(sl.AbsSlice_Bytes(ubuf, 0, len(ubuf)), R10)
-// @ ensures   acc(s.Mem(ubuf), R10)
-// @ ensures   (idx < old(s.GetNumINF(ubuf))) == (err == nil)
->>>>>>> 10676f7c
 // @ ensures   err != nil ==> err.ErrorMem()
 // @ decreases
 func (s *Raw) GetInfoField(idx int /*@, ghost ubuf []byte @*/) (ifield path.InfoField, err error) {
@@ -332,15 +272,9 @@
 
 // GetCurrentInfoField is a convenience method that returns the current hop field pointed to by the
 // CurrINF index in the path meta header.
-<<<<<<< HEAD
 // @ preserves acc(s.Mem(), R8) && s.Valid(ubuf)
-// @ preserves acc(slices.AbsSlice_Bytes(ubuf, 0, len(ubuf)), R1)
+// @ preserves acc(sl.AbsSlice_Bytes(ubuf, 0, len(ubuf)), R1)
 // @ ensures   (r == nil) == (s.GetCurrINF() < s.GetNumINF())
-=======
-// @ preserves acc(s.Mem(ubuf), R8)
-// @ preserves acc(sl.AbsSlice_Bytes(ubuf, 0, len(ubuf)), R1)
-// @ ensures   (r == nil) == (s.GetCurrINF(ubuf) < s.GetNumINF(ubuf))
->>>>>>> 10676f7c
 // @ ensures   r != nil ==> r.ErrorMem()
 // @ decreases
 func (s *Raw) GetCurrentInfoField( /*@ ghost ubuf []byte @*/ ) (res path.InfoField, r error) {
@@ -357,13 +291,8 @@
 
 // SetInfoField updates the InfoField at a given index.
 // @ requires  0 <= idx
-<<<<<<< HEAD
 // @ preserves acc(s.Mem(), R20) && s.Valid(ubuf)
-// @ preserves slices.AbsSlice_Bytes(ubuf, 0, len(ubuf))
-=======
-// @ preserves acc(s.Mem(ubuf), R20)
 // @ preserves sl.AbsSlice_Bytes(ubuf, 0, len(ubuf))
->>>>>>> 10676f7c
 // @ ensures   r != nil ==> r.ErrorMem()
 // @ decreases
 func (s *Raw) SetInfoField(info path.InfoField, idx int /*@, ghost ubuf []byte @*/) (r error) {
@@ -390,15 +319,9 @@
 
 // GetHopField returns the HopField at a given index.
 // @ requires  0 <= idx
-<<<<<<< HEAD
 // @ preserves acc(s.Mem(), R10) && s.Valid(ubuf)
-// @ preserves acc(slices.AbsSlice_Bytes(ubuf, 0, len(ubuf)), R10)
+// @ preserves acc(sl.AbsSlice_Bytes(ubuf, 0, len(ubuf)), R10)
 // @ ensures   (idx < old(s.GetNumHops())) == (r == nil)
-=======
-// @ preserves acc(s.Mem(ubuf), R10)
-// @ preserves acc(sl.AbsSlice_Bytes(ubuf, 0, len(ubuf)), R10)
-// @ ensures   (idx < old(s.GetNumHops(ubuf))) == (r == nil)
->>>>>>> 10676f7c
 // @ ensures   r != nil ==> r.ErrorMem()
 // @ decreases
 func (s *Raw) GetHopField(idx int /*@, ghost ubuf []byte @*/) (res path.HopField, r error) {
@@ -426,15 +349,9 @@
 
 // GetCurrentHopField is a convenience method that returns the current hop field pointed to by the
 // CurrHF index in the path meta header.
-<<<<<<< HEAD
 // @ preserves acc(s.Mem(), R8) && s.Valid(ubuf)
-// @ preserves acc(slices.AbsSlice_Bytes(ubuf, 0, len(ubuf)), R1)
+// @ preserves acc(sl.AbsSlice_Bytes(ubuf, 0, len(ubuf)), R1)
 // @ ensures   (r == nil) == (s.GetCurrHF() < s.GetNumHops())
-=======
-// @ preserves acc(s.Mem(ubuf), R8)
-// @ preserves acc(sl.AbsSlice_Bytes(ubuf, 0, len(ubuf)), R1)
-// @ ensures   (r == nil) == (s.GetCurrHF(ubuf) < s.GetNumHops(ubuf))
->>>>>>> 10676f7c
 // @ ensures   r != nil ==> r.ErrorMem()
 // @ decreases
 func (s *Raw) GetCurrentHopField( /*@ ghost ubuf []byte @*/ ) (res path.HopField, r error) {
@@ -451,13 +368,8 @@
 
 // SetHopField updates the HopField at a given index.
 // @ requires  0 <= idx
-<<<<<<< HEAD
 // @ preserves acc(s.Mem(), R20) && s.Valid(ubuf)
 // @ preserves slices.AbsSlice_Bytes(ubuf, 0, len(ubuf))
-=======
-// @ preserves acc(s.Mem(ubuf), R20)
-// @ preserves sl.AbsSlice_Bytes(ubuf, 0, len(ubuf))
->>>>>>> 10676f7c
 // @ ensures   r != nil ==> r.ErrorMem()
 // @ decreases
 func (s *Raw) SetHopField(hop path.HopField, idx int /*@, ghost ubuf []byte @*/) (r error) {
