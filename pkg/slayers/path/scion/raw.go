--- conflicted
+++ resolved
@@ -226,11 +226,7 @@
 // @ requires validPktMetaHdr(ubuf)
 // @ requires s.absPkt(ubuf).PathNotFullyTraversed()
 // @ requires s.GetBase(ubuf).IsXoverSpec() ==>
-<<<<<<< HEAD
-// @ 	s.absPkt(ubuf).LeftSeg != none[io.IO_seg3]
-=======
 // @ 	s.absPkt(ubuf).LeftSeg != none[io.Seg]
->>>>>>> e32dd2ea
 // @ ensures  sl.Bytes(ubuf, 0, len(ubuf))
 // @ ensures  old(unfolding s.Mem(ubuf) in unfolding
 // @ 	s.Base.Mem() in (s.NumINF <= 0 || int(s.PathMeta.CurrHF) >= s.NumHops-1)) ==> r != nil
@@ -238,25 +234,18 @@
 // @ ensures  r != nil ==> s.NonInitMem()
 // @ ensures  r != nil ==> r.ErrorMem()
 // post for IO:
-<<<<<<< HEAD
-// @ ensures  r == nil ==> s.GetBase(ubuf).EqAbsHeader(ubuf) && validPktMetaHdr(ubuf)
-=======
 // @ ensures  r == nil ==>
 // @ 	s.GetBase(ubuf).EqAbsHeader(ubuf) && validPktMetaHdr(ubuf)
->>>>>>> e32dd2ea
 // @ ensures  r == nil && old(s.GetBase(ubuf).IsXoverSpec()) ==>
 // @ 	s.absPkt(ubuf) == AbsXover(old(s.absPkt(ubuf)))
 // @ ensures  r == nil && !old(s.GetBase(ubuf).IsXoverSpec()) ==>
 // @ 	s.absPkt(ubuf) == AbsIncPath(old(s.absPkt(ubuf)))
-<<<<<<< HEAD
-=======
 // (VerifiedSCION) the following post is technically redundant,
 // as it conveys information that could, in principle, be conveyed
 // with the previous posts. We should at some point revisit all
 // abstractions we use for paths and potentially unify them.
 // @ ensures  r == nil ==>
 // @ 	s.GetBase(ubuf) == old(s.GetBase(ubuf).IncPathSpec())
->>>>>>> e32dd2ea
 // @ decreases
 func (s *Raw) IncPath( /*@ ghost ubuf []byte @*/ ) (r error) {
 	//@ unfold s.Mem(ubuf)
@@ -369,18 +358,7 @@
 		return path.InfoField{}, err
 	}
 	//@ sl.CombineRange_Bytes(ubuf, infOffset, infOffset+path.InfoLen, R21)
-<<<<<<< HEAD
-	//@ unfold acc(sl.Bytes(ubuf, 0, len(ubuf)), R56)
-	//@ unfold acc(sl.Bytes(ubuf[infOffset : infOffset+path.InfoLen], 0, path.InfoLen), R56)
-	//@ assert reveal path.BytesToAbsInfoField(ubuf, infOffset) ==
-	//@ 	reveal path.BytesToAbsInfoField(ubuf[infOffset : infOffset+path.InfoLen], 0)
-	//@ assert info.ToAbsInfoField() ==
-	//@ 	reveal path.BytesToAbsInfoField(ubuf, infOffset)
-	//@ fold acc(sl.Bytes(ubuf, 0, len(ubuf)), R56)
-	//@ fold acc(sl.Bytes(ubuf[infOffset : infOffset+path.InfoLen], 0, path.InfoLen), R56)
-=======
 	//@ path.BytesToAbsInfoFieldOffsetEq(ubuf, infOffset)
->>>>>>> e32dd2ea
 	//@ sl.CombineRange_Bytes(ubuf, infOffset, infOffset+path.InfoLen, R21)
 	//@ fold acc(s.Mem(ubuf), R11)
 	//@ assert reveal s.CorrectlyDecodedInfWithIdx(ubuf, idx, info)
@@ -515,16 +493,7 @@
 	}
 	//@ unfold hop.Mem()
 	//@ sl.CombineRange_Bytes(ubuf, hopOffset, hopOffset+path.HopLen, R21)
-<<<<<<< HEAD
-	//@ unfold acc(sl.Bytes(ubuf, 0, len(ubuf)), R56)
-	//@ unfold acc(sl.Bytes(ubuf[hopOffset : hopOffset+path.HopLen], 0, path.HopLen), R56)
-	//@ assert hop.ToIO_HF() ==
-	//@ 	path.BytesToIO_HF(ubuf, 0, hopOffset, len(ubuf))
-	//@ fold acc(sl.Bytes(ubuf, 0, len(ubuf)), R56)
-	//@ fold acc(sl.Bytes(ubuf[hopOffset : hopOffset+path.HopLen], 0, path.HopLen), R56)
-=======
 	//@ path.BytesToAbsHopFieldOffsetEq(ubuf, hopOffset)
->>>>>>> e32dd2ea
 	//@ sl.CombineRange_Bytes(ubuf, hopOffset, hopOffset+path.HopLen, R21)
 	//@ fold acc(s.Mem(ubuf), R11)
 	//@ assert reveal s.CorrectlyDecodedHfWithIdx(ubuf, idx, hop)
@@ -570,11 +539,7 @@
 // @	s.GetBase(ubuf).EqAbsHeader(ubuf)
 // @ ensures  r == nil && idx == int(old(s.GetCurrHF(ubuf))) ==>
 // @ 	let oldPkt := old(s.absPkt(ubuf)) in
-<<<<<<< HEAD
-// @ 	let newPkt := oldPkt.UpdateHopField(hop.ToIO_HF()) in
-=======
 // @ 	let newPkt := oldPkt.UpdateHopField(hop.Abs()) in
->>>>>>> e32dd2ea
 // @ 	s.absPkt(ubuf) == newPkt
 // @ decreases
 // @ #backend[exhaleMode(1)]
@@ -587,10 +552,6 @@
 	// https://github.com/viperproject/gobra/issues/192
 	//@ assume 0 <= tmpHopField.ConsIngress && 0 <= tmpHopField.ConsEgress
 	//@ fold acc(tmpHopField.Mem(), R9)
-<<<<<<< HEAD
-	//@ unfold acc(s.Mem(ubuf), R20)
-	//@ unfold acc(s.Base.Mem(), R20)
-=======
 	//@ reveal validPktMetaHdr(ubuf)
 	//@ unfold acc(s.Mem(ubuf), R50)
 	//@ unfold acc(s.Base.Mem(), R50)
@@ -604,7 +565,6 @@
 	//@ ghost prevSegLen := segLens.LengthOfPrevSeg(idx)
 	//@ ghost offset := HopFieldOffset(s.Base.NumINF, prevSegLen, MetaLen)
 	//@ ghost hopfieldOffset := MetaLen + s.NumINF*path.InfoLen
->>>>>>> e32dd2ea
 	if idx >= s.NumHops {
 		// (VerifiedSCION) introduced `err`
 		err := serrors.New("HopField index out of bounds", "max", s.NumHops-1, "actual", idx)
@@ -613,24 +573,6 @@
 		return err
 	}
 	hopOffset := MetaLen + s.NumINF*path.InfoLen + idx*path.HopLen
-<<<<<<< HEAD
-	//@ sl.SplitRange_Bytes(ubuf, 0, len(s.Raw), writePerm)
-	//@ assert sl.Bytes(s.Raw, 0, len(s.Raw))
-	//@ sl.SplitRange_Bytes(s.Raw, hopOffset, hopOffset+path.HopLen, writePerm)
-	ret := tmpHopField.SerializeTo(s.Raw[hopOffset : hopOffset+path.HopLen])
-	//@ sl.CombineRange_Bytes(s.Raw, hopOffset, hopOffset+path.HopLen, writePerm)
-	//@ sl.CombineRange_Bytes(ubuf, 0, len(s.Raw), writePerm)
-	//@ fold acc(s.Base.Mem(), R20)
-	//@ fold acc(s.Mem(ubuf), R20)
-	// (VerifiedSCION) The proof for these assumptions is provided in PR #361
-	// (https://github.com/viperproject/VerifiedSCION/pull/361), which will
-	// be merged once the performance issues are resolved.
-	//@ TemporaryAssumeForIO(validPktMetaHdr(ubuf) && s.GetBase(ubuf).EqAbsHeader(ubuf))
-	//@ TemporaryAssumeForIO(idx == int(old(s.GetCurrHF(ubuf))) ==>
-	//@  	let oldPkt := old(s.absPkt(ubuf)) in
-	//@  	let newPkt := oldPkt.UpdateHopField(hop.ToIO_HF()) in
-	//@  	s.absPkt(ubuf) == newPkt)
-=======
 
 	//@ SliceBytesIntoSegments(ubuf, segLens, HalfPerm)
 	//@ SliceBytesIntoInfoFields(ubuf[:hopfieldOffset], s.NumINF, segLens, R40)
@@ -676,7 +618,6 @@
 	//@ CombineBytesFromSegments(ubuf, segLens, HalfPerm)
 	//@ fold acc(s.Base.Mem(), R50)
 	//@ fold acc(s.Mem(ubuf), R50)
->>>>>>> e32dd2ea
 	return ret
 }
 
