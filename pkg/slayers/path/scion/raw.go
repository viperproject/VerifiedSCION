--- conflicted
+++ resolved
@@ -129,20 +129,11 @@
 }
 
 // ToDecoded transforms a scion.Raw to a scion.Decoded.
-<<<<<<< HEAD
-// @ requires s.Mem(ubuf)
-// @ ensures  err == nil ==> s.NonInitMem()
-// @ ensures  err == nil ==> unfolding s.NonInitMem() in len(s.Raw) <= len(ubuf) && s.Raw === ubuf[:len(s.Raw)]
-// @ ensures  err == nil ==> slices.AbsSlice_Bytes(ubuf, unfolding s.NonInitMem() in len(s.Raw), len(ubuf))
-// @ ensures  err == nil ==> d.Mem(unfolding s.NonInitMem() in s.Raw)
-// @ ensures  err == nil && old(unfolding s.Mem(ubuf) in s.Base.InfValid()) ==> unfolding d.Mem(unfolding s.NonInitMem() in s.Raw) in d.Base.InfValid()
-// @ ensures  err != nil ==> (s.Mem(ubuf) && err.ErrorMem())
-=======
 // @ preserves s.Mem(ubuf)
 // @ preserves slices.AbsSlice_Bytes(ubuf, 0, len(ubuf))
 // @ ensures   err == nil ==> d.Mem(unfolding acc(s.Mem(ubuf), _) in s.Raw)
+// @ ensures   err == nil && old(unfolding s.Mem(ubuf) in s.Base.InfValid()) ==> unfolding d.Mem(unfolding acc(s.Mem(ubuf), _) in s.Raw) in d.Base.InfValid()
 // @ ensures   err != nil ==> err.ErrorMem()
->>>>>>> dd8b32e2
 // @ decreases
 func (s *Raw) ToDecoded( /*@ ghost ubuf []byte @*/ ) (d *Decoded, err error) {
 	//@ s.RawIdxPerm(ubuf, MetaLen, writePerm)
