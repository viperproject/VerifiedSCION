// Copyright 2020 Anapaya Systems
//
// Licensed under the Apache License, Version 2.0 (the "License");
// you may not use this file except in compliance with the License.
// You may obtain a copy of the License at
//
//   http://www.apache.org/licenses/LICENSE-2.0
//
// Unless required by applicable law or agreed to in writing, software
// distributed under the License is distributed on an "AS IS" BASIS,
// WITHOUT WARRANTIES OR CONDITIONS OF ANY KIND, either express or implied.
// See the License for the specific language governing permissions and
// limitations under the License.

// +gobra

package scion

import (
	// @ "encoding/binary"
	"github.com/scionproto/scion/pkg/private/serrors"
	"github.com/scionproto/scion/pkg/slayers/path"
	//@ . "github.com/scionproto/scion/verification/utils/definitions"
	//@ sl "github.com/scionproto/scion/verification/utils/slices"
	//@ io "verification/io"
)

// Raw is a raw representation of the SCION (data-plane) path type. It is designed to parse as
// little as possible and should be used if performance matters.
type Raw struct {
	Base
	Raw []byte
}

// DecodeFromBytes only decodes the PathMetaHeader. Otherwise the nothing is decoded and simply kept
// as raw bytes.
// @ requires  s.NonInitMem()
// @ preserves acc(sl.AbsSlice_Bytes(data, 0, len(data)), R40)
// @ ensures   res == nil ==> s.Mem(data)
// @ ensures   res != nil ==> (s.NonInitMem() && res.ErrorMem())
// @ decreases
func (s *Raw) DecodeFromBytes(data []byte) (res error) {
	//@ unfold s.NonInitMem()
	if err := s.Base.DecodeFromBytes(data); err != nil {
		//@ fold s.NonInitMem()
		return err
	}
	// (VerifiedSCION) Gobra expects a stronger contract for s.Len() when in fact what
	// happens here is that we just call the same function in s.Base.
	pathLen := s. /*@ Base. @*/ Len()
	if len(data) < pathLen {
		//@ s.Base.DowngradePerm()
		//@ fold s.NonInitMem()
		return serrors.New("RawPath raw too short", "expected", pathLen, "actual", int(len(data)))
	}
	s.Raw = data[:pathLen]
	//@ fold s.Mem(data)
	return nil
}

// SerializeTo writes the path to a slice. The slice must be big enough to hold the entire data,
// otherwise an error is returned.
// @ preserves acc(s.Mem(ubuf), R1)
// @ preserves sl.AbsSlice_Bytes(ubuf, 0, len(ubuf))
// @ preserves sl.AbsSlice_Bytes(b, 0, len(b))
// @ ensures   r != nil ==> r.ErrorMem()
// @ decreases
func (s *Raw) SerializeTo(b []byte /*@, ghost ubuf []byte @*/) (r error) {
	if /*@ unfolding acc(s.Mem(ubuf), _) in @*/ s.Raw == nil {
		return serrors.New("raw is nil")
	}
	if minLen := s.Len( /*@ ubuf @*/ ); len(b) < minLen {
		return serrors.New("buffer too small", "expected", minLen, "actual", len(b))
	}
	//@ unfold acc(s.Mem(ubuf), R1)
	// XXX(roosd): This modifies the underlying buffer. Consider writing to data
	// directly.
	//@ unfold acc(s.Base.Mem(), R1)
	//@ sl.SplitRange_Bytes(ubuf, 0, len(s.Raw), writePerm)
	//@ assert sl.AbsSlice_Bytes(s.Raw, 0, len(s.Raw))
	//@ sl.SplitRange_Bytes(s.Raw, 0, MetaLen, writePerm)
	if err := s.PathMeta.SerializeTo(s.Raw[:MetaLen]); err != nil {
		// @ Unreachable()
		return err
	}
	//@ fold acc(s.Base.Mem(), R1)
	//@ sl.CombineRange_Bytes(s.Raw, 0, MetaLen, writePerm)
	//@ unfold acc(sl.AbsSlice_Bytes(s.Raw, 0, len(s.Raw)), R2)
	//@ unfold sl.AbsSlice_Bytes(b, 0, len(b))
	copy(b, s.Raw /*@ , R2 @*/)
	//@ fold sl.AbsSlice_Bytes(b, 0, len(b))
	//@ fold acc(sl.AbsSlice_Bytes(s.Raw, 0, len(s.Raw)), R2)
	//@ sl.CombineRange_Bytes(ubuf, 0, len(s.Raw), writePerm)
	//@ fold acc(s.Mem(ubuf), R1)
	return nil
}

// Reverse reverses the path such that it can be used in the reverse direction.
// @ requires  s.Mem(ubuf)
// @ preserves sl.AbsSlice_Bytes(ubuf, 0, len(ubuf))
// @ ensures   err == nil ==> typeOf(p) == type[*Raw]
// @ ensures   err == nil ==> p != nil && p != (*Raw)(nil)
// @ ensures   err == nil ==> p.Mem(ubuf)
// @ ensures   err != nil ==> err.ErrorMem()
// @ decreases
func (s *Raw) Reverse( /*@ ghost ubuf []byte @*/ ) (p path.Path, err error) {
	// XXX(shitz): The current implementation is not the most performant, since it parses the entire
	// path first. If this becomes a performance bottleneck, the implementation should be changed to
	// work directly on the raw representation.
	decoded, err := s.ToDecoded( /*@ ubuf @*/ )
	if err != nil {
		return nil, err
	}
	reversed, err := decoded.Reverse( /*@ unfolding s.Mem(ubuf) in s.Raw @*/ )
	if err != nil {
		return nil, err
	}
	//@ unfold s.Mem(ubuf)
	//@ sl.SplitRange_Bytes(ubuf, 0, len(s.Raw), writePerm)
	if err := reversed. /*@ (*Decoded). @*/ SerializeTo(s.Raw /*@, s.Raw @*/); err != nil {
		//@ sl.CombineRange_Bytes(ubuf, 0, len(s.Raw), writePerm)
		return nil, err
	}
	//@ ghost sraw := s.Raw
	//@ fold s.Mem(ubuf)
	//@ s.DowngradePerm(ubuf)
	err = s.DecodeFromBytes( /*@ unfolding s.NonInitMem() in @*/ s.Raw)
	//@ sl.CombineRange_Bytes(ubuf, 0, len(sraw), writePerm)
	//@ ghost if err == nil { s.Widen(sraw, ubuf) }
	return s, err
}

// ToDecoded transforms a scion.Raw to a scion.Decoded.
// @ preserves acc(s.Mem(ubuf), R5)
// @ preserves sl.AbsSlice_Bytes(ubuf, 0, len(ubuf))
// @ ensures   err == nil ==> (
// @ 	let newUb := s.RawBufferMem(ubuf) in
// @ 	d.Mem(newUb) &&
// @ 	(old(s.ValidCurrIdxs(ubuf)) ==> d.ValidCurrIdxs(newUb)))
// @ ensures   err != nil ==> err.ErrorMem()
// @ decreases
func (s *Raw) ToDecoded( /*@ ghost ubuf []byte @*/ ) (d *Decoded, err error) {
	//@ unfold acc(s.Mem(ubuf), R6)
	//@ unfold acc(s.Base.Mem(), R6)
	//@ ghost var base Base = s.Base
	//@ ghost var pathMeta MetaHdr = s.Base.PathMeta
	//@ ghost validIdxs := s.ValidCurrIdxs(ubuf)
	//@ assert validIdxs ==> s.Base.PathMeta.InBounds()
	//@ assert validIdxs ==> base.ValidCurrIdxsSpec()
	//@ assert s.Raw[:MetaLen] === ubuf[:MetaLen]

	// (VerifiedSCION) In this method, many slice operations are done in two
	// steps to preserve framming information.
	//@ sl.SplitRange_Bytes(ubuf, 0, MetaLen, HalfPerm)
	//@ sl.SplitRange_Bytes(ubuf, 0, MetaLen, HalfPerm)
	// Serialize PathMeta to ensure potential changes are reflected Raw.
	if err := s.PathMeta.SerializeTo(s.Raw[:MetaLen]); err != nil {
		// @ Unreachable()
		return nil, err
	}
	//@ ghost b0 := (unfolding acc(sl.AbsSlice_Bytes(s.Raw[:MetaLen], 0, MetaLen), _) in s.Raw[0])
	//@ ghost b1 := (unfolding acc(sl.AbsSlice_Bytes(s.Raw[:MetaLen], 0, MetaLen), _) in s.Raw[1])
	//@ ghost b2 := (unfolding acc(sl.AbsSlice_Bytes(s.Raw[:MetaLen], 0, MetaLen), _) in s.Raw[2])
	//@ ghost b3 := (unfolding acc(sl.AbsSlice_Bytes(s.Raw[:MetaLen], 0, MetaLen), _) in s.Raw[3])
	//@ assert let line := s.PathMeta.SerializedToLine() in binary.BigEndian.PutUint32Spec(b0, b1, b2, b3, line)
	//@ sl.CombineRange_Bytes(ubuf, 0, MetaLen, HalfPerm)
	//@ assert &ubuf[0] == &s.Raw[:MetaLen][0]
	//@ assert &ubuf[1] == &s.Raw[:MetaLen][1]
	//@ assert &ubuf[2] == &s.Raw[:MetaLen][2]
	//@ assert &ubuf[3] == &s.Raw[:MetaLen][3]
	//@ assert b0 == (unfolding acc(sl.AbsSlice_Bytes(s.Raw[:MetaLen], 0, MetaLen), _) in ubuf[0])
	//  (VerifiedSCION): for some reason, silicon requires the following line to be able to prove
	//  bX == ubuf[X].
	//@ assert unfolding acc(sl.AbsSlice_Bytes(s.Raw[:MetaLen], 0, MetaLen), _) in
	//@ 	(ubuf[0] == (unfolding acc(sl.AbsSlice_Bytes(ubuf, 0, len(ubuf)), _) in ubuf[0]))
	//@ sl.CombineRange_Bytes(ubuf, 0, MetaLen, HalfPerm)
	decoded := &Decoded{}
	//@ fold decoded.Base.NonInitMem()
	//@ fold decoded.NonInitMem()
	//@ sl.SplitByIndex_Bytes(ubuf, 0, len(ubuf), len(s.Raw), HalfPerm)
	//@ assert unfolding acc(sl.AbsSlice_Bytes(ubuf, 0, len(ubuf)), _) in
	//@ 	(ubuf[0] == (unfolding acc(sl.AbsSlice_Bytes(ubuf, 0, len(s.Raw)), _) in ubuf[0]))
	//@ sl.SplitByIndex_Bytes(ubuf, 0, len(ubuf), len(s.Raw), HalfPerm)
	//@ sl.Reslice_Bytes(ubuf, 0, len(s.Raw), HalfPerm)
	//@ assert &ubuf[0] == &ubuf[:len(s.Raw)][0]
	//@ assert &ubuf[1] == &ubuf[:len(s.Raw)][1]
	//@ assert &ubuf[2] == &ubuf[:len(s.Raw)][2]
	//@ assert &ubuf[3] == &ubuf[:len(s.Raw)][3]
	//@ assert unfolding acc(sl.AbsSlice_Bytes(ubuf[:len(s.Raw)], 0, len(s.Raw)), _) in
	//@ 	(ubuf[0] == (unfolding acc(sl.AbsSlice_Bytes(ubuf, 0, len(s.Raw)), _) in ubuf[0]))
	//@ assert b0 == (unfolding acc(sl.AbsSlice_Bytes(ubuf, 0, len(s.Raw)), _) in ubuf[0])
	//@ assert b1 == (unfolding acc(sl.AbsSlice_Bytes(ubuf, 0, len(s.Raw)), _) in ubuf[1])
	//@ assert b2 == (unfolding acc(sl.AbsSlice_Bytes(ubuf, 0, len(s.Raw)), _) in ubuf[2])
	//@ assert b3 == (unfolding acc(sl.AbsSlice_Bytes(ubuf, 0, len(s.Raw)), _) in ubuf[3])
	//@ sl.Reslice_Bytes(ubuf, 0, len(s.Raw), HalfPerm)
	if err := decoded.DecodeFromBytes(s.Raw); err != nil {
		//@ sl.Unslice_Bytes(ubuf, 0, len(s.Raw), writePerm)
		//@ sl.CombineAtIndex_Bytes(ubuf, 0, len(ubuf), len(s.Raw), writePerm)
		//@ fold acc(s.Base.Mem(), R6)
		//@ fold acc(s.Mem(ubuf), R6)
		return nil, err
	}
	//@ ghost lenR := len(s.Raw) // TODO: move to the top and rewrite body
	//@ ghost if validIdxs {
	//@ 	s.PathMeta.SerializeAndDeserializeLemma(b0, b1, b2, b3)
	//@ 	assert pathMeta == decoded.GetMetaHdr(s.Raw)
	//@ 	assert decoded.GetBase(s.Raw).ValidCurrIdxsSpec()
	//@ 	assert decoded.ValidCurrIdxs(s.Raw)
	//@ }
	//@ sl.Unslice_Bytes(ubuf, 0, len(s.Raw), HalfPerm)
	//@ sl.Unslice_Bytes(ubuf, 0, len(s.Raw), HalfPerm)
	//@ sl.CombineAtIndex_Bytes(ubuf, 0, len(ubuf), len(s.Raw), HalfPerm)
	//@ sl.CombineAtIndex_Bytes(ubuf, 0, len(ubuf), len(s.Raw), HalfPerm)
	//@ fold acc(s.Base.Mem(), R6)
	//@ fold acc(s.Mem(ubuf), R6)
	return decoded, nil
}

// IncPath increments the path and writes it to the buffer.
// @ requires s.Mem(ubuf)
// @ requires sl.AbsSlice_Bytes(ubuf, 0, len(ubuf))
// @ requires s.EqAbsHeader(ubuf)
// @ ensures  sl.AbsSlice_Bytes(ubuf, 0, len(ubuf))
// @ ensures  old(unfolding s.Mem(ubuf) in unfolding
// @   s.Base.Mem() in (s.NumINF <= 0 || int(s.PathMeta.CurrHF) >= s.NumHops-1)) ==> r != nil
// @ ensures  r == nil ==> s.Mem(ubuf)
// @ ensures  r == nil && s.InBounds(ubuf) ==> s.EqAbsHeader(ubuf)
// @ ensures  r != nil ==> s.NonInitMem()
// @ ensures  r != nil ==> r.ErrorMem()
// @ decreases
func (s *Raw) IncPath( /*@ ghost ubuf []byte @*/ ) (r error) {
	//@ unfold s.Mem(ubuf)
	if err := s.Base.IncPath(); err != nil {
		//@ fold s.NonInitMem()
		return err
	}
	//@ sl.SplitByIndex_Bytes(ubuf, 0, len(ubuf), MetaLen, HalfPerm)
	//@ sl.SplitByIndex_Bytes(ubuf, 0, len(ubuf), MetaLen, HalfPerm)
	//@ sl.Reslice_Bytes(ubuf, 0, MetaLen, HalfPerm)
	//@ sl.Reslice_Bytes(ubuf, 0, MetaLen, HalfPerm)

	//@ unfold acc(s.Base.Mem(), R2)
	err := s.PathMeta.SerializeTo(s.Raw[:MetaLen])
	//@ ghost if s.PathMeta.InBounds() {
	//@ 	v := s.Raw[:MetaLen]
	//@ 	b0 := sl.GetByte(v, 0, MetaLen, 0)
	//@ 	b1 := sl.GetByte(v, 0, MetaLen, 1)
	//@ 	b2 := sl.GetByte(v, 0, MetaLen, 2)
	//@ 	b3 := sl.GetByte(v, 0, MetaLen, 3)
	//@ 	s.PathMeta.SerializeAndDeserializeLemma(b0, b1, b2, b3)
	//@ }
	//@ assert s.PathMeta.InBounds() ==> s.PathMeta.EqAbsHeader(s.Raw[:MetaLen])
	//@ fold acc(s.Base.Mem(), R3)

	//@ sl.Unslice_Bytes(ubuf, 0, MetaLen, R2)
	//@ sl.CombineAtIndex_Bytes(ubuf, 0, len(ubuf), MetaLen, R2)
	//@ fold acc(s.Mem(ubuf), R2)
	//@ assert s.InBounds(ubuf) == s.PathMeta.InBounds()
	//@ assert s.EqAbsHeader(ubuf) == s.PathMeta.EqAbsHeader(ubuf)
	//@ s.PathMeta.EqAbsHeaderForSublice(ubuf, MetaLen)
	//@ assert s.EqAbsHeader(ubuf) == s.PathMeta.EqAbsHeader(s.Raw[:MetaLen])
	//@ assert s.InBounds(ubuf) ==> s.EqAbsHeader(ubuf)

	//@ sl.Unslice_Bytes(ubuf, 0, MetaLen, 1-R2)
	//@ sl.CombineAtIndex_Bytes(ubuf, 0, len(ubuf), MetaLen, 1-R2)
	//@ fold acc(s.Base.Mem(), R3)
	//@ fold acc(s.Mem(ubuf), 1-R2)
	//@ assert s.InBounds(ubuf) ==> s.EqAbsHeader(ubuf)
	return err
}

// GetInfoField returns the InfoField at a given index.
// @ requires  acc(s.Mem(ubuf), R10)
// @ requires  0 <= idx
// @ preserves acc(sl.AbsSlice_Bytes(ubuf, 0, len(ubuf)), R10)
// @ ensures   acc(s.Mem(ubuf), R10)
// @ ensures   (idx < old(s.GetNumINF(ubuf))) == (err == nil)
// @ ensures   err != nil ==> err.ErrorMem()
// @ decreases
func (s *Raw) GetInfoField(idx int /*@, ghost ubuf []byte @*/) (ifield path.InfoField, err error) {
	//@ unfold acc(s.Mem(ubuf), R10)
	//@ unfold acc(s.Base.Mem(), R11)
	if idx >= s.NumINF {
		e := serrors.New("InfoField index out of bounds", "max", s.NumINF-1, "actual", idx)
		//@ fold acc(s.Base.Mem(), R11)
		//@ fold acc(s.Mem(ubuf), R10)
		return path.InfoField{}, e
	}
	//@ fold acc(s.Base.Mem(), R11)
	//@ fold acc(s.Mem(ubuf), R10)
	infOffset := MetaLen + idx*path.InfoLen
	info /*@@@*/ := path.InfoField{}
	//@ s.RawRangePerm(ubuf, infOffset, infOffset+path.InfoLen, R10)
	if err := info.DecodeFromBytes(s.Raw[infOffset : infOffset+path.InfoLen]); err != nil {
		//@ Unreachable()
		return path.InfoField{}, err
	}
	//@ s.UndoRawRangePerm(ubuf, infOffset, infOffset+path.InfoLen, R10)
	return info, nil
}

// GetCurrentInfoField is a convenience method that returns the current hop field pointed to by the
// CurrINF index in the path meta header.
// @ preserves acc(s.Mem(ubuf), R8)
// @ preserves acc(sl.AbsSlice_Bytes(ubuf, 0, len(ubuf)), R2)
// @ ensures   (r == nil) == (s.GetCurrINF(ubuf) < s.GetNumINF(ubuf))
// @ ensures   r != nil ==> r.ErrorMem()
// @ decreases
func (s *Raw) GetCurrentInfoField( /*@ ghost ubuf []byte @*/ ) (res path.InfoField, r error) {
	//@ unfold acc(s.Mem(ubuf), R9)
	//@ unfold acc(s.Base.Mem(), R10)
	idx := int(s.PathMeta.CurrINF)
	// (VerifiedSCION) Cannot assert bounds of uint:
	// https://github.com/viperproject/gobra/issues/192
	//@ assume 0 <= idx
	//@ fold acc(s.Base.Mem(), R10)
	//@ fold acc(s.Mem(ubuf), R9)
	return s.GetInfoField(idx /*@, ubuf @*/)
}

// SetInfoField updates the InfoField at a given index.
<<<<<<< HEAD
// @ requires  0 <= idx
// @ requires sl.AbsSlice_Bytes(ubuf, 0, len(ubuf))
// @ requires acc(s.Mem(ubuf), R20)
// @ ensures  acc(s.Mem(ubuf), R20)
// @ ensures sl.AbsSlice_Bytes(ubuf, 0, len(ubuf))
// @ ensures   r != nil ==> r.ErrorMem()
// contracts for IO-spec
// @ requires dp.Valid() && validPktMetaHdr(ubuf) && s.EqAbsHeader(ubuf)
// @ ensures r == nil && idx == int(old(s.GetCurrINF(ubuf))) ==>
// @ 	dp.Valid() && validPktMetaHdr(ubuf) && s.EqAbsHeader(ubuf)
// @ ensures r == nil && idx == int(old(s.GetCurrINF(ubuf))) ==>
// @ 	s.absPkt(dp, ubuf) == AbsSetInfoField(old(s.absPkt(dp, ubuf)), info.ToIntermediateAbsInfoField())
=======
// @ requires 0 <= idx
// @ requires sl.AbsSlice_Bytes(ubuf, 0, len(ubuf))
// @ requires acc(s.Mem(ubuf), R20)
// pres for IO:
// @ requires dp.Valid() && validPktMetaHdr(ubuf) && s.EqAbsHeader(ubuf)
// @ ensures  acc(s.Mem(ubuf), R20)
// @ ensures  sl.AbsSlice_Bytes(ubuf, 0, len(ubuf))
// @ ensures  r != nil ==> r.ErrorMem()
// posts for IO:
// @ ensures  r == nil && idx == int(old(s.GetCurrINF(ubuf))) ==>
// @ 	validPktMetaHdr(ubuf) && s.EqAbsHeader(ubuf)
// @ ensures  r == nil && idx == int(old(s.GetCurrINF(ubuf))) ==>
// @ 	let oldPkt := old(s.absPkt(dp, ubuf)) in
// @ 	let newPkt := AbsSetInfoField(oldPkt, info.ToIntermediateAbsInfoField()) in
// @ 	s.absPkt(dp, ubuf) == newPkt
>>>>>>> 1349d7ab
// @ decreases
func (s *Raw) SetInfoField(info path.InfoField, idx int /*@, ghost ubuf []byte, ghost dp io.DataPlaneSpec@*/) (r error) {
	//@ share info
	//@ ghost oldCurrINF := int(old(s.GetCurrINF(ubuf)))
	//@ unfold acc(s.Mem(ubuf), R50)
	//@ unfold acc(s.Base.Mem(), R50)
	if idx >= s.NumINF {
		err := serrors.New("InfoField index out of bounds", "max", s.NumINF-1, "actual", idx)
		//@ fold acc(s.Base.Mem(), R50)
		//@ fold acc(s.Mem(ubuf), R50)
		return err
	}
	infOffset := MetaLen + idx*path.InfoLen
	//@ assert idx == oldCurrINF ==> reveal validPktMetaHdr(ubuf)
	//@ assert idx == oldCurrINF ==> s.EqAbsHeader(ubuf)

	//@ sl.SplitRange_Bytes(ubuf, 0, len(s.Raw), HalfPerm)
	//@ ValidPktMetaHdrSublice(ubuf, len(s.Raw))
	//@ sl.SplitRange_Bytes(ubuf, 0, len(s.Raw), HalfPerm)
	//@ assert idx == oldCurrINF ==> RawBytesToBase(ubuf[:len(s.Raw)]).ValidCurrIdxsSpec()

	//@ assert sl.AbsSlice_Bytes(s.Raw, 0, len(s.Raw))
	//@ sl.SplitRange_Bytes(s.Raw, infOffset, infOffset+path.InfoLen, HalfPerm)
	//@ assert acc(sl.AbsSlice_Bytes(s.Raw, 0, infOffset), HalfPerm)
	//@ sl.Reslice_Bytes(s.Raw, 0, infOffset, HalfPerm/2)
	//@ ValidPktMetaHdrSublice(s.Raw, infOffset)
	//@ sl.SplitRange_Bytes(s.Raw, infOffset, infOffset+path.InfoLen, HalfPerm)
	//@ assert idx == oldCurrINF ==> RawBytesToBase(s.Raw[:infOffset]).ValidCurrIdxsSpec()

	ret := info.SerializeTo(s.Raw[infOffset : infOffset+path.InfoLen])
<<<<<<< HEAD
	//@ sl.CombineRange_Bytes(s.Raw, infOffset, infOffset+path.InfoLen, writePerm)
	//@ sl.CombineRange_Bytes(ubuf, 0, len(s.Raw), writePerm)
	//@ fold acc(s.Base.Mem(), R20)
	//@ fold acc(s.Mem(ubuf), R20)
	// @ TemporaryAssumeForIO(idx == int(old(s.GetCurrINF(ubuf))) ==> dp.Valid() && validPktMetaHdr(ubuf) && s.EqAbsHeader(ubuf))
	// @ TemporaryAssumeForIO(idx == int(old(s.GetCurrINF(ubuf))) ==> s.absPkt(dp, ubuf) == AbsSetInfoField(old(s.absPkt(dp, ubuf)), info.ToIntermediateAbsInfoField()))
=======
	//@ sl.CombineRange_Bytes(s.Raw, infOffset, infOffset+path.InfoLen, HalfPerm)
	//@ sl.CombineRange_Bytes(ubuf, 0, len(s.Raw), HalfPerm)
	//@ ValidPktMetaHdrSublice(ubuf, infOffset)

	//@ sl.Unslice_Bytes(s.Raw, 0, infOffset, HalfPerm/2)
	//@ sl.CombineRange_Bytes(s.Raw, infOffset, infOffset+path.InfoLen, HalfPerm)
	//@ assert idx == oldCurrINF ==> RawBytesToBase(ubuf).ValidCurrIdxsSpec()
	//@ sl.CombineRange_Bytes(ubuf, 0, len(s.Raw), HalfPerm)
	//@ fold acc(s.Base.Mem(), R50)
	//@ fold acc(s.Mem(ubuf), R50)
	//@ assert idx == oldCurrINF ==> reveal validPktMetaHdr(ubuf)
	//@ TemporaryAssumeForIO(idx == oldCurrINF ==> s.absPkt(dp, ubuf) == AbsSetInfoField(old(s.absPkt(dp, ubuf)), info.ToIntermediateAbsInfoField()))
>>>>>>> 1349d7ab
	return ret
}

// GetHopField returns the HopField at a given index.
// @ requires  0 <= idx
// @ preserves acc(s.Mem(ubuf), R10)
// @ preserves acc(sl.AbsSlice_Bytes(ubuf, 0, len(ubuf)), R10)
// @ ensures   (idx < old(s.GetNumHops(ubuf))) == (r == nil)
// @ ensures   r != nil ==> r.ErrorMem()
// @ decreases
func (s *Raw) GetHopField(idx int /*@, ghost ubuf []byte @*/) (res path.HopField, r error) {
	//@ unfold acc(s.Mem(ubuf), R10)
	//@ unfold acc(s.Base.Mem(), R11)
	if idx >= s.NumHops {
		err := serrors.New("HopField index out of bounds", "max", s.NumHops-1, "actual", idx)
		//@ fold acc(s.Base.Mem(), R11)
		//@ fold acc(s.Mem(ubuf), R10)
		return path.HopField{}, err
	}
	hopOffset := MetaLen + s.NumINF*path.InfoLen + idx*path.HopLen
	//@ fold acc(s.Base.Mem(), R11)
	//@ fold acc(s.Mem(ubuf), R10)
	hop /*@@@*/ := path.HopField{}
	//@ s.RawRangePerm(ubuf, hopOffset, hopOffset+path.HopLen, R10)
	if err := hop.DecodeFromBytes(s.Raw[hopOffset : hopOffset+path.HopLen]); err != nil {
		//@ Unreachable()
		return path.HopField{}, err
	}
	//@ s.UndoRawRangePerm(ubuf, hopOffset, hopOffset+path.HopLen, R10)
	//@ unfold hop.Mem()
	return hop, nil
}

// GetCurrentHopField is a convenience method that returns the current hop field pointed to by the
// CurrHF index in the path meta header.
// @ preserves acc(s.Mem(ubuf), R8)
// @ preserves acc(sl.AbsSlice_Bytes(ubuf, 0, len(ubuf)), R2)
// @ ensures   (r == nil) == (s.GetCurrHF(ubuf) < s.GetNumHops(ubuf))
// @ ensures   r != nil ==> r.ErrorMem()
// @ decreases
func (s *Raw) GetCurrentHopField( /*@ ghost ubuf []byte @*/ ) (res path.HopField, r error) {
	//@ unfold acc(s.Mem(ubuf), R9)
	//@ unfold acc(s.Base.Mem(), R10)
	idx := int(s.PathMeta.CurrHF)
	// (VerifiedSCION) Cannot assert bounds of uint:
	// https://github.com/viperproject/gobra/issues/192
	//@ assume 0 <= idx
	//@ fold acc(s.Base.Mem(), R10)
	//@ fold acc(s.Mem(ubuf), R9)
	return s.GetHopField(idx /*@, ubuf @*/)
}

// SetHopField updates the HopField at a given index.
// @ requires  0 <= idx
// @ preserves acc(s.Mem(ubuf), R20)
// @ preserves sl.AbsSlice_Bytes(ubuf, 0, len(ubuf))
// @ ensures   r != nil ==> r.ErrorMem()
// @ decreases
func (s *Raw) SetHopField(hop path.HopField, idx int /*@, ghost ubuf []byte @*/) (r error) {
	//@ share hop
	// (VerifiedSCION) Cannot assert bounds of uint:
	// https://github.com/viperproject/gobra/issues/192
	//@ assume 0 <= hop.ConsIngress && 0 <= hop.ConsEgress
	//@ fold hop.Mem()
	//@ unfold acc(s.Mem(ubuf), R20)
	//@ unfold acc(s.Base.Mem(), R20)
	if idx >= s.NumHops {
		// (gavin) introduced `err`
		err := serrors.New("HopField index out of bounds", "max", s.NumHops-1, "actual", idx)
		//@ fold acc(s.Base.Mem(), R20)
		//@ fold acc(s.Mem(ubuf), R20)
		return err
	}
	hopOffset := MetaLen + s.NumINF*path.InfoLen + idx*path.HopLen
	//@ sl.SplitRange_Bytes(ubuf, 0, len(s.Raw), writePerm)
	//@ assert sl.AbsSlice_Bytes(s.Raw, 0, len(s.Raw))
	//@ sl.SplitRange_Bytes(s.Raw, hopOffset, hopOffset+path.HopLen, writePerm)
	ret := hop.SerializeTo(s.Raw[hopOffset : hopOffset+path.HopLen])
	//@ sl.CombineRange_Bytes(s.Raw, hopOffset, hopOffset+path.HopLen, writePerm)
	//@ sl.CombineRange_Bytes(ubuf, 0, len(s.Raw), writePerm)
	//@ fold acc(s.Base.Mem(), R20)
	//@ fold acc(s.Mem(ubuf), R20)
	return ret
}

// IsFirstHop returns whether the current hop is the first hop on the path.
// @ pure
// @ requires  acc(s.Mem(ubuf), _)
// @ decreases
func (s *Raw) IsFirstHop( /*@ ghost ubuf []byte @*/ ) bool {
	return /*@ unfolding acc(s.Mem(ubuf), _) in (unfolding acc(s.Base.Mem(), _) in @*/ s.PathMeta.CurrHF == 0 /*@ ) @*/
}

// IsPenultimateHop returns whether the current hop is the penultimate hop on the path.
// @ preserves acc(s.Mem(ubuf), R20)
// @ decreases
func (s *Raw) IsPenultimateHop( /*@ ghost ubuf []byte @*/ ) bool {
	//@ unfold acc(s.Mem(ubuf), R20)
	//@ defer  fold acc(s.Mem(ubuf), R20)
	//@ unfold acc(s.Base.Mem(), R20)
	//@ defer  fold acc(s.Base.Mem(), R20)
	return int(s.PathMeta.CurrHF) == (s.NumHops - 2)
}

// IsLastHop returns whether the current hop is the last hop on the path.
// @ preserves acc(s.Mem(ubuf), R20)
// @ decreases
func (s *Raw) IsLastHop( /*@ ghost ubuf []byte @*/ ) bool {
	//@ unfold acc(s.Mem(ubuf), R20)
	//@ defer  fold acc(s.Mem(ubuf), R20)
	//@ unfold acc(s.Base.Mem(), R20)
	//@ defer  fold acc(s.Base.Mem(), R20)
	return int(s.PathMeta.CurrHF) == (s.NumHops - 1)
}<|MERGE_RESOLUTION|>--- conflicted
+++ resolved
@@ -319,20 +319,6 @@
 }
 
 // SetInfoField updates the InfoField at a given index.
-<<<<<<< HEAD
-// @ requires  0 <= idx
-// @ requires sl.AbsSlice_Bytes(ubuf, 0, len(ubuf))
-// @ requires acc(s.Mem(ubuf), R20)
-// @ ensures  acc(s.Mem(ubuf), R20)
-// @ ensures sl.AbsSlice_Bytes(ubuf, 0, len(ubuf))
-// @ ensures   r != nil ==> r.ErrorMem()
-// contracts for IO-spec
-// @ requires dp.Valid() && validPktMetaHdr(ubuf) && s.EqAbsHeader(ubuf)
-// @ ensures r == nil && idx == int(old(s.GetCurrINF(ubuf))) ==>
-// @ 	dp.Valid() && validPktMetaHdr(ubuf) && s.EqAbsHeader(ubuf)
-// @ ensures r == nil && idx == int(old(s.GetCurrINF(ubuf))) ==>
-// @ 	s.absPkt(dp, ubuf) == AbsSetInfoField(old(s.absPkt(dp, ubuf)), info.ToIntermediateAbsInfoField())
-=======
 // @ requires 0 <= idx
 // @ requires sl.AbsSlice_Bytes(ubuf, 0, len(ubuf))
 // @ requires acc(s.Mem(ubuf), R20)
@@ -348,7 +334,6 @@
 // @ 	let oldPkt := old(s.absPkt(dp, ubuf)) in
 // @ 	let newPkt := AbsSetInfoField(oldPkt, info.ToIntermediateAbsInfoField()) in
 // @ 	s.absPkt(dp, ubuf) == newPkt
->>>>>>> 1349d7ab
 // @ decreases
 func (s *Raw) SetInfoField(info path.InfoField, idx int /*@, ghost ubuf []byte, ghost dp io.DataPlaneSpec@*/) (r error) {
 	//@ share info
@@ -379,14 +364,6 @@
 	//@ assert idx == oldCurrINF ==> RawBytesToBase(s.Raw[:infOffset]).ValidCurrIdxsSpec()
 
 	ret := info.SerializeTo(s.Raw[infOffset : infOffset+path.InfoLen])
-<<<<<<< HEAD
-	//@ sl.CombineRange_Bytes(s.Raw, infOffset, infOffset+path.InfoLen, writePerm)
-	//@ sl.CombineRange_Bytes(ubuf, 0, len(s.Raw), writePerm)
-	//@ fold acc(s.Base.Mem(), R20)
-	//@ fold acc(s.Mem(ubuf), R20)
-	// @ TemporaryAssumeForIO(idx == int(old(s.GetCurrINF(ubuf))) ==> dp.Valid() && validPktMetaHdr(ubuf) && s.EqAbsHeader(ubuf))
-	// @ TemporaryAssumeForIO(idx == int(old(s.GetCurrINF(ubuf))) ==> s.absPkt(dp, ubuf) == AbsSetInfoField(old(s.absPkt(dp, ubuf)), info.ToIntermediateAbsInfoField()))
-=======
 	//@ sl.CombineRange_Bytes(s.Raw, infOffset, infOffset+path.InfoLen, HalfPerm)
 	//@ sl.CombineRange_Bytes(ubuf, 0, len(s.Raw), HalfPerm)
 	//@ ValidPktMetaHdrSublice(ubuf, infOffset)
@@ -399,7 +376,6 @@
 	//@ fold acc(s.Mem(ubuf), R50)
 	//@ assert idx == oldCurrINF ==> reveal validPktMetaHdr(ubuf)
 	//@ TemporaryAssumeForIO(idx == oldCurrINF ==> s.absPkt(dp, ubuf) == AbsSetInfoField(old(s.absPkt(dp, ubuf)), info.ToIntermediateAbsInfoField()))
->>>>>>> 1349d7ab
 	return ret
 }
 
