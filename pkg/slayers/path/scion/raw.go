// Copyright 2020 Anapaya Systems
//
// Licensed under the Apache License, Version 2.0 (the "License");
// you may not use this file except in compliance with the License.
// You may obtain a copy of the License at
//
//   http://www.apache.org/licenses/LICENSE-2.0
//
// Unless required by applicable law or agreed to in writing, software
// distributed under the License is distributed on an "AS IS" BASIS,
// WITHOUT WARRANTIES OR CONDITIONS OF ANY KIND, either express or implied.
// See the License for the specific language governing permissions and
// limitations under the License.

// +gobra

package scion

import (
	// @ "encoding/binary"
	"github.com/scionproto/scion/pkg/private/serrors"
	"github.com/scionproto/scion/pkg/slayers/path"
	//@ . "github.com/scionproto/scion/verification/utils/definitions"
	//@ sl "github.com/scionproto/scion/verification/utils/slices"
	//@ io "verification/io"
)

// Raw is a raw representation of the SCION (data-plane) path type. It is designed to parse as
// little as possible and should be used if performance matters.
type Raw struct {
	Base
	Raw []byte
}

// DecodeFromBytes only decodes the PathMetaHeader. Otherwise the nothing is decoded and simply kept
// as raw bytes.
// @ requires  s.NonInitMem()
// @ preserves acc(sl.Bytes(data, 0, len(data)), R42)
// @ ensures   res == nil ==> s.Mem(data)
// @ ensures   res == nil ==>
// @ 	s.GetBase(data).WeaklyValid() &&
// @ 	s.GetBase(data).EqAbsHeader(data)
// @ ensures   res != nil ==> (s.NonInitMem() && res.ErrorMem())
// @ decreases
func (s *Raw) DecodeFromBytes(data []byte) (res error) {
	//@ unfold s.NonInitMem()
	if err := s.Base.DecodeFromBytes(data); err != nil {
		//@ fold s.NonInitMem()
		return err
	}
	// (VerifiedSCION) Gobra expects a stronger contract for s.Len() when in fact what
	// happens here is that we just call the same function in s.Base.
	pathLen := s. /*@ Base. @*/ Len()
	if len(data) < pathLen {
		//@ s.Base.DowngradePerm()
		//@ fold s.NonInitMem()
		return serrors.New("RawPath raw too short", "expected", pathLen, "actual", int(len(data)))
	}
	s.Raw = data[:pathLen]
	//@ fold s.Mem(data)
	return nil
}

// SerializeTo writes the path to a slice. The slice must be big enough to hold the entire data,
// otherwise an error is returned.
// @ preserves acc(s.Mem(ubuf), R1)
// @ preserves sl.Bytes(ubuf, 0, len(ubuf))
// @ preserves sl.Bytes(b, 0, len(b))
// @ ensures   r != nil ==> r.ErrorMem()
// @ decreases
func (s *Raw) SerializeTo(b []byte /*@, ghost ubuf []byte @*/) (r error) {
	if /*@ unfolding acc(s.Mem(ubuf), _) in @*/ s.Raw == nil {
		return serrors.New("raw is nil")
	}
	if minLen := s.Len( /*@ ubuf @*/ ); len(b) < minLen {
		return serrors.New("buffer too small", "expected", minLen, "actual", len(b))
	}
	//@ unfold acc(s.Mem(ubuf), R1)
	// XXX(roosd): This modifies the underlying buffer. Consider writing to data
	// directly.
	//@ unfold acc(s.Base.Mem(), R1)
	//@ sl.SplitRange_Bytes(ubuf, 0, len(s.Raw), writePerm)
	//@ assert sl.Bytes(s.Raw, 0, len(s.Raw))
	//@ sl.SplitRange_Bytes(s.Raw, 0, MetaLen, writePerm)
	if err := s.PathMeta.SerializeTo(s.Raw[:MetaLen]); err != nil {
		// @ Unreachable()
		return err
	}
	//@ fold acc(s.Base.Mem(), R1)
	//@ sl.CombineRange_Bytes(s.Raw, 0, MetaLen, writePerm)
	//@ unfold acc(sl.Bytes(s.Raw, 0, len(s.Raw)), R2)
	//@ unfold sl.Bytes(b, 0, len(b))
	copy(b, s.Raw /*@ , R2 @*/)
	//@ fold sl.Bytes(b, 0, len(b))
	//@ fold acc(sl.Bytes(s.Raw, 0, len(s.Raw)), R2)
	//@ sl.CombineRange_Bytes(ubuf, 0, len(s.Raw), writePerm)
	//@ fold acc(s.Mem(ubuf), R1)
	return nil
}

// Reverse reverses the path such that it can be used in the reverse direction.
// @ requires  s.Mem(ubuf)
// @ preserves sl.Bytes(ubuf, 0, len(ubuf))
// @ ensures   err == nil ==> typeOf(p) == type[*Raw]
// @ ensures   err == nil ==> p != nil && p != (*Raw)(nil)
// @ ensures   err == nil ==> p.Mem(ubuf)
// @ ensures   err != nil ==> err.ErrorMem()
// @ decreases
func (s *Raw) Reverse( /*@ ghost ubuf []byte @*/ ) (p path.Path, err error) {
	// XXX(shitz): The current implementation is not the most performant, since it parses the entire
	// path first. If this becomes a performance bottleneck, the implementation should be changed to
	// work directly on the raw representation.
	decoded, err := s.ToDecoded( /*@ ubuf @*/ )
	if err != nil {
		return nil, err
	}
	reversed, err := decoded.Reverse( /*@ unfolding s.Mem(ubuf) in s.Raw @*/ )
	if err != nil {
		return nil, err
	}
	//@ unfold s.Mem(ubuf)
	//@ sl.SplitRange_Bytes(ubuf, 0, len(s.Raw), writePerm)
	if err := reversed. /*@ (*Decoded). @*/ SerializeTo(s.Raw /*@, s.Raw @*/); err != nil {
		//@ sl.CombineRange_Bytes(ubuf, 0, len(s.Raw), writePerm)
		return nil, err
	}
	//@ ghost sraw := s.Raw
	//@ fold s.Mem(ubuf)
	//@ s.DowngradePerm(ubuf)
	err = s.DecodeFromBytes( /*@ unfolding s.NonInitMem() in @*/ s.Raw)
	//@ sl.CombineRange_Bytes(ubuf, 0, len(sraw), writePerm)
	//@ ghost if err == nil { s.Widen(sraw, ubuf) }
	return s, err
}

// ToDecoded transforms a scion.Raw to a scion.Decoded.
// @ preserves acc(s.Mem(ubuf), R5)
// @ preserves sl.Bytes(ubuf, 0, len(ubuf))
// @ ensures   err == nil ==> (
// @ 	let newUb := s.RawBufferMem(ubuf) in
// @ 	d.Mem(newUb) &&
// @ 	(old(s.GetBase(ubuf).Valid()) ==> d.GetBase(newUb).Valid()))
// @ ensures   err != nil ==> err.ErrorMem()
// @ decreases
func (s *Raw) ToDecoded( /*@ ghost ubuf []byte @*/ ) (d *Decoded, err error) {
	//@ unfold acc(s.Mem(ubuf), R6)
	//@ unfold acc(s.Base.Mem(), R6)
	//@ ghost var base Base = s.Base
	//@ ghost var pathMeta MetaHdr = s.Base.PathMeta
	//@ ghost validIdxs := s.GetBase(ubuf).Valid()
	//@ assert validIdxs ==> s.Base.PathMeta.InBounds()
	//@ assert validIdxs ==> base.Valid()
	//@ assert s.Raw[:MetaLen] === ubuf[:MetaLen]

	// (VerifiedSCION) In this method, many slice operations are done in two
	// steps to preserve framming information.
	//@ sl.SplitRange_Bytes(ubuf, 0, MetaLen, HalfPerm)
	//@ sl.SplitRange_Bytes(ubuf, 0, MetaLen, HalfPerm)
	// Serialize PathMeta to ensure potential changes are reflected Raw.
	if err := s.PathMeta.SerializeTo(s.Raw[:MetaLen]); err != nil {
		// @ Unreachable()
		return nil, err
	}
	//@ ghost b0 := (unfolding acc(sl.Bytes(s.Raw[:MetaLen], 0, MetaLen), _) in s.Raw[0])
	//@ ghost b1 := (unfolding acc(sl.Bytes(s.Raw[:MetaLen], 0, MetaLen), _) in s.Raw[1])
	//@ ghost b2 := (unfolding acc(sl.Bytes(s.Raw[:MetaLen], 0, MetaLen), _) in s.Raw[2])
	//@ ghost b3 := (unfolding acc(sl.Bytes(s.Raw[:MetaLen], 0, MetaLen), _) in s.Raw[3])
	//@ assert let line := s.PathMeta.SerializedToLine() in binary.BigEndian.PutUint32Spec(b0, b1, b2, b3, line)
	//@ sl.CombineRange_Bytes(ubuf, 0, MetaLen, HalfPerm)
	//@ assert &ubuf[0] == &s.Raw[:MetaLen][0]
	//@ assert &ubuf[1] == &s.Raw[:MetaLen][1]
	//@ assert &ubuf[2] == &s.Raw[:MetaLen][2]
	//@ assert &ubuf[3] == &s.Raw[:MetaLen][3]
	//@ assert b0 == (unfolding acc(sl.Bytes(s.Raw[:MetaLen], 0, MetaLen), _) in ubuf[0])
	//  (VerifiedSCION): for some reason, silicon requires the following line to be able to prove
	//  bX == ubuf[X].
	//@ assert unfolding acc(sl.Bytes(s.Raw[:MetaLen], 0, MetaLen), _) in
	//@ 	(ubuf[0] == (unfolding acc(sl.Bytes(ubuf, 0, len(ubuf)), _) in ubuf[0]))
	//@ sl.CombineRange_Bytes(ubuf, 0, MetaLen, HalfPerm)
	decoded := &Decoded{}
	//@ fold decoded.Base.NonInitMem()
	//@ fold decoded.NonInitMem()
	//@ sl.SplitByIndex_Bytes(ubuf, 0, len(ubuf), len(s.Raw), HalfPerm)
	//@ assert unfolding acc(sl.Bytes(ubuf, 0, len(ubuf)), _) in
	//@ 	(ubuf[0] == (unfolding acc(sl.Bytes(ubuf, 0, len(s.Raw)), _) in ubuf[0]))
	//@ sl.SplitByIndex_Bytes(ubuf, 0, len(ubuf), len(s.Raw), HalfPerm)
	//@ sl.Reslice_Bytes(ubuf, 0, len(s.Raw), HalfPerm)
	//@ assert &ubuf[0] == &ubuf[:len(s.Raw)][0]
	//@ assert &ubuf[1] == &ubuf[:len(s.Raw)][1]
	//@ assert &ubuf[2] == &ubuf[:len(s.Raw)][2]
	//@ assert &ubuf[3] == &ubuf[:len(s.Raw)][3]
	//@ assert unfolding acc(sl.Bytes(ubuf[:len(s.Raw)], 0, len(s.Raw)), _) in
	//@ 	(ubuf[0] == (unfolding acc(sl.Bytes(ubuf, 0, len(s.Raw)), _) in ubuf[0]))
	//@ assert b0 == (unfolding acc(sl.Bytes(ubuf, 0, len(s.Raw)), _) in ubuf[0])
	//@ assert b1 == (unfolding acc(sl.Bytes(ubuf, 0, len(s.Raw)), _) in ubuf[1])
	//@ assert b2 == (unfolding acc(sl.Bytes(ubuf, 0, len(s.Raw)), _) in ubuf[2])
	//@ assert b3 == (unfolding acc(sl.Bytes(ubuf, 0, len(s.Raw)), _) in ubuf[3])
	//@ sl.Reslice_Bytes(ubuf, 0, len(s.Raw), HalfPerm)
	if err := decoded.DecodeFromBytes(s.Raw); err != nil {
		//@ sl.Unslice_Bytes(ubuf, 0, len(s.Raw), writePerm)
		//@ sl.CombineAtIndex_Bytes(ubuf, 0, len(ubuf), len(s.Raw), writePerm)
		//@ fold acc(s.Base.Mem(), R6)
		//@ fold acc(s.Mem(ubuf), R6)
		return nil, err
	}
	//@ ghost lenR := len(s.Raw) // TODO: move to the top and rewrite body
	//@ ghost if validIdxs {
	//@ 	s.PathMeta.SerializeAndDeserializeLemma(b0, b1, b2, b3)
	//@ 	assert pathMeta == decoded.GetMetaHdr(s.Raw)
	//@ 	assert decoded.GetBase(s.Raw).Valid()
	//@ }
	//@ sl.Unslice_Bytes(ubuf, 0, len(s.Raw), HalfPerm)
	//@ sl.Unslice_Bytes(ubuf, 0, len(s.Raw), HalfPerm)
	//@ sl.CombineAtIndex_Bytes(ubuf, 0, len(ubuf), len(s.Raw), HalfPerm)
	//@ sl.CombineAtIndex_Bytes(ubuf, 0, len(ubuf), len(s.Raw), HalfPerm)
	//@ fold acc(s.Base.Mem(), R6)
	//@ fold acc(s.Mem(ubuf), R6)
	return decoded, nil
}

// IncPath increments the path and writes it to the buffer.
// @ requires s.Mem(ubuf)
// @ requires sl.Bytes(ubuf, 0, len(ubuf))
// pres for IO:
// @ requires s.GetBase(ubuf).EqAbsHeader(ubuf)
// @ requires validPktMetaHdr(ubuf)
<<<<<<< HEAD
// @ requires NotFullyTraversedPkt(s.absPkt(ubuf))
=======
// @ requires s.absPkt(ubuf).PathNotFullyTraversed()
>>>>>>> 2d69d42f
// @ requires s.GetBase(ubuf).IsXoverSpec() ==>
// @ 	s.absPkt(ubuf).LeftSeg != none[io.IO_seg3]
// @ ensures  sl.Bytes(ubuf, 0, len(ubuf))
// @ ensures  old(unfolding s.Mem(ubuf) in unfolding
// @ 	s.Base.Mem() in (s.NumINF <= 0 || int(s.PathMeta.CurrHF) >= s.NumHops-1)) ==> r != nil
// @ ensures  r == nil ==> s.Mem(ubuf)
// @ ensures  r != nil ==> s.NonInitMem()
// @ ensures  r != nil ==> r.ErrorMem()
// post for IO:
// @ ensures  r == nil ==> s.GetBase(ubuf).EqAbsHeader(ubuf) && validPktMetaHdr(ubuf)
// @ ensures  r == nil && old(s.GetBase(ubuf).IsXoverSpec()) ==>
// @ 	s.absPkt(ubuf) == AbsXover(old(s.absPkt(ubuf)))
// @ ensures  r == nil && !old(s.GetBase(ubuf).IsXoverSpec()) ==>
// @ 	s.absPkt(ubuf) == AbsIncPath(old(s.absPkt(ubuf)))
// @ decreases
func (s *Raw) IncPath( /*@ ghost ubuf []byte @*/ ) (r error) {
	//@ unfold s.Mem(ubuf)
	//@ reveal validPktMetaHdr(ubuf)
	//@ unfold acc(s.Base.Mem(), R56)
	//@ oldCurrInfIdx := int(s.PathMeta.CurrINF)
	//@ oldCurrHfIdx := int(s.PathMeta.CurrHF)
	//@ oldSeg1Len := int(s.PathMeta.SegLen[0])
	//@ oldSeg2Len := int(s.PathMeta.SegLen[1])
	//@ oldSeg3Len := int(s.PathMeta.SegLen[2])
	//@ oldSegs := io.CombineSegLens(oldSeg1Len, oldSeg2Len, oldSeg3Len)
	//@ oldSegLen := oldSegs.LengthOfCurrSeg(oldCurrHfIdx)
	//@ oldPrevSegLen := oldSegs.LengthOfPrevSeg(oldCurrHfIdx)
	//@ oldOffset := HopFieldOffset(s.Base.NumINF, oldPrevSegLen, 0)
	//@ fold acc(s.Base.Mem(), R56)
	if err := s.Base.IncPath(); err != nil {
		//@ fold s.NonInitMem()
		return err
	}
	//@ fold acc(s.Mem(ubuf), HalfPerm)
	//@ sl.SplitRange_Bytes(ubuf, 0, MetaLen, HalfPerm)
	//@ ValidPktMetaHdrSublice(ubuf, MetaLen)
	//@ sl.Reslice_Bytes(ubuf, MetaLen, len(ubuf), HalfPerm)
	//@ tail := ubuf[MetaLen:]
	//@ unfold acc(sl.Bytes(tail, 0, len(tail)), R50)
	//@ oldHfIdxSeg := oldCurrHfIdx-oldPrevSegLen
	//@ WidenCurrSeg(ubuf, oldOffset + MetaLen, oldCurrInfIdx, oldHfIdxSeg, oldSegLen, MetaLen, MetaLen, len(ubuf))
	//@ WidenLeftSeg(ubuf, oldCurrInfIdx + 1, oldSegs, MetaLen, MetaLen, len(ubuf))
	//@ WidenMidSeg(ubuf, oldCurrInfIdx + 2, oldSegs, MetaLen, MetaLen, len(ubuf))
	//@ WidenRightSeg(ubuf, oldCurrInfIdx - 1, oldSegs, MetaLen, MetaLen, len(ubuf))
	//@ LenCurrSeg(tail, oldOffset, oldCurrInfIdx, oldHfIdxSeg, oldSegLen)
	//@ oldAbsPkt := reveal s.absPkt(ubuf)
	//@ sl.SplitRange_Bytes(ubuf, 0, MetaLen, HalfPerm)
	//@ unfold acc(s.Base.Mem(), R2)
	err := s.PathMeta.SerializeTo(s.Raw[:MetaLen])
	//@ assert s.Base.Valid()
	//@ assert s.PathMeta.InBounds()
	//@ v := s.Raw[:MetaLen]
	//@ b0 := sl.GetByte(v, 0, MetaLen, 0)
	//@ b1 := sl.GetByte(v, 0, MetaLen, 1)
	//@ b2 := sl.GetByte(v, 0, MetaLen, 2)
	//@ b3 := sl.GetByte(v, 0, MetaLen, 3)
	//@ s.PathMeta.SerializeAndDeserializeLemma(b0, b1, b2, b3)
	//@ assert s.PathMeta.EqAbsHeader(v)
	//@ assert RawBytesToBase(v).Valid()
	//@ sl.CombineRange_Bytes(ubuf, 0, MetaLen, HalfPerm)
	//@ ValidPktMetaHdrSublice(ubuf, MetaLen)
	//@ assert s.EqAbsHeader(ubuf) == s.PathMeta.EqAbsHeader(ubuf)
	//@ assert reveal validPktMetaHdr(ubuf)
	//@ currInfIdx := int(s.PathMeta.CurrINF)
	//@ currHfIdx := int(s.PathMeta.CurrHF)
	//@ assert currHfIdx == oldCurrHfIdx + 1

	//@ ghost if(currInfIdx == oldCurrInfIdx) {
	//@ 	IncCurrSeg(tail, oldOffset, oldCurrInfIdx, oldHfIdxSeg, oldSegLen)
	//@ 	WidenCurrSeg(ubuf, oldOffset + MetaLen, oldCurrInfIdx, oldHfIdxSeg + 1,
	//@ 		oldSegLen, MetaLen, MetaLen, len(ubuf))
	//@ 	WidenLeftSeg(ubuf, oldCurrInfIdx + 1, oldSegs, MetaLen, MetaLen, len(ubuf))
	//@ 	WidenMidSeg(ubuf, oldCurrInfIdx + 2, oldSegs, MetaLen, MetaLen, len(ubuf))
	//@ 	WidenRightSeg(ubuf, oldCurrInfIdx - 1, oldSegs, MetaLen, MetaLen, len(ubuf))
	//@ 	assert reveal s.absPkt(ubuf) == AbsIncPath(oldAbsPkt)
	//@ } else {
	//@ 	segLen := oldSegs.LengthOfCurrSeg(currHfIdx)
	//@ 	prevSegLen := oldSegs.LengthOfPrevSeg(currHfIdx)
	//@ 	offsetWithHops := HopFieldOffset(s.Base.NumINF, prevSegLen, MetaLen)
	//@ 	hfIdxSeg := currHfIdx-prevSegLen
	//@ 	XoverSegNotNone(tail, oldCurrInfIdx, oldSegs)
	//@ 	XoverCurrSeg(tail, oldCurrInfIdx + 1, oldCurrHfIdx, oldSegs)
	//@ 	XoverLeftSeg(tail, oldCurrInfIdx + 2, oldSegs)
	//@ 	XoverMidSeg(tail, oldCurrInfIdx - 1, oldSegs)
	//@ 	XoverRightSeg(tail, oldCurrInfIdx, oldCurrHfIdx, oldSegs)
	//@ 	WidenCurrSeg(ubuf, offsetWithHops, currInfIdx, hfIdxSeg, segLen, MetaLen, MetaLen, len(ubuf))
	//@ 	WidenLeftSeg(ubuf, currInfIdx + 1, oldSegs, MetaLen, MetaLen, len(ubuf))
	//@ 	WidenMidSeg(ubuf, currInfIdx + 2, oldSegs, MetaLen, MetaLen, len(ubuf))
	//@ 	WidenRightSeg(ubuf, currInfIdx - 1, oldSegs, MetaLen, MetaLen, len(ubuf))
	//@ 	assert reveal s.absPkt(ubuf) == AbsXover(oldAbsPkt)
	//@ }

	//@ fold acc(sl.Bytes(tail, 0, len(tail)), R50)
	//@ sl.Unslice_Bytes(ubuf, MetaLen, len(ubuf), HalfPerm)
	//@ sl.CombineRange_Bytes(ubuf, 0, MetaLen, HalfPerm)
	//@ fold acc(s.Base.Mem(), R2)
	//@ fold acc(s.Mem(ubuf), HalfPerm)
	return err
}

// GetInfoField returns the InfoField at a given index.
// @ requires  0 <= idx
// @ preserves acc(sl.Bytes(ubuf, 0, len(ubuf)), R10)
// @ preserves acc(s.Mem(ubuf), R10)
// @ ensures   (idx < s.GetNumINF(ubuf)) == (err == nil)
// @ ensures   err == nil ==> s.CorrectlyDecodedInfWithIdx(ubuf, idx, ifield)
// @ ensures   err != nil ==> err.ErrorMem()
// @ decreases
func (s *Raw) GetInfoField(idx int /*@, ghost ubuf []byte @*/) (ifield path.InfoField, err error) {
	//@ unfold acc(s.Mem(ubuf), R11)
	//@ unfold acc(s.Base.Mem(), R12)
	if idx >= s.NumINF {
		e := serrors.New("InfoField index out of bounds", "max", s.NumINF-1, "actual", idx)
		//@ fold acc(s.Base.Mem(), R12)
		//@ fold acc(s.Mem(ubuf), R11)
		return path.InfoField{}, e
	}
	//@ fold acc(s.Base.Mem(), R12)
	infOffset := MetaLen + idx*path.InfoLen
	info /*@@@*/ := path.InfoField{}
	//@ sl.SplitRange_Bytes(ubuf, infOffset, infOffset+path.InfoLen, R20)
	if err := info.DecodeFromBytes(s.Raw[infOffset : infOffset+path.InfoLen]); err != nil {
		//@ Unreachable()
		return path.InfoField{}, err
	}
	//@ sl.CombineRange_Bytes(ubuf, infOffset, infOffset+path.InfoLen, R21)
	//@ unfold acc(sl.Bytes(ubuf, 0, len(ubuf)), R56)
	//@ unfold acc(sl.Bytes(ubuf[infOffset : infOffset+path.InfoLen], 0, path.InfoLen), R56)
	//@ assert reveal path.BytesToAbsInfoField(ubuf, infOffset) ==
	//@ 	reveal path.BytesToAbsInfoField(ubuf[infOffset : infOffset+path.InfoLen], 0)
	//@ assert info.ToAbsInfoField() ==
	//@ 	reveal path.BytesToAbsInfoField(ubuf, infOffset)
	//@ fold acc(sl.Bytes(ubuf, 0, len(ubuf)), R56)
	//@ fold acc(sl.Bytes(ubuf[infOffset : infOffset+path.InfoLen], 0, path.InfoLen), R56)
	//@ sl.CombineRange_Bytes(ubuf, infOffset, infOffset+path.InfoLen, R21)
	//@ fold acc(s.Mem(ubuf), R11)
	//@ assert reveal s.CorrectlyDecodedInfWithIdx(ubuf, idx, info)
	return info, nil
}

// GetCurrentInfoField is a convenience method that returns the current hop field pointed to by the
// CurrINF index in the path meta header.
// @ preserves acc(s.Mem(ubuf), R8)
// @ preserves acc(sl.Bytes(ubuf, 0, len(ubuf)), R9)
// @ ensures   (r == nil) == s.GetBase(ubuf).ValidCurrInfSpec()
// @ ensures   r == nil ==> s.CorrectlyDecodedInf(ubuf, res)
// @ ensures   r != nil ==> r.ErrorMem()
// @ decreases
func (s *Raw) GetCurrentInfoField( /*@ ghost ubuf []byte @*/ ) (res path.InfoField, r error) {
	//@ unfold acc(s.Mem(ubuf), R9)
	//@ unfold acc(s.Base.Mem(), R10)
	idx := int(s.PathMeta.CurrINF)
	// (VerifiedSCION) Cannot assert bounds of uint:
	// https://github.com/viperproject/gobra/issues/192
	//@ assume 0 <= idx
	//@ fold acc(s.Base.Mem(), R10)
	//@ fold acc(s.Mem(ubuf), R9)
	//@ assert forall res path.InfoField :: { s.CorrectlyDecodedInf(ubuf, res) } s.GetBase(ubuf).ValidCurrInfSpec() ==>
	//@ 	reveal s.CorrectlyDecodedInf(ubuf, res) == reveal s.CorrectlyDecodedInfWithIdx(ubuf, idx, res)
	return s.GetInfoField(idx /*@, ubuf @*/)
}

// SetInfoField updates the InfoField at a given index.
// @ requires 0 <= idx
// @ requires sl.Bytes(ubuf, 0, len(ubuf))
// @ requires acc(s.Mem(ubuf), R20)
// pres for IO:
// @ requires validPktMetaHdr(ubuf)
// @ requires s.GetBase(ubuf).EqAbsHeader(ubuf)
// @ ensures  acc(s.Mem(ubuf), R20)
// @ ensures  sl.Bytes(ubuf, 0, len(ubuf))
// @ ensures  r != nil ==> r.ErrorMem()
// posts for IO:
// @ ensures  r == nil ==>
// @ 	validPktMetaHdr(ubuf) && s.GetBase(ubuf).EqAbsHeader(ubuf)
// @ ensures  r == nil && idx == int(old(s.GetCurrINF(ubuf))) ==>
// @ 	let oldPkt := old(s.absPkt(ubuf)) in
// @ 	let newPkt := oldPkt.UpdateInfoField(info.ToAbsInfoField()) in
// @ 	s.absPkt(ubuf) == newPkt
// @ decreases
// @ #backend[exhaleMode(1)]
func (s *Raw) SetInfoField(info path.InfoField, idx int /*@, ghost ubuf []byte @*/) (r error) {
	//@ share info
	//@ reveal validPktMetaHdr(ubuf)
	//@ unfold acc(s.Mem(ubuf), R50)
	//@ unfold acc(s.Base.Mem(), R50)
	//@ currInfIdx := int(s.PathMeta.CurrINF)
	//@ currHfIdx := int(s.PathMeta.CurrHF)
	//@ seg1Len := int(s.PathMeta.SegLen[0])
	//@ seg2Len := int(s.PathMeta.SegLen[1])
	//@ seg3Len := int(s.PathMeta.SegLen[2])
	//@ segLens := io.CombineSegLens(seg1Len, seg2Len, seg3Len)
	//@ segLen := segLens.LengthOfCurrSeg(currHfIdx)
	//@ prevSegLen := segLens.LengthOfPrevSeg(currHfIdx)
	//@ offset := HopFieldOffset(s.Base.NumINF, prevSegLen, MetaLen)
	//@ hopfieldOffset := MetaLen + s.NumINF*path.InfoLen
	if idx >= s.NumINF {
		err := serrors.New("InfoField index out of bounds", "max", s.NumINF-1, "actual", idx)
		//@ fold acc(s.Base.Mem(), R50)
		//@ fold acc(s.Mem(ubuf), R50)
		return err
	}
	infOffset := MetaLen + idx*path.InfoLen

	//@ SliceBytesIntoInfoFields(ubuf, s.NumINF, segLens, HalfPerm)
	//@ SliceBytesIntoSegments(ubuf, segLens, R40)

	//@ ValidPktMetaHdrSublice(ubuf, MetaLen)
	//@ oldInfo := path.BytesToAbsInfoField(ubuf[infOffset : infOffset+path.InfoLen], 0)
	//@ newInfo := info.ToAbsInfoField()
	//@ hfIdxSeg := currHfIdx-prevSegLen
	//@ hopfields := ubuf[offset:offset + segLen*path.HopLen]
	//@ ghost if idx == currInfIdx {
	//@ 	CurrSegEquality(ubuf, offset, currInfIdx, hfIdxSeg, segLen)
	//@ 	LeftSegEquality(ubuf, currInfIdx+1, segLens)
	//@ 	MidSegEquality(ubuf, currInfIdx+2, segLens)
	//@ 	RightSegEquality(ubuf, currInfIdx-1, segLens)
	//@ }
	//@ reveal s.absPkt(ubuf)
	//@ sl.SplitRange_Bytes(ubuf[:hopfieldOffset], infOffset, infOffset+path.InfoLen, R40)
	//@ sl.SplitRange_Bytes(ubuf, infOffset, infOffset+path.InfoLen, HalfPerm-R40)
	ret := info.SerializeTo(s.Raw[infOffset : infOffset+path.InfoLen])
	//@ sl.CombineRange_Bytes(ubuf[:hopfieldOffset], infOffset, infOffset+path.InfoLen, R40)
	//@ sl.CombineRange_Bytes(ubuf, infOffset, infOffset+path.InfoLen, HalfPerm-R40)
	//@ ValidPktMetaHdrSublice(ubuf, MetaLen)
	//@ assert reveal validPktMetaHdr(ubuf)
	//@ ghost if idx == currInfIdx {
	//@ 	CurrSegEquality(ubuf, offset, currInfIdx, hfIdxSeg, segLen)
	//@ 	UpdateCurrSegInfo(hopfields, hfIdxSeg, segLen, oldInfo, newInfo)
	//@ 	LeftSegEquality(ubuf, currInfIdx+1, segLens)
	//@ 	MidSegEquality(ubuf, currInfIdx+2, segLens)
	//@ 	RightSegEquality(ubuf, currInfIdx-1, segLens)
	//@ 	reveal s.absPkt(ubuf)
	//@ }
	//@ CombineBytesFromSegments(ubuf, segLens, R40)
	//@ CombineBytesFromInfoFields(ubuf, s.NumINF, segLens, HalfPerm)
	//@ fold acc(s.Base.Mem(), R50)
	//@ fold acc(s.Mem(ubuf), R50)
	return ret
}

// GetHopField returns the HopField at a given index.
// @ requires  0 <= idx
// @ preserves acc(sl.Bytes(ubuf, 0, len(ubuf)), R10)
// @ preserves acc(s.Mem(ubuf), R10)
// @ ensures   (idx < s.GetNumHops(ubuf)) == (r == nil)
// @ ensures   r == nil ==> s.CorrectlyDecodedHfWithIdx(ubuf, idx, res)
// @ ensures   r != nil ==> r.ErrorMem()
// @ decreases
func (s *Raw) GetHopField(idx int /*@, ghost ubuf []byte @*/) (res path.HopField, r error) {
	//@ unfold acc(s.Mem(ubuf), R11)
	//@ unfold acc(s.Base.Mem(), R12)
	if idx >= s.NumHops {
		err := serrors.New("HopField index out of bounds", "max", s.NumHops-1, "actual", idx)
		//@ fold acc(s.Base.Mem(), R12)
		//@ fold acc(s.Mem(ubuf), R11)
		return path.HopField{}, err
	}
	hopOffset := MetaLen + s.NumINF*path.InfoLen + idx*path.HopLen
	//@ fold acc(s.Base.Mem(), R12)
	hop /*@@@*/ := path.HopField{}
	//@ sl.SplitRange_Bytes(ubuf, hopOffset, hopOffset+path.HopLen, R20)
	if err := hop.DecodeFromBytes(s.Raw[hopOffset : hopOffset+path.HopLen]); err != nil {
		//@ Unreachable()
		return path.HopField{}, err
	}
	//@ unfold hop.Mem()
	//@ sl.CombineRange_Bytes(ubuf, hopOffset, hopOffset+path.HopLen, R21)
	//@ unfold acc(sl.Bytes(ubuf, 0, len(ubuf)), R56)
	//@ unfold acc(sl.Bytes(ubuf[hopOffset : hopOffset+path.HopLen], 0, path.HopLen), R56)
	//@ assert hop.ToIO_HF() ==
	//@ 	path.BytesToIO_HF(ubuf, 0, hopOffset, len(ubuf))
	//@ fold acc(sl.Bytes(ubuf, 0, len(ubuf)), R56)
	//@ fold acc(sl.Bytes(ubuf[hopOffset : hopOffset+path.HopLen], 0, path.HopLen), R56)
	//@ sl.CombineRange_Bytes(ubuf, hopOffset, hopOffset+path.HopLen, R21)
	//@ fold acc(s.Mem(ubuf), R11)
	//@ assert reveal s.CorrectlyDecodedHfWithIdx(ubuf, idx, hop)
	return hop, nil
}

// GetCurrentHopField is a convenience method that returns the current hop field pointed to by the
// CurrHF index in the path meta header.
// @ preserves acc(s.Mem(ubuf), R8)
// @ preserves acc(sl.Bytes(ubuf, 0, len(ubuf)), R9)
// @ ensures   (r == nil) == s.GetBase(ubuf).ValidCurrHfSpec()
// @ ensures   r == nil ==> s.CorrectlyDecodedHf(ubuf, res)
// @ ensures   r != nil ==> r.ErrorMem()
// @ decreases
func (s *Raw) GetCurrentHopField( /*@ ghost ubuf []byte @*/ ) (res path.HopField, r error) {
	//@ unfold acc(s.Mem(ubuf), R9)
	//@ unfold acc(s.Base.Mem(), R10)
	idx := int(s.PathMeta.CurrHF)
	// (VerifiedSCION) Cannot assert bounds of uint:
	// https://github.com/viperproject/gobra/issues/192
	//@ assume 0 <= idx
	//@ fold acc(s.Base.Mem(), R10)
	//@ fold acc(s.Mem(ubuf), R9)
	//@ assert forall res path.HopField :: { s.CorrectlyDecodedHf(ubuf, res) } s.GetBase(ubuf).ValidCurrHfSpec() ==>
	//@ 	reveal s.CorrectlyDecodedHf(ubuf, res) == reveal s.CorrectlyDecodedHfWithIdx(ubuf, idx, res)
	return s.GetHopField(idx /*@, ubuf @*/)
}

// SetHopField updates the HopField at a given index.
// @ requires  0 <= idx
// @ requires  acc(s.Mem(ubuf), R20)
// @ requires  sl.Bytes(ubuf, 0, len(ubuf))
// pres for IO:
// @ requires validPktMetaHdr(ubuf)
// @ requires s.GetBase(ubuf).EqAbsHeader(ubuf)
<<<<<<< HEAD
// @ requires NotFullyTraversedPkt(s.absPkt(ubuf))
=======
// @ requires s.absPkt(ubuf).PathNotFullyTraversed()
>>>>>>> 2d69d42f
// @ ensures  acc(s.Mem(ubuf), R20)
// @ ensures  sl.Bytes(ubuf, 0, len(ubuf))
// @ ensures  r != nil ==> r.ErrorMem()
// posts for IO:
// @ ensures  r == nil ==>
// @ 	validPktMetaHdr(ubuf) &&
// @	s.GetBase(ubuf).EqAbsHeader(ubuf)
// @ ensures  r == nil && idx == int(old(s.GetCurrHF(ubuf))) ==>
// @ 	let oldPkt := old(s.absPkt(ubuf)) in
// @ 	let newPkt := oldPkt.UpdateHopField(hop.ToIO_HF()) in
// @ 	s.absPkt(ubuf) == newPkt
// @ decreases
// @ #backend[exhaleMode(1)]
func (s *Raw) SetHopField(hop path.HopField, idx int /*@, ghost ubuf []byte @*/) (r error) {
	// (VerifiedSCION) Due to an incompleteness (https://github.com/viperproject/gobra/issues/770),
	// we introduce a temporary variable to be able to call `path.AbsMacArrayCongruence()`.
	tmpHopField /*@@@*/ := hop
	//@ path.AbsMacArrayCongruence(hop.Mac, tmpHopField.Mac)
	// (VerifiedSCION) Cannot assert bounds of uint:
	// https://github.com/viperproject/gobra/issues/192
	//@ assume 0 <= tmpHopField.ConsIngress && 0 <= tmpHopField.ConsEgress
	//@ fold acc(tmpHopField.Mem(), R9)
<<<<<<< HEAD
	//@ reveal validPktMetaHdr(ubuf)
	//@ unfold acc(s.Mem(ubuf), R50)
	//@ unfold acc(s.Base.Mem(), R50)
	//@ currInfIdx := int(s.PathMeta.CurrINF)
	//@ currHfIdx := int(s.PathMeta.CurrHF)
	//@ seg1Len := int(s.PathMeta.SegLen[0])
	//@ seg2Len := int(s.PathMeta.SegLen[1])
	//@ seg3Len := int(s.PathMeta.SegLen[2])
	//@ segLens := io.CombineSegLens(seg1Len, seg2Len, seg3Len)
	//@ segLen := segLens.LengthOfCurrSeg(idx)
	//@ prevSegLen := segLens.LengthOfPrevSeg(idx)
	//@ offset := HopFieldOffset(s.Base.NumINF, prevSegLen, MetaLen)
	//@ hopfieldOffset := MetaLen + s.NumINF*path.InfoLen
=======
	//@ unfold acc(s.Mem(ubuf), R20)
	//@ unfold acc(s.Base.Mem(), R20)
>>>>>>> 2d69d42f
	if idx >= s.NumHops {
		// (VerifiedSCION) introduced `err`
		err := serrors.New("HopField index out of bounds", "max", s.NumHops-1, "actual", idx)
		//@ fold acc(s.Base.Mem(), R50)
		//@ fold acc(s.Mem(ubuf), R50)
		return err
	}
	hopOffset := MetaLen + s.NumINF*path.InfoLen + idx*path.HopLen
<<<<<<< HEAD

	//@ SliceBytesIntoSegments(ubuf, segLens, HalfPerm)
	//@ SliceBytesIntoInfoFields(ubuf[:hopfieldOffset], s.NumINF, segLens, R40)

	//@ ValidPktMetaHdrSublice(ubuf, MetaLen)
	//@ inf := path.BytesToAbsInfoField(InfofieldByteSlice(ubuf, currInfIdx), 0)
	//@ hfIdxSeg := idx-prevSegLen
	//@ currHopfields := HopfieldsByteSlice(ubuf, currInfIdx, segLens)
	//@ ghost if idx == currHfIdx {
	//@ 	CurrSegEquality(ubuf, offset, currInfIdx, hfIdxSeg, segLen)
	//@ 	LeftSegEquality(ubuf, currInfIdx+1, segLens)
	//@ 	MidSegEquality(ubuf, currInfIdx+2, segLens)
	//@ 	RightSegEquality(ubuf, currInfIdx-1, segLens)
	//@ 	reveal s.absPkt(ubuf)
	//@ 	SplitHopfields(currHopfields, hfIdxSeg, segLen, R0)
	//@ 	EstablishBytesStoreCurrSeg(currHopfields, hfIdxSeg, segLen, inf)
	//@ 	SplitHopfields(currHopfields, hfIdxSeg, segLen, R0)
	//@ } else {
	//@ 	sl.SplitRange_Bytes(ubuf[offset:offset+segLen*path.HopLen], hfIdxSeg*path.HopLen,
	//@ 		(hfIdxSeg+1)*path.HopLen, HalfPerm)
	//@ }
	//@ sl.SplitRange_Bytes(ubuf, hopOffset, hopOffset+path.HopLen, HalfPerm)
	ret := tmpHopField.SerializeTo(s.Raw[hopOffset : hopOffset+path.HopLen])
	//@ sl.CombineRange_Bytes(ubuf, hopOffset, hopOffset+path.HopLen, HalfPerm)
	//@ ValidPktMetaHdrSublice(ubuf, MetaLen)
	//@ assert reveal validPktMetaHdr(ubuf)
	//@ ghost if idx == currHfIdx {
	//@ 	CombineHopfields(currHopfields, hfIdxSeg, segLen, R0)
	//@ 	EstablishBytesStoreCurrSeg(currHopfields, hfIdxSeg, segLen, inf)
	//@ 	CombineHopfields(currHopfields, hfIdxSeg, segLen, R0)
	//@ 	CurrSegEquality(ubuf, offset, currInfIdx, hfIdxSeg, segLen)
	//@ 	LeftSegEquality(ubuf, currInfIdx+1, segLens)
	//@ 	MidSegEquality(ubuf, currInfIdx+2, segLens)
	//@ 	RightSegEquality(ubuf, currInfIdx-1, segLens)
	//@ 	reveal s.absPkt(ubuf)
	//@ 	assert s.absPkt(ubuf).CurrSeg.Future ==
	//@ 		seq[io.IO_HF]{tmpHopField.ToIO_HF()} ++ old(s.absPkt(ubuf).CurrSeg.Future[1:])
	//@ } else {
	//@ 	sl.CombineRange_Bytes(ubuf[offset:offset+segLen*path.HopLen], hfIdxSeg*path.HopLen,
	//@ 		(hfIdxSeg+1)*path.HopLen, HalfPerm)
	//@ }
	//@ CombineBytesFromInfoFields(ubuf[:hopfieldOffset], s.NumINF, segLens, R40)
	//@ CombineBytesFromSegments(ubuf, segLens, HalfPerm)
	//@ fold acc(s.Base.Mem(), R50)
	//@ fold acc(s.Mem(ubuf), R50)
=======
	//@ sl.SplitRange_Bytes(ubuf, 0, len(s.Raw), writePerm)
	//@ assert sl.Bytes(s.Raw, 0, len(s.Raw))
	//@ sl.SplitRange_Bytes(s.Raw, hopOffset, hopOffset+path.HopLen, writePerm)
	ret := tmpHopField.SerializeTo(s.Raw[hopOffset : hopOffset+path.HopLen])
	//@ sl.CombineRange_Bytes(s.Raw, hopOffset, hopOffset+path.HopLen, writePerm)
	//@ sl.CombineRange_Bytes(ubuf, 0, len(s.Raw), writePerm)
	//@ fold acc(s.Base.Mem(), R20)
	//@ fold acc(s.Mem(ubuf), R20)
	// (VerifiedSCION) The proof for these assumptions is provided in PR #361
	// (https://github.com/viperproject/VerifiedSCION/pull/361), which will
	// be merged once the performance issues are resolved.
	//@ TemporaryAssumeForIO(validPktMetaHdr(ubuf) && s.GetBase(ubuf).EqAbsHeader(ubuf))
	//@ TemporaryAssumeForIO(idx == int(old(s.GetCurrHF(ubuf))) ==>
	//@  	let oldPkt := old(s.absPkt(ubuf)) in
	//@  	let newPkt := oldPkt.UpdateHopField(hop.ToIO_HF()) in
	//@  	s.absPkt(ubuf) == newPkt)
>>>>>>> 2d69d42f
	return ret
}

// IsFirstHop returns whether the current hop is the first hop on the path.
// @ pure
// @ requires  acc(s.Mem(ubuf), _)
// @ decreases
func (s *Raw) IsFirstHop( /*@ ghost ubuf []byte @*/ ) bool {
	return /*@ unfolding acc(s.Mem(ubuf), _) in (unfolding acc(s.Base.Mem(), _) in @*/ s.PathMeta.CurrHF == 0 /*@ ) @*/
}

// IsPenultimateHop returns whether the current hop is the penultimate hop on the path.
// @ preserves acc(s.Mem(ubuf), R20)
// @ decreases
func (s *Raw) IsPenultimateHop( /*@ ghost ubuf []byte @*/ ) bool {
	//@ unfold acc(s.Mem(ubuf), R20)
	//@ defer  fold acc(s.Mem(ubuf), R20)
	//@ unfold acc(s.Base.Mem(), R20)
	//@ defer  fold acc(s.Base.Mem(), R20)
	return int(s.PathMeta.CurrHF) == (s.NumHops - 2)
}

// IsLastHop returns whether the current hop is the last hop on the path.
// @ preserves acc(s.Mem(ubuf), R40)
// @ ensures   res == s.IsLastHopSpec(ubuf)
// @ decreases
func (s *Raw) IsLastHop( /*@ ghost ubuf []byte @*/ ) (res bool) {
	//@ unfold acc(s.Mem(ubuf), R40)
	//@ defer  fold acc(s.Mem(ubuf), R40)
	//@ unfold acc(s.Base.Mem(), R40)
	//@ defer  fold acc(s.Base.Mem(), R40)
	return int(s.PathMeta.CurrHF) == (s.NumHops - 1)
}

// CurrINFMatchesCurrHF returns whether the the path's current hopfield
// is in the path's current segment.
// @ preserves acc(s.Mem(ub), R40)
// @ ensures   res == s.GetBase(ub).CurrInfMatchesCurrHFSpec()
// @ decreases
func (s *Raw) CurrINFMatchesCurrHF( /*@ ghost ub []byte @*/ ) (res bool) {
	// @ unfold acc(s.Mem(ub), R40)
	// @ defer fold acc(s.Mem(ub), R40)
	// @ unfold acc(s.Base.Mem(), R40)
	// @ defer fold acc(s.Base.Mem(), R40)
	return s.PathMeta.CurrINF == s.infIndexForHF(s.PathMeta.CurrHF)
}<|MERGE_RESOLUTION|>--- conflicted
+++ resolved
@@ -224,11 +224,7 @@
 // pres for IO:
 // @ requires s.GetBase(ubuf).EqAbsHeader(ubuf)
 // @ requires validPktMetaHdr(ubuf)
-<<<<<<< HEAD
-// @ requires NotFullyTraversedPkt(s.absPkt(ubuf))
-=======
 // @ requires s.absPkt(ubuf).PathNotFullyTraversed()
->>>>>>> 2d69d42f
 // @ requires s.GetBase(ubuf).IsXoverSpec() ==>
 // @ 	s.absPkt(ubuf).LeftSeg != none[io.IO_seg3]
 // @ ensures  sl.Bytes(ubuf, 0, len(ubuf))
@@ -538,11 +534,7 @@
 // pres for IO:
 // @ requires validPktMetaHdr(ubuf)
 // @ requires s.GetBase(ubuf).EqAbsHeader(ubuf)
-<<<<<<< HEAD
-// @ requires NotFullyTraversedPkt(s.absPkt(ubuf))
-=======
 // @ requires s.absPkt(ubuf).PathNotFullyTraversed()
->>>>>>> 2d69d42f
 // @ ensures  acc(s.Mem(ubuf), R20)
 // @ ensures  sl.Bytes(ubuf, 0, len(ubuf))
 // @ ensures  r != nil ==> r.ErrorMem()
@@ -565,7 +557,6 @@
 	// https://github.com/viperproject/gobra/issues/192
 	//@ assume 0 <= tmpHopField.ConsIngress && 0 <= tmpHopField.ConsEgress
 	//@ fold acc(tmpHopField.Mem(), R9)
-<<<<<<< HEAD
 	//@ reveal validPktMetaHdr(ubuf)
 	//@ unfold acc(s.Mem(ubuf), R50)
 	//@ unfold acc(s.Base.Mem(), R50)
@@ -579,10 +570,6 @@
 	//@ prevSegLen := segLens.LengthOfPrevSeg(idx)
 	//@ offset := HopFieldOffset(s.Base.NumINF, prevSegLen, MetaLen)
 	//@ hopfieldOffset := MetaLen + s.NumINF*path.InfoLen
-=======
-	//@ unfold acc(s.Mem(ubuf), R20)
-	//@ unfold acc(s.Base.Mem(), R20)
->>>>>>> 2d69d42f
 	if idx >= s.NumHops {
 		// (VerifiedSCION) introduced `err`
 		err := serrors.New("HopField index out of bounds", "max", s.NumHops-1, "actual", idx)
@@ -591,7 +578,6 @@
 		return err
 	}
 	hopOffset := MetaLen + s.NumINF*path.InfoLen + idx*path.HopLen
-<<<<<<< HEAD
 
 	//@ SliceBytesIntoSegments(ubuf, segLens, HalfPerm)
 	//@ SliceBytesIntoInfoFields(ubuf[:hopfieldOffset], s.NumINF, segLens, R40)
@@ -637,24 +623,6 @@
 	//@ CombineBytesFromSegments(ubuf, segLens, HalfPerm)
 	//@ fold acc(s.Base.Mem(), R50)
 	//@ fold acc(s.Mem(ubuf), R50)
-=======
-	//@ sl.SplitRange_Bytes(ubuf, 0, len(s.Raw), writePerm)
-	//@ assert sl.Bytes(s.Raw, 0, len(s.Raw))
-	//@ sl.SplitRange_Bytes(s.Raw, hopOffset, hopOffset+path.HopLen, writePerm)
-	ret := tmpHopField.SerializeTo(s.Raw[hopOffset : hopOffset+path.HopLen])
-	//@ sl.CombineRange_Bytes(s.Raw, hopOffset, hopOffset+path.HopLen, writePerm)
-	//@ sl.CombineRange_Bytes(ubuf, 0, len(s.Raw), writePerm)
-	//@ fold acc(s.Base.Mem(), R20)
-	//@ fold acc(s.Mem(ubuf), R20)
-	// (VerifiedSCION) The proof for these assumptions is provided in PR #361
-	// (https://github.com/viperproject/VerifiedSCION/pull/361), which will
-	// be merged once the performance issues are resolved.
-	//@ TemporaryAssumeForIO(validPktMetaHdr(ubuf) && s.GetBase(ubuf).EqAbsHeader(ubuf))
-	//@ TemporaryAssumeForIO(idx == int(old(s.GetCurrHF(ubuf))) ==>
-	//@  	let oldPkt := old(s.absPkt(ubuf)) in
-	//@  	let newPkt := oldPkt.UpdateHopField(hop.ToIO_HF()) in
-	//@  	s.absPkt(ubuf) == newPkt)
->>>>>>> 2d69d42f
 	return ret
 }
 
