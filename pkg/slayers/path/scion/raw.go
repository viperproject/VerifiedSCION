--- conflicted
+++ resolved
@@ -129,46 +129,36 @@
 }
 
 // ToDecoded transforms a scion.Raw to a scion.Decoded.
-// @ preserves acc(s.Mem(ubuf), def.ReadL5)
+// @ preserves acc(s.Mem(ubuf), R5)
 // @ preserves slices.AbsSlice_Bytes(ubuf, 0, len(ubuf))
 // @ ensures   err == nil ==> d.Mem(s.RawBufferMem(ubuf))
 // @ ensures   err != nil ==> err.ErrorMem()
 // @ decreases
 func (s *Raw) ToDecoded( /*@ ghost ubuf []byte @*/ ) (d *Decoded, err error) {
-<<<<<<< HEAD
-	//@ s.RawIdxPerm(ubuf, MetaLen, def.ReadL5)
-	//@ unfold acc(s.Base.Mem(), def.ReadL6)
-=======
-	//@ s.RawIdxPerm(ubuf, MetaLen, writePerm)
-	//@ unfold acc(s.Base.Mem(), R1)
->>>>>>> 39cd9f23
+	//@ s.RawIdxPerm(ubuf, MetaLen, R5)
+	//@ unfold acc(s.Base.Mem(), R6)
 	// Serialize PathMeta to ensure potential changes are reflected Raw.
 	if err := s.PathMeta.SerializeTo(s.Raw[:MetaLen]); err != nil {
 		// @ Unreachable()
 		return nil, err
 	}
-<<<<<<< HEAD
-	//@ fold acc(s.Base.Mem(), def.ReadL6)
-	//@ s.UndoRawIdxPerm(ubuf, MetaLen, def.ReadL5)
-=======
-	//@ fold acc(s.Base.Mem(), R1)
-	//@ s.UndoRawIdxPerm(ubuf, MetaLen, writePerm)
->>>>>>> 39cd9f23
+	//@ fold acc(s.Base.Mem(), R6)
+	//@ s.UndoRawIdxPerm(ubuf, MetaLen, R5)
 	decoded := &Decoded{}
 	//@ fold decoded.Base.NonInitMem()
 	//@ fold decoded.NonInitMem()
-	//@ unfold acc(s.Mem(ubuf), def.ReadL20)
+	//@ unfold acc(s.Mem(ubuf), R20)
 	//@ slices.SplitByIndex_Bytes(ubuf, 0, len(ubuf), len(s.Raw), writePerm)
 	//@ slices.Reslice_Bytes(ubuf, 0, len(s.Raw), writePerm)
 	if err := decoded.DecodeFromBytes(s.Raw); err != nil {
 		//@ slices.Unslice_Bytes(ubuf, 0, len(s.Raw), writePerm)
 		//@ slices.CombineAtIndex_Bytes(ubuf, 0, len(ubuf), len(s.Raw), writePerm)
-		//@ fold acc(s.Mem(ubuf), def.ReadL20)
+		//@ fold acc(s.Mem(ubuf), R20)
 		return nil, err
 	}
 	//@ slices.Unslice_Bytes(ubuf, 0, len(s.Raw), writePerm)
 	//@ slices.CombineAtIndex_Bytes(ubuf, 0, len(ubuf), len(s.Raw), writePerm)
-	//@ fold acc(s.Mem(ubuf), def.ReadL20)
+	//@ fold acc(s.Mem(ubuf), R20)
 	return decoded, nil
 }
 
