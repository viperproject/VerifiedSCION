--- conflicted
+++ resolved
@@ -35,12 +35,6 @@
 
 	// MetaLen is the length of the PathMetaHeader.
 	MetaLen = 4
-<<<<<<< HEAD
-
-	PathType path.Type = 1
-)
-=======
->>>>>>> e32dd2ea
 
 	PathType path.Type = 1
 )
