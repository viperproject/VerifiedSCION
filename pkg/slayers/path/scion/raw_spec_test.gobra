--- conflicted
+++ resolved
@@ -24,15 +24,6 @@
 	fold r.NonInitMem()
 }
 
-<<<<<<< HEAD
-// func testAllocateRaw() {
-// 	r := &Raw{}
-// 	fold r.Base.Mem()
-// 	fold slices.AbsSlice_Bytes(r.Raw, 0, len(r.Raw))
-// 	fold slices.AbsSlice_Bytes(r.underlyingBuf, 0, len(r.underlyingBuf))
-// 	fold r.Mem()
-// }
-=======
 func testAllocateRaw() {
 	r := &Raw{}
 	fold r.Base.Mem()
@@ -41,5 +32,4 @@
 	fold slices.AbsSlice_Bytes(s, 0, len(s))
 	r.Raw = s
 	fold r.Mem(s)
-}
->>>>>>> 17317ce5
+}