// Copyright 2022 ETH Zurich
//
// Licensed under the Apache License, Version 2.0 (the "License");
// you may not use this file except in compliance with the License.
// You may obtain a copy of the License at
//
//   http://www.apache.org/licenses/LICENSE-2.0
//
// Unless required by applicable law or agreed to in writing, software
// distributed under the License is distributed on an "AS IS" BASIS,
// WITHOUT WARRANTIES OR CONDITIONS OF ANY KIND, either express or implied.
// See the License for the specific language governing permissions and
// limitations under the License.

// +gobra

package scion

import (
	"github.com/scionproto/scion/pkg/slayers/path"
	. "verification/utils/definitions"
	sl "verification/utils/slices"
	"verification/dependencies/encoding/binary"
	"verification/io"
)

/**** Predicates ****/
pred (s *Raw) NonInitMem() {
	acc(&s.Raw) &&
	s.Base.NonInitMem()
}

pred (s *Raw) Mem(buf []byte) {
	s.Base.Mem() &&
	acc(&s.Raw) &&
	len(s.Raw) <= len(buf) &&
	s.Raw === buf[:len(s.Raw)] &&
	len(s.Raw) == s.Base.Len()
}
/**** End of Predicates ****/

(*Raw) implements path.Path

ghost
pure
requires  acc(s.Mem(buf), _)
requires  acc(sl.Bytes(buf, 0, len(buf)), R42)
decreases
func (s *Raw) IsValidResultOfDecoding(buf []byte, err error) (res bool) {
	return let base := s.GetBase(buf) in
		base.EqAbsHeader(buf)              &&
		base.NumsCompatibleWithSegLen() &&
		base.PathMeta.SegsInBounds()
}

/**** Stubs ****/
/**
  * This method is not part of the original SCION codebase.
  * Instead, `Len` was defined in `*Raw` via embedded structs.
  * Unfortunately, Gobra does not fully support them yet, so we
  * introduced this wrapper method which acts as a wrapper.
  */
pure
requires acc(s.Mem(buf), _)
ensures  unfolding acc(s.Mem(buf), _) in t == s.Base.Type()
decreases
func (s *Raw) Type(ghost buf []byte) (t path.Type) {
	return unfolding acc(s.Mem(buf), _) in s.Base.Type()
}

/**
  * This method is not part of the original SCION codebase.
  * Instead, `Len` was defined in `*Raw` via embedded structs.
  * Unfortunately, Gobra does not fully support them yet, so we
  * introduced this wrapper method which acts as a wrapper.
  */
preserves acc(s.Mem(buf), R50)
ensures   l == s.LenSpec(buf)
decreases
func (s *Raw) Len(ghost buf []byte) (l int) {
	return unfolding acc(s.Mem(buf), _) in s.Base.Len()
}

ghost
pure
requires acc(s.Mem(ub), _)
ensures  unfolding acc(s.Mem(ub), _) in l == s.Base.Len()
decreases
func (s *Raw) LenSpec(ghost ub []byte) (l int) {
	return unfolding acc(s.Mem(ub), _) in s.Base.Len()
}

/**
  * This method is not part of the original SCION codebase.
  * Instead, `IsFirstHopAfterXover` was defined in `*Base` via embedded structs.
  * Unfortunately, Gobra does not fully support them yet, so we
  * introduced this wrapper method which acts as a wrapper.
  */
preserves acc(s.Mem(ub), R18)
ensures   res ==> 0 < s.GetCurrINF(ub) && 0 < s.GetCurrHF(ub)
decreases
func (s *Raw) IsFirstHopAfterXover(ghost ub []byte) (res bool) {
	unfold acc(s.Mem(ub), R18)
	defer fold acc(s.Mem(ub), R18)
	return s.Base.IsFirstHopAfterXover()
}

/**
  * This method is not part of the original SCION codebase.
  * Instead, `IsXover` was defined in `*Base` via embedded structs.
  * Unfortunately, Gobra does not fully support them yet, so we
  * introduced this wrapper method which acts as a wrapper.
  */
preserves acc(s.Mem(ub), R9)
ensures res == s.GetBase(ub).IsXoverSpec()
decreases
func (s *Raw) IsXover(ghost ub []byte) (res bool) {
	unfold acc(s.Mem(ub), R9)
	defer fold acc(s.Mem(ub), R9)
	return s.Base.IsXover()
}

/**** End of Stubs ****/

/**** Lemmas ****/

ghost
requires s.Mem(buf)
ensures  s.NonInitMem()
ensures  old(s.RawBufferMem(buf)) === s.RawBufferNonInitMem()
decreases
func (s *Raw) DowngradePerm(buf []byte) {
	unfold s.Mem(buf)
	unfold s.Base.Mem()
	fold s.Base.NonInitMem()
	fold s.NonInitMem()
}

ghost
requires r.Mem(ubuf1)
requires len(ubuf1) <= len(ubuf2)
requires ubuf1 === ubuf2[:len(ubuf1)]
ensures  r.Mem(ubuf2)
decreases
func (r *Raw) Widen(ubuf1, ubuf2 []byte) {
	unfold r.Mem(ubuf1)
	fold r.Mem(ubuf2)
}

/**** End of Lemmas ****/

/**** Start of helpful pure functions ****/
ghost
requires acc(r.Mem(ub), _)
decreases
pure func (r *Raw) GetBase(ub []byte) Base {
	return unfolding acc(r.Mem(ub), _) in r.Base.GetBase()
}

ghost
requires acc(r.Mem(ub), _)
decreases
pure func (r *Raw) GetNumINF(ghost ub []byte) int {
	return unfolding acc(r.Mem(ub), _) in (unfolding acc(r.Base.Mem(), _) in r.NumINF)
}

ghost
requires acc(r.Mem(ub), _)
decreases
pure func (r *Raw) GetNumHops(ghost ub []byte) int {
	return unfolding acc(r.Mem(ub), _) in (unfolding acc(r.Base.Mem(), _) in r.NumHops)
}

ghost
requires acc(r.Mem(ub), _)
decreases
pure func (r *Raw) GetCurrINF(ghost ub []byte) uint8 {
	return unfolding acc(r.Mem(ub), _) in (unfolding acc(r.Base.Mem(), _) in r.PathMeta.CurrINF)
}

ghost
requires acc(r.Mem(ub), _)
decreases
pure func (r *Raw) GetCurrHF(ghost ub []byte) uint8 {
	return unfolding acc(r.Mem(ub), _) in (unfolding acc(r.Base.Mem(), _) in r.PathMeta.CurrHF)
}

ghost
pure
requires acc(s.Mem(buf), _)
decreases
func (s *Raw) RawBufferMem(ghost buf []byte) []byte {
	return unfolding acc(s.Mem(buf), _) in s.Raw
}

ghost
pure
requires acc(s.NonInitMem(), _)
decreases
func (s *Raw) RawBufferNonInitMem() []byte {
	return unfolding acc(s.NonInitMem(), _) in s.Raw
}
/**** End of helpful pure functions ****/

ghost
decreases
pure func HopFieldOffset(numINF int, currHF int, headerOffset int) int {
	return path.InfoFieldOffset(numINF, headerOffset) + path.HopLen * currHF
}

ghost
decreases
pure func PktLen(segs io.SegLens, headerOffset int) int {
	return HopFieldOffset(segs.NumInfoFields(), 0, headerOffset) +
		path.HopLen * segs.TotalHops()
}

ghost
requires  0 <= offset
requires  0 <= currHfIdx && currHfIdx <= segLen
requires  offset + path.HopLen * segLen <= len(raw)
requires  acc(sl.Bytes(raw, 0, len(raw)), R56)
ensures   len(res) == segLen - currHfIdx
decreases segLen - currHfIdx
pure func hopFields(
	raw []byte,
	offset int,
	currHfIdx int,
	segLen int) (res seq[io.IO_HF]) {
	return currHfIdx == segLen ? seq[io.IO_HF]{} :
		let hf := path.BytesToIO_HF(raw, 0, offset + path.HopLen * currHfIdx, len(raw)) in
		seq[io.IO_HF]{hf} ++ hopFields(raw, offset, currHfIdx + 1, segLen)
}

ghost
requires -1 <= currHfIdx && currHfIdx < len(hopfields)
ensures len(res) == currHfIdx + 1
decreases currHfIdx + 1
pure func segPast(hopfields seq[io.IO_HF], currHfIdx int) (res seq[io.IO_HF]) {
	return currHfIdx == -1  ?
		seq[io.IO_HF]{} :
		seq[io.IO_HF]{hopfields[currHfIdx]} ++ segPast(hopfields, currHfIdx - 1)
}

ghost
requires 0 <= currHfIdx && currHfIdx <= len(hopfields)
ensures len(res) == len(hopfields) - currHfIdx
decreases len(hopfields) - currHfIdx
pure func segFuture(hopfields seq[io.IO_HF], currHfIdx int) (res seq[io.IO_HF]) {
	return currHfIdx == len(hopfields) ? seq[io.IO_HF]{} :
		seq[io.IO_HF]{hopfields[currHfIdx]} ++ segFuture(hopfields, currHfIdx + 1)
}

ghost
requires -1 <= currHfIdx && currHfIdx < len(hopfields)
ensures len(res) == currHfIdx + 1
decreases currHfIdx + 1
pure func segHistory(hopfields seq[io.IO_HF], currHfIdx int) (res seq[io.IO_ahi]) {
	return currHfIdx == -1 ? seq[io.IO_ahi]{} :
		seq[io.IO_ahi]{hopfields[currHfIdx].Toab()} ++ segHistory(hopfields, currHfIdx - 1)
}

ghost
requires 0 <= offset
requires 0 < segLen
requires 0 <= currHfIdx && currHfIdx <= segLen
requires offset + path.HopLen * segLen <= len(raw)
requires acc(sl.Bytes(raw, 0, len(raw)), R56)
ensures len(res.Future) == segLen - currHfIdx
ensures len(res.History) == currHfIdx
ensures len(res.Past) == currHfIdx
decreases
pure func segment(raw []byte,
	offset int,
	currHfIdx int,
	ainfo io.IO_ainfo,
	uinfo set[io.IO_msgterm],
	consDir bool,
	peer bool,
	segLen int) (res io.IO_seg2) {
	return let hopfields := hopFields(raw, offset, 0, segLen) in
		io.IO_seg3_ {
			AInfo :ainfo,
			UInfo : uinfo,
			ConsDir : consDir,
			Peer : peer,
			Past : segPast(hopfields, currHfIdx - 1),
			Future : segFuture(hopfields, currHfIdx),
			History : segHistory(hopfields, currHfIdx - 1),
		}
}

ghost
opaque
requires 0 <= headerOffset
requires path.InfoFieldOffset(currInfIdx, headerOffset) + path.InfoLen <= offset
requires 0 < segLen
requires offset + path.HopLen * segLen <= len(raw)
requires 0 <= currHfIdx && currHfIdx <= segLen
requires 0 <= currInfIdx && currInfIdx < 3
requires acc(sl.Bytes(raw, 0, len(raw)), R56)
decreases
pure func CurrSeg(raw []byte,
	offset int,
	currInfIdx int,
	currHfIdx int,
	segLen int,
	headerOffset int) io.IO_seg3 {
	return let ainfo := path.Timestamp(raw, currInfIdx, headerOffset) in
		let consDir := path.ConsDir(raw, currInfIdx, headerOffset) in
		let peer := path.Peer(raw, currInfIdx, headerOffset) in
		let uinfo := path.AbsUinfo(raw, currInfIdx, headerOffset) in
		segment(raw, offset, currHfIdx, ainfo, uinfo, consDir, peer, segLen)
}

ghost
opaque
requires 0 <= headerOffset
requires segs.Valid()
requires PktLen(segs, headerOffset) <= len(raw)
requires 1 <= currInfIdx && currInfIdx < 4
requires acc(sl.Bytes(raw, 0, len(raw)), R56)
decreases
pure func LeftSeg(
	raw []byte,
	currInfIdx int,
	segs io.SegLens,
	headerOffset int) option[io.IO_seg3] {
	return let offset := HopFieldOffset(segs.NumInfoFields(), 0, headerOffset) in
		(currInfIdx == 1 && segs.Seg2Len > 0) ?
			some(CurrSeg(raw, offset + path.HopLen * segs.Seg1Len, currInfIdx, 0, segs.Seg2Len, headerOffset)) :
			((currInfIdx == 2 && segs.Seg2Len > 0 && segs.Seg3Len > 0) ?
				some(CurrSeg(raw, offset + path.HopLen * (segs.Seg1Len + segs.Seg2Len), currInfIdx, 0, segs.Seg3Len, headerOffset)) :
				none[io.IO_seg3])
}

ghost
opaque
requires 0 <= headerOffset
requires segs.Valid()
requires PktLen(segs, headerOffset) <= len(raw)
requires -1 <= currInfIdx && currInfIdx < 2
requires acc(sl.Bytes(raw, 0, len(raw)), R56)
decreases
pure func RightSeg(
	raw []byte,
	currInfIdx int,
	segs io.SegLens,
	headerOffset int) option[io.IO_seg3] {
	return let offset := HopFieldOffset(segs.NumInfoFields(), 0, headerOffset) in
		(currInfIdx == 1 && segs.Seg2Len > 0 && segs.Seg3Len > 0) ?
			some(CurrSeg(raw, offset + path.HopLen * segs.Seg1Len, currInfIdx, segs.Seg2Len, segs.Seg2Len, headerOffset)) :
			(currInfIdx == 0 && segs.Seg2Len > 0) ?
				some(CurrSeg(raw, offset, currInfIdx, segs.Seg1Len, segs.Seg1Len, headerOffset)) :
				none[io.IO_seg3]
}

ghost
opaque
requires 0 <= headerOffset
requires segs.Valid()
requires PktLen(segs, headerOffset) <= len(raw)
requires 2 <= currInfIdx && currInfIdx < 5
requires acc(sl.Bytes(raw, 0, len(raw)), R56)
decreases
pure func MidSeg(
	raw []byte,
	currInfIdx int,
	segs io.SegLens,
	headerOffset int) option[io.IO_seg3] {
	return let offset := HopFieldOffset(segs.NumInfoFields(), 0, headerOffset) in
		(currInfIdx == 4 && segs.Seg2Len > 0 && segs.Seg3Len > 0) ?
			some(CurrSeg(raw, offset, 0, segs.Seg1Len, segs.Seg1Len, headerOffset)) :
			((currInfIdx == 2 && segs.Seg2Len > 0 && segs.Seg3Len > 0) ?
				some(CurrSeg(raw, offset + path.HopLen * (segs.Seg1Len + segs.Seg2Len), currInfIdx, 0, segs.Seg3Len, headerOffset)) :
				none[io.IO_seg3])
}

ghost
opaque
requires acc(sl.Bytes(raw, 0, len(raw)), R56)
requires validPktMetaHdr(raw)
decreases
pure func (s *Raw) absPkt(raw []byte) (res io.IO_pkt2) {
	return let _ := reveal validPktMetaHdr(raw) in
		let metaHdr := RawBytesToMetaHdr(raw) in
		let currInfIdx := int(metaHdr.CurrINF) in
		let currHfIdx := int(metaHdr.CurrHF) in
		let seg1Len := int(metaHdr.SegLen[0]) in
		let seg2Len := int(metaHdr.SegLen[1]) in
		let seg3Len := int(metaHdr.SegLen[2]) in
		let segs := io.CombineSegLens(seg1Len, seg2Len, seg3Len) in
		let segLen := segs.LengthOfCurrSeg(currHfIdx) in
		let prevSegLen := segs.LengthOfPrevSeg(currHfIdx) in
		let numINF := segs.NumInfoFields() in
		let offset := HopFieldOffset(numINF, prevSegLen, MetaLen) in
		io.IO_Packet2 {
			CurrSeg : CurrSeg(raw, offset, currInfIdx, currHfIdx-prevSegLen, segLen, MetaLen),
			LeftSeg : LeftSeg(raw, currInfIdx + 1, segs, MetaLen),
			MidSeg : MidSeg(raw, currInfIdx + 2, segs, MetaLen),
			RightSeg : RightSeg(raw, currInfIdx - 1, segs, MetaLen),
		}
}

ghost
requires MetaLen <= len(raw)
requires acc(sl.Bytes(raw, 0, len(raw)), R56)
decreases
pure func RawBytesToMetaHdr(raw []byte) MetaHdr {
	return unfolding acc(sl.Bytes(raw, 0, len(raw)), R56) in
		let hdr := binary.BigEndian.Uint32(raw[:MetaLen])          in
		DecodedFrom(hdr)
}

ghost
requires MetaLen <= len(raw)
requires acc(sl.Bytes(raw, 0, len(raw)), R56)
decreases
pure func RawBytesToBase(raw []byte) Base {
	return let metaHdr := RawBytesToMetaHdr(raw) in
		let seg1 := int(metaHdr.SegLen[0])       in
		let seg2 := int(metaHdr.SegLen[1])       in
		let seg3 := int(metaHdr.SegLen[2])       in
		let segs := io.CombineSegLens(seg1, seg2, seg3) in
		Base{metaHdr, segs.NumInfoFields(), segs.TotalHops()}
}

ghost
opaque
requires acc(sl.Bytes(raw, 0, len(raw)), R56)
decreases
pure func validPktMetaHdr(raw []byte) bool {
	return MetaLen <= len(raw)  &&
		let metaHdr := RawBytesToMetaHdr(raw) in
		let seg1 := int(metaHdr.SegLen[0])    in
		let seg2 := int(metaHdr.SegLen[1])    in
		let seg3 := int(metaHdr.SegLen[2])    in
		let segs := io.CombineSegLens(seg1, seg2, seg3) in
		let base := RawBytesToBase(raw)       in
		0 < metaHdr.SegLen[0]           &&
		base.StronglyValid()            &&
		base.CurrInfMatchesCurrHF()		&&
		PktLen(segs, MetaLen) <= len(raw)
}

ghost
requires  MetaLen <= idx && idx <= len(raw)
preserves acc(sl.Bytes(raw, 0, len(raw)), R56)
preserves acc(sl.Bytes(raw[:idx], 0, idx), R56)
ensures   RawBytesToMetaHdr(raw) == RawBytesToMetaHdr(raw[:idx])
ensures   RawBytesToBase(raw) == RawBytesToBase(raw[:idx])
decreases
func ValidPktMetaHdrSublice(raw []byte, idx int) {
	reveal validPktMetaHdr(raw)
	reveal validPktMetaHdr(raw[:idx])
	unfold acc(sl.Bytes(raw, 0, len(raw)), R56)
	unfold acc(sl.Bytes(raw[:idx], 0, idx), R56)
	assert forall i int :: { &raw[:MetaLen][i] } 0 <= i && i < MetaLen ==>
		&raw[:MetaLen][i] == &raw[:idx][:MetaLen][i]
	fold acc(sl.Bytes(raw, 0, len(raw)), R56)
	fold acc(sl.Bytes(raw[:idx], 0, idx), R56)
}

ghost
requires acc(s.Mem(ub), R54)
requires acc(sl.Bytes(ub, 0, len(ub)), R55)
requires s.GetBase(ub).NumsCompatibleWithSegLen()
requires s.GetBase(ub).ValidCurrInfSpec()
requires s.GetBase(ub).ValidCurrHfSpec()
requires s.GetBase(ub).PathMeta.SegsInBounds()
requires s.GetBase(ub).CurrInfMatchesCurrHF()
requires s.GetBase(ub).EqAbsHeader(ub)
ensures  acc(sl.Bytes(ub, 0, len(ub)), R55)
ensures  acc(s.Mem(ub), R54)
ensures  validPktMetaHdr(ub)
ensures  s.GetBase(ub).EqAbsHeader(ub)
decreases
func (s *Raw) EstablishValidPktMetaHdr(ghost ub []byte) {
	unfold acc(s.Mem(ub), R55)
	unfold acc(s.Base.Mem(), R56)
	assert  MetaLen <= len(ub)
	assert s.Base.GetBase() == RawBytesToBase(ub)
	seg1 := int(s.Base.PathMeta.SegLen[0])
	seg2 := int(s.Base.PathMeta.SegLen[1])
	seg3 := int(s.Base.PathMeta.SegLen[2])
	segs := io.CombineSegLens(seg1, seg2, seg3)
	assert 0 < seg1
<<<<<<< HEAD
	assert s.GetBase(ub).NumsCompatibleWithSegLen()
	assert pktLen(seg1, seg2, seg3, MetaLen) <= len(ub)
=======
	assert s.ValidCurrIdxs(ub)
	assert PktLen(segs, MetaLen) <= len(ub)
>>>>>>> aa0a4724
	assert reveal validPktMetaHdr(ub)
	fold acc(s.Base.Mem(), R56)
	fold acc(s.Mem(ub), R55)
}

ghost
requires oldPkt.LeftSeg != none[io.IO_seg2]
requires len(oldPkt.CurrSeg.Future) > 0
decreases
pure func AbsXover(oldPkt io.IO_pkt2) (newPkt io.IO_pkt2) {
	return io.IO_Packet2 {
		get(oldPkt.LeftSeg),
		oldPkt.MidSeg,
		oldPkt.RightSeg,
		some(absIncPathSeg(oldPkt.CurrSeg)),
	}
}

ghost
requires len(oldPkt.CurrSeg.Future) > 0
decreases
pure func AbsIncPath(oldPkt io.IO_pkt2) (newPkt io.IO_pkt2) {
	return io.IO_Packet2 {
		absIncPathSeg(oldPkt.CurrSeg),
		oldPkt.LeftSeg,
		oldPkt.MidSeg,
		oldPkt.RightSeg,
	}
}

ghost
requires len(currseg.Future) > 0
decreases
pure func absIncPathSeg(currseg io.IO_seg3) io.IO_seg3 {
	return io.IO_seg3_ {
		AInfo: currseg.AInfo,
		UInfo: currseg.UInfo,
		ConsDir: currseg.ConsDir,
		Peer: currseg.Peer,
		Past: seq[io.IO_HF]{currseg.Future[0]} ++ currseg.Past,
		Future: currseg.Future[1:],
		History: seq[io.IO_ahi]{currseg.Future[0].Toab()} ++ currseg.History,
	}
}

ghost
requires acc(s.Mem(ub), _)
decreases
pure func (s *Raw) IsLastHopSpec(ub []byte) bool {
	return unfolding acc(s.Mem(ub), _) in
		unfolding acc(s.Base.Mem(), _) in
		int(s.PathMeta.CurrHF) == (s.NumHops - 1)
}

ghost
opaque
requires acc(s.Mem(ub), _)
requires 0 <= idx && idx < s.GetNumINF(ub)
requires acc(sl.Bytes(ub, 0, len(ub)), R56)
decreases
pure func (s *Raw) CorrectlyDecodedInfWithIdx(ub []byte, idx int, info path.InfoField) bool {
	return unfolding acc(s.Mem(ub), _) in
		unfolding acc(s.Base.Mem(), _) in
		let infOffset := MetaLen + idx*path.InfoLen in
		infOffset+path.InfoLen <= len(ub) &&
		info.ToAbsInfoField() ==
			reveal path.BytesToAbsInfoField(ub, infOffset)
}

ghost
opaque
requires acc(s.Mem(ub), _)
requires s.GetBase(ub).ValidCurrInfSpec()
requires acc(sl.Bytes(ub, 0, len(ub)), R56)
decreases
pure func (s *Raw) CorrectlyDecodedInf(ub []byte, info path.InfoField) bool {
	return unfolding acc(s.Mem(ub), _) in
		unfolding acc(s.Base.Mem(), _) in
		let infOffset := MetaLen + int(s.Base.PathMeta.CurrINF)*path.InfoLen in
		infOffset+path.InfoLen <= len(ub) &&
		info.ToAbsInfoField() ==
			reveal path.BytesToAbsInfoField(ub, infOffset)
}

ghost
opaque
requires acc(s.Mem(ub), _)
requires 0 <= idx && idx < s.GetNumHops(ub)
requires acc(sl.Bytes(ub, 0, len(ub)), R56)
decreases
pure func (s *Raw) CorrectlyDecodedHfWithIdx(ub []byte, idx int, hop path.HopField) bool {
	return unfolding acc(s.Mem(ub), _) in
		unfolding acc(s.Base.Mem(), _) in
		let hopOffset := MetaLen + int(s.NumINF)*path.InfoLen + idx*path.HopLen in
		hopOffset+path.HopLen <= len(ub) &&
		hop.ToIO_HF() == path.BytesToIO_HF(ub, 0, hopOffset, len(ub))
}

ghost
opaque
requires acc(s.Mem(ub), _)
requires s.GetBase(ub).ValidCurrHfSpec()
requires acc(sl.Bytes(ub, 0, len(ub)), R56)
decreases
pure func (s *Raw) CorrectlyDecodedHf(ub []byte, hop path.HopField) bool {
	return unfolding acc(s.Mem(ub), _) in
		unfolding acc(s.Base.Mem(), _) in
		let hopOffset := MetaLen + int(s.NumINF)*path.InfoLen +
			int(s.Base.PathMeta.CurrHF)*path.HopLen in
		hopOffset+path.HopLen <= len(ub) &&
		hop.ToIO_HF() == path.BytesToIO_HF(ub, 0, hopOffset, len(ub))
}

ghost
preserves acc(s.Mem(ubuf), R55)
preserves s.IsLastHopSpec(ubuf)
preserves acc(sl.Bytes(ubuf, 0, len(ubuf)), R56)
preserves validPktMetaHdr(ubuf)
preserves s.GetBase(ubuf).EqAbsHeader(ubuf)
ensures len(s.absPkt(ubuf).CurrSeg.Future) == 1
decreases
func (s *Raw) LastHopLemma(ubuf []byte) {
	reveal validPktMetaHdr(ubuf)
	metaHdr := RawBytesToMetaHdr(ubuf)
	currInfIdx := int(metaHdr.CurrINF)
	currHfIdx := int(metaHdr.CurrHF)
	seg1Len := int(metaHdr.SegLen[0])
	seg2Len := int(metaHdr.SegLen[1])
	seg3Len := int(metaHdr.SegLen[2])
	segs := io.CombineSegLens(seg1Len, seg2Len, seg3Len)
	segLen := segs.LengthOfCurrSeg(currHfIdx)
	prevSegLen := segs.LengthOfPrevSeg(currHfIdx)
	numINF := segs.NumInfoFields()
	offset := HopFieldOffset(numINF, prevSegLen, MetaLen)
	pkt := reveal s.absPkt(ubuf)
	assert pkt.CurrSeg == reveal CurrSeg(ubuf, offset, currInfIdx, currHfIdx-prevSegLen, segLen, MetaLen)
	assert len(pkt.CurrSeg.Future) == 1
}

ghost
preserves acc(s.Mem(ubuf), R55)
preserves s.GetBase(ubuf).IsXoverSpec()
preserves acc(sl.Bytes(ubuf, 0, len(ubuf)), R56)
preserves validPktMetaHdr(ubuf)
preserves s.GetBase(ubuf).EqAbsHeader(ubuf)
ensures   s.absPkt(ubuf).LeftSeg != none[io.IO_seg2]
ensures   len(s.absPkt(ubuf).CurrSeg.Future) == 1
decreases
func (s *Raw) XoverLemma(ubuf []byte) {
	reveal validPktMetaHdr(ubuf)
	metaHdr := RawBytesToMetaHdr(ubuf)
	currInfIdx := int(metaHdr.CurrINF)
	currHfIdx := int(metaHdr.CurrHF)
	seg1Len := int(metaHdr.SegLen[0])
	seg2Len := int(metaHdr.SegLen[1])
	seg3Len := int(metaHdr.SegLen[2])
	segs := io.CombineSegLens(seg1Len, seg2Len, seg3Len)
	segLen := segs.LengthOfCurrSeg(currHfIdx)
	prevSegLen := segs.LengthOfPrevSeg(currHfIdx)
	numINF := segs.NumInfoFields()
	offset := HopFieldOffset(numINF, prevSegLen, MetaLen)
	pkt := reveal s.absPkt(ubuf)
	assert pkt.CurrSeg == reveal CurrSeg(ubuf, offset, currInfIdx, currHfIdx-prevSegLen, segLen, MetaLen)
	assert pkt.LeftSeg == reveal LeftSeg(ubuf, currInfIdx + 1, segs, MetaLen)
	assert len(pkt.CurrSeg.Future) == 1
	assert pkt.LeftSeg != none[io.IO_seg2]
}

ghost
opaque
requires len(pkt.CurrSeg.Future) > 0
decreases
pure func (s *Raw) EqAbsHopField(pkt io.IO_pkt2, hop io.IO_HF) bool {
	return let currHF := pkt.CurrSeg.Future[0] in
		hop == currHF
}

ghost
opaque
decreases
pure func (s *Raw) EqAbsInfoField(pkt io.IO_pkt2, info io.AbsInfoField) bool {
	return let currseg := pkt.CurrSeg in
		info.AInfo == currseg.AInfo &&
		info.UInfo == currseg.UInfo &&
		info.ConsDir == currseg.ConsDir &&
		info.Peer == currseg.Peer
}

ghost
preserves acc(s.Mem(ubuf), R53)
preserves acc(sl.Bytes(ubuf, 0, len(ubuf)), R53)
preserves validPktMetaHdr(ubuf)
preserves s.GetBase(ubuf).EqAbsHeader(ubuf)
preserves len(s.absPkt(ubuf).CurrSeg.Future) > 0
preserves s.GetBase(ubuf).ValidCurrInfSpec()
preserves s.GetBase(ubuf).ValidCurrHfSpec()
preserves s.CorrectlyDecodedInf(ubuf, info)
preserves s.CorrectlyDecodedHf(ubuf, hop)
ensures   s.EqAbsInfoField(s.absPkt(ubuf), info.ToAbsInfoField())
ensures   s.EqAbsHopField(s.absPkt(ubuf), hop.ToIO_HF())
decreases
func (s *Raw) DecodingLemma(ubuf []byte, info path.InfoField, hop path.HopField) {
	reveal validPktMetaHdr(ubuf)
	metaHdr := RawBytesToMetaHdr(ubuf)
	currInfIdx := int(metaHdr.CurrINF)
	currHfIdx := int(metaHdr.CurrHF)
	seg1Len := int(metaHdr.SegLen[0])
	seg2Len := int(metaHdr.SegLen[1])
	seg3Len := int(metaHdr.SegLen[2])
	segs := io.CombineSegLens(seg1Len, seg2Len, seg3Len)
	segLen := segs.LengthOfCurrSeg(currHfIdx)
	prevSegLen := segs.LengthOfPrevSeg(currHfIdx)
	numINF := segs.NumInfoFields()
	offset := HopFieldOffset(numINF, prevSegLen, MetaLen)
	hfIdxSeg := currHfIdx-prevSegLen
	reveal s.CorrectlyDecodedInf(ubuf, info)
	reveal s.CorrectlyDecodedHf(ubuf, hop)
	pkt := reveal s.absPkt(ubuf)
	currseg := reveal CurrSeg(ubuf, offset, currInfIdx, hfIdxSeg, segLen, MetaLen)
	hopFields := hopFields(ubuf, offset, 0, segLen)
	hopFieldsBytePositionsLemma(ubuf, offset, 0, segLen, R54)
	reveal hopFieldsBytePositions(ubuf, offset, 0, segLen, hopFields)
	assert currseg.Future[0] == hopFields[hfIdxSeg]
	assert hopFields[hfIdxSeg] ==
		path.BytesToIO_HF(ubuf, 0, offset + path.HopLen * hfIdxSeg, len(ubuf))
	assert currseg.Future[0] == path.BytesToIO_HF(ubuf, 0, offset + path.HopLen * hfIdxSeg, len(ubuf))
	assert reveal s.EqAbsInfoField(s.absPkt(ubuf), info.ToAbsInfoField())
	assert reveal s.EqAbsHopField(s.absPkt(ubuf), hop.ToIO_HF())
}

ghost
requires  path.InfoFieldOffset(currInfIdx, 0) + path.InfoLen <= offset
requires  0 < segLen
requires  offset + path.HopLen * segLen <= len(raw)
requires  0 <= currHfIdx && currHfIdx < segLen
requires  0 <= currInfIdx && currInfIdx < 3
preserves acc(sl.Bytes(raw, 0, len(raw)), R56)
ensures   len(CurrSeg(raw, offset, currInfIdx, currHfIdx, segLen, 0).Future) > 0
decreases
func LenCurrSeg(raw []byte, offset int, currInfIdx int, currHfIdx int, segLen int) {
	reveal CurrSeg(raw, offset, currInfIdx, currHfIdx, segLen, 0)
}

ghost
requires  segs.Valid()
requires  0 < segs.Seg2Len
requires  PktLen(segs, 0) <= len(raw)
requires  0 <= currInfIdx && currInfIdx < 2
requires  1 <= currInfIdx ==> 0 < segs.Seg3Len
preserves acc(sl.Bytes(raw, 0, len(raw)), R56)
ensures   LeftSeg(raw, currInfIdx+1, segs, 0) != none[io.IO_seg3]
ensures   RightSeg(raw, currInfIdx, segs, 0) != none[io.IO_seg3]
decreases
func XoverSegNotNone(raw []byte, currInfIdx int, segs io.SegLens) {
	reveal LeftSeg(raw, currInfIdx+1, segs, 0)
	reveal RightSeg(raw, currInfIdx, segs, 0)
}

ghost
requires  path.InfoFieldOffset(currInfIdx, 0) + path.InfoLen <= offset
requires  0 < segLen
requires  offset + path.HopLen * segLen <= len(raw)
requires  0 <= currHfIdx && currHfIdx < segLen
requires  0 <= currInfIdx && currInfIdx < 3
preserves acc(sl.Bytes(raw, 0, len(raw)), R56)
preserves len(CurrSeg(raw, offset, currInfIdx, currHfIdx, segLen, 0).Future) > 0
ensures   CurrSeg(raw, offset, currInfIdx, currHfIdx+1, segLen, 0) ==
	absIncPathSeg(CurrSeg(raw, offset, currInfIdx, currHfIdx, segLen, 0))
decreases
func IncCurrSeg(raw []byte, offset int, currInfIdx int, currHfIdx int, segLen int) {
	currseg := reveal CurrSeg(raw, offset, currInfIdx, currHfIdx, segLen, 0)
	incseg := reveal CurrSeg(raw, offset, currInfIdx, currHfIdx+1, segLen, 0)
	assert currseg.AInfo == incseg.AInfo
	assert currseg.UInfo == incseg.UInfo
	assert currseg.ConsDir == incseg.ConsDir
	assert currseg.Peer == incseg.Peer
	assert seq[io.IO_HF]{currseg.Future[0]} ++ currseg.Past == incseg.Past
	assert currseg.Future[1:] == incseg.Future
	assert seq[io.IO_ahi]{currseg.Future[0].Toab()} ++ currseg.History == incseg.History
	assert incseg == absIncPathSeg(currseg)
}

ghost
requires  segs.Valid()
requires  0 < segs.Seg2Len
requires  PktLen(segs, 0) <= len(raw)
requires  1 <= currInfIdx && currInfIdx < 3
requires  1 == currInfIdx ==> currHfIdx+1 == segs.Seg1Len
requires  2 == currInfIdx ==> 0 < segs.Seg3Len && currHfIdx+1 == segs.Seg1Len + segs.Seg2Len
requires  PktLen(segs, 0) <= len(raw)
preserves acc(sl.Bytes(raw, 0, len(raw)), R56)
preserves LeftSeg(raw, currInfIdx, segs, 0) != none[io.IO_seg3]
ensures
	let prevSegLen := segs.LengthOfPrevSeg(currHfIdx+1) in
	let segLen := segs.LengthOfCurrSeg(currHfIdx+1) in
	let numInf := segs.NumInfoFields() in
	let offset := HopFieldOffset(numInf, prevSegLen, 0) in
	CurrSeg(raw, offset, currInfIdx, currHfIdx-prevSegLen+1, segLen, 0) ==
		get(LeftSeg(raw, currInfIdx, segs, 0))
decreases
func XoverCurrSeg(raw []byte, currInfIdx int, currHfIdx int, segs io.SegLens) {
	prevSegLen := segs.LengthOfPrevSeg(currHfIdx+1)
	segLen := segs.LengthOfCurrSeg(currHfIdx+1)
	numInf := segs.NumInfoFields()
	offset := HopFieldOffset(numInf, prevSegLen, 0)
	currseg := reveal CurrSeg(raw, offset, currInfIdx, 0, segLen, 0)
	leftseg := reveal LeftSeg(raw, currInfIdx, segs, 0)
	assert currseg == get(leftseg)
}

ghost
requires  segs.Valid()
requires  PktLen(segs, 0) <= len(raw)
requires  2 <= currInfIdx && currInfIdx < 4
preserves acc(sl.Bytes(raw, 0, len(raw)), R56)
ensures   LeftSeg(raw, currInfIdx, segs, 0) ==
	MidSeg(raw, currInfIdx, segs, 0)
decreases
func XoverLeftSeg(raw []byte, currInfIdx int, segs io.SegLens) {
	leftseg := reveal LeftSeg(raw, currInfIdx, segs, 0)
	midseg := reveal MidSeg(raw, currInfIdx, segs, 0)
	assert leftseg == midseg
}

ghost
requires  segs.Valid()
requires  0 < segs.Seg2Len
requires  PktLen(segs, 0) <= len(raw)
requires  -1 <= currInfIdx && currInfIdx < 1
requires  0 == currInfIdx ==> 0 < segs.Seg3Len
preserves acc(sl.Bytes(raw, 0, len(raw)), R56)
ensures   MidSeg(raw, currInfIdx+4, segs, 0) ==
	RightSeg(raw, currInfIdx, segs, 0)
decreases
func XoverMidSeg(raw []byte, currInfIdx int, segs io.SegLens) {
	midseg := reveal MidSeg(raw, currInfIdx+4, segs, 0)
	rightseg := reveal RightSeg(raw, currInfIdx, segs, 0)
	assert midseg == rightseg
}

ghost
requires  segs.Valid()
requires  0 < segs.Seg2Len
requires  PktLen(segs, 0) <= len(raw)
requires  0 <= currInfIdx && currInfIdx < 2
requires  0 == currInfIdx ==> currHfIdx+1 == segs.Seg1Len
requires  1 == currInfIdx ==> 0 < segs.Seg3Len && currHfIdx+1 == segs.Seg1Len + segs.Seg2Len
requires  PktLen(segs, 0) <= len(raw)
preserves acc(sl.Bytes(raw, 0, len(raw)), R56)
preserves RightSeg(raw, currInfIdx, segs, 0) != none[io.IO_seg3]
ensures
	let prevSegLen := segs.LengthOfPrevSeg(currHfIdx) in
	let segLen := segs.LengthOfCurrSeg(currHfIdx) in
	let numInf := segs.NumInfoFields() in
	let offset := HopFieldOffset(numInf, prevSegLen, 0) in
	let currseg := CurrSeg(raw, offset, currInfIdx, currHfIdx-prevSegLen, segLen, 0) in
	len(currseg.Future) > 0 &&
	get(RightSeg(raw, currInfIdx, segs, 0)) == absIncPathSeg(currseg)
decreases
func XoverRightSeg(raw []byte, currInfIdx int, currHfIdx int, segs io.SegLens) {
	prevSegLen := segs.LengthOfPrevSeg(currHfIdx)
	segLen := segs.LengthOfCurrSeg(currHfIdx)
	numInf := segs.NumInfoFields()
	offset := HopFieldOffset(numInf, prevSegLen, 0)
	LenCurrSeg(raw, offset, currInfIdx, segLen - 1, segLen)
	IncCurrSeg(raw, offset, currInfIdx, segLen - 1, segLen)
	currseg := CurrSeg(raw, offset, currInfIdx, segLen - 1, segLen, 0)
	nextseg := CurrSeg(raw, offset, currInfIdx, segLen, segLen, 0)
	rightseg := reveal RightSeg(raw, currInfIdx, segs, 0)
	assert absIncPathSeg(currseg) == nextseg
	assert nextseg == get(rightseg)
	assert absIncPathSeg(currseg) == get(rightseg)
}

ghost
opaque
requires  0 <= offset
requires  0 <= currHFIdx && currHFIdx <= segLen
requires  len(hops) == segLen - currHFIdx
requires  offset + path.HopLen * segLen <= len(raw)
requires  acc(sl.Bytes(raw, 0, len(raw)), R56)
decreases
pure func hopFieldsBytePositions(raw []byte, offset int, currHFIdx int, segLen int, hops seq[io.IO_HF]) bool {
	return forall i int :: { hops[i] } 0 <= i && i < len(hops) ==>
		hops[i] == path.BytesToIO_HF(raw, 0, offset + path.HopLen * (currHFIdx + i), len(raw))
}

ghost
requires  R55 < p
requires  0 <= offset
requires  0 <= currHFIdx && currHFIdx <= segLen
requires  offset + path.HopLen * segLen <= len(raw)
preserves acc(sl.Bytes(raw, 0, len(raw)), p)
ensures   hopFieldsBytePositions(raw, offset, currHFIdx, segLen, hopFields(raw, offset, currHFIdx, segLen))
decreases segLen - currHFIdx
func hopFieldsBytePositionsLemma(
	raw []byte,
	offset int,
	currHFIdx int,
	segLen int,
	p perm) {
	newP := (p + R55)/2
	hopfields := hopFields(raw, offset, currHFIdx, segLen)
	if (currHFIdx != segLen) {
		hopFieldsBytePositionsLemma(raw, offset, currHFIdx + 1, segLen, newP)
		hopfieldsInc := hopFields(raw, offset, currHFIdx + 1, segLen)
		assert reveal hopFieldsBytePositions(raw, offset, currHFIdx + 1, segLen, hopfieldsInc)
	}
	assert reveal hopFieldsBytePositions(raw, offset, currHFIdx, segLen, hopfields)
}<|MERGE_RESOLUTION|>--- conflicted
+++ resolved
@@ -485,13 +485,8 @@
 	seg3 := int(s.Base.PathMeta.SegLen[2])
 	segs := io.CombineSegLens(seg1, seg2, seg3)
 	assert 0 < seg1
-<<<<<<< HEAD
 	assert s.GetBase(ub).NumsCompatibleWithSegLen()
-	assert pktLen(seg1, seg2, seg3, MetaLen) <= len(ub)
-=======
-	assert s.ValidCurrIdxs(ub)
 	assert PktLen(segs, MetaLen) <= len(ub)
->>>>>>> aa0a4724
 	assert reveal validPktMetaHdr(ub)
 	fold acc(s.Base.Mem(), R56)
 	fold acc(s.Mem(ub), R55)
