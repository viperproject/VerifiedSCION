// Copyright 2022 ETH Zurich
//
// Licensed under the Apache License, Version 2.0 (the "License");
// you may not use this file except in compliance with the License.
// You may obtain a copy of the License at
//
//   http://www.apache.org/licenses/LICENSE-2.0
//
// Unless required by applicable law or agreed to in writing, software
// distributed under the License is distributed on an "AS IS" BASIS,
// WITHOUT WARRANTIES OR CONDITIONS OF ANY KIND, either express or implied.
// See the License for the specific language governing permissions and
// limitations under the License.

// +gobra

package scion

import (
	"github.com/scionproto/scion/pkg/slayers/path"
	. "verification/utils/definitions"
	sl "verification/utils/slices"
	"verification/dependencies/encoding/binary"
	"verification/io"
)

/**** Predicates ****/
pred (s *Raw) NonInitMem() {
	acc(&s.Raw) &&
	s.Base.NonInitMem()
}

pred (s *Raw) Mem(buf []byte) {
	s.Base.Mem() &&
	acc(&s.Raw) &&
	len(s.Raw) <= len(buf) &&
	s.Raw === buf[:len(s.Raw)] &&
	len(s.Raw) == s.Base.Len()
}
/**** End of Predicates ****/

(*Raw) implements path.Path

ghost
pure
requires  acc(s.Mem(buf), _)
requires  acc(sl.AbsSlice_Bytes(buf, 0, len(buf)), R42)
decreases
func (s *Raw) IsValidResultOfDecoding(buf []byte, err error) (res bool) {
	return s.EqAbsHeader(buf) &&
		s.InfsMatchHfs(buf) && s.SegsInBounds(buf)
}

/**** Stubs ****/
/**
  * This method is not part of the original SCION codebase.
  * Instead, `Len` was defined in `*Raw` via embedded structs.
  * Unfortunately, Gobra does not fully support them yet, so we
  * introduced this wrapper method which acts as a wrapper.
  */
pure
requires acc(s.Mem(buf), _)
ensures  unfolding acc(s.Mem(buf), _) in t == s.Base.Type()
decreases
func (s *Raw) Type(ghost buf []byte) (t path.Type) {
	return unfolding acc(s.Mem(buf), _) in s.Base.Type()
}

/**
  * This method is not part of the original SCION codebase.
  * Instead, `Len` was defined in `*Raw` via embedded structs.
  * Unfortunately, Gobra does not fully support them yet, so we
  * introduced this wrapper method which acts as a wrapper.
  */
pure
requires acc(s.Mem(buf), _)
ensures  unfolding acc(s.Mem(buf), _) in l == s.Base.Len()
ensures  l >= 0
decreases
func (s *Raw) Len(ghost buf []byte) (l int) {
	return unfolding acc(s.Mem(buf), _) in s.Base.Len()
}

/**
  * This method is not part of the original SCION codebase.
  * Instead, `IsFirstHopAfterXover` was defined in `*Base` via embedded structs.
  * Unfortunately, Gobra does not fully support them yet, so we
  * introduced this wrapper method which acts as a wrapper.
  */
preserves acc(s.Mem(ub), R18)
ensures   res ==> 0 < s.GetCurrINF(ub) && 0 < s.GetCurrHF(ub)
decreases
func (s *Raw) IsFirstHopAfterXover(ghost ub []byte) (res bool) {
	unfold acc(s.Mem(ub), R18)
	defer fold acc(s.Mem(ub), R18)
	return s.Base.IsFirstHopAfterXover()
}

/**
  * This method is not part of the original SCION codebase.
  * Instead, `IsXover` was defined in `*Base` via embedded structs.
  * Unfortunately, Gobra does not fully support them yet, so we
  * introduced this wrapper method which acts as a wrapper.
  */
preserves acc(s.Mem(ub), R9)
ensures res == s.GetIsXoverSpec(ub)
decreases
func (s *Raw) IsXover(ghost ub []byte) (res bool) {
	unfold acc(s.Mem(ub), R9)
	defer fold acc(s.Mem(ub), R9)
	return s.Base.IsXover()
}

ghost
requires acc(s.Mem(ub), _)
decreases
pure func (s *Raw) ValidCurrINF(ghost ub []byte) bool {
	return unfolding acc(s.Mem(ub), _) in
		s.Base.ValidCurrINF()
}

ghost
requires acc(s.Mem(ub), _)
decreases
pure func (s *Raw) ValidCurrHF(ghost ub []byte) bool {
	return unfolding acc(s.Mem(ub), _) in
		s.Base.ValidCurrHF()
}

ghost
requires acc(s.Mem(ub), _)
decreases
pure func (s *Raw) ValidCurrIdxs(ghost ub []byte) bool {
	return unfolding acc(s.Mem(ub), _) in
		s.Base.ValidCurrIdxs()
}

ghost
requires acc(s.Mem(ub), _)
decreases
pure func (s *Raw) InfsMatchHfs(ghost ub []byte) bool {
	return unfolding acc(s.Mem(ub), _) in
		s.Base.InfsMatchHfs()
}

ghost
requires acc(s.Mem(ub), _)
decreases
pure func (s *Raw) CurrInfMatchesCurrHF(ghost ub []byte) bool {
	return unfolding acc(s.Mem(ub), _) in
		s.Base.GetBase().CurrInfMatchesCurrHF()
}

ghost
requires acc(s.Mem(ub), _)
requires acc(sl.AbsSlice_Bytes(ub, 0, len(ub)), R56)
decreases
pure func (s *Raw) EqAbsHeader(ub []byte) bool {
	return unfolding acc(s.Mem(ub), _) in
		unfolding acc(s.Base.Mem(), _) in
		s.Base.EqAbsHeader(ub)
}

ghost
requires acc(s.Mem(ub), _)
decreases
pure func (s *Raw) GetIsXoverSpec(ub []byte) bool {
	return unfolding acc(s.Mem(ub), _) in s.Base.IsXoverSpec()
}

ghost
requires acc(s.Mem(ub), _)
decreases
pure func (s *Raw) SegsInBounds(ub []byte) bool {
	return unfolding acc(s.Mem(ub), _) in
		unfolding acc(s.Base.Mem(), _) in
		s.PathMeta.SegsInBounds()
}

/**** End of Stubs ****/

/**** Lemmas ****/

ghost
requires s.Mem(buf)
ensures  s.NonInitMem()
ensures  old(s.RawBufferMem(buf)) === s.RawBufferNonInitMem()
decreases
func (s *Raw) DowngradePerm(buf []byte) {
	unfold s.Mem(buf)
	unfold s.Base.Mem()
	fold s.Base.NonInitMem()
	fold s.NonInitMem()
}

/******** Lemma: RawPerm ********/
pred (r *Raw) RawPermRemainder(ubuf []byte, p perm) {
	0 < p &&
	acc(r.Base.Mem(), p/2) &&
	acc(&r.Raw, p/2) &&
	len(r.Raw) <= len(ubuf) &&
	r.Raw === ubuf[:len(r.Raw)] &&
	acc(sl.AbsSlice_Bytes(ubuf, len(r.Raw), len(ubuf)), p) &&
	len(r.Raw) == r.Base.Len()
}

ghost
requires 0 < p
requires acc(&r.Raw, p/2) && acc(sl.AbsSlice_Bytes(r.Raw, 0, len(r.Raw)), p) && acc(r.Base.Mem(), p/2)
requires r.RawPermRemainder(ubuf, p)
ensures  acc(r.Mem(ubuf), p)
ensures  acc(sl.AbsSlice_Bytes(ubuf, 0, len(ubuf)), p)
decreases
func (r *Raw) UndoRawPerm(ubuf []byte, p perm) {
	unfold r.RawPermRemainder(ubuf, p)
	sl.Unslice_Bytes(ubuf, 0, len(r.Raw), p)
	sl.CombineAtIndex_Bytes(ubuf, 0, len(ubuf), len(r.Raw), p)
	fold acc(r.Mem(ubuf), p)
}

ghost
requires 0 < p
requires acc(r.Mem(ubuf), p)
requires acc(sl.AbsSlice_Bytes(ubuf, 0, len(ubuf)), p)
ensures  acc(&r.Raw, p/2)
ensures  acc(sl.AbsSlice_Bytes(r.Raw, 0, len(r.Raw)), p)
ensures  acc(r.Base.Mem(), p/2)
ensures  r.RawPermRemainder(ubuf, p)
ensures  r.Raw === old(unfolding acc(r.Mem(ubuf), p) in r.Raw)
decreases
func (r *Raw) RawPerm(ubuf []byte, p perm) {
	unfold acc(r.Mem(ubuf), p)
	sl.SplitByIndex_Bytes(ubuf, 0, len(ubuf), len(r.Raw), p)
	sl.Reslice_Bytes(ubuf, 0, len(r.Raw), p)
	fold r.RawPermRemainder(ubuf, p)
}
/******** End of Lemma: RawPerm ********/

/******** Lemma: RawRangePerm ********/
pred (r *Raw) RawRangePermRemainder(ubuf []byte, start, end int, p perm) {
	0 < p &&
	acc(r.Base.Mem(), p) &&
	acc(&r.Raw, p/2) &&
	0 <= start && start <= end && end <= len(r.Raw) &&
	len(r.Raw) <= len(ubuf) &&
	r.Raw === ubuf[:len(r.Raw)] &&
	acc(sl.AbsSlice_Bytes(r.Raw, 0, start), p) &&
	acc(sl.AbsSlice_Bytes(r.Raw, end, len(r.Raw)), p) &&
	acc(sl.AbsSlice_Bytes(ubuf, len(r.Raw), len(ubuf)), p) &&
	len(r.Raw) == r.Base.Len()
}

ghost
requires 0 < p
requires acc(&r.Raw, p/2)
requires 0 <= start && start <= end && end <= len(r.Raw)
requires acc(sl.AbsSlice_Bytes(r.Raw[start:end], 0, end-start), p)
requires r.RawRangePermRemainder(ubuf, start, end, p)
ensures  acc(r.Mem(ubuf), p)
ensures  acc(sl.AbsSlice_Bytes(ubuf, 0, len(ubuf)), p)
decreases
func (r *Raw) UndoRawRangePerm(ubuf []byte, start, end int, p perm) {
	unfold r.RawRangePermRemainder(ubuf, start, end, p)
	sl.Unslice_Bytes(r.Raw, start, end, p)
	sl.CombineAtIndex_Bytes(r.Raw, 0, end, start, p)
	sl.CombineAtIndex_Bytes(r.Raw, 0, len(r.Raw), end, p)
	fold r.RawPermRemainder(ubuf, p)
	r.UndoRawPerm(ubuf, p)
}

// Notice that no permission to r.Base.Mem() is provided, unlike the previous methods
ghost
requires 0 < p
requires acc(r.Mem(ubuf), p)
requires acc(sl.AbsSlice_Bytes(ubuf, 0, len(ubuf)), p)
requires 0 <= start && start <= end && end <= unfolding acc(r.Mem(ubuf), p) in len(r.Raw)
ensures  acc(&r.Raw, p/2)
ensures  r.Raw === old(unfolding acc(r.Mem(ubuf), p) in r.Raw)
ensures  acc(sl.AbsSlice_Bytes(r.Raw[start:end], 0, end-start), p)
ensures  r.RawRangePermRemainder(ubuf, start, end, p)
decreases
func (r *Raw) RawRangePerm(ubuf []byte, start, end int, p perm) {
	unfold acc(r.Mem(ubuf), p)
	sl.SplitByIndex_Bytes(ubuf, 0, len(ubuf), len(r.Raw), p)
	sl.Reslice_Bytes(ubuf, 0, len(r.Raw), p)
	sl.SplitByIndex_Bytes(r.Raw, 0, len(r.Raw), start, p)
	sl.SplitByIndex_Bytes(r.Raw, start, len(r.Raw), end, p)
	sl.Reslice_Bytes(r.Raw, start, end, p)
	fold r.RawRangePermRemainder(ubuf, start, end, p)
}
/******** End of Lemma: RawRangePerm ********/

ghost
requires r.Mem(ubuf1)
requires len(ubuf1) <= len(ubuf2)
requires ubuf1 === ubuf2[:len(ubuf1)]
ensures  r.Mem(ubuf2)
decreases
func (r *Raw) Widen(ubuf1, ubuf2 []byte) {
	unfold r.Mem(ubuf1)
	fold r.Mem(ubuf2)
}

/**** End of Lemmas ****/

/**** Start of helpful pure functions ****/
ghost
requires acc(r.Mem(ub), _)
decreases
pure func (r *Raw) GetNumINF(ghost ub []byte) int {
	return unfolding acc(r.Mem(ub), _) in (unfolding acc(r.Base.Mem(), _) in r.NumINF)
}

ghost
requires acc(r.Mem(ub), _)
decreases
pure func (r *Raw) GetNumHops(ghost ub []byte) int {
	return unfolding acc(r.Mem(ub), _) in (unfolding acc(r.Base.Mem(), _) in r.NumHops)
}

ghost
requires acc(r.Mem(ub), _)
decreases
pure func (r *Raw) GetCurrINF(ghost ub []byte) uint8 {
	return unfolding acc(r.Mem(ub), _) in (unfolding acc(r.Base.Mem(), _) in r.PathMeta.CurrINF)
}

ghost
requires acc(r.Mem(ub), _)
decreases
pure func (r *Raw) GetCurrHF(ghost ub []byte) uint8 {
	return unfolding acc(r.Mem(ub), _) in (unfolding acc(r.Base.Mem(), _) in r.PathMeta.CurrHF)
}

ghost
pure
requires acc(s.Mem(buf), _)
decreases
func (s *Raw) RawBufferMem(ghost buf []byte) []byte {
	return unfolding acc(s.Mem(buf), _) in s.Raw
}

ghost
pure
requires acc(s.NonInitMem(), _)
decreases
func (s *Raw) RawBufferNonInitMem() []byte {
	return unfolding acc(s.NonInitMem(), _) in s.Raw
}
/**** End of helpful pure functions ****/

ghost
decreases
pure func NumInfoFields(seg1Len int, seg2Len int, seg3Len int) int {
	return seg3Len > 0 ? 3 : (seg2Len > 0 ? 2 : (seg1Len > 0 ? 1 : 0))
}

ghost
decreases
pure func HopFieldOffset(numINF int, currHF int, headerOffset int) int {
	return path.InfoFieldOffset(numINF, headerOffset) + path.HopLen * currHF
}

ghost
decreases
pure func pktLen(seg1Len int, seg2Len int, seg3Len int, headerOffset int) int {
	return HopFieldOffset(NumInfoFields(seg1Len, seg2Len, seg3Len), 0, headerOffset) +
		path.HopLen * (seg1Len + seg2Len + seg3Len)
}


ghost
decreases
pure func LengthOfCurrSeg(currHF int, seg1Len int, seg2Len int, seg3Len int) int {
	return seg1Len > currHF ? seg1Len : ((seg1Len + seg2Len) > currHF ? seg2Len : seg3Len)
}

ghost
requires 0 <= currHF
ensures  res <= currHF
decreases
pure func LengthOfPrevSeg(currHF int, seg1Len int, seg2Len int, seg3Len int) (res int) {
	return seg1Len > currHF ? 0 : ((seg1Len + seg2Len) > currHF ? seg1Len : seg1Len + seg2Len)
}

ghost
requires  0 <= offset
requires  0 <= currHfIdx && currHfIdx <= segLen
requires  offset + path.HopLen * segLen <= len(raw)
requires  acc(sl.AbsSlice_Bytes(raw, 0, len(raw)), R56)
ensures   len(res) == segLen - currHfIdx
decreases segLen - currHfIdx
pure func hopFields(
	raw []byte,
	offset int,
	currHfIdx int,
	segLen int) (res seq[io.IO_HF]) {
	return currHfIdx == segLen ? seq[io.IO_HF]{} :
		let hf := path.BytesToIO_HF(raw, 0, offset + path.HopLen * currHfIdx, len(raw)) in
		seq[io.IO_HF]{hf} ++ hopFields(raw, offset, currHfIdx + 1, segLen)
}

ghost
requires -1 <= currHfIdx && currHfIdx < len(hopfields)
ensures len(res) == currHfIdx + 1
decreases currHfIdx + 1
pure func segPast(hopfields seq[io.IO_HF], currHfIdx int) (res seq[io.IO_HF]) {
	return currHfIdx == -1  ?
		seq[io.IO_HF]{} :
		seq[io.IO_HF]{hopfields[currHfIdx]} ++ segPast(hopfields, currHfIdx - 1)
}

ghost
requires 0 <= currHfIdx && currHfIdx <= len(hopfields)
ensures len(res) == len(hopfields) - currHfIdx
decreases len(hopfields) - currHfIdx
pure func segFuture(hopfields seq[io.IO_HF], currHfIdx int) (res seq[io.IO_HF]) {
	return currHfIdx == len(hopfields) ? seq[io.IO_HF]{} :
		seq[io.IO_HF]{hopfields[currHfIdx]} ++ segFuture(hopfields, currHfIdx + 1)
}

ghost
requires -1 <= currHfIdx && currHfIdx < len(hopfields)
ensures len(res) == currHfIdx + 1
decreases currHfIdx + 1
pure func segHistory(hopfields seq[io.IO_HF], currHfIdx int) (res seq[io.IO_ahi]) {
	return currHfIdx == -1 ? seq[io.IO_ahi]{} :
		seq[io.IO_ahi]{hopfields[currHfIdx].Toab()} ++ segHistory(hopfields, currHfIdx - 1)
}

ghost
requires 0 <= offset
requires 0 < segLen
requires 0 <= currHfIdx && currHfIdx <= segLen
requires offset + path.HopLen * segLen <= len(raw)
requires acc(sl.AbsSlice_Bytes(raw, 0, len(raw)), R56)
ensures len(res.Future) == segLen - currHfIdx
ensures len(res.History) == currHfIdx
ensures len(res.Past) == currHfIdx
decreases
pure func segment(raw []byte,
	offset int,
	currHfIdx int,
	ainfo io.IO_ainfo,
	uinfo set[io.IO_msgterm],
	consDir bool,
	peer bool,
	segLen int) (res io.IO_seg2) {
	return let hopfields := hopFields(raw, offset, 0, segLen) in
		io.IO_seg2 {
			AInfo :ainfo,
			UInfo : uinfo,
			ConsDir : consDir,
			Peer : peer,
<<<<<<< HEAD
			Past : segPast(hopfields, currHFIdx - 1),
			Future : segFuture(hopfields, currHFIdx),
			History : segHistory(hopfields, currHFIdx - 1),
		}
=======
			Past : segPast(hopfields, currHfIdx - 1),
			Future : segFuture(hopfields, currHfIdx),
			History : segHistory(hopfields, currHfIdx - 1),
		})
>>>>>>> 2c599871
}

ghost
opaque
requires 0 <= headerOffset
requires path.InfoFieldOffset(currInfIdx, headerOffset) + path.InfoLen <= offset
requires 0 < segLen
requires offset + path.HopLen * segLen <= len(raw)
requires 0 <= currHfIdx && currHfIdx <= segLen
requires 0 <= currInfIdx && currInfIdx < 3
requires acc(sl.AbsSlice_Bytes(raw, 0, len(raw)), R56)
decreases
pure func CurrSeg(raw []byte,
	offset int,
	currInfIdx int,
	currHfIdx int,
	segLen int,
	headerOffset int) io.IO_seg3 {
	return let ainfo := path.Timestamp(raw, currInfIdx, headerOffset) in
		let consDir := path.ConsDir(raw, currInfIdx, headerOffset) in
		let peer := path.Peer(raw, currInfIdx, headerOffset) in
		let uinfo := path.AbsUinfo(raw, currInfIdx, headerOffset) in
		segment(raw, offset, currHfIdx, ainfo, uinfo, consDir, peer, segLen)
}

ghost
opaque
requires 0 <= headerOffset
requires 0 < seg1Len
requires 0 <= seg2Len
requires 0 <= seg3Len
requires pktLen(seg1Len, seg2Len, seg3Len, headerOffset) <= len(raw)
requires 1 <= currInfIdx && currInfIdx < 4
requires acc(sl.AbsSlice_Bytes(raw, 0, len(raw)), R56)
decreases
pure func LeftSeg(
	raw []byte,
	currInfIdx int,
	seg1Len int,
	seg2Len int,
	seg3Len int,
	headerOffset int) option[io.IO_seg3] {
	return let offset := HopFieldOffset(NumInfoFields(seg1Len, seg2Len, seg3Len), 0, headerOffset) in
		(currInfIdx == 1 && seg2Len > 0) ?
			some(CurrSeg(raw, offset + path.HopLen * seg1Len, currInfIdx, 0, seg2Len, headerOffset)) :
			((currInfIdx == 2 && seg2Len > 0 && seg3Len > 0) ?
				some(CurrSeg(raw, offset + path.HopLen * (seg1Len + seg2Len), currInfIdx, 0, seg3Len, headerOffset)) :
				none[io.IO_seg3])
}

ghost
opaque
requires 0 <= headerOffset
requires 0 < seg1Len
requires 0 <= seg2Len
requires 0 <= seg3Len
requires pktLen(seg1Len, seg2Len, seg3Len, headerOffset) <= len(raw)
requires -1 <= currInfIdx && currInfIdx < 2
requires acc(sl.AbsSlice_Bytes(raw, 0, len(raw)), R56)
decreases
pure func RightSeg(
	raw []byte,
	currInfIdx int,
	seg1Len int,
	seg2Len int,
	seg3Len int,
	headerOffset int) option[io.IO_seg3] {
	return let offset := HopFieldOffset(NumInfoFields(seg1Len, seg2Len, seg3Len), 0, headerOffset) in
		(currInfIdx == 1 && seg2Len > 0 && seg3Len > 0) ?
			some(CurrSeg(raw, offset + path.HopLen * seg1Len, currInfIdx, seg2Len, seg2Len, headerOffset)) :
			(currInfIdx == 0 && seg2Len > 0) ?
				some(CurrSeg(raw, offset, currInfIdx, seg1Len, seg1Len, headerOffset)) :
				none[io.IO_seg3]
}

ghost
opaque
requires 0 <= headerOffset
requires 0 < seg1Len
requires 0 <= seg2Len
requires 0 <= seg3Len
requires pktLen(seg1Len, seg2Len, seg3Len, headerOffset) <= len(raw)
requires 2 <= currInfIdx && currInfIdx < 5
requires acc(sl.AbsSlice_Bytes(raw, 0, len(raw)), R56)
decreases
pure func MidSeg(
	raw []byte,
	currInfIdx int,
	seg1Len int,
	seg2Len int,
	seg3Len int,
	headerOffset int) option[io.IO_seg3] {
	return let offset := HopFieldOffset(NumInfoFields(seg1Len, seg2Len, seg3Len), 0, headerOffset) in
		(currInfIdx == 4 && seg2Len > 0) ?
			some(CurrSeg(raw, offset, 0, seg1Len, seg1Len, headerOffset)) :
			((currInfIdx == 2 && seg2Len > 0 && seg3Len > 0) ?
				some(CurrSeg(raw, offset + path.HopLen * (seg1Len + seg2Len), currInfIdx, 0, seg3Len, headerOffset)) :
				none[io.IO_seg3])
}

ghost
opaque
requires acc(sl.AbsSlice_Bytes(raw, 0, len(raw)), R56)
requires validPktMetaHdr(raw)
decreases
pure func (s *Raw) absPkt(raw []byte) (res io.IO_pkt2) {
	return let _ := reveal validPktMetaHdr(raw) in
		let metaHdr := RawBytesToMetaHdr(raw) in
		let currInfIdx := int(metaHdr.CurrINF) in
		let currHfIdx := int(metaHdr.CurrHF) in
		let seg1Len := int(metaHdr.SegLen[0]) in
		let seg2Len := int(metaHdr.SegLen[1]) in
		let seg3Len := int(metaHdr.SegLen[2]) in
		let segLen := LengthOfCurrSeg(currHfIdx, seg1Len, seg2Len, seg3Len) in
		let prevSegLen := LengthOfPrevSeg(currHfIdx, seg1Len, seg2Len, seg3Len) in
		let numINF := NumInfoFields(seg1Len, seg2Len, seg3Len) in
<<<<<<< HEAD
		let offset := HopFieldOffset(numINF, 0, 0) in
		io.IO_pkt2 {
			CurrSeg : CurrSeg(raw, offset+prevSegLen, currINFIdx, currHFIdx-prevSegLen, segLen, 0),
			LeftSeg : LeftSeg(raw, currINFIdx + 1, seg1Len, seg2Len , seg3Len, 0),
			MidSeg : MidSeg(raw, currINFIdx + 2, seg1Len, seg2Len , seg3Len, 0),
			RightSeg : RightSeg(raw, currINFIdx - 1, seg1Len, seg2Len , seg3Len, 0),
		}
=======
		let offset := HopFieldOffset(numINF, 0, MetaLen) in
		io.IO_pkt2(io.IO_Packet2{
			CurrSeg : CurrSeg(raw, offset + path.HopLen * prevSegLen, currInfIdx, currHfIdx-prevSegLen, segLen, MetaLen),
			LeftSeg : LeftSeg(raw, currInfIdx + 1, seg1Len, seg2Len , seg3Len, MetaLen),
			MidSeg : MidSeg(raw, currInfIdx + 2, seg1Len, seg2Len , seg3Len, MetaLen),
			RightSeg : RightSeg(raw, currInfIdx - 1, seg1Len, seg2Len , seg3Len, MetaLen),
		})
>>>>>>> 2c599871
}

// In the future, this should probably use AbsMetaHdr as
// the return type.
ghost
requires MetaLen <= len(raw)
requires acc(sl.AbsSlice_Bytes(raw, 0, len(raw)), R56)
decreases
pure func RawBytesToMetaHdr(raw []byte) MetaHdr {
	return unfolding acc(sl.AbsSlice_Bytes(raw, 0, len(raw)), R56) in
		let hdr := binary.BigEndian.Uint32(raw[:MetaLen])          in
		DecodedFrom(hdr)
}

// In the future, this should probably use AbsBase as
// the return type.
ghost
requires MetaLen <= len(raw)
requires acc(sl.AbsSlice_Bytes(raw, 0, len(raw)), R56)
decreases
pure func RawBytesToBase(raw []byte) Base {
	return let metaHdr := RawBytesToMetaHdr(raw) in
		let seg1 := int(metaHdr.SegLen[0])       in
		let seg2 := int(metaHdr.SegLen[1])       in
		let seg3 := int(metaHdr.SegLen[2])       in
		Base{metaHdr, NumInfoFields(seg1, seg2, seg3), seg1 + seg2 + seg3}
}

ghost
opaque
requires acc(sl.AbsSlice_Bytes(raw, 0, len(raw)), R56)
decreases
pure func validPktMetaHdr(raw []byte) bool {
	return MetaLen <= len(raw)  &&
		let metaHdr := RawBytesToMetaHdr(raw) in
		let seg1 := int(metaHdr.SegLen[0])    in
		let seg2 := int(metaHdr.SegLen[1])    in
		let seg3 := int(metaHdr.SegLen[2])    in
		let base := RawBytesToBase(raw)       in
		0 < metaHdr.SegLen[0]           &&
		base.ValidCurrIdxsSpec()        &&
		base.CurrInfMatchesCurrHF()		&&
		pktLen(seg1, seg2, seg3, MetaLen) <= len(raw)
}

ghost
requires  MetaLen <= idx && idx <= len(raw)
preserves acc(sl.AbsSlice_Bytes(raw, 0, len(raw)), R56)
preserves acc(sl.AbsSlice_Bytes(raw[:idx], 0, idx), R56)
ensures   RawBytesToMetaHdr(raw) == RawBytesToMetaHdr(raw[:idx])
ensures   RawBytesToBase(raw) == RawBytesToBase(raw[:idx])
decreases
func ValidPktMetaHdrSublice(raw []byte, idx int) {
	reveal validPktMetaHdr(raw)
	reveal validPktMetaHdr(raw[:idx])
	unfold acc(sl.AbsSlice_Bytes(raw, 0, len(raw)), R56)
	unfold acc(sl.AbsSlice_Bytes(raw[:idx], 0, idx), R56)
	assert forall i int :: { &raw[:MetaLen][i] } 0 <= i && i < MetaLen ==>
		&raw[:MetaLen][i] == &raw[:idx][:MetaLen][i]
	fold acc(sl.AbsSlice_Bytes(raw, 0, len(raw)), R56)
	fold acc(sl.AbsSlice_Bytes(raw[:idx], 0, idx), R56)
}

ghost
requires acc(s.Mem(ub), R54)
requires acc(sl.AbsSlice_Bytes(ub, 0, len(ub)), R55)
requires s.InfsMatchHfs(ub)
requires s.ValidCurrINF(ub)
requires s.ValidCurrHF(ub)
requires s.SegsInBounds(ub)
requires s.CurrInfMatchesCurrHF(ub)
requires s.EqAbsHeader(ub)
ensures  acc(sl.AbsSlice_Bytes(ub, 0, len(ub)), R55)
ensures  acc(s.Mem(ub), R54)
ensures  validPktMetaHdr(ub)
ensures  s.EqAbsHeader(ub)
decreases
func (s *Raw) EstablishValidPktMetaHdr(ghost ub []byte) {
	unfold acc(s.Mem(ub), R55)
	unfold acc(s.Base.Mem(), R56)
	assert  MetaLen <= len(ub)
	assert s.Base.GetBase() == RawBytesToBase(ub)
	seg1 := int(s.Base.PathMeta.SegLen[0])
	seg2 := int(s.Base.PathMeta.SegLen[1])
	seg3 := int(s.Base.PathMeta.SegLen[2])
	assert 0 < seg1
	assert s.ValidCurrIdxs(ub)
	assert pktLen(seg1, seg2, seg3, MetaLen) <= len(ub)
	assert reveal validPktMetaHdr(ub)
	fold acc(s.Base.Mem(), R56)
	fold acc(s.Mem(ub), R55)
}

ghost
decreases
pure func AbsSetInfoField(oldPkt io.IO_pkt2, info path.IntermediateAbsInfoField) (newPkt io.IO_pkt2) {
	return let newCurrSeg := io.IO_seg3 {
		info.AInfo,
		info.UInfo,
		info.ConsDir,
		info.Peer,
		oldPkt.CurrSeg.Past,
		oldPkt.CurrSeg.Future,
		oldPkt.CurrSeg.History} in
	io.IO_pkt2{newCurrSeg, oldPkt.LeftSeg, oldPkt.MidSeg, oldPkt.RightSeg}
}

ghost
requires oldPkt.LeftSeg != none[io.IO_seg2]
requires len(oldPkt.CurrSeg.Future) > 0
decreases
pure func AbsXover(oldPkt io.IO_pkt2) (newPkt io.IO_pkt2) {
	return io.IO_pkt2(
		io.IO_Packet2{
			get(oldPkt.LeftSeg),
			oldPkt.MidSeg,
			oldPkt.RightSeg,
			some(absIncPathSeg(oldPkt.CurrSeg))})
}

ghost
requires len(oldPkt.CurrSeg.Future) > 0
decreases
pure func AbsIncPath(oldPkt io.IO_pkt2) (newPkt io.IO_pkt2) {
	return io.IO_pkt2(
		io.IO_Packet2{
			absIncPathSeg(oldPkt.CurrSeg),
			oldPkt.LeftSeg,
			oldPkt.MidSeg,
			oldPkt.RightSeg})
}

ghost
requires len(currseg.Future) > 0
decreases
pure func absIncPathSeg(currseg io.IO_seg3) io.IO_seg3 {
	return io.IO_seg3_ {
		AInfo: currseg.AInfo,
		UInfo: currseg.UInfo,
		ConsDir: currseg.ConsDir,
		Peer: currseg.Peer,
		Past: seq[io.IO_HF]{currseg.Future[0]} ++ currseg.Past,
		Future: currseg.Future[1:],
		History: seq[io.IO_ahi]{currseg.Future[0].Toab()} ++ currseg.History}
}

ghost
requires acc(s.Mem(ub), _)
decreases
pure func (s *Raw) IsLastHopSpec(ub []byte) bool {
	return unfolding acc(s.Mem(ub), _) in
		unfolding acc(s.Base.Mem(), _) in
		int(s.PathMeta.CurrHF) == (s.NumHops - 1)
}

ghost
opaque
requires acc(s.Mem(ub), _)
requires 0 <= idx && idx < s.GetNumINF(ub)
requires acc(sl.AbsSlice_Bytes(ub, 0, len(ub)), R56)
decreases
pure func (s *Raw) CorrectlyDecodedInfWithIdx(ub []byte, idx int, info path.InfoField) bool {
	return unfolding acc(s.Mem(ub), _) in
		unfolding acc(s.Base.Mem(), _) in
		let infOffset := MetaLen + idx*path.InfoLen in
		infOffset+path.InfoLen <= len(ub) &&
		info.ToIntermediateAbsInfoField() ==
			path.BytesToIntermediateAbsInfoField(ub, 0, infOffset, len(ub))
}

ghost
opaque
requires acc(s.Mem(ub), _)
requires s.ValidCurrINF(ub)
requires acc(sl.AbsSlice_Bytes(ub, 0, len(ub)), R56)
decreases
pure func (s *Raw) CorrectlyDecodedInf(ub []byte, info path.InfoField) bool {
	return unfolding acc(s.Mem(ub), _) in
		unfolding acc(s.Base.Mem(), _) in
		let infOffset := MetaLen + int(s.Base.PathMeta.CurrINF)*path.InfoLen in
		infOffset+path.InfoLen <= len(ub) &&
		info.ToIntermediateAbsInfoField() ==
			path.BytesToIntermediateAbsInfoField(ub, 0, infOffset, len(ub))
}

ghost
opaque
requires acc(s.Mem(ub), _)
requires 0 <= idx && idx < s.GetNumHops(ub)
requires acc(sl.AbsSlice_Bytes(ub, 0, len(ub)), R56)
decreases
pure func (s *Raw) CorrectlyDecodedHfWithIdx(ub []byte, idx int, hop path.HopField) bool {
	return unfolding acc(s.Mem(ub), _) in
		unfolding acc(s.Base.Mem(), _) in
		let hopOffset := MetaLen + int(s.NumINF)*path.InfoLen + idx*path.HopLen in
		hopOffset+path.HopLen <= len(ub) &&
		hop.ToIO_HF() == path.BytesToIO_HF(ub, 0, hopOffset, len(ub))
}

ghost
opaque
requires acc(s.Mem(ub), _)
requires s.ValidCurrHF(ub)
requires acc(sl.AbsSlice_Bytes(ub, 0, len(ub)), R56)
decreases
pure func (s *Raw) CorrectlyDecodedHf(ub []byte, hop path.HopField) bool {
	return unfolding acc(s.Mem(ub), _) in
		unfolding acc(s.Base.Mem(), _) in
		let hopOffset := MetaLen + int(s.NumINF)*path.InfoLen +
			int(s.Base.PathMeta.CurrHF)*path.HopLen in
		hopOffset+path.HopLen <= len(ub) &&
		hop.ToIO_HF() == path.BytesToIO_HF(ub, 0, hopOffset, len(ub))
}

ghost
preserves acc(s.Mem(ubuf), R55)
preserves s.IsLastHopSpec(ubuf)
preserves acc(sl.AbsSlice_Bytes(ubuf, 0, len(ubuf)), R56)
preserves validPktMetaHdr(ubuf)
preserves s.EqAbsHeader(ubuf)
ensures len(s.absPkt(ubuf).CurrSeg.Future) == 1
decreases
func (s *Raw) LastHopLemma(ubuf []byte) {
	reveal validPktMetaHdr(ubuf)
	metaHdr := RawBytesToMetaHdr(ubuf)
	currInfIdx := int(metaHdr.CurrINF)
	currHfIdx := int(metaHdr.CurrHF)
	seg1Len := int(metaHdr.SegLen[0])
	seg2Len := int(metaHdr.SegLen[1])
	seg3Len := int(metaHdr.SegLen[2])
	segLen := LengthOfCurrSeg(currHfIdx, seg1Len, seg2Len, seg3Len)
	prevSegLen := LengthOfPrevSeg(currHfIdx, seg1Len, seg2Len, seg3Len)
	numINF := NumInfoFields(seg1Len, seg2Len, seg3Len)
	offset := HopFieldOffset(numINF, 0, MetaLen)
	pkt := reveal s.absPkt(ubuf)
	assert pkt.CurrSeg == reveal CurrSeg(ubuf, offset + path.HopLen * prevSegLen, currInfIdx, currHfIdx-prevSegLen, segLen, MetaLen)
	assert len(pkt.CurrSeg.Future) == 1
}

ghost
preserves acc(s.Mem(ubuf), R55)
preserves s.GetIsXoverSpec(ubuf)
preserves acc(sl.AbsSlice_Bytes(ubuf, 0, len(ubuf)), R56)
preserves validPktMetaHdr(ubuf)
preserves s.EqAbsHeader(ubuf)
ensures   s.absPkt(ubuf).LeftSeg != none[io.IO_seg2]
ensures   len(s.absPkt(ubuf).CurrSeg.Future) == 1
decreases
func (s *Raw) XoverLemma(ubuf []byte) {
	reveal validPktMetaHdr(ubuf)
	metaHdr := RawBytesToMetaHdr(ubuf)
	currInfIdx := int(metaHdr.CurrINF)
	currHfIdx := int(metaHdr.CurrHF)
	seg1Len := int(metaHdr.SegLen[0])
	seg2Len := int(metaHdr.SegLen[1])
	seg3Len := int(metaHdr.SegLen[2])
	segLen := LengthOfCurrSeg(currHfIdx, seg1Len, seg2Len, seg3Len)
	prevSegLen := LengthOfPrevSeg(currHfIdx, seg1Len, seg2Len, seg3Len)
	numINF := NumInfoFields(seg1Len, seg2Len, seg3Len)
	offset := HopFieldOffset(numINF, 0, MetaLen)
	pkt := reveal s.absPkt(ubuf)
	assert pkt.CurrSeg == reveal CurrSeg(ubuf, offset + path.HopLen * prevSegLen, currInfIdx, currHfIdx-prevSegLen, segLen, MetaLen)
	assert pkt.LeftSeg == reveal LeftSeg(ubuf, currInfIdx + 1, seg1Len, seg2Len , seg3Len, MetaLen)
	assert len(pkt.CurrSeg.Future) == 1
	assert pkt.LeftSeg != none[io.IO_seg2]
}

ghost
opaque
requires len(pkt.CurrSeg.Future) > 0
decreases
pure func (s *Raw) EqAbsHopField(pkt io.IO_pkt2, hop io.IO_HF) bool {
	return let currHF := pkt.CurrSeg.Future[0] in
		hop.InIF2 == currHF.InIF2 &&
		hop.EgIF2 == currHF.EgIF2 &&
		hop.HVF == currHF.HVF
}

ghost
opaque
decreases
pure func (s *Raw) EqAbsInfoField(pkt io.IO_pkt2, info path.IntermediateAbsInfoField) bool {
	return let currseg := pkt.CurrSeg in
		info.AInfo == currseg.AInfo &&
		info.UInfo == currseg.UInfo &&
		info.ConsDir == currseg.ConsDir &&
		info.Peer == currseg.Peer
}

ghost
preserves acc(s.Mem(ubuf), R53)
preserves acc(sl.AbsSlice_Bytes(ubuf, 0, len(ubuf)), R53)
preserves validPktMetaHdr(ubuf)
preserves s.EqAbsHeader(ubuf)
preserves len(s.absPkt(ubuf).CurrSeg.Future) > 0
preserves s.ValidCurrINF(ubuf)
preserves s.ValidCurrHF(ubuf)
preserves s.CorrectlyDecodedInf(ubuf, info)
preserves s.CorrectlyDecodedHf(ubuf, hop)
ensures   s.EqAbsInfoField(s.absPkt(ubuf), info.ToIntermediateAbsInfoField())
ensures   s.EqAbsHopField(s.absPkt(ubuf), hop.ToIO_HF())
decreases
func (s *Raw) DecodingLemma(ubuf []byte, info path.InfoField, hop path.HopField) {
	reveal validPktMetaHdr(ubuf)
	metaHdr := RawBytesToMetaHdr(ubuf)
	currInfIdx := int(metaHdr.CurrINF)
	currHfIdx := int(metaHdr.CurrHF)
	seg1Len := int(metaHdr.SegLen[0])
	seg2Len := int(metaHdr.SegLen[1])
	seg3Len := int(metaHdr.SegLen[2])
	segLen := LengthOfCurrSeg(currHfIdx, seg1Len, seg2Len, seg3Len)
	prevSegLen := LengthOfPrevSeg(currHfIdx, seg1Len, seg2Len, seg3Len)
	numINF := NumInfoFields(seg1Len, seg2Len, seg3Len)
	offset := HopFieldOffset(numINF, 0, MetaLen)
	reveal s.CorrectlyDecodedInf(ubuf, info)
	reveal s.CorrectlyDecodedHf(ubuf, hop)
	pkt := reveal s.absPkt(ubuf)
	currseg := reveal CurrSeg(ubuf, offset + path.HopLen * prevSegLen, currInfIdx, currHfIdx-prevSegLen, segLen, MetaLen)
	hopFields := hopFields(ubuf, offset + path.HopLen * prevSegLen, 0, segLen)
	hopFieldsBytePositionsLemma(ubuf, offset + path.HopLen * prevSegLen, 0, segLen, R54)
	reveal hopFieldsBytePositions(ubuf, offset + path.HopLen * prevSegLen, 0, segLen, hopFields)
	assert currseg.Future[0] == hopFields[currHfIdx-prevSegLen]
	assert hopFields[currHfIdx-prevSegLen] ==
		path.BytesToIO_HF(ubuf, 0, offset + path.HopLen * currHfIdx, len(ubuf))
	assert currseg.Future[0] == path.BytesToIO_HF(ubuf, 0, offset + path.HopLen * currHfIdx, len(ubuf))
	assert reveal s.EqAbsInfoField(s.absPkt(ubuf), info.ToIntermediateAbsInfoField())
	assert reveal s.EqAbsHopField(s.absPkt(ubuf), hop.ToIO_HF())
}

ghost
requires  path.InfoFieldOffset(currInfIdx, 0) + path.InfoLen <= offset
requires  0 < segLen
requires  offset + path.HopLen * segLen <= len(raw)
requires  0 <= currHfIdx && currHfIdx < segLen
requires  0 <= currInfIdx && currInfIdx < 3
preserves acc(sl.AbsSlice_Bytes(raw, 0, len(raw)), R56)
ensures   len(CurrSeg(raw, offset, currInfIdx, currHfIdx, segLen, 0).Future) > 0
decreases
func LenCurrSeg(raw []byte, offset int, currInfIdx int, currHfIdx int, segLen int) {
	reveal CurrSeg(raw, offset, currInfIdx, currHfIdx, segLen, 0)
}

ghost
requires  0 < seg1Len
requires  0 < seg2Len
requires  0 <= seg3Len
requires  pktLen(seg1Len, seg2Len, seg3Len, 0) <= len(raw)
requires  0 <= currInfIdx && currInfIdx < 2
requires  1 <= currInfIdx ==> 0 < seg3Len
preserves acc(sl.AbsSlice_Bytes(raw, 0, len(raw)), R56)
ensures   LeftSeg(raw, currInfIdx+1, seg1Len, seg2Len, seg3Len, 0) != none[io.IO_seg3]
ensures   RightSeg(raw, currInfIdx, seg1Len, seg2Len, seg3Len, 0) != none[io.IO_seg3]
decreases
func XoverSegNotNone(raw []byte, currInfIdx int, seg1Len int, seg2Len int, seg3Len int) {
	reveal LeftSeg(raw, currInfIdx+1, seg1Len, seg2Len, seg3Len, 0)
	reveal RightSeg(raw, currInfIdx, seg1Len, seg2Len, seg3Len, 0)
}

ghost
requires  path.InfoFieldOffset(currInfIdx, 0) + path.InfoLen <= offset
requires  0 < segLen
requires  offset + path.HopLen * segLen <= len(raw)
requires  0 <= currHfIdx && currHfIdx < segLen
requires  0 <= currInfIdx && currInfIdx < 3
preserves acc(sl.AbsSlice_Bytes(raw, 0, len(raw)), R56)
preserves len(CurrSeg(raw, offset, currInfIdx, currHfIdx, segLen, 0).Future) > 0
ensures CurrSeg(raw, offset, currInfIdx, currHfIdx+1, segLen, 0) ==
	absIncPathSeg(CurrSeg(raw, offset, currInfIdx, currHfIdx, segLen, 0))
decreases
func IncCurrSeg(raw []byte, offset int, currInfIdx int, currHfIdx int, segLen int) {
	currseg := reveal CurrSeg(raw, offset, currInfIdx, currHfIdx, segLen, 0)
	incseg := reveal CurrSeg(raw, offset, currInfIdx, currHfIdx+1, segLen, 0)
	assert currseg.AInfo == incseg.AInfo
	assert currseg.UInfo == incseg.UInfo
	assert currseg.ConsDir == incseg.ConsDir
	assert currseg.Peer == incseg.Peer
	assert seq[io.IO_HF]{currseg.Future[0]} ++ currseg.Past == incseg.Past
	assert currseg.Future[1:] == incseg.Future
	assert seq[io.IO_ahi]{currseg.Future[0].Toab()} ++ currseg.History == incseg.History
	assert incseg == absIncPathSeg(currseg)
}

ghost
requires  0 < seg1Len
requires  0 < seg2Len
requires  0 <= seg3Len
requires  pktLen(seg1Len, seg2Len, seg3Len, 0) <= len(raw)
requires  1 <= currInfIdx && currInfIdx < 3
requires  1 == currInfIdx ==> currHfIdx+1 == seg1Len
requires  2 == currInfIdx ==> 0 < seg3Len && currHfIdx+1 == seg1Len + seg2Len
requires  pktLen(seg1Len, seg2Len, seg3Len, 0) <= len(raw)
preserves acc(sl.AbsSlice_Bytes(raw, 0, len(raw)), R56)
preserves LeftSeg(raw, currInfIdx, seg1Len, seg2Len, seg3Len, 0) != none[io.IO_seg3]
ensures
	let prevSegLen := LengthOfPrevSeg(currHfIdx+1, seg1Len, seg2Len, seg3Len) in
	let segLen := LengthOfCurrSeg(currHfIdx+1, seg1Len, seg2Len, seg3Len) in
	let numInf := NumInfoFields(seg1Len, seg2Len, seg3Len) in
	let offset := HopFieldOffset(numInf, 0, 0) in
	CurrSeg(raw, offset + path.HopLen * prevSegLen, currInfIdx, currHfIdx-prevSegLen+1, segLen, 0) ==
		get(LeftSeg(raw, currInfIdx, seg1Len, seg2Len, seg3Len, 0))
decreases
func XoverCurrSeg(raw []byte, currInfIdx int, currHfIdx int, seg1Len int, seg2Len int, seg3Len int) {
	prevSegLen := LengthOfPrevSeg(currHfIdx+1, seg1Len, seg2Len, seg3Len)
	segLen := LengthOfCurrSeg(currHfIdx+1, seg1Len, seg2Len, seg3Len)
	numInf := NumInfoFields(seg1Len, seg2Len, seg3Len)
	offset := HopFieldOffset(numInf, 0, 0)
	currseg := reveal CurrSeg(raw, offset + path.HopLen * prevSegLen, currInfIdx, 0, segLen, 0)
	leftseg := reveal LeftSeg(raw, currInfIdx, seg1Len, seg2Len, seg3Len, 0)
	assert currseg == get(leftseg)
}

ghost
requires  0 < seg1Len
requires  0 <= seg2Len
requires  0 <= seg3Len
requires  pktLen(seg1Len, seg2Len, seg3Len, 0) <= len(raw)
requires  2 <= currInfIdx && currInfIdx < 4
preserves acc(sl.AbsSlice_Bytes(raw, 0, len(raw)), R56)
ensures   LeftSeg(raw, currInfIdx, seg1Len, seg2Len, seg3Len, 0) ==
	MidSeg(raw, currInfIdx, seg1Len, seg2Len, seg3Len, 0)
decreases
func XoverLeftSeg(raw []byte, currInfIdx int, seg1Len int, seg2Len int, seg3Len int) {
	leftseg := reveal LeftSeg(raw, currInfIdx, seg1Len, seg2Len, seg3Len, 0)
	midseg := reveal MidSeg(raw, currInfIdx, seg1Len, seg2Len, seg3Len, 0)
	assert leftseg == midseg
}

ghost
requires  0 < seg1Len
requires  0 <= seg2Len
requires  0 <= seg3Len
requires  pktLen(seg1Len, seg2Len, seg3Len, 0) <= len(raw)
requires  -1 <= currInfIdx && currInfIdx < 1
preserves acc(sl.AbsSlice_Bytes(raw, 0, len(raw)), R56)
ensures   MidSeg(raw, currInfIdx+4, seg1Len, seg2Len, seg3Len, 0) ==
	RightSeg(raw, currInfIdx, seg1Len, seg2Len, seg3Len, 0)
decreases
func XoverMidSeg(raw []byte, currInfIdx int, seg1Len int, seg2Len int, seg3Len int) {
	midseg := reveal MidSeg(raw, currInfIdx+4, seg1Len, seg2Len, seg3Len, 0)
	rightseg := reveal RightSeg(raw, currInfIdx, seg1Len, seg2Len, seg3Len, 0)
	assert midseg == rightseg
}

ghost
requires  0 < seg1Len
requires  0 < seg2Len
requires  0 <= seg3Len
requires  pktLen(seg1Len, seg2Len, seg3Len, 0) <= len(raw)
requires  0 <= currInfIdx && currInfIdx < 2
requires  0 == currInfIdx ==> currHfIdx+1 == seg1Len
requires  1 == currInfIdx ==> 0 < seg3Len && currHfIdx+1 == seg1Len + seg2Len
requires  pktLen(seg1Len, seg2Len, seg3Len, 0) <= len(raw)
preserves acc(sl.AbsSlice_Bytes(raw, 0, len(raw)), R56)
preserves RightSeg(raw, currInfIdx, seg1Len, seg2Len, seg3Len, 0) != none[io.IO_seg3]
ensures
	let prevSegLen := LengthOfPrevSeg(currHfIdx, seg1Len, seg2Len, seg3Len) in
	let segLen := LengthOfCurrSeg(currHfIdx, seg1Len, seg2Len, seg3Len) in
	let numInf := NumInfoFields(seg1Len, seg2Len, seg3Len) in
	let offset := HopFieldOffset(numInf, 0, 0) in
	let currseg := CurrSeg(raw, offset + path.HopLen * prevSegLen, currInfIdx, currHfIdx-prevSegLen, segLen, 0) in
	len(currseg.Future) > 0 &&
	get(RightSeg(raw, currInfIdx, seg1Len, seg2Len, seg3Len, 0)) ==
		absIncPathSeg(currseg)
decreases
func XoverRightSeg(raw []byte, currInfIdx int, currHfIdx int, seg1Len int, seg2Len int, seg3Len int) {
	prevSegLen := LengthOfPrevSeg(currHfIdx, seg1Len, seg2Len, seg3Len)
	segLen := LengthOfCurrSeg(currHfIdx, seg1Len, seg2Len, seg3Len)
	numInf := NumInfoFields(seg1Len, seg2Len, seg3Len)
	offset := HopFieldOffset(numInf, 0, 0)
	LenCurrSeg(raw, offset + path.HopLen * prevSegLen, currInfIdx, segLen - 1, segLen)
	IncCurrSeg(raw, offset + path.HopLen * prevSegLen, currInfIdx, segLen - 1, segLen)
	currseg := CurrSeg(raw, offset + path.HopLen * prevSegLen, currInfIdx, segLen - 1, segLen, 0)
	nextseg := CurrSeg(raw, offset + path.HopLen * prevSegLen, currInfIdx, segLen, segLen, 0)
	rightseg := reveal RightSeg(raw, currInfIdx, seg1Len, seg2Len, seg3Len, 0)
	assert absIncPathSeg(currseg) == nextseg
	assert nextseg == get(rightseg)
	assert absIncPathSeg(currseg) == get(rightseg)
}

ghost
opaque
requires  0 <= offset
requires  0 <= currHFIdx && currHFIdx <= segLen
requires  len(hops) == segLen - currHFIdx
requires  offset + path.HopLen * segLen <= len(raw)
requires  acc(sl.AbsSlice_Bytes(raw, 0, len(raw)), R56)
decreases
pure func hopFieldsBytePositions(raw []byte, offset int, currHFIdx int, segLen int, hops seq[io.IO_HF]) bool {
	return forall i int :: { hops[i] } 0 <= i && i < len(hops) ==>
		hops[i] == path.BytesToIO_HF(raw, 0, offset + path.HopLen * (currHFIdx + i), len(raw))
}

ghost
requires  R55 < p
requires  0 <= offset
requires  0 <= currHFIdx && currHFIdx <= segLen
requires  offset + path.HopLen * segLen <= len(raw)
preserves acc(sl.AbsSlice_Bytes(raw, 0, len(raw)), p)
ensures   hopFieldsBytePositions(raw, offset, currHFIdx, segLen, hopFields(raw, offset, currHFIdx, segLen))
decreases segLen - currHFIdx
func hopFieldsBytePositionsLemma(
	raw []byte,
	offset int,
	currHFIdx int,
	segLen int,
	p perm) {
	newP := (p + R55)/2
	hopfields := hopFields(raw, offset, currHFIdx, segLen)
	if (currHFIdx != segLen) {
		hopFieldsBytePositionsLemma(raw, offset, currHFIdx + 1, segLen, newP)
		hopfieldsInc := hopFields(raw, offset, currHFIdx + 1, segLen)
		assert reveal hopFieldsBytePositions(raw, offset, currHFIdx + 1, segLen, hopfieldsInc)
	}
	assert reveal hopFieldsBytePositions(raw, offset, currHFIdx, segLen, hopfields)
}<|MERGE_RESOLUTION|>--- conflicted
+++ resolved
@@ -452,17 +452,10 @@
 			UInfo : uinfo,
 			ConsDir : consDir,
 			Peer : peer,
-<<<<<<< HEAD
-			Past : segPast(hopfields, currHFIdx - 1),
-			Future : segFuture(hopfields, currHFIdx),
-			History : segHistory(hopfields, currHFIdx - 1),
-		}
-=======
 			Past : segPast(hopfields, currHfIdx - 1),
 			Future : segFuture(hopfields, currHfIdx),
 			History : segHistory(hopfields, currHfIdx - 1),
-		})
->>>>>>> 2c599871
+		}
 }
 
 ghost
@@ -579,23 +572,13 @@
 		let segLen := LengthOfCurrSeg(currHfIdx, seg1Len, seg2Len, seg3Len) in
 		let prevSegLen := LengthOfPrevSeg(currHfIdx, seg1Len, seg2Len, seg3Len) in
 		let numINF := NumInfoFields(seg1Len, seg2Len, seg3Len) in
-<<<<<<< HEAD
-		let offset := HopFieldOffset(numINF, 0, 0) in
+		let offset := HopFieldOffset(numINF, 0, MetaLen) in
 		io.IO_pkt2 {
-			CurrSeg : CurrSeg(raw, offset+prevSegLen, currINFIdx, currHFIdx-prevSegLen, segLen, 0),
-			LeftSeg : LeftSeg(raw, currINFIdx + 1, seg1Len, seg2Len , seg3Len, 0),
-			MidSeg : MidSeg(raw, currINFIdx + 2, seg1Len, seg2Len , seg3Len, 0),
-			RightSeg : RightSeg(raw, currINFIdx - 1, seg1Len, seg2Len , seg3Len, 0),
-		}
-=======
-		let offset := HopFieldOffset(numINF, 0, MetaLen) in
-		io.IO_pkt2(io.IO_Packet2{
 			CurrSeg : CurrSeg(raw, offset + path.HopLen * prevSegLen, currInfIdx, currHfIdx-prevSegLen, segLen, MetaLen),
 			LeftSeg : LeftSeg(raw, currInfIdx + 1, seg1Len, seg2Len , seg3Len, MetaLen),
 			MidSeg : MidSeg(raw, currInfIdx + 2, seg1Len, seg2Len , seg3Len, MetaLen),
 			RightSeg : RightSeg(raw, currInfIdx - 1, seg1Len, seg2Len , seg3Len, MetaLen),
-		})
->>>>>>> 2c599871
+		}
 }
 
 // In the future, this should probably use AbsMetaHdr as
@@ -645,8 +628,8 @@
 requires  MetaLen <= idx && idx <= len(raw)
 preserves acc(sl.AbsSlice_Bytes(raw, 0, len(raw)), R56)
 preserves acc(sl.AbsSlice_Bytes(raw[:idx], 0, idx), R56)
-ensures   RawBytesToMetaHdr(raw) == RawBytesToMetaHdr(raw[:idx])
-ensures   RawBytesToBase(raw) == RawBytesToBase(raw[:idx])
+ensures   RawBytesToMetaHdr(raw) === RawBytesToMetaHdr(raw[:idx])
+ensures   RawBytesToBase(raw) === RawBytesToBase(raw[:idx])
 decreases
 func ValidPktMetaHdrSublice(raw []byte, idx int) {
 	reveal validPktMetaHdr(raw)
@@ -708,38 +691,39 @@
 requires len(oldPkt.CurrSeg.Future) > 0
 decreases
 pure func AbsXover(oldPkt io.IO_pkt2) (newPkt io.IO_pkt2) {
-	return io.IO_pkt2(
-		io.IO_Packet2{
-			get(oldPkt.LeftSeg),
-			oldPkt.MidSeg,
-			oldPkt.RightSeg,
-			some(absIncPathSeg(oldPkt.CurrSeg))})
+	return io.IO_pkt2 {
+		get(oldPkt.LeftSeg),
+		oldPkt.MidSeg,
+		oldPkt.RightSeg,
+		some(absIncPathSeg(oldPkt.CurrSeg)),
+	}
 }
 
 ghost
 requires len(oldPkt.CurrSeg.Future) > 0
 decreases
 pure func AbsIncPath(oldPkt io.IO_pkt2) (newPkt io.IO_pkt2) {
-	return io.IO_pkt2(
-		io.IO_Packet2{
-			absIncPathSeg(oldPkt.CurrSeg),
-			oldPkt.LeftSeg,
-			oldPkt.MidSeg,
-			oldPkt.RightSeg})
+	return io.IO_pkt2 {
+		absIncPathSeg(oldPkt.CurrSeg),
+		oldPkt.LeftSeg,
+		oldPkt.MidSeg,
+		oldPkt.RightSeg,
+	}
 }
 
 ghost
 requires len(currseg.Future) > 0
 decreases
 pure func absIncPathSeg(currseg io.IO_seg3) io.IO_seg3 {
-	return io.IO_seg3_ {
+	return io.IO_seg3 {
 		AInfo: currseg.AInfo,
 		UInfo: currseg.UInfo,
 		ConsDir: currseg.ConsDir,
 		Peer: currseg.Peer,
 		Past: seq[io.IO_HF]{currseg.Future[0]} ++ currseg.Past,
 		Future: currseg.Future[1:],
-		History: seq[io.IO_ahi]{currseg.Future[0].Toab()} ++ currseg.History}
+		History: seq[io.IO_ahi]{currseg.Future[0].Toab()} ++ currseg.History,
+	}
 }
 
 ghost
@@ -792,7 +776,7 @@
 		unfolding acc(s.Base.Mem(), _) in
 		let hopOffset := MetaLen + int(s.NumINF)*path.InfoLen + idx*path.HopLen in
 		hopOffset+path.HopLen <= len(ub) &&
-		hop.ToIO_HF() == path.BytesToIO_HF(ub, 0, hopOffset, len(ub))
+		hop.ToIO_HF() === path.BytesToIO_HF(ub, 0, hopOffset, len(ub))
 }
 
 ghost
@@ -807,7 +791,7 @@
 		let hopOffset := MetaLen + int(s.NumINF)*path.InfoLen +
 			int(s.Base.PathMeta.CurrHF)*path.HopLen in
 		hopOffset+path.HopLen <= len(ub) &&
-		hop.ToIO_HF() == path.BytesToIO_HF(ub, 0, hopOffset, len(ub))
+		hop.ToIO_HF() === path.BytesToIO_HF(ub, 0, hopOffset, len(ub))
 }
 
 ghost
@@ -831,7 +815,7 @@
 	numINF := NumInfoFields(seg1Len, seg2Len, seg3Len)
 	offset := HopFieldOffset(numINF, 0, MetaLen)
 	pkt := reveal s.absPkt(ubuf)
-	assert pkt.CurrSeg == reveal CurrSeg(ubuf, offset + path.HopLen * prevSegLen, currInfIdx, currHfIdx-prevSegLen, segLen, MetaLen)
+	assert pkt.CurrSeg === reveal CurrSeg(ubuf, offset + path.HopLen * prevSegLen, currInfIdx, currHfIdx-prevSegLen, segLen, MetaLen)
 	assert len(pkt.CurrSeg.Future) == 1
 }
 
@@ -857,8 +841,8 @@
 	numINF := NumInfoFields(seg1Len, seg2Len, seg3Len)
 	offset := HopFieldOffset(numINF, 0, MetaLen)
 	pkt := reveal s.absPkt(ubuf)
-	assert pkt.CurrSeg == reveal CurrSeg(ubuf, offset + path.HopLen * prevSegLen, currInfIdx, currHfIdx-prevSegLen, segLen, MetaLen)
-	assert pkt.LeftSeg == reveal LeftSeg(ubuf, currInfIdx + 1, seg1Len, seg2Len , seg3Len, MetaLen)
+	assert pkt.CurrSeg === reveal CurrSeg(ubuf, offset + path.HopLen * prevSegLen, currInfIdx, currHfIdx-prevSegLen, segLen, MetaLen)
+	assert pkt.LeftSeg === reveal LeftSeg(ubuf, currInfIdx + 1, seg1Len, seg2Len , seg3Len, MetaLen)
 	assert len(pkt.CurrSeg.Future) == 1
 	assert pkt.LeftSeg != none[io.IO_seg2]
 }
@@ -869,9 +853,7 @@
 decreases
 pure func (s *Raw) EqAbsHopField(pkt io.IO_pkt2, hop io.IO_HF) bool {
 	return let currHF := pkt.CurrSeg.Future[0] in
-		hop.InIF2 == currHF.InIF2 &&
-		hop.EgIF2 == currHF.EgIF2 &&
-		hop.HVF == currHF.HVF
+		hop === currHF
 }
 
 ghost
@@ -879,10 +861,10 @@
 decreases
 pure func (s *Raw) EqAbsInfoField(pkt io.IO_pkt2, info path.IntermediateAbsInfoField) bool {
 	return let currseg := pkt.CurrSeg in
-		info.AInfo == currseg.AInfo &&
-		info.UInfo == currseg.UInfo &&
-		info.ConsDir == currseg.ConsDir &&
-		info.Peer == currseg.Peer
+		info.AInfo === currseg.AInfo &&
+		info.UInfo === currseg.UInfo &&
+		info.ConsDir === currseg.ConsDir &&
+		info.Peer === currseg.Peer
 }
 
 ghost
@@ -917,10 +899,10 @@
 	hopFields := hopFields(ubuf, offset + path.HopLen * prevSegLen, 0, segLen)
 	hopFieldsBytePositionsLemma(ubuf, offset + path.HopLen * prevSegLen, 0, segLen, R54)
 	reveal hopFieldsBytePositions(ubuf, offset + path.HopLen * prevSegLen, 0, segLen, hopFields)
-	assert currseg.Future[0] == hopFields[currHfIdx-prevSegLen]
-	assert hopFields[currHfIdx-prevSegLen] ==
+	assert currseg.Future[0] === hopFields[currHfIdx-prevSegLen]
+	assert hopFields[currHfIdx-prevSegLen] ===
 		path.BytesToIO_HF(ubuf, 0, offset + path.HopLen * currHfIdx, len(ubuf))
-	assert currseg.Future[0] == path.BytesToIO_HF(ubuf, 0, offset + path.HopLen * currHfIdx, len(ubuf))
+	assert currseg.Future[0] === path.BytesToIO_HF(ubuf, 0, offset + path.HopLen * currHfIdx, len(ubuf))
 	assert reveal s.EqAbsInfoField(s.absPkt(ubuf), info.ToIntermediateAbsInfoField())
 	assert reveal s.EqAbsHopField(s.absPkt(ubuf), hop.ToIO_HF())
 }
@@ -962,20 +944,20 @@
 requires  0 <= currInfIdx && currInfIdx < 3
 preserves acc(sl.AbsSlice_Bytes(raw, 0, len(raw)), R56)
 preserves len(CurrSeg(raw, offset, currInfIdx, currHfIdx, segLen, 0).Future) > 0
-ensures CurrSeg(raw, offset, currInfIdx, currHfIdx+1, segLen, 0) ==
+ensures CurrSeg(raw, offset, currInfIdx, currHfIdx+1, segLen, 0) ===
 	absIncPathSeg(CurrSeg(raw, offset, currInfIdx, currHfIdx, segLen, 0))
 decreases
 func IncCurrSeg(raw []byte, offset int, currInfIdx int, currHfIdx int, segLen int) {
 	currseg := reveal CurrSeg(raw, offset, currInfIdx, currHfIdx, segLen, 0)
 	incseg := reveal CurrSeg(raw, offset, currInfIdx, currHfIdx+1, segLen, 0)
-	assert currseg.AInfo == incseg.AInfo
-	assert currseg.UInfo == incseg.UInfo
-	assert currseg.ConsDir == incseg.ConsDir
-	assert currseg.Peer == incseg.Peer
-	assert seq[io.IO_HF]{currseg.Future[0]} ++ currseg.Past == incseg.Past
-	assert currseg.Future[1:] == incseg.Future
-	assert seq[io.IO_ahi]{currseg.Future[0].Toab()} ++ currseg.History == incseg.History
-	assert incseg == absIncPathSeg(currseg)
+	assert currseg.AInfo === incseg.AInfo
+	assert currseg.UInfo === incseg.UInfo
+	assert currseg.ConsDir === incseg.ConsDir
+	assert currseg.Peer === incseg.Peer
+	assert seq[io.IO_HF]{currseg.Future[0]} ++ currseg.Past === incseg.Past
+	assert currseg.Future[1:] === incseg.Future
+	assert seq[io.IO_ahi]{currseg.Future[0].Toab()} ++ currseg.History === incseg.History
+	assert incseg === absIncPathSeg(currseg)
 }
 
 ghost
@@ -1004,7 +986,7 @@
 	offset := HopFieldOffset(numInf, 0, 0)
 	currseg := reveal CurrSeg(raw, offset + path.HopLen * prevSegLen, currInfIdx, 0, segLen, 0)
 	leftseg := reveal LeftSeg(raw, currInfIdx, seg1Len, seg2Len, seg3Len, 0)
-	assert currseg == get(leftseg)
+	assert currseg === get(leftseg)
 }
 
 ghost
@@ -1020,7 +1002,7 @@
 func XoverLeftSeg(raw []byte, currInfIdx int, seg1Len int, seg2Len int, seg3Len int) {
 	leftseg := reveal LeftSeg(raw, currInfIdx, seg1Len, seg2Len, seg3Len, 0)
 	midseg := reveal MidSeg(raw, currInfIdx, seg1Len, seg2Len, seg3Len, 0)
-	assert leftseg == midseg
+	assert leftseg === midseg
 }
 
 ghost
@@ -1036,7 +1018,7 @@
 func XoverMidSeg(raw []byte, currInfIdx int, seg1Len int, seg2Len int, seg3Len int) {
 	midseg := reveal MidSeg(raw, currInfIdx+4, seg1Len, seg2Len, seg3Len, 0)
 	rightseg := reveal RightSeg(raw, currInfIdx, seg1Len, seg2Len, seg3Len, 0)
-	assert midseg == rightseg
+	assert midseg === rightseg
 }
 
 ghost
@@ -1070,9 +1052,9 @@
 	currseg := CurrSeg(raw, offset + path.HopLen * prevSegLen, currInfIdx, segLen - 1, segLen, 0)
 	nextseg := CurrSeg(raw, offset + path.HopLen * prevSegLen, currInfIdx, segLen, segLen, 0)
 	rightseg := reveal RightSeg(raw, currInfIdx, seg1Len, seg2Len, seg3Len, 0)
-	assert absIncPathSeg(currseg) == nextseg
-	assert nextseg == get(rightseg)
-	assert absIncPathSeg(currseg) == get(rightseg)
+	assert absIncPathSeg(currseg) === nextseg
+	assert nextseg === get(rightseg)
+	assert absIncPathSeg(currseg) === get(rightseg)
 }
 
 ghost
@@ -1085,7 +1067,7 @@
 decreases
 pure func hopFieldsBytePositions(raw []byte, offset int, currHFIdx int, segLen int, hops seq[io.IO_HF]) bool {
 	return forall i int :: { hops[i] } 0 <= i && i < len(hops) ==>
-		hops[i] == path.BytesToIO_HF(raw, 0, offset + path.HopLen * (currHFIdx + i), len(raw))
+		hops[i] === path.BytesToIO_HF(raw, 0, offset + path.HopLen * (currHFIdx + i), len(raw))
 }
 
 ghost
