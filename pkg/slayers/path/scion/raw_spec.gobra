--- conflicted
+++ resolved
@@ -18,73 +18,6 @@
 
 import (
 	"github.com/scionproto/scion/pkg/slayers/path"
-<<<<<<< HEAD
-	"github.com/scionproto/scion/verification/utils/definitions"
-	"github.com/scionproto/scion/verification/utils/slices"
-)
-
-pred (s *Raw) NonInitMem() {
-	acc(&s.Raw) &&
-		acc(&s.underlyingBuf) && // Ghost
-		acc(&s.dataLen) && // Ghost
-		s.Base.NonInitMem()
-}
-
-pred (s *Raw) Mem() {
-	s.Base.Mem() &&
-		acc(&s.Raw) &&
-		acc(&s.underlyingBuf) && // Ghost
-		acc(&s.dataLen) && // Ghost
-		0 <= s.dataLen && s.dataLen <= len(s.underlyingBuf) &&
-		s.Raw === s.underlyingBuf[:s.dataLen] &&
-		slices.AbsSlice_Bytes(s.underlyingBuf, s.dataLen, len(s.underlyingBuf)) &&
-		slices.AbsSlice_Bytes(s.Raw, 0, len(s.Raw)) &&
-		len(s.Raw) == s.Base.Len()
-}
-
-pred (r *Raw) PostBufXchange(buf []byte) {
-	acc(r.Mem(), definitions.ReadL1) && r.GetUnderlyingBuf() === buf
-}
-
-ghost
-requires r.PostBufXchange(buf)
-ensures  acc(r.Mem(), definitions.ReadL1)
-ensures  r.GetUnderlyingBuf() === buf
-func (r *Raw) UnfoldPostBufXchange(buf []byte) {
-	unfold r.PostBufXchange(buf)
-	assert acc(r.Mem(), definitions.ReadL1)
-	assert r.GetUnderlyingBuf() === buf
-}
-
-ghost
-requires acc(r.Mem(), _)
-decreases
-pure func (r *Raw) GetUnderlyingBuf() (buf []byte) {
-	return unfolding acc(r.Mem(), _) in r.underlyingBuf
-}
-
-ghost
-requires r.Mem()
-requires r.GetUnderlyingBuf() === buf
-ensures  slices.AbsSlice_Bytes(buf, 0, len(buf))
-ensures  slices.AbsSlice_Bytes(buf, 0, len(buf)) --* (acc(r.Mem(), definitions.ReadL1) && r.PostBufXchange(buf))
-decreases
-func (r *Raw) ExchangeBufMem(buf []byte) {
-	unfold r.Mem()
-	ghost slices.Unslice_Bytes(r.underlyingBuf, 0, r.dataLen, writePerm)
-	ghost slices.CombineAtIndex_Bytes(r.underlyingBuf, 0, len(r.underlyingBuf), r.dataLen, writePerm)
-	package slices.AbsSlice_Bytes(buf, 0, len(buf)) --* (acc(r.Mem(), definitions.ReadL1) && r.PostBufXchange(buf)) {
-		assert acc(&r.Raw)
-		assert acc(&r.underlyingBuf)
-		assert acc(&r.dataLen)
-		assert r.Raw === r.underlyingBuf[:r.dataLen]
-		ghost slices.SplitByIndex_Bytes(r.underlyingBuf, 0, len(r.underlyingBuf), r.dataLen, writePerm)
-		ghost slices.Reslice_Bytes(r.underlyingBuf, 0, r.dataLen, writePerm)
-		assert slices.AbsSlice_Bytes(r.Raw, 0, len(r.Raw))
-		fold r.Mem()
-		fold r.PostBufXchange(buf)
-	}
-=======
 	"github.com/scionproto/scion/verification/utils/slices"
 )
 
@@ -101,7 +34,6 @@
 	s.Raw === buf[:len(s.Raw)] &&
 	slices.AbsSlice_Bytes(buf, 0, len(buf)) &&
 	len(s.Raw) == s.Base.Len()
->>>>>>> 17317ce5
 }
 /**** End of Predicates ****/
 
@@ -122,44 +54,6 @@
 	return unfolding acc(s.Mem(buf), _) in s.Base.Type()
 }
 
-(*Raw) implements path.Path {
-	(p *Raw) SerializeTo(b, buf []byte, l int) (e error) {
-		e = p.SerializeTo(b, buf, l)
-	}
-
-	(p *Raw) DecodeFromBytes(b, buf []byte, l int) (e error) {
-		e = p.DecodeFromBytes(b, buf, l)
-	}
-
-	(p *Raw) Reverse() (r path.Path, e error) {
-		r, e = p.Reverse()
-	}
-
-	(p *Raw) DowngradePerm(buf []byte) {
-		p.DowngradePerm(buf)
-	}
-
-	// pure (p *Raw) GetUnderlyingBuf() []byte {
-	// 	return p.GetUnderlyingBuf()
-	// }
-
-	(p *Raw) ExchangeBufMem(buf []byte) {
-		p.ExchangeBufMem(buf)
-	}
-
-	(p *Raw) UnfoldPostBufXchange(buf []byte) {
-		p.UnfoldPostBufXchange(buf)
-	}
-
-	pure (p *Raw) Len() int {
-		return p.Len()
-	}
-
-	pure (p *Raw) Type() path.Type {
-		return p.Type()
-	}
-}
-
 /**
   * This method is not part of the original SCION codebase.
   * Instead, `Len` was defined in `*Raw` via embedded structs.
@@ -179,23 +73,12 @@
 /**** Lemmas ****/
 
 ghost
-<<<<<<< HEAD
-requires s.Mem()
-requires buf === s.GetUnderlyingBuf()
-=======
 requires s.Mem(buf)
->>>>>>> 17317ce5
 ensures  s.NonInitMem()
 ensures  slices.AbsSlice_Bytes(buf, 0, len(buf))
 decreases
 func (s *Raw) DowngradePerm(buf []byte) {
-<<<<<<< HEAD
-	unfold s.Mem()
-	ghost slices.Unslice_Bytes(s.underlyingBuf, 0, s.dataLen, writePerm)
-	ghost slices.CombineAtIndex_Bytes(s.underlyingBuf, 0, len(s.underlyingBuf), s.dataLen, writePerm)
-=======
 	unfold s.Mem(buf)
->>>>>>> 17317ce5
 	assert slices.AbsSlice_Bytes(buf, 0, len(buf))
 	unfold s.Base.Mem()
 	fold s.Base.NonInitMem()
