--- conflicted
+++ resolved
@@ -575,13 +575,11 @@
 		})
 }
 
-<<<<<<< HEAD
-=======
 // In the future, this should probably use AbsMetaHdr as
 // the return type.
 ghost
 requires MetaLen <= len(raw)
-requires acc(sl.AbsSlice_Bytes(raw, 0, len(raw)), R56) 
+requires acc(sl.AbsSlice_Bytes(raw, 0, len(raw)), R56)
 decreases
 pure func RawBytesToMetaHdr(raw []byte) MetaHdr {
 	return unfolding acc(sl.AbsSlice_Bytes(raw, 0, len(raw)), R56) in
@@ -603,27 +601,12 @@
 		Base{metaHdr, NumInfoFields(seg1, seg2, seg3), seg1 + seg2 + seg3}
 }
 
->>>>>>> 1349d7ab
 ghost
 opaque
 requires acc(sl.AbsSlice_Bytes(raw, 0, len(raw)), R56)
 decreases
 pure func validPktMetaHdr(raw []byte) bool {
 	return MetaLen <= len(raw)  &&
-<<<<<<< HEAD
-		unfolding acc(sl.AbsSlice_Bytes(raw, 0, len(raw)), R56) in
-		let hdr := binary.BigEndian.Uint32(raw[:MetaLen]) in
-		let metaHdr := DecodedFrom(hdr) in
-		let seg1 := int(metaHdr.SegLen[0]) in
-		let seg2 := int(metaHdr.SegLen[1]) in
-		let seg3 := int(metaHdr.SegLen[2]) in
-		let base := Base{metaHdr,
-			NumInfoFields(seg1, seg2, seg3),
-			seg1 + seg2 + seg3} in
-		metaHdr.InBounds() &&
-		0 < metaHdr.SegLen[0] &&
-		base.ValidCurrIdxsSpec() &&
-=======
 		let metaHdr := RawBytesToMetaHdr(raw) in
 		let seg1 := int(metaHdr.SegLen[0])    in
 		let seg2 := int(metaHdr.SegLen[1])    in
@@ -631,29 +614,10 @@
 		let base := RawBytesToBase(raw)       in
 		0 < metaHdr.SegLen[0]           &&
 		base.ValidCurrIdxsSpec()        &&
->>>>>>> 1349d7ab
 		pktLen(seg1, seg2, seg3, 0) <= len(raw)
 }
 
 ghost
-<<<<<<< HEAD
-decreases
-pure func AbsSetInfoField(oldPkt io.IO_pkt2, info path.IntermediateAbsInfoField) (newPkt io.IO_pkt2) {
-	return io.IO_pkt2(
-		io.IO_Packet2{
-			io.IO_seg3(
-				io.IO_seg3_{
-					info.AInfo,
-					info.UInfo,
-					info.ConsDir,
-					info.Peer,
-					oldPkt.CurrSeg.Past,
-					oldPkt.CurrSeg.Future,
-					oldPkt.CurrSeg.History}),
-			oldPkt.LeftSeg,
-			oldPkt.MidSeg,
-			oldPkt.RightSeg})
-=======
 requires  MetaLen <= idx && idx <= len(raw)
 preserves acc(sl.AbsSlice_Bytes(raw, 0, len(raw)), R56)
 preserves acc(sl.AbsSlice_Bytes(raw[:idx], 0, idx), R56)
@@ -683,5 +647,4 @@
 		oldPkt.CurrSeg.Future,
 		oldPkt.CurrSeg.History}) in
 	io.IO_pkt2(io.IO_Packet2{newCurrSeg, oldPkt.LeftSeg, oldPkt.MidSeg, oldPkt.RightSeg})
->>>>>>> 1349d7ab
 }