--- conflicted
+++ resolved
@@ -438,11 +438,7 @@
 		let segs := io.CombineSegLens(seg1, seg2, seg3) in
 		let base := RawBytesToBase(raw)       in
 		0 < metaHdr.SegLen[0] &&
-<<<<<<< HEAD
-		base.FullyValid()     &&
-=======
-		base.Valid()     &&
->>>>>>> 01387ec4
+		base.Valid()          &&
 		PktLen(segs, MetaLen) <= len(raw)
 }
 
