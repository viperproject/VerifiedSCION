--- conflicted
+++ resolved
@@ -897,12 +897,8 @@
 requires  0 <= seg3Len
 requires  pktLen(seg1Len, seg2Len, seg3Len, 0) <= len(raw)
 requires  -1 <= currInfIdx && currInfIdx < 1
-<<<<<<< HEAD
 requires  0 == currInfIdx ==> 0 < seg3Len
-preserves acc(sl.AbsSlice_Bytes(raw, 0, len(raw)), R56)
-=======
 preserves acc(sl.Bytes(raw, 0, len(raw)), R56)
->>>>>>> fe87c9ec
 ensures   MidSeg(raw, currInfIdx+4, seg1Len, seg2Len, seg3Len, 0) ==
 	RightSeg(raw, currInfIdx, seg1Len, seg2Len, seg3Len, 0)
 decreases
