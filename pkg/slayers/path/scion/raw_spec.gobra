--- conflicted
+++ resolved
@@ -159,36 +159,20 @@
 requires 0 < p
 requires acc(&r.Raw, p/2) && acc(sl.AbsSlice_Bytes(r.Raw, 0, len(r.Raw)), p) && acc(r.Base.Mem(), p/2)
 requires r.RawPermRemainder(ubuf, p)
-<<<<<<< HEAD
 ensures  acc(r.Mem(), p) && r.Valid(ubuf)
-ensures  acc(slices.AbsSlice_Bytes(ubuf, 0, len(ubuf)), p)
-decreases
-func (r *Raw) UndoRawPerm(ubuf []byte, p perm) {
-	unfold r.RawPermRemainder(ubuf, p)
-	slices.Unslice_Bytes(ubuf, 0, len(r.Raw), p)
-	slices.CombineAtIndex_Bytes(ubuf, 0, len(ubuf), len(r.Raw), p)
-	fold acc(r.Mem(), p)
-=======
-ensures  acc(r.Mem(ubuf), p)
 ensures  acc(sl.AbsSlice_Bytes(ubuf, 0, len(ubuf)), p)
 decreases
 func (r *Raw) UndoRawPerm(ubuf []byte, p perm) {
 	unfold r.RawPermRemainder(ubuf, p)
 	sl.Unslice_Bytes(ubuf, 0, len(r.Raw), p)
 	sl.CombineAtIndex_Bytes(ubuf, 0, len(ubuf), len(r.Raw), p)
-	fold acc(r.Mem(ubuf), p)
->>>>>>> 10676f7c
-}
-
-ghost
-requires 0 < p
-<<<<<<< HEAD
+	fold acc(r.Mem(), p)
+}
+
+ghost
+requires 0 < p
 requires acc(r.Mem(), p) && r.Valid(ubuf)
-requires acc(slices.AbsSlice_Bytes(ubuf, 0, len(ubuf)), p)
-=======
-requires acc(r.Mem(ubuf), p)
 requires acc(sl.AbsSlice_Bytes(ubuf, 0, len(ubuf)), p)
->>>>>>> 10676f7c
 ensures  acc(&r.Raw, p/2)
 ensures  acc(sl.AbsSlice_Bytes(r.Raw, 0, len(r.Raw)), p)
 ensures  acc(r.Base.Mem(), p/2)
@@ -196,15 +180,9 @@
 ensures  r.Raw === old(unfolding acc(r.Mem(), p) in r.Raw)
 decreases
 func (r *Raw) RawPerm(ubuf []byte, p perm) {
-<<<<<<< HEAD
 	unfold acc(r.Mem(), p)
-	slices.SplitByIndex_Bytes(ubuf, 0, len(ubuf), len(r.Raw), p)
-	slices.Reslice_Bytes(ubuf, 0, len(r.Raw), p)
-=======
-	unfold acc(r.Mem(ubuf), p)
 	sl.SplitByIndex_Bytes(ubuf, 0, len(ubuf), len(r.Raw), p)
 	sl.Reslice_Bytes(ubuf, 0, len(r.Raw), p)
->>>>>>> 10676f7c
 	fold r.RawPermRemainder(ubuf, p)
 }
 /******** End of Lemma: RawPerm ********/
@@ -227,56 +205,30 @@
 requires 0 <= idx && idx <= len(r.Raw)
 requires acc(sl.AbsSlice_Bytes(r.Raw[:idx], 0, idx), p) && acc(r.Base.Mem(), p/2)
 requires r.RawIdxPermRemainder(ubuf, idx, p)
-<<<<<<< HEAD
 ensures  acc(r.Mem(), p) && r.Valid(ubuf)
-ensures  acc(slices.AbsSlice_Bytes(ubuf, 0, len(ubuf)), p)
-decreases
-func (r *Raw) UndoRawIdxPerm(ubuf []byte, idx int, p perm) {
-	unfold r.RawIdxPermRemainder(ubuf, idx, p)
-	slices.Unslice_Bytes(ubuf, 0, idx, p)
-	slices.CombineAtIndex_Bytes(ubuf, 0, len(ubuf), idx, p)
-	fold acc(r.Mem(), p)
-=======
-ensures  acc(r.Mem(ubuf), p)
 ensures  acc(sl.AbsSlice_Bytes(ubuf, 0, len(ubuf)), p)
 decreases
 func (r *Raw) UndoRawIdxPerm(ubuf []byte, idx int, p perm) {
 	unfold r.RawIdxPermRemainder(ubuf, idx, p)
 	sl.Unslice_Bytes(ubuf, 0, idx, p)
 	sl.CombineAtIndex_Bytes(ubuf, 0, len(ubuf), idx, p)
-	fold acc(r.Mem(ubuf), p)
->>>>>>> 10676f7c
-}
-
-ghost
-requires 0 < p
-<<<<<<< HEAD
+	fold acc(r.Mem(), p)
+}
+
+ghost
+requires 0 < p
 requires acc(r.Mem(), p) && r.Valid(ubuf)
-requires acc(slices.AbsSlice_Bytes(ubuf, 0, len(ubuf)), p)
+requires acc(sl.AbsSlice_Bytes(ubuf, 0, len(ubuf)), p)
 requires 0 <= idx && idx <= unfolding acc(r.Mem(), p) in len(r.Raw)
 ensures  acc(&r.Raw, p/2)
 ensures  r.Raw === old(unfolding acc(r.Mem(), p) in r.Raw)
-ensures  acc(slices.AbsSlice_Bytes(r.Raw[:idx], 0, idx), p) && acc(r.Base.Mem(), p/2)
+ensures  acc(sl.AbsSlice_Bytes(r.Raw[:idx], 0, idx), p) && acc(r.Base.Mem(), p/2)
 ensures  r.RawIdxPermRemainder(ubuf, idx, p)
 decreases
 func (r *Raw) RawIdxPerm(ubuf []byte, idx int, p perm) {
 	unfold acc(r.Mem(), p)
-	slices.SplitByIndex_Bytes(ubuf, 0, len(ubuf), idx, p)
-	slices.Reslice_Bytes(ubuf, 0, idx, p)
-=======
-requires acc(r.Mem(ubuf), p)
-requires acc(sl.AbsSlice_Bytes(ubuf, 0, len(ubuf)), p)
-requires 0 <= idx && idx <= unfolding acc(r.Mem(ubuf), p) in len(r.Raw)
-ensures  acc(&r.Raw, p/2)
-ensures  r.Raw === old(unfolding acc(r.Mem(ubuf), p) in r.Raw)
-ensures  acc(sl.AbsSlice_Bytes(r.Raw[:idx], 0, idx), p) && acc(r.Base.Mem(), p/2)
-ensures  r.RawIdxPermRemainder(ubuf, idx, p)
-decreases
-func (r *Raw) RawIdxPerm(ubuf []byte, idx int, p perm) {
-	unfold acc(r.Mem(ubuf), p)
 	sl.SplitByIndex_Bytes(ubuf, 0, len(ubuf), idx, p)
 	sl.Reslice_Bytes(ubuf, 0, idx, p)
->>>>>>> 10676f7c
 	fold r.RawIdxPermRemainder(ubuf, idx, p)
 }
 /******** End of Lemma: RawIdxPerm ********/
@@ -301,13 +253,8 @@
 requires 0 <= start && start <= end && end <= len(r.Raw)
 requires acc(sl.AbsSlice_Bytes(r.Raw[start:end], 0, end-start), p)
 requires r.RawRangePermRemainder(ubuf, start, end, p)
-<<<<<<< HEAD
 ensures  acc(r.Mem(), p) && r.Valid(ubuf)
-ensures  acc(slices.AbsSlice_Bytes(ubuf, 0, len(ubuf)), p)
-=======
-ensures  acc(r.Mem(ubuf), p)
 ensures  acc(sl.AbsSlice_Bytes(ubuf, 0, len(ubuf)), p)
->>>>>>> 10676f7c
 decreases
 func (r *Raw) UndoRawRangePerm(ubuf []byte, start, end int, p perm) {
 	unfold r.RawRangePermRemainder(ubuf, start, end, p)
@@ -321,39 +268,21 @@
 // Notice that no permission to r.Base.Mem() is provided, unlike the previous methods
 ghost
 requires 0 < p
-<<<<<<< HEAD
 requires acc(r.Mem(), p) && r.Valid(ubuf)
-requires acc(slices.AbsSlice_Bytes(ubuf, 0, len(ubuf)), p)
+requires acc(sl.AbsSlice_Bytes(ubuf, 0, len(ubuf)), p)
 requires 0 <= start && start <= end && end <= unfolding acc(r.Mem(), p) in len(r.Raw)
 ensures  acc(&r.Raw, p/2)
 ensures  r.Raw === old(unfolding acc(r.Mem(), p) in r.Raw)
-ensures  acc(slices.AbsSlice_Bytes(r.Raw[start:end], 0, end-start), p)
+ensures  acc(sl.AbsSlice_Bytes(r.Raw[start:end], 0, end-start), p)
 ensures  r.RawRangePermRemainder(ubuf, start, end, p)
 decreases
 func (r *Raw) RawRangePerm(ubuf []byte, start, end int, p perm) {
 	unfold acc(r.Mem(), p)
-	slices.SplitByIndex_Bytes(ubuf, 0, len(ubuf), len(r.Raw), p)
-	slices.Reslice_Bytes(ubuf, 0, len(r.Raw), p)
-	slices.SplitByIndex_Bytes(r.Raw, 0, len(r.Raw), start, p)
-	slices.SplitByIndex_Bytes(r.Raw, start, len(r.Raw), end, p)
-	slices.Reslice_Bytes(r.Raw, start, end, p)
-=======
-requires acc(r.Mem(ubuf), p)
-requires acc(sl.AbsSlice_Bytes(ubuf, 0, len(ubuf)), p)
-requires 0 <= start && start <= end && end <= unfolding acc(r.Mem(ubuf), p) in len(r.Raw)
-ensures  acc(&r.Raw, p/2)
-ensures  r.Raw === old(unfolding acc(r.Mem(ubuf), p) in r.Raw)
-ensures  acc(sl.AbsSlice_Bytes(r.Raw[start:end], 0, end-start), p)
-ensures  r.RawRangePermRemainder(ubuf, start, end, p)
-decreases
-func (r *Raw) RawRangePerm(ubuf []byte, start, end int, p perm) {
-	unfold acc(r.Mem(ubuf), p)
 	sl.SplitByIndex_Bytes(ubuf, 0, len(ubuf), len(r.Raw), p)
 	sl.Reslice_Bytes(ubuf, 0, len(r.Raw), p)
 	sl.SplitByIndex_Bytes(r.Raw, 0, len(r.Raw), start, p)
 	sl.SplitByIndex_Bytes(r.Raw, start, len(r.Raw), end, p)
 	sl.Reslice_Bytes(r.Raw, start, end, p)
->>>>>>> 10676f7c
 	fold r.RawRangePermRemainder(ubuf, start, end, p)
 }
 /******** End of Lemma: RawRangePerm ********/
