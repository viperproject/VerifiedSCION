--- conflicted
+++ resolved
@@ -113,75 +113,6 @@
 	return s.Base.IsXover()
 }
 
-<<<<<<< HEAD
-=======
-ghost
-requires acc(s.Mem(ub), _)
-decreases
-pure func (s *Raw) ValidCurrINF(ghost ub []byte) bool {
-	return unfolding acc(s.Mem(ub), _) in
-		s.Base.ValidCurrINF()
-}
-
-ghost
-requires acc(s.Mem(ub), _)
-decreases
-pure func (s *Raw) ValidCurrHF(ghost ub []byte) bool {
-	return unfolding acc(s.Mem(ub), _) in
-		s.Base.ValidCurrHF()
-}
-
-ghost
-requires acc(s.Mem(ub), _)
-decreases
-pure func (s *Raw) ValidCurrIdxs(ghost ub []byte) bool {
-	return unfolding acc(s.Mem(ub), _) in
-		s.Base.ValidCurrIdxs()
-}
-
-ghost
-requires acc(s.Mem(ub), _)
-decreases
-pure func (s *Raw) InfsMatchHfs(ghost ub []byte) bool {
-	return unfolding acc(s.Mem(ub), _) in
-		s.Base.InfsMatchHfs()
-}
-
-ghost
-requires acc(s.Mem(ub), _)
-decreases
-pure func (s *Raw) CurrInfMatchesCurrHF(ghost ub []byte) bool {
-	return unfolding acc(s.Mem(ub), _) in
-		s.Base.GetBase().CurrInfMatchesCurrHF()
-}
-
-ghost
-requires acc(s.Mem(ub), _)
-requires acc(sl.Bytes(ub, 0, len(ub)), R56)
-decreases
-pure func (s *Raw) EqAbsHeader(ub []byte) bool {
-	return unfolding acc(s.Mem(ub), _) in
-		unfolding acc(s.Base.Mem(), _) in
-		s.Base.EqAbsHeader(ub)
-}
-
-ghost
-requires acc(s.Mem(ub), _)
-decreases
-pure func (s *Raw) GetIsXoverSpec(ub []byte) bool {
-	return unfolding acc(s.Mem(ub), _) in s.Base.IsXoverSpec()
-}
-
-ghost
-requires acc(s.Mem(ub), _)
-decreases
-pure func (s *Raw) SegsInBounds(ub []byte) bool {
-	return unfolding acc(s.Mem(ub), _) in
-		unfolding acc(s.Base.Mem(), _) in
-		s.PathMeta.SegsInBounds()
-}
-
->>>>>>> f4ed38ac
 /**** End of Stubs ****/
 
 /**** Lemmas ****/
@@ -198,107 +129,6 @@
 	fold s.NonInitMem()
 }
 
-<<<<<<< HEAD
-/******** Lemma: RawPerm ********/
-pred (r *Raw) RawPermRemainder(ubuf []byte, p perm) {
-	0 < p &&
-	acc(r.Base.Mem(), p/2) &&
-	acc(&r.Raw, p/2) &&
-	len(r.Raw) <= len(ubuf) &&
-	r.Raw === ubuf[:len(r.Raw)] &&
-	acc(sl.AbsSlice_Bytes(ubuf, len(r.Raw), len(ubuf)), p) &&
-	len(r.Raw) == r.Base.Len()
-}
-
-ghost
-requires 0 < p
-requires acc(&r.Raw, p/2) && acc(sl.AbsSlice_Bytes(r.Raw, 0, len(r.Raw)), p) && acc(r.Base.Mem(), p/2)
-requires r.RawPermRemainder(ubuf, p)
-ensures  acc(r.Mem(ubuf), p)
-ensures  acc(sl.AbsSlice_Bytes(ubuf, 0, len(ubuf)), p)
-decreases
-func (r *Raw) UndoRawPerm(ubuf []byte, p perm) {
-	unfold r.RawPermRemainder(ubuf, p)
-	sl.Unslice_Bytes(ubuf, 0, len(r.Raw), p)
-	sl.CombineAtIndex_Bytes(ubuf, 0, len(ubuf), len(r.Raw), p)
-	fold acc(r.Mem(ubuf), p)
-}
-
-ghost
-requires 0 < p
-requires acc(r.Mem(ubuf), p)
-requires acc(sl.AbsSlice_Bytes(ubuf, 0, len(ubuf)), p)
-ensures  acc(&r.Raw, p/2)
-ensures  acc(sl.AbsSlice_Bytes(r.Raw, 0, len(r.Raw)), p)
-ensures  acc(r.Base.Mem(), p/2)
-ensures  r.RawPermRemainder(ubuf, p)
-ensures  r.Raw === old(unfolding acc(r.Mem(ubuf), p) in r.Raw)
-decreases
-func (r *Raw) RawPerm(ubuf []byte, p perm) {
-	unfold acc(r.Mem(ubuf), p)
-	sl.SplitByIndex_Bytes(ubuf, 0, len(ubuf), len(r.Raw), p)
-	sl.Reslice_Bytes(ubuf, 0, len(r.Raw), p)
-	fold r.RawPermRemainder(ubuf, p)
-}
-/******** End of Lemma: RawPerm ********/
-
-// TODO: drop these lemmas
-/******** Lemma: RawRangePerm ********/
-pred (r *Raw) RawRangePermRemainder(ubuf []byte, start, end int, p perm) {
-	0 < p &&
-	acc(r.Base.Mem(), p) &&
-	acc(&r.Raw, p/2) &&
-	0 <= start && start <= end && end <= len(r.Raw) &&
-	len(r.Raw) <= len(ubuf) &&
-	r.Raw === ubuf[:len(r.Raw)] &&
-	acc(sl.AbsSlice_Bytes(r.Raw, 0, start), p) &&
-	acc(sl.AbsSlice_Bytes(r.Raw, end, len(r.Raw)), p) &&
-	acc(sl.AbsSlice_Bytes(ubuf, len(r.Raw), len(ubuf)), p) &&
-	len(r.Raw) == r.Base.Len()
-}
-
-ghost
-requires 0 < p
-requires acc(&r.Raw, p/2)
-requires 0 <= start && start <= end && end <= len(r.Raw)
-requires acc(sl.AbsSlice_Bytes(r.Raw[start:end], 0, end-start), p)
-requires r.RawRangePermRemainder(ubuf, start, end, p)
-ensures  acc(r.Mem(ubuf), p)
-ensures  acc(sl.AbsSlice_Bytes(ubuf, 0, len(ubuf)), p)
-decreases
-func (r *Raw) UndoRawRangePerm(ubuf []byte, start, end int, p perm) {
-	unfold r.RawRangePermRemainder(ubuf, start, end, p)
-	sl.Unslice_Bytes(r.Raw, start, end, p)
-	sl.CombineAtIndex_Bytes(r.Raw, 0, end, start, p)
-	sl.CombineAtIndex_Bytes(r.Raw, 0, len(r.Raw), end, p)
-	fold r.RawPermRemainder(ubuf, p)
-	r.UndoRawPerm(ubuf, p)
-}
-
-// Notice that no permission to r.Base.Mem() is provided, unlike the previous methods
-ghost
-requires 0 < p
-requires acc(r.Mem(ubuf), p)
-requires acc(sl.AbsSlice_Bytes(ubuf, 0, len(ubuf)), p)
-requires 0 <= start && start <= end && end <= unfolding acc(r.Mem(ubuf), p) in len(r.Raw)
-ensures  acc(&r.Raw, p/2)
-ensures  r.Raw === old(unfolding acc(r.Mem(ubuf), p) in r.Raw)
-ensures  acc(sl.AbsSlice_Bytes(r.Raw[start:end], 0, end-start), p)
-ensures  r.RawRangePermRemainder(ubuf, start, end, p)
-decreases
-func (r *Raw) RawRangePerm(ubuf []byte, start, end int, p perm) {
-	unfold acc(r.Mem(ubuf), p)
-	sl.SplitByIndex_Bytes(ubuf, 0, len(ubuf), len(r.Raw), p)
-	sl.Reslice_Bytes(ubuf, 0, len(r.Raw), p)
-	sl.SplitByIndex_Bytes(r.Raw, 0, len(r.Raw), start, p)
-	sl.SplitByIndex_Bytes(r.Raw, start, len(r.Raw), end, p)
-	sl.Reslice_Bytes(r.Raw, start, end, p)
-	fold r.RawRangePermRemainder(ubuf, start, end, p)
-}
-/******** End of Lemma: RawRangePerm ********/
-
-=======
->>>>>>> f4ed38ac
 ghost
 requires r.Mem(ubuf1)
 requires len(ubuf1) <= len(ubuf2)
@@ -656,25 +486,14 @@
 
 ghost
 requires acc(s.Mem(ub), R54)
-<<<<<<< HEAD
-requires acc(sl.AbsSlice_Bytes(ub, 0, len(ub)), R55)
+requires acc(sl.Bytes(ub, 0, len(ub)), R55)
 requires s.GetBase(ub).NumsCompatibleWithSegLen()
 requires s.GetBase(ub).ValidCurrInfSpec()
 requires s.GetBase(ub).ValidCurrHfSpec()
 requires s.GetBase(ub).PathMeta.SegsInBounds()
 requires s.GetBase(ub).CurrInfMatchesCurrHF()
 requires s.GetBase(ub).EqAbsHeader(ub)
-ensures  acc(sl.AbsSlice_Bytes(ub, 0, len(ub)), R55)
-=======
-requires acc(sl.Bytes(ub, 0, len(ub)), R55)
-requires s.InfsMatchHfs(ub)
-requires s.ValidCurrINF(ub)
-requires s.ValidCurrHF(ub)
-requires s.SegsInBounds(ub)
-requires s.CurrInfMatchesCurrHF(ub)
-requires s.EqAbsHeader(ub)
 ensures  acc(sl.Bytes(ub, 0, len(ub)), R55)
->>>>>>> f4ed38ac
 ensures  acc(s.Mem(ub), R54)
 ensures  validPktMetaHdr(ub)
 ensures  s.GetBase(ub).EqAbsHeader(ub)
@@ -762,13 +581,8 @@
 ghost
 opaque
 requires acc(s.Mem(ub), _)
-<<<<<<< HEAD
 requires s.GetBase(ub).ValidCurrInfSpec()
-requires acc(sl.AbsSlice_Bytes(ub, 0, len(ub)), R56)
-=======
-requires s.ValidCurrINF(ub)
 requires acc(sl.Bytes(ub, 0, len(ub)), R56)
->>>>>>> f4ed38ac
 decreases
 pure func (s *Raw) CorrectlyDecodedInf(ub []byte, info path.InfoField) bool {
 	return unfolding acc(s.Mem(ub), _) in
@@ -796,13 +610,8 @@
 ghost
 opaque
 requires acc(s.Mem(ub), _)
-<<<<<<< HEAD
 requires s.GetBase(ub).ValidCurrHfSpec()
-requires acc(sl.AbsSlice_Bytes(ub, 0, len(ub)), R56)
-=======
-requires s.ValidCurrHF(ub)
 requires acc(sl.Bytes(ub, 0, len(ub)), R56)
->>>>>>> f4ed38ac
 decreases
 pure func (s *Raw) CorrectlyDecodedHf(ub []byte, hop path.HopField) bool {
 	return unfolding acc(s.Mem(ub), _) in
@@ -840,13 +649,8 @@
 
 ghost
 preserves acc(s.Mem(ubuf), R55)
-<<<<<<< HEAD
 preserves s.GetBase(ubuf).IsXoverSpec()
-preserves acc(sl.AbsSlice_Bytes(ubuf, 0, len(ubuf)), R56)
-=======
-preserves s.GetIsXoverSpec(ubuf)
 preserves acc(sl.Bytes(ubuf, 0, len(ubuf)), R56)
->>>>>>> f4ed38ac
 preserves validPktMetaHdr(ubuf)
 preserves s.GetBase(ubuf).EqAbsHeader(ubuf)
 ensures   s.absPkt(ubuf).LeftSeg != none[io.IO_seg2]
