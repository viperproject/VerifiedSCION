// Copyright 2022 ETH Zurich
//
// Licensed under the Apache License, Version 2.0 (the "License");
// you may not use this file except in compliance with the License.
// You may obtain a copy of the License at
//
//   http://www.apache.org/licenses/LICENSE-2.0
//
// Unless required by applicable law or agreed to in writing, software
// distributed under the License is distributed on an "AS IS" BASIS,
// WITHOUT WARRANTIES OR CONDITIONS OF ANY KIND, either express or implied.
// See the License for the specific language governing permissions and
// limitations under the License.

// +gobra

package scion

import (
	"github.com/scionproto/scion/pkg/slayers/path"
	"github.com/scionproto/scion/verification/utils/slices"
)

/**** Predicates ****/
pred (s *Raw) NonInitMem() {
	acc(&s.Raw) &&
	s.Base.NonInitMem()
}

pred (s *Raw) Mem(buf []byte) {
	s.Base.Mem() &&
	acc(&s.Raw) &&
	len(s.Raw) <= len(buf) &&
	s.Raw === buf[:len(s.Raw)] &&
	slices.AbsSlice_Bytes(buf, 0, len(buf)) &&
	len(s.Raw) == s.Base.Len()
}
/**** End of Predicates ****/

(*Raw) implements path.Path

/**** Stubs ****/
/**
  * This method is not part of the original SCION codebase.
  * Instead, `Len` was defined in `*Raw` via embedded structs.
  * Unfortunately, Gobra does not fully support them yet, so we
  * introduced this wrapper method which acts as a wrapper.
  */
pure
requires acc(s.Mem(buf), _)
ensures  unfolding acc(s.Mem(buf), _) in t == s.Base.Type()
decreases
func (s *Raw) Type(ghost buf []byte) (t path.Type) {
	return unfolding acc(s.Mem(buf), _) in s.Base.Type()
}

/**
  * This method is not part of the original SCION codebase.
  * Instead, `Len` was defined in `*Raw` via embedded structs.
  * Unfortunately, Gobra does not fully support them yet, so we
  * introduced this wrapper method which acts as a wrapper.
  */
pure
requires acc(s.Mem(buf), _)
ensures  unfolding acc(s.Mem(buf), _) in l == s.Base.Len()
ensures  l >= 0
decreases
func (s *Raw) Len(ghost buf []byte) (l int) {
	return unfolding acc(s.Mem(buf), _) in s.Base.Len()
}
/**** End of Stubs ****/

/**** Lemmas ****/

ghost
requires s.Mem(buf)
ensures  s.NonInitMem()
ensures  slices.AbsSlice_Bytes(buf, 0, len(buf))
decreases
func (s *Raw) DowngradePerm(buf []byte) {
	unfold s.Mem(buf)
	assert slices.AbsSlice_Bytes(buf, 0, len(buf))
	unfold s.Base.Mem()
	fold s.Base.NonInitMem()
	fold s.NonInitMem()
}

/******** Lemma: RawPerm ********/
pred (r *Raw) RawPermRemainder(ubuf []byte, p perm) {
	0 < p && (acc(&r.Raw, p/2) && acc(slices.AbsSlice_Bytes(r.Raw, 0, len(r.Raw)), p) && acc(r.Base.Mem(), p/2)) --* acc(r.Mem(ubuf), p)
}

ghost
requires 0 < p
requires acc(&r.Raw, p/2) && acc(slices.AbsSlice_Bytes(r.Raw, 0, len(r.Raw)), p) && acc(r.Base.Mem(), p/2)
requires r.RawPermRemainder(ubuf, p)
ensures  acc(r.Mem(ubuf), p)
decreases
func (r *Raw) UndoRawPerm(ubuf []byte, p perm) {
	unfold r.RawPermRemainder(ubuf, p)
	apply (acc(&r.Raw, p/2) && acc(slices.AbsSlice_Bytes(r.Raw, 0, len(r.Raw)), p) && acc(r.Base.Mem(), p/2)) --* acc(r.Mem(ubuf), p)
}

ghost
requires 0 < p
requires acc(r.Mem(ubuf), p)
ensures  acc(&r.Raw, p/2) && acc(slices.AbsSlice_Bytes(r.Raw, 0, len(r.Raw)), p) && acc(r.Base.Mem(), p/2)
ensures  r.RawPermRemainder(ubuf, p)
ensures  r.Raw === old(unfolding acc(r.Mem(ubuf), p) in r.Raw)
decreases
func (r *Raw) RawPerm(ubuf []byte, p perm) {
	unfold acc(r.Mem(ubuf), p)
	slices.SplitByIndex_Bytes(ubuf, 0, len(ubuf), len(r.Raw), p)
	slices.Reslice_Bytes(ubuf, 0, len(r.Raw), p)
	assert acc(slices.AbsSlice_Bytes(r.Raw, 0, len(r.Raw)), p)
	package (acc(&r.Raw, p/2) && acc(slices.AbsSlice_Bytes(r.Raw, 0, len(r.Raw)), p) && acc(r.Base.Mem(), p/2)) --* acc(r.Mem(ubuf), p) {
		{
			// assert body of predicate
			assert acc(r.Base.Mem(), p)
			assert acc(&r.Raw, p)
			assert len(r.Raw) <= len(ubuf)
			assert r.Raw === ubuf[:len(r.Raw)]
			assert len(r.Raw) == r.Base.Len()
		}
		slices.Unslice_Bytes(ubuf, 0, len(r.Raw), p)
		slices.CombineAtIndex_Bytes(ubuf, 0, len(ubuf), len(r.Raw), p)
		assert acc(slices.AbsSlice_Bytes(ubuf, 0, len(ubuf)), p)
		fold acc(r.Mem(ubuf), p)
	}
	fold r.RawPermRemainder(ubuf, p)
}
/******** End of Lemma: RawPerm ********/

/******** Lemma: RawIdxPerm ********/
pred (r *Raw) RawIdxPermRemainder(ubuf []byte, idx int, p perm) {
	0 < p && (acc(&r.Raw, p/2) && idx <= len(r.Raw) && acc(slices.AbsSlice_Bytes(r.Raw[:idx], 0, idx), p) && acc(r.Base.Mem(), p/2)) --* acc(r.Mem(ubuf), p)
}

ghost
requires 0 < p
requires acc(&r.Raw, p/2)
requires 0 <= idx && idx <= len(r.Raw)
requires acc(slices.AbsSlice_Bytes(r.Raw[:idx], 0, idx), p) && acc(r.Base.Mem(), p/2)
requires r.RawIdxPermRemainder(ubuf, idx, p)
ensures  acc(r.Mem(ubuf), p)
decreases
func (r *Raw) UndoRawIdxPerm(ubuf []byte, idx int, p perm) {
	unfold r.RawIdxPermRemainder(ubuf, idx, p)
	apply (acc(&r.Raw, p/2) && idx <= len(r.Raw) && acc(slices.AbsSlice_Bytes(r.Raw[:idx], 0, idx), p) && acc(r.Base.Mem(), p/2)) --* acc(r.Mem(ubuf), p)
}

ghost
requires 0 < p
requires acc(r.Mem(ubuf), p)
requires 0 <= idx && idx <= unfolding acc(r.Mem(ubuf), p) in len(r.Raw)
ensures  acc(&r.Raw, p/2)
ensures  r.Raw === old(unfolding acc(r.Mem(ubuf), p) in r.Raw)
ensures  acc(slices.AbsSlice_Bytes(r.Raw[:idx], 0, idx), p) && acc(r.Base.Mem(), p/2)
ensures  r.RawIdxPermRemainder(ubuf, idx, p)
decreases
func (r *Raw) RawIdxPerm(ubuf []byte, idx int, p perm) {
	unfold acc(r.Mem(ubuf), p)
	slices.SplitByIndex_Bytes(ubuf, 0, len(ubuf), idx, p)
	slices.Reslice_Bytes(ubuf, 0, idx, p)
	assert r.Raw[:idx] === ubuf[:idx]
	assert acc(slices.AbsSlice_Bytes(r.Raw[:idx], 0, idx), p)
	package (acc(&r.Raw, p/2) && idx <= len(r.Raw) && acc(slices.AbsSlice_Bytes(r.Raw[:idx], 0, idx), p) && acc(r.Base.Mem(), p/2)) --* acc(r.Mem(ubuf), p) {
		{
			// assert body of predicate
			assert acc(r.Base.Mem(), p)
			assert acc(&r.Raw, p)
			assert len(r.Raw) <= len(ubuf)
			assert r.Raw === ubuf[:len(r.Raw)]
			assert len(r.Raw) == r.Base.Len()
		}
		slices.Unslice_Bytes(ubuf, 0, idx, p)
		slices.CombineAtIndex_Bytes(ubuf, 0, len(ubuf), idx, p)
		assert acc(slices.AbsSlice_Bytes(ubuf, 0, len(ubuf)), p)
		fold acc(r.Mem(ubuf), p)
	}
	fold r.RawIdxPermRemainder(ubuf, idx, p)
}
/******** End of Lemma: RawIdxPerm ********/

/******** Lemma: RawRangePerm ********/
pred (r *Raw) RawRangePermRemainder(ubuf []byte, start, end int, p perm) {
	(acc(&r.Raw, p/4) && 0 < p && 0 <= start && start <= end && end <= len(r.Raw) && acc(slices.AbsSlice_Bytes(r.Raw[start:end], 0, end-start), p)) --* acc(r.Mem(ubuf), p)
}

ghost
requires 0 < p
requires acc(&r.Raw, p/4)
requires 0 <= start && start <= end && end <= len(r.Raw)
requires acc(slices.AbsSlice_Bytes(r.Raw[start:end], 0, end-start), p)
requires r.RawRangePermRemainder(ubuf, start, end, p)
ensures  acc(r.Mem(ubuf), p)
decreases
func (r *Raw) UndoRawRangePerm(ubuf []byte, start, end int, p perm) {
	unfold r.RawRangePermRemainder(ubuf, start, end, p)
	apply (acc(&r.Raw, p/4) && 0 < p && 0 <= start && start <= end && end <= len(r.Raw) && acc(slices.AbsSlice_Bytes(r.Raw[start:end], 0, end-start), p)) --* acc(r.Mem(ubuf), p)
}

// Notice that no permission to r.Base.Mem() is provided, unlike the previous methods
ghost
requires 0 < p
requires acc(r.Mem(ubuf), p)
requires 0 <= start && start <= end && end <= unfolding acc(r.Mem(ubuf), p) in len(r.Raw)
ensures  acc(&r.Raw, p/4)
ensures  r.Raw === old(unfolding acc(r.Mem(ubuf), p) in r.Raw)
ensures  acc(slices.AbsSlice_Bytes(r.Raw[start:end], 0, end-start), p)
ensures  r.RawRangePermRemainder(ubuf, start, end, p)
decreases
func (r *Raw) RawRangePerm(ubuf []byte, start, end int, p perm) {
	r.RawPerm(ubuf, p)
	{
		assert acc(&r.Raw, p/2) && acc(slices.AbsSlice_Bytes(r.Raw, 0, len(r.Raw)), p) && acc(r.Base.Mem(), p/2)
		unfold r.RawPermRemainder(ubuf, p)
		assert (acc(&r.Raw, p/2) && acc(slices.AbsSlice_Bytes(r.Raw, 0, len(r.Raw)), p) && acc(r.Base.Mem(), p/2)) --* acc(r.Mem(ubuf), p)
	}
	slices.SplitByIndex_Bytes(r.Raw, 0, len(r.Raw), start, p)
	{
		assert acc(slices.AbsSlice_Bytes(r.Raw, 0, start), p)
		assert acc(slices.AbsSlice_Bytes(r.Raw, start, len(r.Raw)), p)
	}
	slices.SplitByIndex_Bytes(r.Raw, start, len(r.Raw), end, p)
	{
		assert acc(slices.AbsSlice_Bytes(r.Raw, 0, start), p)
		assert acc(slices.AbsSlice_Bytes(r.Raw, start, end), p)
		assert acc(slices.AbsSlice_Bytes(r.Raw, end, len(r.Raw)), p)
	}
	slices.Reslice_Bytes(r.Raw, start, end, p)
	{
		assert acc(slices.AbsSlice_Bytes(r.Raw, 0, start), p)
		assert acc(slices.AbsSlice_Bytes(r.Raw[start:end], 0, end-start), p)
		assert acc(slices.AbsSlice_Bytes(r.Raw, end, len(r.Raw)), p)
	}
	package (acc(&r.Raw, p/4) && 0 < p && 0 <= start && start <= end && end <= len(r.Raw) && acc(slices.AbsSlice_Bytes(r.Raw[start:end], 0, end-start), p)) --* acc(r.Mem(ubuf), p) {
		assert 0 < p
		{
			assert acc(&r.Raw, p/2)
			assert acc(slices.AbsSlice_Bytes(r.Raw, 0, start), p)
			assert acc(slices.AbsSlice_Bytes(r.Raw[start:end], 0, end-start), p)
			assert acc(slices.AbsSlice_Bytes(r.Raw, end, len(r.Raw)), p)
		}
		slices.Unslice_Bytes(r.Raw, start, end, p)
		slices.CombineAtIndex_Bytes(r.Raw, start, len(r.Raw), end, p)
		slices.CombineAtIndex_Bytes(r.Raw, 0, len(r.Raw), start, p)
		apply (acc(&r.Raw, p/2) && acc(slices.AbsSlice_Bytes(r.Raw, 0, len(r.Raw)), p) && acc(r.Base.Mem(), p/2)) --* acc(r.Mem(ubuf), p)
	}
	fold r.RawRangePermRemainder(ubuf, start, end, p)
}
/******** End of Lemma: RawRangePerm ********/

ghost
requires r.Mem(ubuf1)
requires len(ubuf1) <= len(ubuf2)
requires ubuf1 === ubuf2[:len(ubuf1)]
requires slices.AbsSlice_Bytes(ubuf2, len(ubuf1), len(ubuf2))
ensures  r.Mem(ubuf2)
decreases
<<<<<<< HEAD
func (r *Raw) Widden(ubuf1, ubuf2 []byte) {
=======
func (r *Raw) Widen(ubuf1, ubuf2 []byte) {
>>>>>>> 2062ce8b
	unfold r.Mem(ubuf1)
	slices.Unslice_Bytes(ubuf2, 0, len(ubuf1), writePerm)
	slices.CombineAtIndex_Bytes(ubuf2, 0, len(ubuf2), len(ubuf1), writePerm)
	assert slices.AbsSlice_Bytes(ubuf2, 0, len(ubuf2))
	fold r.Mem(ubuf2)
}

/**** End of Lemmas ****/<|MERGE_RESOLUTION|>--- conflicted
+++ resolved
@@ -258,11 +258,7 @@
 requires slices.AbsSlice_Bytes(ubuf2, len(ubuf1), len(ubuf2))
 ensures  r.Mem(ubuf2)
 decreases
-<<<<<<< HEAD
-func (r *Raw) Widden(ubuf1, ubuf2 []byte) {
-=======
 func (r *Raw) Widen(ubuf1, ubuf2 []byte) {
->>>>>>> 2062ce8b
 	unfold r.Mem(ubuf1)
 	slices.Unslice_Bytes(ubuf2, 0, len(ubuf1), writePerm)
 	slices.CombineAtIndex_Bytes(ubuf2, 0, len(ubuf2), len(ubuf1), writePerm)
