// Copyright 2022 ETH Zurich
//
// Licensed under the Apache License, Version 2.0 (the "License");
// you may not use this file except in compliance with the License.
// You may obtain a copy of the License at
//
//   http://www.apache.org/licenses/LICENSE-2.0
//
// Unless required by applicable law or agreed to in writing, software
// distributed under the License is distributed on an "AS IS" BASIS,
// WITHOUT WARRANTIES OR CONDITIONS OF ANY KIND, either express or implied.
// See the License for the specific language governing permissions and
// limitations under the License.

// +gobra

package scion

import (
	"github.com/scionproto/scion/pkg/slayers/path"
	. "verification/utils/definitions"
	sl "verification/utils/slices"
	"verification/dependencies/encoding/binary"
	"verification/io"
)

/**** Predicates ****/
pred (s *Raw) NonInitMem() {
	acc(&s.Raw) &&
	s.Base.NonInitMem()
}

pred (s *Raw) Mem(buf []byte) {
	s.Base.Mem() &&
	acc(&s.Raw) &&
	len(s.Raw) <= len(buf) &&
	s.Raw === buf[:len(s.Raw)] &&
	len(s.Raw) == s.Base.Len()
}
/**** End of Predicates ****/

(*Raw) implements path.Path

/**** Stubs ****/
/**
  * This method is not part of the original SCION codebase.
  * Instead, `Len` was defined in `*Raw` via embedded structs.
  * Unfortunately, Gobra does not fully support them yet, so we
  * introduced this wrapper method which acts as a wrapper.
  */
pure
requires acc(s.Mem(buf), _)
ensures  unfolding acc(s.Mem(buf), _) in t == s.Base.Type()
decreases
func (s *Raw) Type(ghost buf []byte) (t path.Type) {
	return unfolding acc(s.Mem(buf), _) in s.Base.Type()
}

/**
  * This method is not part of the original SCION codebase.
  * Instead, `Len` was defined in `*Raw` via embedded structs.
  * Unfortunately, Gobra does not fully support them yet, so we
  * introduced this wrapper method which acts as a wrapper.
  */
pure
requires acc(s.Mem(buf), _)
ensures  unfolding acc(s.Mem(buf), _) in l == s.Base.Len()
ensures  l >= 0
decreases
func (s *Raw) Len(ghost buf []byte) (l int) {
	return unfolding acc(s.Mem(buf), _) in s.Base.Len()
}

/**
  * This method is not part of the original SCION codebase.
  * Instead, `IsFirstHopAfterXover` was defined in `*Base` via embedded structs.
  * Unfortunately, Gobra does not fully support them yet, so we
  * introduced this wrapper method which acts as a wrapper.
  */
preserves acc(s.Mem(ub), R18)
ensures   res ==> 0 < s.GetCurrINF(ub) && 0 < s.GetCurrHF(ub)
decreases
func (s *Raw) IsFirstHopAfterXover(ghost ub []byte) (res bool) {
	unfold acc(s.Mem(ub), R18)
	defer fold acc(s.Mem(ub), R18)
	return s.Base.IsFirstHopAfterXover()
}

/**
  * This method is not part of the original SCION codebase.
  * Instead, `IsXover` was defined in `*Base` via embedded structs.
  * Unfortunately, Gobra does not fully support them yet, so we
  * introduced this wrapper method which acts as a wrapper.
  */
preserves acc(s.Mem(ub), R9)
ensures res == s.GetIsXoverSpec(ub)
decreases
func (s *Raw) IsXover(ghost ub []byte) (res bool) {
	unfold acc(s.Mem(ub), R9)
	defer fold acc(s.Mem(ub), R9)
	return s.Base.IsXover()
}

ghost
requires acc(s.Mem(ub), _)
decreases
pure func (s *Raw) ValidCurrINF(ghost ub []byte) bool {
	return unfolding acc(s.Mem(ub), _) in
		s.Base.ValidCurrINF()
}

ghost
requires acc(s.Mem(ub), _)
decreases
pure func (s *Raw) ValidCurrHF(ghost ub []byte) bool {
	return unfolding acc(s.Mem(ub), _) in
		s.Base.ValidCurrHF()
}

ghost
requires acc(s.Mem(ub), _)
decreases
pure func (s *Raw) ValidCurrIdxs(ghost ub []byte) bool {
	return unfolding acc(s.Mem(ub), _) in
		s.Base.ValidCurrIdxs()
}

ghost
requires acc(s.Mem(ub), _)
requires acc(sl.AbsSlice_Bytes(ub, 0, len(ub)), _)
decreases
pure func (s *Raw) EqAbsHeader(ub []byte) bool {
	return unfolding acc(s.Mem(ub), _) in
		s.Base.EqAbsHeader(ub)
}

ghost
requires acc(s.Mem(ub), _)
decreases
pure func (s *Raw) GetIsXoverSpec(ub []byte) bool {
	return unfolding acc(s.Mem(ub), _) in s.Base.IsXoverSpec()
}

ghost
requires acc(s.Mem(ub), _)
decreases
pure func (s *Raw) InBounds(ub []byte) bool {
	return unfolding acc(s.Mem(ub), _) in
		unfolding acc(s.Base.Mem(), _) in
		s.PathMeta.InBounds()
}

/**** End of Stubs ****/

/**** Lemmas ****/

ghost
requires s.Mem(buf)
ensures  s.NonInitMem()
ensures  old(s.RawBufferMem(buf)) === s.RawBufferNonInitMem()
decreases
func (s *Raw) DowngradePerm(buf []byte) {
	unfold s.Mem(buf)
	unfold s.Base.Mem()
	fold s.Base.NonInitMem()
	fold s.NonInitMem()
}

/******** Lemma: RawPerm ********/
pred (r *Raw) RawPermRemainder(ubuf []byte, p perm) {
	0 < p &&
	acc(r.Base.Mem(), p/2) &&
	acc(&r.Raw, p/2) &&
	len(r.Raw) <= len(ubuf) &&
	r.Raw === ubuf[:len(r.Raw)] &&
	acc(sl.AbsSlice_Bytes(ubuf, len(r.Raw), len(ubuf)), p) &&
	len(r.Raw) == r.Base.Len()
}

ghost
requires 0 < p
requires acc(&r.Raw, p/2) && acc(sl.AbsSlice_Bytes(r.Raw, 0, len(r.Raw)), p) && acc(r.Base.Mem(), p/2)
requires r.RawPermRemainder(ubuf, p)
ensures  acc(r.Mem(ubuf), p)
ensures  acc(sl.AbsSlice_Bytes(ubuf, 0, len(ubuf)), p)
decreases
func (r *Raw) UndoRawPerm(ubuf []byte, p perm) {
	unfold r.RawPermRemainder(ubuf, p)
	sl.Unslice_Bytes(ubuf, 0, len(r.Raw), p)
	sl.CombineAtIndex_Bytes(ubuf, 0, len(ubuf), len(r.Raw), p)
	fold acc(r.Mem(ubuf), p)
}

ghost
requires 0 < p
requires acc(r.Mem(ubuf), p)
requires acc(sl.AbsSlice_Bytes(ubuf, 0, len(ubuf)), p)
ensures  acc(&r.Raw, p/2)
ensures  acc(sl.AbsSlice_Bytes(r.Raw, 0, len(r.Raw)), p)
ensures  acc(r.Base.Mem(), p/2)
ensures  r.RawPermRemainder(ubuf, p)
ensures  r.Raw === old(unfolding acc(r.Mem(ubuf), p) in r.Raw)
decreases
func (r *Raw) RawPerm(ubuf []byte, p perm) {
	unfold acc(r.Mem(ubuf), p)
	sl.SplitByIndex_Bytes(ubuf, 0, len(ubuf), len(r.Raw), p)
	sl.Reslice_Bytes(ubuf, 0, len(r.Raw), p)
	fold r.RawPermRemainder(ubuf, p)
}
/******** End of Lemma: RawPerm ********/

/******** Lemma: RawRangePerm ********/
pred (r *Raw) RawRangePermRemainder(ubuf []byte, start, end int, p perm) {
	0 < p &&
	acc(r.Base.Mem(), p) &&
	acc(&r.Raw, p/2) &&
	0 <= start && start <= end && end <= len(r.Raw) &&
	len(r.Raw) <= len(ubuf) &&
	r.Raw === ubuf[:len(r.Raw)] &&
	acc(sl.AbsSlice_Bytes(r.Raw, 0, start), p) &&
	acc(sl.AbsSlice_Bytes(r.Raw, end, len(r.Raw)), p) &&
	acc(sl.AbsSlice_Bytes(ubuf, len(r.Raw), len(ubuf)), p) &&
	len(r.Raw) == r.Base.Len()
}

ghost
requires 0 < p
requires acc(&r.Raw, p/2)
requires 0 <= start && start <= end && end <= len(r.Raw)
requires acc(sl.AbsSlice_Bytes(r.Raw[start:end], 0, end-start), p)
requires r.RawRangePermRemainder(ubuf, start, end, p)
ensures  acc(r.Mem(ubuf), p)
ensures  acc(sl.AbsSlice_Bytes(ubuf, 0, len(ubuf)), p)
decreases
func (r *Raw) UndoRawRangePerm(ubuf []byte, start, end int, p perm) {
	unfold r.RawRangePermRemainder(ubuf, start, end, p)
	sl.Unslice_Bytes(r.Raw, start, end, p)
	sl.CombineAtIndex_Bytes(r.Raw, 0, end, start, p)
	sl.CombineAtIndex_Bytes(r.Raw, 0, len(r.Raw), end, p)
	fold r.RawPermRemainder(ubuf, p)
	r.UndoRawPerm(ubuf, p)
}

// Notice that no permission to r.Base.Mem() is provided, unlike the previous methods
ghost
requires 0 < p
requires acc(r.Mem(ubuf), p)
requires acc(sl.AbsSlice_Bytes(ubuf, 0, len(ubuf)), p)
requires 0 <= start && start <= end && end <= unfolding acc(r.Mem(ubuf), p) in len(r.Raw)
ensures  acc(&r.Raw, p/2)
ensures  r.Raw === old(unfolding acc(r.Mem(ubuf), p) in r.Raw)
ensures  acc(sl.AbsSlice_Bytes(r.Raw[start:end], 0, end-start), p)
ensures  r.RawRangePermRemainder(ubuf, start, end, p)
decreases
func (r *Raw) RawRangePerm(ubuf []byte, start, end int, p perm) {
	unfold acc(r.Mem(ubuf), p)
	sl.SplitByIndex_Bytes(ubuf, 0, len(ubuf), len(r.Raw), p)
	sl.Reslice_Bytes(ubuf, 0, len(r.Raw), p)
	sl.SplitByIndex_Bytes(r.Raw, 0, len(r.Raw), start, p)
	sl.SplitByIndex_Bytes(r.Raw, start, len(r.Raw), end, p)
	sl.Reslice_Bytes(r.Raw, start, end, p)
	fold r.RawRangePermRemainder(ubuf, start, end, p)
}
/******** End of Lemma: RawRangePerm ********/

ghost
requires r.Mem(ubuf1)
requires len(ubuf1) <= len(ubuf2)
requires ubuf1 === ubuf2[:len(ubuf1)]
ensures  r.Mem(ubuf2)
decreases
func (r *Raw) Widen(ubuf1, ubuf2 []byte) {
	unfold r.Mem(ubuf1)
	fold r.Mem(ubuf2)
}

/**** End of Lemmas ****/

/**** Start of helpful pure functions ****/
ghost
requires acc(r.Mem(ub), _)
decreases
pure func (r *Raw) GetNumINF(ghost ub []byte) int {
	return unfolding acc(r.Mem(ub), _) in (unfolding acc(r.Base.Mem(), _) in r.NumINF)
}

ghost
requires acc(r.Mem(ub), _)
decreases
pure func (r *Raw) GetNumHops(ghost ub []byte) int {
	return unfolding acc(r.Mem(ub), _) in (unfolding acc(r.Base.Mem(), _) in r.NumHops)
}

ghost
requires acc(r.Mem(ub), _)
decreases
pure func (r *Raw) GetCurrINF(ghost ub []byte) uint8 {
	return unfolding acc(r.Mem(ub), _) in (unfolding acc(r.Base.Mem(), _) in r.PathMeta.CurrINF)
}

ghost
requires acc(r.Mem(ub), _)
decreases
pure func (r *Raw) GetCurrHF(ghost ub []byte) uint8 {
	return unfolding acc(r.Mem(ub), _) in (unfolding acc(r.Base.Mem(), _) in r.PathMeta.CurrHF)
}

ghost
pure
requires acc(s.Mem(buf), _)
decreases
func (s *Raw) RawBufferMem(ghost buf []byte) []byte {
	return unfolding acc(s.Mem(buf), _) in s.Raw
}

ghost
pure
requires acc(s.NonInitMem(), _)
decreases
func (s *Raw) RawBufferNonInitMem() []byte {
	return unfolding acc(s.NonInitMem(), _) in s.Raw
}
/**** End of helpful pure functions ****/

ghost
decreases
pure func NumInfoFields(seg1Len int, seg2Len int, seg3Len int) int {
	return seg3Len > 0 ? 3 : (seg2Len > 0 ? 2 : 1)
}

ghost
decreases
pure func HopFieldOffset(numINF int, currHF int, headerOffset int) int {
	return path.InfoFieldOffset(numINF, headerOffset) + path.HopLen * currHF
}

ghost
decreases
pure func pktLen(seg1Len int, seg2Len int, seg3Len int, headerOffset int) int {
	return HopFieldOffset(NumInfoFields(seg1Len, seg2Len, seg3Len), 0, headerOffset) +
		path.HopLen * (seg1Len + seg2Len + seg3Len)
}


ghost
decreases
pure func LengthOfCurrSeg(currHF int, seg1Len int, seg2Len int, seg3Len int) int {
	return seg1Len > currHF ? seg1Len : ((seg1Len + seg2Len) > currHF ? seg2Len : seg3Len)
}

ghost
requires 0 <= currHF
ensures  res <= currHF
decreases
pure func LengthOfPrevSeg(currHF int, seg1Len int, seg2Len int, seg3Len int) (res int) {
	return seg1Len > currHF ? 0 : ((seg1Len + seg2Len) > currHF ? seg1Len : seg1Len + seg2Len)
}

ghost
requires  0 <= offset
requires  0 <= currHFIdx && currHFIdx <= segLen
requires  offset + path.HopLen * segLen <= len(raw)
requires  acc(sl.AbsSlice_Bytes(raw, 0, len(raw)), R56)
ensures   len(res) == segLen - currHFIdx
decreases segLen - currHFIdx
pure func hopFieldsConsDir(
	raw []byte,
	offset int,
	currHFIdx int,
	segLen int) (res seq[io.IO_HF]) {
	return currHFIdx == segLen ? seq[io.IO_HF]{} :
		let hf := path.BytesToIO_HF(raw, 0, offset + path.HopLen * currHFIdx, len(raw)) in
		seq[io.IO_HF]{hf} ++ hopFieldsConsDir(raw, offset, currHFIdx + 1, segLen)
}

ghost
<<<<<<< HEAD
requires  0 <= offset
requires  -1 <= currHFIdx
requires  offset + path.HopLen * currHFIdx + path.HopLen <= len(raw)
requires  acc(sl.AbsSlice_Bytes(raw, 0, len(raw)), R56)
ensures   len(res) == currHFIdx + 1
decreases currHFIdx + 1
pure func hopFieldsNotConsDir(
	raw []byte,
	offset int,
	currHFIdx int) (res seq[io.IO_HF]) {
	return currHFIdx == -1 ? seq[io.IO_HF]{} :
		let hf :=  path.BytesToIO_HF(raw, 0, offset + path.HopLen * currHFIdx, len(raw)) in
		hopFieldsNotConsDir(raw, offset, currHFIdx - 1) ++ seq[io.IO_HF]{hf}
}

ghost
=======
>>>>>>> 1866cfdc
requires -1 <= currHFIdx && currHFIdx < len(hopfields)
ensures len(res) == currHFIdx + 1
decreases currHFIdx + 1
pure func segPast(hopfields seq[io.IO_HF], currHFIdx int) (res seq[io.IO_HF]) {
	return currHFIdx == -1  ?
		seq[io.IO_HF]{} :
		seq[io.IO_HF]{hopfields[currHFIdx]} ++ segPast(hopfields, currHFIdx - 1)
}

ghost
requires 0 <= currHFIdx && currHFIdx <= len(hopfields)
ensures len(res) == len(hopfields) - currHFIdx
decreases len(hopfields) - currHFIdx
pure func segFuture(hopfields seq[io.IO_HF], currHFIdx int) (res seq[io.IO_HF]) {
	return currHFIdx == len(hopfields) ? seq[io.IO_HF]{} :
		seq[io.IO_HF]{hopfields[currHFIdx]} ++ segFuture(hopfields, currHFIdx + 1)
}

ghost
requires -1 <= currHFIdx && currHFIdx < len(hopfields)
ensures len(res) == currHFIdx + 1
decreases currHFIdx + 1
pure func segHistory(hopfields seq[io.IO_HF], currHFIdx int) (res seq[io.IO_ahi]) {
	return currHFIdx == -1 ? seq[io.IO_ahi]{} :
		seq[io.IO_ahi]{hopfields[currHFIdx].Toab()} ++ segHistory(hopfields, currHFIdx - 1)
}

ghost
requires 0 <= offset
requires 0 < segLen
requires 0 <= currHFIdx && currHFIdx <= segLen
requires offset + path.HopLen * segLen <= len(raw)
requires acc(sl.AbsSlice_Bytes(raw, 0, len(raw)), R56)
ensures len(res.Future) == segLen - currHFIdx
ensures len(res.History) == currHFIdx
ensures len(res.Past) == currHFIdx
decreases
pure func segment(raw []byte,
	offset int,
	currHFIdx int,
	ainfo io.IO_ainfo,
	uinfo set[io.IO_msgterm],
	consDir bool,
	peer bool,
	segLen int) (res io.IO_seg2) {
<<<<<<< HEAD
	return let hopfields := consDir ?
		hopFieldsConsDir(raw, offset, 0, segLen) :
		hopFieldsNotConsDir(raw, offset, segLen - 1) in
=======
	return let hopfields := hopFieldsConsDir(raw, offset, 0, segLen) in
>>>>>>> 1866cfdc
		io.IO_seg2(io.IO_seg3_{
			AInfo :ainfo,
			UInfo : uinfo,
			ConsDir : consDir,
			Peer : peer,
			Past : segPast(hopfields, currHFIdx - 1),
			Future : segFuture(hopfields, currHFIdx),
			History : segHistory(hopfields, currHFIdx - 1),
		})
}

ghost
opaque
requires 0 <= headerOffset
requires path.InfoFieldOffset(currINFIdx, headerOffset) + path.InfoLen <= offset
requires 0 < segLen
requires offset + path.HopLen * segLen <= len(raw)
requires 0 <= currHFIdx && currHFIdx <= segLen
requires 0 <= currINFIdx && currINFIdx < 3
requires acc(sl.AbsSlice_Bytes(raw, 0, len(raw)), R56)
decreases
pure func CurrSeg(raw []byte,
	offset int,
	currINFIdx int,
	currHFIdx int,
	segLen int,
	headerOffset int) io.IO_seg3 {
	return let ainfo := path.Timestamp(raw, currINFIdx, headerOffset) in
		let consDir := path.ConsDir(raw, currINFIdx, headerOffset) in
		let peer := path.Peer(raw, currINFIdx, headerOffset) in
		let uinfo := path.AbsUinfo(raw, currINFIdx, headerOffset) in
		segment(raw, offset, currHFIdx, ainfo, uinfo, consDir, peer, segLen)
}

ghost
opaque
requires 0 <= headerOffset
requires 0 < seg1Len
requires 0 <= seg2Len
requires 0 <= seg3Len
requires pktLen(seg1Len, seg2Len, seg3Len, headerOffset) <= len(raw)
requires 1 <= currINFIdx && currINFIdx < 4
requires acc(sl.AbsSlice_Bytes(raw, 0, len(raw)), R56)
decreases
pure func LeftSeg(
	raw []byte,
	currINFIdx int,
	seg1Len int,
	seg2Len int,
	seg3Len int,
	headerOffset int) option[io.IO_seg3] {
	return let offset := HopFieldOffset(NumInfoFields(seg1Len, seg2Len, seg3Len), 0, headerOffset) in
		(currINFIdx == 1 && seg2Len > 0) ?
			some(reveal CurrSeg(raw, offset + path.HopLen * seg1Len, currINFIdx, 0, seg2Len, headerOffset)) :
			((currINFIdx == 2 && seg2Len > 0 && seg3Len > 0) ?
				some(reveal CurrSeg(raw, offset + path.HopLen * (seg1Len + seg2Len), currINFIdx, 0, seg3Len, headerOffset)) :
				none[io.IO_seg3])
}

ghost
opaque
requires 0 <= headerOffset
requires 0 < seg1Len
requires 0 <= seg2Len
requires 0 <= seg3Len
requires pktLen(seg1Len, seg2Len, seg3Len, headerOffset) <= len(raw)
requires -1 <= currINFIdx && currINFIdx < 2
requires acc(sl.AbsSlice_Bytes(raw, 0, len(raw)), R56)
decreases
pure func RightSeg(
	raw []byte,
	currINFIdx int,
	seg1Len int,
	seg2Len int,
	seg3Len int,
	headerOffset int) option[io.IO_seg3] {
	return let offset := HopFieldOffset(NumInfoFields(seg1Len, seg2Len, seg3Len), 0, headerOffset) in
		(currINFIdx == 1 && seg2Len > 0 && seg3Len > 0) ?
			some(CurrSeg(raw, offset + path.HopLen * seg1Len, currINFIdx, seg2Len, seg2Len, headerOffset)) :
			(currINFIdx == 0 && seg2Len > 0) ?
				some(CurrSeg(raw, offset, currINFIdx, seg1Len, seg1Len, headerOffset)) :
				none[io.IO_seg3]
}

ghost
opaque
requires 0 <= headerOffset
requires 0 < seg1Len
requires 0 <= seg2Len
requires 0 <= seg3Len
requires pktLen(seg1Len, seg2Len, seg3Len, headerOffset) <= len(raw)
requires 2 <= currINFIdx && currINFIdx < 5
requires acc(sl.AbsSlice_Bytes(raw, 0, len(raw)), R56)
decreases
pure func MidSeg(
	raw []byte,
	currINFIdx int,
	seg1Len int,
	seg2Len int,
	seg3Len int,
	headerOffset int) option[io.IO_seg3] {
	return let offset := HopFieldOffset(NumInfoFields(seg1Len, seg2Len, seg3Len), 0, headerOffset) in
		(currINFIdx == 4 && seg2Len > 0) ?
			some(CurrSeg(raw, offset, 0, seg1Len, seg1Len, headerOffset)) :
			((currINFIdx == 2 && seg2Len > 0 && seg3Len > 0) ?
				some(CurrSeg(raw, offset + path.HopLen * (seg1Len + seg2Len), currINFIdx, 0, seg3Len, headerOffset)) :
				none[io.IO_seg3])
}

ghost
opaque
requires dp.Valid()
requires acc(sl.AbsSlice_Bytes(raw, 0, len(raw)), R56)
requires validPktMetaHdr(raw)
opaque
decreases
pure func (s *Raw) absPkt(dp io.DataPlaneSpec, raw []byte) (res io.IO_pkt2) {
	return let _ := reveal validPktMetaHdr(raw) in
		let hdr := (unfolding acc(sl.AbsSlice_Bytes(raw, 0, len(raw)), R56) in binary.BigEndian.Uint32(raw[:MetaLen])) in
		let metaHdr := DecodedFrom(hdr) in
		let currINFIdx := int(metaHdr.CurrINF) in
		let currHFIdx := int(metaHdr.CurrHF) in
		let seg1Len := int(metaHdr.SegLen[0]) in
		let seg2Len := int(metaHdr.SegLen[1]) in
		let seg3Len := int(metaHdr.SegLen[2]) in
		let segLen := LengthOfCurrSeg(currHFIdx, seg1Len, seg2Len, seg3Len) in
		let prevSegLen := LengthOfPrevSeg(currHFIdx, seg1Len, seg2Len, seg3Len) in
		let numINF := NumInfoFields(seg1Len, seg2Len, seg3Len) in
		let offset := HopFieldOffset(numINF, 0, 0) in
		io.IO_pkt2(io.IO_Packet2{
			CurrSeg : CurrSeg(raw, offset+prevSegLen, currINFIdx, currHFIdx-prevSegLen, segLen, 0),
			LeftSeg : LeftSeg(raw, currINFIdx + 1, seg1Len, seg2Len , seg3Len, 0),
			MidSeg : MidSeg(raw, currINFIdx + 2, seg1Len, seg2Len , seg3Len, 0),
			RightSeg : RightSeg(raw, currINFIdx - 1, seg1Len, seg2Len , seg3Len, 0),
		})
}

<<<<<<< HEAD
=======
// In the future, this should probably use AbsMetaHdr as
// the return type.
ghost
requires MetaLen <= len(raw)
requires acc(sl.AbsSlice_Bytes(raw, 0, len(raw)), R56) 
decreases
pure func RawBytesToMetaHdr(raw []byte) MetaHdr {
	return unfolding acc(sl.AbsSlice_Bytes(raw, 0, len(raw)), R56) in
		let hdr := binary.BigEndian.Uint32(raw[:MetaLen])          in
		DecodedFrom(hdr)
}

// In the future, this should probably use AbsBase as
// the return type.
ghost
requires MetaLen <= len(raw)
requires acc(sl.AbsSlice_Bytes(raw, 0, len(raw)), R56)
decreases
pure func RawBytesToBase(raw []byte) Base {
	return let metaHdr := RawBytesToMetaHdr(raw) in
		let seg1 := int(metaHdr.SegLen[0])       in
		let seg2 := int(metaHdr.SegLen[1])       in
		let seg3 := int(metaHdr.SegLen[2])       in
		Base{metaHdr, NumInfoFields(seg1, seg2, seg3), seg1 + seg2 + seg3}
}

>>>>>>> 1866cfdc
ghost
opaque
requires acc(sl.AbsSlice_Bytes(raw, 0, len(raw)), R56)
decreases
pure func validPktMetaHdr(raw []byte) bool {
	return MetaLen <= len(raw)  &&
<<<<<<< HEAD
		unfolding acc(sl.AbsSlice_Bytes(raw, 0, len(raw)), R56) in
		let hdr := binary.BigEndian.Uint32(raw[:MetaLen]) in
		let metaHdr := DecodedFrom(hdr) in
		let seg1 := int(metaHdr.SegLen[0]) in
		let seg2 := int(metaHdr.SegLen[1]) in
		let seg3 := int(metaHdr.SegLen[2]) in
		let base := Base{metaHdr,
			NumInfoFields(seg1, seg2, seg3),
			seg1 + seg2 + seg3} in
		metaHdr.InBounds() &&
		0 < metaHdr.SegLen[0] &&
		base.ValidCurrIdxsSpec() &&
=======
		let metaHdr := RawBytesToMetaHdr(raw) in
		let seg1 := int(metaHdr.SegLen[0])    in
		let seg2 := int(metaHdr.SegLen[1])    in
		let seg3 := int(metaHdr.SegLen[2])    in
		let base := RawBytesToBase(raw)       in
		0 < metaHdr.SegLen[0]           &&
		base.ValidCurrIdxsSpec()        &&
>>>>>>> 1866cfdc
		pktLen(seg1, seg2, seg3, 0) <= len(raw)
}

ghost
<<<<<<< HEAD
decreases
pure func AbsSetInfoField(oldPkt io.IO_pkt2, info path.IntermediateAbsInfoField) (newPkt io.IO_pkt2) {
	return io.IO_pkt2(
		io.IO_Packet2{
			io.IO_seg3(
				io.IO_seg3_{
					info.AInfo,
					info.UInfo,
					info.ConsDir,
					info.Peer,
					oldPkt.CurrSeg.Past,
					oldPkt.CurrSeg.Future,
					oldPkt.CurrSeg.History}),
			oldPkt.LeftSeg,
			oldPkt.MidSeg,
			oldPkt.RightSeg})
=======
requires  MetaLen <= idx && idx <= len(raw)
preserves acc(sl.AbsSlice_Bytes(raw, 0, len(raw)), R56)
preserves acc(sl.AbsSlice_Bytes(raw[:idx], 0, idx), R56)
ensures   RawBytesToMetaHdr(raw) == RawBytesToMetaHdr(raw[:idx])
ensures   RawBytesToBase(raw) == RawBytesToBase(raw[:idx])
decreases
func ValidPktMetaHdrSublice(raw []byte, idx int) {
	reveal validPktMetaHdr(raw)
	reveal validPktMetaHdr(raw[:idx])
	unfold acc(sl.AbsSlice_Bytes(raw, 0, len(raw)), R56)
	unfold acc(sl.AbsSlice_Bytes(raw[:idx], 0, idx), R56)
	assert forall i int :: { &raw[:MetaLen][i] } 0 <= i && i < MetaLen ==>
		&raw[:MetaLen][i] == &raw[:idx][:MetaLen][i]
	fold acc(sl.AbsSlice_Bytes(raw, 0, len(raw)), R56)
	fold acc(sl.AbsSlice_Bytes(raw[:idx], 0, idx), R56)
}

ghost
decreases
pure func AbsSetInfoField(oldPkt io.IO_pkt2, info path.IntermediateAbsInfoField) (newPkt io.IO_pkt2) {
	return let newCurrSeg := io.IO_seg3(io.IO_seg3_{
		info.AInfo,
		info.UInfo,
		info.ConsDir,
		info.Peer,
		oldPkt.CurrSeg.Past,
		oldPkt.CurrSeg.Future,
		oldPkt.CurrSeg.History}) in
	io.IO_pkt2(io.IO_Packet2{newCurrSeg, oldPkt.LeftSeg, oldPkt.MidSeg, oldPkt.RightSeg})
>>>>>>> 1866cfdc
}<|MERGE_RESOLUTION|>--- conflicted
+++ resolved
@@ -374,25 +374,6 @@
 }
 
 ghost
-<<<<<<< HEAD
-requires  0 <= offset
-requires  -1 <= currHFIdx
-requires  offset + path.HopLen * currHFIdx + path.HopLen <= len(raw)
-requires  acc(sl.AbsSlice_Bytes(raw, 0, len(raw)), R56)
-ensures   len(res) == currHFIdx + 1
-decreases currHFIdx + 1
-pure func hopFieldsNotConsDir(
-	raw []byte,
-	offset int,
-	currHFIdx int) (res seq[io.IO_HF]) {
-	return currHFIdx == -1 ? seq[io.IO_HF]{} :
-		let hf :=  path.BytesToIO_HF(raw, 0, offset + path.HopLen * currHFIdx, len(raw)) in
-		hopFieldsNotConsDir(raw, offset, currHFIdx - 1) ++ seq[io.IO_HF]{hf}
-}
-
-ghost
-=======
->>>>>>> 1866cfdc
 requires -1 <= currHFIdx && currHFIdx < len(hopfields)
 ensures len(res) == currHFIdx + 1
 decreases currHFIdx + 1
@@ -438,13 +419,7 @@
 	consDir bool,
 	peer bool,
 	segLen int) (res io.IO_seg2) {
-<<<<<<< HEAD
-	return let hopfields := consDir ?
-		hopFieldsConsDir(raw, offset, 0, segLen) :
-		hopFieldsNotConsDir(raw, offset, segLen - 1) in
-=======
 	return let hopfields := hopFieldsConsDir(raw, offset, 0, segLen) in
->>>>>>> 1866cfdc
 		io.IO_seg2(io.IO_seg3_{
 			AInfo :ainfo,
 			UInfo : uinfo,
@@ -582,8 +557,6 @@
 		})
 }
 
-<<<<<<< HEAD
-=======
 // In the future, this should probably use AbsMetaHdr as
 // the return type.
 ghost
@@ -610,27 +583,12 @@
 		Base{metaHdr, NumInfoFields(seg1, seg2, seg3), seg1 + seg2 + seg3}
 }
 
->>>>>>> 1866cfdc
 ghost
 opaque
 requires acc(sl.AbsSlice_Bytes(raw, 0, len(raw)), R56)
 decreases
 pure func validPktMetaHdr(raw []byte) bool {
 	return MetaLen <= len(raw)  &&
-<<<<<<< HEAD
-		unfolding acc(sl.AbsSlice_Bytes(raw, 0, len(raw)), R56) in
-		let hdr := binary.BigEndian.Uint32(raw[:MetaLen]) in
-		let metaHdr := DecodedFrom(hdr) in
-		let seg1 := int(metaHdr.SegLen[0]) in
-		let seg2 := int(metaHdr.SegLen[1]) in
-		let seg3 := int(metaHdr.SegLen[2]) in
-		let base := Base{metaHdr,
-			NumInfoFields(seg1, seg2, seg3),
-			seg1 + seg2 + seg3} in
-		metaHdr.InBounds() &&
-		0 < metaHdr.SegLen[0] &&
-		base.ValidCurrIdxsSpec() &&
-=======
 		let metaHdr := RawBytesToMetaHdr(raw) in
 		let seg1 := int(metaHdr.SegLen[0])    in
 		let seg2 := int(metaHdr.SegLen[1])    in
@@ -638,29 +596,10 @@
 		let base := RawBytesToBase(raw)       in
 		0 < metaHdr.SegLen[0]           &&
 		base.ValidCurrIdxsSpec()        &&
->>>>>>> 1866cfdc
 		pktLen(seg1, seg2, seg3, 0) <= len(raw)
 }
 
 ghost
-<<<<<<< HEAD
-decreases
-pure func AbsSetInfoField(oldPkt io.IO_pkt2, info path.IntermediateAbsInfoField) (newPkt io.IO_pkt2) {
-	return io.IO_pkt2(
-		io.IO_Packet2{
-			io.IO_seg3(
-				io.IO_seg3_{
-					info.AInfo,
-					info.UInfo,
-					info.ConsDir,
-					info.Peer,
-					oldPkt.CurrSeg.Past,
-					oldPkt.CurrSeg.Future,
-					oldPkt.CurrSeg.History}),
-			oldPkt.LeftSeg,
-			oldPkt.MidSeg,
-			oldPkt.RightSeg})
-=======
 requires  MetaLen <= idx && idx <= len(raw)
 preserves acc(sl.AbsSlice_Bytes(raw, 0, len(raw)), R56)
 preserves acc(sl.AbsSlice_Bytes(raw[:idx], 0, idx), R56)
@@ -690,5 +629,4 @@
 		oldPkt.CurrSeg.Future,
 		oldPkt.CurrSeg.History}) in
 	io.IO_pkt2(io.IO_Packet2{newCurrSeg, oldPkt.LeftSeg, oldPkt.MidSeg, oldPkt.RightSeg})
->>>>>>> 1866cfdc
 }