--- conflicted
+++ resolved
@@ -16,99 +16,26 @@
 
 package path
 
-import (
-	"github.com/scionproto/scion/verification/utils/definitions"
-	"github.com/scionproto/scion/verification/utils/slices"
-)
+import "github.com/scionproto/scion/verification/utils/slices"
 
 /** rawPath spec **/
-<<<<<<< HEAD
-pred (r *rawPath) Mem() {
-	acc(r) &&
-		0 <= r.dataLen && r.dataLen <= len(r.underlyingBuf) &&
-		r.raw === r.underlyingBuf[:r.dataLen] &&
-		slices.AbsSlice_Bytes(r.raw, 0, len(r.raw)) &&
-		slices.AbsSlice_Bytes(r.underlyingBuf, r.dataLen, len(r.underlyingBuf))
-=======
 pred (r *rawPath) Mem(underlyingBuf []byte) {
 	acc(r) &&
 	r.raw === underlyingBuf &&
 	slices.AbsSlice_Bytes(r.raw, 0, len(r.raw))
->>>>>>> 17317ce5
 }
 
 pred (r *rawPath) NonInitMem() {
 	acc(r)
 }
 
-<<<<<<< HEAD
-pred (r *rawPath) PostBufXchange(buf []byte) {
-	acc(r.Mem(), definitions.ReadL1) && r.GetUnderlyingBuf() === buf
-}
-
-ghost
-requires acc(r.Mem(), _)
-ensures unfolding acc(r.Mem(), _) in (buf === r.underlyingBuf && buf[:r.dataLen] === r.raw)
-decreases
-pure func (r *rawPath) GetUnderlyingBuf() (buf []byte) {
-	return unfolding acc(r.Mem(), _) in r.underlyingBuf
-}
-
-ghost
-requires r.Mem()
-requires r.GetUnderlyingBuf() === buf
-ensures  slices.AbsSlice_Bytes(buf, 0, len(buf))
-ensures  slices.AbsSlice_Bytes(buf, 0, len(buf)) --* (acc(r.Mem(), definitions.ReadL1) && r.PostBufXchange(buf))
-decreases
-func (r *rawPath) ExchangeBufMem(buf []byte) {
-	unfold r.Mem()
-	ghost slices.Unslice_Bytes(r.underlyingBuf, 0, r.dataLen, writePerm)
-	ghost slices.CombineAtIndex_Bytes(r.underlyingBuf, 0, len(r.underlyingBuf), r.dataLen, writePerm)
-	package  slices.AbsSlice_Bytes(buf, 0, len(buf)) --* (acc(r.Mem(), definitions.ReadL1) && r.PostBufXchange(buf)) {
-		assert acc(&r.raw)
-		assert acc(&r.underlyingBuf)
-		assert acc(&r.dataLen)
-		assert buf === r.underlyingBuf
-		assert r.underlyingBuf[:r.dataLen] === r.raw
-		ghost slices.SplitByIndex_Bytes(r.underlyingBuf, 0, len(r.underlyingBuf), r.dataLen, writePerm)
-		ghost slices.Reslice_Bytes(r.underlyingBuf, 0, r.dataLen, writePerm)
-		fold r.Mem()
-		fold r.PostBufXchange(buf)
-	}
-}
-
-
-ghost
-requires r.PostBufXchange(buf)
-ensures  acc(r.Mem(), definitions.ReadL1)
-ensures  r.GetUnderlyingBuf() === buf
-func (r *rawPath) UnfoldPostBufXchange(buf []byte) {
-	unfold r.PostBufXchange(buf)
-	assert acc(r.Mem(), definitions.ReadL1)
-	assert r.GetUnderlyingBuf() === buf
-}
-
-ghost
-requires p.Mem()
-requires p.GetUnderlyingBuf() === buf
-=======
 ghost
 requires p.Mem(buf)
->>>>>>> 17317ce5
 ensures  slices.AbsSlice_Bytes(buf, 0, len(buf))
 ensures  p.NonInitMem()
 decreases
 func (p *rawPath) DowngradePerm(ghost buf []byte) {
-<<<<<<< HEAD
-	unfold p.Mem()
-	assert p.underlyingBuf === buf
-	assert p.raw === buf[:p.dataLen]
-	ghost slices.Unslice_Bytes(p.underlyingBuf, 0, p.dataLen, writePerm)
-	ghost slices.CombineAtIndex_Bytes(p.underlyingBuf, 0, len(p.underlyingBuf), p.dataLen, writePerm)
-	assert slices.AbsSlice_Bytes(buf, 0, len(buf))
-=======
 	unfold p.Mem(buf)
->>>>>>> 17317ce5
 	fold p.NonInitMem()
 }
 
