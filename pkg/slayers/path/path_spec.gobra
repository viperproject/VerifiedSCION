--- conflicted
+++ resolved
@@ -45,18 +45,19 @@
 
 ghost
 pure
-<<<<<<< HEAD
 requires acc(p.Mem(), _)
 decreases
 func (p *rawPath) RawBytes() (res []byte) {
 	return unfolding acc(p.Mem(), _) in p.raw
-=======
-requires acc(p.Mem(ub), _)
+}
+
+ghost
+pure
+requires acc(p.Mem(), _)
 ensures  0 <= l
 decreases
-func (p *rawPath) LenSpec(ghost ub []byte) (l int) {
-	return unfolding acc(p.Mem(ub), _) in len(p.raw)
->>>>>>> def1aad6
+func (p *rawPath) LenSpec() (l int) {
+	return unfolding acc(p.Mem(), _) in len(p.raw)
 }
 
 (*rawPath) implements Path
