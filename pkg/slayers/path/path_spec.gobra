// Copyright 2022 Eth Zurich
//
// Licensed under the Apache License, Version 2.0 (the "License");
// you may not use this file except in compliance with the License.
// You may obtain a copy of the License at
//
//   http://www.apache.org/licenses/LICENSE-2.0
//
// Unless required by applicable law or agreed to in writing, software
// distributed under the License is distributed on an "AS IS" BASIS,
// WITHOUT WARRANTIES OR CONDITIONS OF ANY KIND, either express or implied.
// See the License for the specific language governing permissions and
// limitations under the License.

// +gobra

package path

import (
	"github.com/scionproto/scion/verification/utils/monoset"
	"github.com/scionproto/scion/verification/utils/slices"
)

/** rawPath spec **/
pred (r *rawPath) Mem(underlyingBuf []byte) {
	acc(r) &&
	r.raw === underlyingBuf
}

pred (r *rawPath) NonInitMem() {
	acc(r)
}

ghost
requires p.Mem(buf)
ensures  p.NonInitMem()
decreases
func (p *rawPath) DowngradePerm(ghost buf []byte) {
	unfold p.Mem(buf)
	fold p.NonInitMem()
}

ghost
decreases
pure func (p *rawPath) IsValidResultOfDecoding(b []byte) bool {
	return true
}

ghost
requires p.Mem(ub)
ensures  0 <= l
decreases
pure func (p *rawPath) LenSpec(ghost ub []byte) (l int) {
	return unfolding p.Mem(ub) in
		len(p.raw)
}

(*rawPath) implements Path

/** End of rawPath spec **/

/** Global state of the package **/
ghost const MaxPathType = maxPathType

ghost
decreases
pure func RegisteredTypes() monoset.BoundedMonotonicSet {
	return registeredKeys
}

pred PkgMem() {
	acc(&registeredPaths)             &&
	acc(&strictDecoding)              &&
	registeredKeys.Inv()              &&
	registeredKeys.Start == 0         &&
	registeredKeys.End == maxPathType &&
	(forall t Type :: { &registeredPaths[t].inUse } 0 <= t && t < maxPathType ==>
		registeredPaths[t].inUse == registeredKeys.FContains(int64(t))) &&
	(forall t Type :: { &registeredPaths[t].inUse } (0 <= t && t < maxPathType && registeredPaths[t].inUse) ==>
		registeredPaths[t].Metadata.New implements NewPathSpec)
}

ghost
requires 0 <= t && t < maxPathType
<<<<<<< HEAD
requires acc(PkgMem(), _)
ensures  res == unfolding acc(PkgMem(), _) in registeredPaths[t].inUse
decreases
pure func Registered(t Type) (res bool) {
	return unfolding acc(PkgMem(), _) in registeredPaths[t].inUse
=======
requires PathPackageMem()
decreases
pure func Registered(t Type) (res bool) {
	return unfolding PathPackageMem() in
		registeredPaths[t].inUse
>>>>>>> 74d17fd5
}

ghost
requires 0 <= t && t < maxPathType
<<<<<<< HEAD
requires acc(PkgMem(), _)
decreases
pure func GetType(t Type) (res Metadata) {
	return unfolding acc(PkgMem(), _) in registeredPaths[t].Metadata
}

ghost
requires acc(PkgMem(), _)
ensures  b == unfolding acc(PkgMem(), _) in strictDecoding
decreases
pure func IsStrictDecoding() (b bool) {
	return unfolding acc(PkgMem(), _) in strictDecoding
=======
requires PathPackageMem()
decreases
pure func GetType(t Type) (res Metadata) {
	return unfolding PathPackageMem() in
		registeredPaths[t].Metadata
}

ghost
requires PathPackageMem()
decreases
pure func IsStrictDecoding() (b bool) {
	return unfolding PathPackageMem() in
		strictDecoding
>>>>>>> 74d17fd5
}

// Tge following is a closure spec, not an assumed impl.
// without passing `writePerm` explicitely below, we run into
// exceptions when verifying method RegisterPath in package 'empty'
ensures acc(p.NonInitMem(), writePerm)
ensures p != nil
decreases
func NewPathSpec() (p Path)

/** End of global state of the package **/<|MERGE_RESOLUTION|>--- conflicted
+++ resolved
@@ -82,51 +82,27 @@
 
 ghost
 requires 0 <= t && t < maxPathType
-<<<<<<< HEAD
-requires acc(PkgMem(), _)
-ensures  res == unfolding acc(PkgMem(), _) in registeredPaths[t].inUse
+requires PkgMem()
 decreases
 pure func Registered(t Type) (res bool) {
-	return unfolding acc(PkgMem(), _) in registeredPaths[t].inUse
-=======
-requires PathPackageMem()
-decreases
-pure func Registered(t Type) (res bool) {
-	return unfolding PathPackageMem() in
+	return unfolding PkgMem() in
 		registeredPaths[t].inUse
->>>>>>> 74d17fd5
 }
 
 ghost
 requires 0 <= t && t < maxPathType
-<<<<<<< HEAD
-requires acc(PkgMem(), _)
+requires PkgMem()
 decreases
 pure func GetType(t Type) (res Metadata) {
-	return unfolding acc(PkgMem(), _) in registeredPaths[t].Metadata
-}
-
-ghost
-requires acc(PkgMem(), _)
-ensures  b == unfolding acc(PkgMem(), _) in strictDecoding
-decreases
-pure func IsStrictDecoding() (b bool) {
-	return unfolding acc(PkgMem(), _) in strictDecoding
-=======
-requires PathPackageMem()
-decreases
-pure func GetType(t Type) (res Metadata) {
-	return unfolding PathPackageMem() in
+	return unfolding PkgMem() in
 		registeredPaths[t].Metadata
 }
 
 ghost
-requires PathPackageMem()
+requires PkgMem()
 decreases
 pure func IsStrictDecoding() (b bool) {
-	return unfolding PathPackageMem() in
-		strictDecoding
->>>>>>> 74d17fd5
+	return unfolding PkgMem() in strictDecoding
 }
 
 // Tge following is a closure spec, not an assumed impl.
