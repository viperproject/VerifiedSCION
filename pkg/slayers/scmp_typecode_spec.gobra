--- conflicted
+++ resolved
@@ -19,11 +19,7 @@
 pred SCMPTypeCodeMem() {
 	acc(&scmpTypeCodeInfo) &&
 	acc(scmpTypeCodeInfo) &&
-<<<<<<< HEAD
-	forall i SCMPType :: i in domain(scmpTypeCodeInfo) ==> scmpTypeCodeInfo[i].codes != nil ==> acc(scmpTypeCodeInfo[i].codes)
-=======
 	forall i SCMPType :: { i in domain(scmpTypeCodeInfo) } i in domain(scmpTypeCodeInfo) ==> scmpTypeCodeInfo[i].codes != nil ==> acc(scmpTypeCodeInfo[i].codes)
->>>>>>> 30b85526
 }
 
 requires acc(&scmpTypeCodeInfo) && acc(scmpTypeCodeInfo)
