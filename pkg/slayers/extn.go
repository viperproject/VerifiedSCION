// Copyright 2020 Anapaya Systems
//
// Licensed under the Apache License, Version 2.0 (the "License");
// you may not use this file except in compliance with the License.
// You may obtain a copy of the License at
//
//   http://www.apache.org/licenses/LICENSE-2.0
//
// Unless required by applicable law or agreed to in writing, software
// distributed under the License is distributed on an "AS IS" BASIS,
// WITHOUT WARRANTIES OR CONDITIONS OF ANY KIND, either express or implied.
// See the License for the specific language governing permissions and
// limitations under the License.

// +gobra

package slayers

import (
	"fmt"

	"github.com/google/gopacket"

	"github.com/scionproto/scion/pkg/private/serrors"
	// @ def "github.com/scionproto/scion/verification/utils/definitions"
	// @ sl  "github.com/scionproto/scion/verification/utils/slices"
)

var (
	ErrOptionNotFound = serrors.New("Option not found")
)

// OptionType indicates the type of a TLV Option that is part of an extension header.
type OptionType uint8

// Definition of option type constants.
const (
	OptTypePad1 OptionType = iota
	OptTypePadN
	OptTypeAuthenticator
)

type tlvOption struct {
	OptType      OptionType
	OptDataLen   uint8
	ActualLength int
	OptData      []byte
	OptAlign     [2]uint8 // Xn+Y = [2]uint8{X, Y}
}

// @ preserves acc(o, def.ReadL20)
// @ ensures   0 < res
// @ ensures   o.OptType == OptTypePad1 ==> res == 1
// @ ensures   o.OptType != OptTypePad1 ==> 2 <= res
// @ ensures   fixLengths  && o.OptType != OptTypePad1 ==> res == len(o.OptData) + 2
// @ ensures   !fixLengths && o.OptType != OptTypePad1 ==> res == int(o.OptDataLen) + 2
// @ decreases
func (o *tlvOption) length(fixLengths bool) (res int) {
	if o.OptType == OptTypePad1 {
		return 1
	}
	if fixLengths {
		return len(o.OptData) + 2
	}
	// (VerifiedSCION) gobra cannot prove this yet, even though it must hold
	//                 as the type of o.OptDataLen is uint8
	// @ assume 0 <= o.OptDataLen
	return int(o.OptDataLen) + 2
}

// @ requires  2 <= len(data)
// @ preserves acc(o)
// @ preserves acc(sl.AbsSlice_Bytes(o.OptData, 0, len(o.OptData)), def.ReadL20)
// @ preserves sl.AbsSlice_Bytes(data, 0, len(data))
// @ decreases
func (o *tlvOption) serializeTo(data []byte, fixLengths bool) {
	dryrun := data == nil
	if o.OptType == OptTypePad1 {
		if !dryrun {
			// @ unfold sl.AbsSlice_Bytes(data, 0, len(data))
			data[0] = 0x0
			// @ fold sl.AbsSlice_Bytes(data, 0, len(data))
		}
		return
	}
	if fixLengths {
		o.OptDataLen = uint8(len(o.OptData))
	}
	if !dryrun {
		// @ unfold sl.AbsSlice_Bytes(data, 0, len(data))
		// @ unfold acc(sl.AbsSlice_Bytes(o.OptData, 0, len(o.OptData)), def.ReadL20)
		data[0] = uint8(o.OptType)
		data[1] = o.OptDataLen
		// @ assert forall i int :: { &data[2:][i] } 0 <= i && i < len(data[2:]) ==> &data[2:][i] == &data[2+i]
		copy(data[2:], o.OptData /*@ , def.ReadL20 @*/)
		// @ fold acc(sl.AbsSlice_Bytes(o.OptData, 0, len(o.OptData)), def.ReadL20)
		// @ fold sl.AbsSlice_Bytes(data, 0, len(data))
	}
}

// @ requires  2 <= len(data)
// @ preserves acc(sl.AbsSlice_Bytes(data, 0, len(data)), def.ReadL20)
// @ ensures   err == nil ==> acc(res)
// @ ensures   (err == nil && res.OptType != OptTypePad1) ==> (
// @ 	2 <= res.ActualLength && res.ActualLength <= len(data) && res.OptData === data[2:res.ActualLength])
// @ ensures   err != nil ==> err.ErrorMem()
// @ decreases
func decodeTLVOption(data []byte) (res *tlvOption, err error) {
	// @ unfold acc(sl.AbsSlice_Bytes(data, 0, len(data)), def.ReadL20)
	// @ defer fold acc(sl.AbsSlice_Bytes(data, 0, len(data)), def.ReadL20)
	o := &tlvOption{OptType: OptionType(data[0])}
	if OptionType(data[0]) == OptTypePad1 {
		o.ActualLength = 1
		return o, nil
	}
	if len(data) < 2 {
		return nil, serrors.New("buffer too short", "expected", 2, "actual", len(data))
	}
	o.OptDataLen = data[1]
	// (VerifiedSCION) Gobra cannot prove this even though it must hold, given the type of o.OptDataLen
	// @ assume 0 <= o.OptDataLen
	o.ActualLength = int(o.OptDataLen) + 2
	if len(data) < o.ActualLength {
		return nil, serrors.New("buffer too short", "expected", o.ActualLength, "actual", len(data))
	}
	// @ assert forall i int :: { &data[2:o.ActualLength][i] } 0 <= i && i < len(data[2:o.ActualLength]) ==>
	// @ 	&data[2:o.ActualLength][i] == &data[2+i]
	o.OptData = data[2:o.ActualLength]
	return o, nil
}

// serializeTLVOptionPadding adds an appropriate PadN extension.
// @ requires  padLength == 1 ==> 1 <= len(data)
// @ requires  1 < padLength  ==> 2 <= len(data)
// @ preserves sl.AbsSlice_Bytes(data, 0, len(data))
// @ decreases
func serializeTLVOptionPadding(data []byte, padLength int) {
	if padLength <= 0 {
		return
	}
	if padLength == 1 {
		// @ unfold sl.AbsSlice_Bytes(data, 0, len(data))
		data[0] = 0x0
		// @ fold sl.AbsSlice_Bytes(data, 0, len(data))
		return
	}
	dataLen := uint8(padLength) - 2
	padN /*@@@*/ := tlvOption{
		OptType:    OptTypePadN,
		OptDataLen: dataLen,
		OptData:    make([]byte, int(dataLen)),
	}
	// @ fold sl.AbsSlice_Bytes(padN.OptData, 0, len(padN.OptData))
	padN.serializeTo(data, false)
}

// serializeTLVOptions serializes options to buf and returns the length of the serialized options.
// Passing in a nil-buffer will treat the serialization as a dryrun that can be used to calculate
// the length needed for the buffer.
// @ requires def.Uncallable()
func serializeTLVOptions(buf []byte, options []*tlvOption, fixLengths bool) (res int) {
	dryrun := buf == nil
	// length start at 2 since the padding needs to be calculated taking the first 2 bytes of the
	// extension header (NextHdr and ExtLen fields) into account.
	length := 2
	for _, opt := range options /*@ with i0 @*/ {
		if fixLengths {
			x := int(opt.OptAlign[0])
			y := int(opt.OptAlign[1])
			if x != 0 {
				n := length / x
				offset := x*n + y
				if offset < length {
					offset += x
				}
				if length != offset {
					pad := offset - length
					if !dryrun {
						serializeTLVOptionPadding(buf[length-2:], pad)
					}
					length += pad
				}
			}
		}
		if !dryrun {
			opt.serializeTo(buf[length-2:], fixLengths)
		}
		length += opt.length(fixLengths)
	}
	if fixLengths {
		p := length % LineLen
		if p != 0 {
			pad := LineLen - p
			if !dryrun {
				serializeTLVOptionPadding(buf[length-2:], pad)
			}
			length += pad
		}
	}
	return length - 2
}

type extnBase struct {
	BaseLayer
	NextHdr L4ProtocolType
	// ExtLen is the length of the extension header in multiple of 4-bytes NOT including the
	// first 4 bytes.
	ExtLen    uint8
	ActualLen int
}

// @ requires false
func (e *extnBase) serializeToWithTLVOptions(b gopacket.SerializeBuffer,
	opts gopacket.SerializeOptions, tlvOptions []*tlvOption) error {

	l := serializeTLVOptions(nil, tlvOptions, opts.FixLengths)
	// @ ghost var resPB1 []byte
	bytes, err /*@ , resPB1 @*/ := b.PrependBytes(l /*@, nil @*/)
	if err != nil {
		return err
	}
	serializeTLVOptions(bytes, tlvOptions, opts.FixLengths)

	length := len(bytes) + 2
	if length%LineLen != 0 {
		return serrors.New("SCION extension actual length must be multiple of 4")
	}
	// @ ghost var resPB2 []byte
	bytes, err /*@ , resPB2 @*/ = b.PrependBytes(2 /*@, nil @*/)
	if err != nil {
		return err
	}
	bytes[0] = uint8(e.NextHdr)
	if opts.FixLengths {
		e.ExtLen = uint8((length / LineLen) - 1)
	}
	bytes[1] = e.ExtLen
	return nil
}

// @ requires  sl.AbsSlice_Bytes(data, 0, len(data))
// @ requires  df != nil
// @ preserves df.Mem()
// @ ensures   resErr != nil ==> resErr.ErrorMem()
// @ ensures   sl.AbsSlice_Bytes(data, 0, len(data))
// The following poscondition is more a lot more complicated than it would be if the return type
// was *extnBase instead of extnBase
// @ ensures   resErr == nil ==> (
// @ 	0 <= res.ActualLen && res.ActualLen <= len(data) &&
// @ 	res.BaseLayer.Contents === data[:res.ActualLen] &&
// @ 	res.BaseLayer.Payload === data[res.ActualLen:])
// @ decreases
func decodeExtnBase(data []byte, df gopacket.DecodeFeedback) (res extnBase, resErr error) {
	e := extnBase{}
	if len(data) < 2 {
		df.SetTruncated()
		return e, serrors.New(fmt.Sprintf("invalid extension header. Length %d less than 2",
			len(data)))
	}

	// @ unfold sl.AbsSlice_Bytes(data, 0, len(data))
	e.NextHdr = L4ProtocolType(data[0])
	e.ExtLen = data[1]
	// @ fold sl.AbsSlice_Bytes(data, 0, len(data))
	e.ActualLen = (int(e.ExtLen) + 1) * LineLen
	if len(data) < e.ActualLen {
		return extnBase{}, serrors.New(fmt.Sprintf("invalid extension header. "+
			"Length %d less than specified length %d", len(data), e.ActualLen))
	}
	// (VerifiedSCION) assumed because of Gobra's limitations. Nonetheless, we should know from the the type
	// of e.ExtLen that this property always holds.
	// @ assume 0 <= e.ExtLen
	// @ assert 0 <= e.ActualLen
	e. /*@ BaseLayer. @*/ Contents = data[:e.ActualLen]
	e. /*@ BaseLayer. @*/ Payload = data[e.ActualLen:]
	return e, nil
}

// HopByHopOption is a TLV option present in a SCION hop-by-hop extension.
type HopByHopOption tlvOption

// HopByHopExtn is the SCION hop-by-hop options extension.
type HopByHopExtn struct {
	extnBase
	Options []*HopByHopOption
}

// @ pure
// @ decreases
func (h *HopByHopExtn) LayerType() gopacket.LayerType {
	return LayerTypeHopByHopExtn
}

// @ decreases
func (h *HopByHopExtn) CanDecode() gopacket.LayerClass {
	return LayerClassHopByHopExtn
}

// @ preserves acc(h.Mem(ubuf), def.ReadL20)
// @ decreases
func (h *HopByHopExtn) NextLayerType( /*@ ghost ubuf []byte @*/ ) gopacket.LayerType {
	return scionNextLayerTypeAfterHBH( /*@ unfolding acc(h.Mem(ubuf), def.ReadL20) in (unfolding acc(h.extnBase.Mem(ubuf), def.ReadL20) in @*/ h.NextHdr /*@ ) @*/)
}

// @ requires h.Mem(ub)
// @ ensures  sl.AbsSlice_Bytes(res, 0, len(res))
// @ ensures  sl.AbsSlice_Bytes(res, 0, len(res)) --* h.Mem(ub)
// @ decreases
func (h *HopByHopExtn) LayerPayload( /*@ ghost ub []byte @*/ ) (res []byte) {
	// @ unfold h.Mem(ub)
	// @ unfold h.extnBase.Mem(ub)
	// @ ghost base := &h.extnBase.BaseLayer
	// @ unfold base.Mem(ub)
	tmp := h.Payload
	// @ package sl.AbsSlice_Bytes(tmp, 0, len(tmp)) --* h.Mem(ub) {
	// @ 	fold base.Mem(ub)
	// @ 	fold h.extnBase.Mem(ub)
	// @	fold h.Mem(ub)
	// @ }
	return tmp
}

// SerializeTo implementation according to gopacket.SerializableLayer.
// @ requires def.Uncallable()
func (h *HopByHopExtn) SerializeTo(b gopacket.SerializeBuffer,
	opts gopacket.SerializeOptions) error {

	if err := checkHopByHopExtnNextHdr(h.NextHdr); err != nil {
		return err
	}

	o := make([]*tlvOption, 0, len(h.Options))
	for _, v := range h.Options {
		o = append( /*@ perm(0/1), @*/ o, (*tlvOption)(v))
	}

	return h.extnBase.serializeToWithTLVOptions(b, opts, o)
}

// DecodeFromBytes implementation according to gopacket.DecodingLayer.
// @ requires  sl.AbsSlice_Bytes(data, 0, len(data))
// @ requires  h.NonInitMem()
// @ requires  df != nil
// @ preserves df.Mem()
// @ ensures   res == nil ==> h.Mem(data)
// @ ensures   res != nil ==> (h.NonInitMem() && res.ErrorMem())
// @ ensures   res != nil ==> sl.AbsSlice_Bytes(data, 0, len(data))
// @ decreases
func (h *HopByHopExtn) DecodeFromBytes(data []byte, df gopacket.DecodeFeedback) (res error) {
	var err error
<<<<<<< HEAD
	// @ unfold h.NonInitMem()
=======
	h.Options = nil
>>>>>>> 07b85533
	h.extnBase, err = decodeExtnBase(data, df)
	if err != nil {
		// @ fold h.NonInitMem()
		return err
	}
	if err := checkHopByHopExtnNextHdr(h.NextHdr); err != nil {
		// @ fold h.NonInitMem()
		return err
	}
	offset := 2

	// @ invariant 2 <= offset
	// @ invariant acc(&h.ActualLen, def.ReadL1)
	// @ invariant 0 <= h.ActualLen && h.ActualLen <= len(data)
	// @ invariant acc(&h.Options)
	// @ invariant forall i int :: { &h.Options[i] } 0 <= i && i < len(h.Options) ==>
	// @ 	(acc(&h.Options[i]) && h.Options[i].Mem())
	// @ invariant sl.AbsSlice_Bytes(data, 0, len(data))
	// @ decreases h.ActualLen - offset
	for offset < h.ActualLen {
		opt, err := decodeTLVOption(data[offset:h.ActualLen])
		if err != nil {
			return err
		}
		h.Options = append( /*@ perm(1/1), @*/ h.Options, (*HopByHopOption)(opt))
		offset += opt.ActualLength
	}
	// @ assert false
	//  fold h.extnBase.BaseLayer.Mem(data)
	//  fold h.extnBase.Mem(data)
	//  fold h.Mem(data)
	//  assert false
	return nil
}

/* to delete
//  ensures   sl.AbsSlice_Bytes(data, 0, len(data))
//  ensures   resErr == nil ==> (
//  	0 <= res.ActualLen && res.ActualLen <= len(data) &&
//  	res.BaseLayer.Contents === data[:res.ActualLen] &&
//  	res.BaseLayer.Payload === data[res.ActualLen:])
*/

// @ trusted
// @ requires false
func decodeHopByHopExtn(data []byte, p gopacket.PacketBuilder) error {
	h := &HopByHopExtn{}
	err := h.DecodeFromBytes(data, p)
	p.AddLayer(h)
	if err != nil {
		return err
	}
	return p.NextDecoder(scionNextLayerTypeAfterHBH(h.NextHdr))
}

// @ ensures (t == HopByHopClass) == (err != nil)
// @ ensures err != nil ==> err.ErrorMem()
// @ decreases
func checkHopByHopExtnNextHdr(t L4ProtocolType) (err error) {
	if t == HopByHopClass {
		return serrors.New("hbh extension must not be repeated")
	}
	return nil
}

// EndToEndOption is a TLV option present in a SCION end-to-end extension.
type EndToEndOption tlvOption

// EndToEndExtn is the SCION end-to-end options extension.
type EndToEndExtn struct {
	extnBase
	Options []*EndToEndOption
}

// @ pure
// @ decreases
func (e *EndToEndExtn) LayerType() gopacket.LayerType {
	return LayerTypeEndToEndExtn
}

// @ decreases
func (e *EndToEndExtn) CanDecode() gopacket.LayerClass {
	return LayerClassEndToEndExtn
}

// @ trusted
// @ preserves acc(e.Mem(ubuf), def.ReadL20)
// @ decreases
func (e *EndToEndExtn) NextLayerType( /*@ ghost ubuf []byte @*/ ) gopacket.LayerType {
	return scionNextLayerTypeAfterE2E(e.NextHdr)
}

// @ trusted
// @ requires e.Mem(ub)
// @ ensures  sl.AbsSlice_Bytes(res, 0, len(res))
// @ ensures  sl.AbsSlice_Bytes(res, 0, len(res)) --* e.Mem(ub)
// @ decreases
func (e *EndToEndExtn) LayerPayload( /*@ ghost ub []byte @*/ ) (res []byte) {
	return e.Payload
}

// DecodeFromBytes implementation according to gopacket.DecodingLayer.
// @ trusted
// @ requires  sl.AbsSlice_Bytes(data, 0, len(data))
// @ requires  e.NonInitMem()
// @ requires  df != nil
// @ preserves df.Mem()
// @ ensures   res == nil ==> e.Mem(data)
// @ ensures   res != nil ==> (e.NonInitMem() && res.ErrorMem())
// @ ensures   res != nil ==> sl.AbsSlice_Bytes(data, 0, len(data))
// @ decreases
func (e *EndToEndExtn) DecodeFromBytes(data []byte, df gopacket.DecodeFeedback) (res error) {
	var err error
	e.Options = nil
	e.extnBase, err = decodeExtnBase(data, df)
	if err != nil {
		return err
	}
	if err := checkEndToEndExtnNextHdr(e.NextHdr); err != nil {
		return err
	}
	offset := 2
	for offset < e.ActualLen {
		opt, err := decodeTLVOption(data[offset:e.ActualLen])
		if err != nil {
			return err
		}
		e.Options = append(e.Options, (*EndToEndOption)(opt))
		offset += opt.ActualLength
	}
	return nil
}

// @ trusted
// @ requires false
func decodeEndToEndExtn(data []byte, p gopacket.PacketBuilder) error {
	e := &EndToEndExtn{}
	err := e.DecodeFromBytes(data, p)
	p.AddLayer(e)
	if err != nil {
		return err
	}
	return p.NextDecoder(scionNextLayerTypeAfterE2E(e.NextHdr))
}

// @ ensures (err != nil) == (t == HopByHopClass || t == End2EndClass)
// @ ensures err != nil ==> err.ErrorMem()
// @ decreases
func checkEndToEndExtnNextHdr(t L4ProtocolType) (err error) {
	if t == HopByHopClass {
		return serrors.New("e2e extension must not come before the HBH extension")
	} else if t == End2EndClass {
		return serrors.New("e2e extension must not be repeated")
	}
	return nil
}

// SerializeTo implementation according to gopacket.SerializableLayer
// @ requires def.Uncallable()
func (e *EndToEndExtn) SerializeTo(b gopacket.SerializeBuffer,
	opts gopacket.SerializeOptions) error {

	if err := checkEndToEndExtnNextHdr(e.NextHdr); err != nil {
		return err
	}

	o := make([]*tlvOption, 0, len(e.Options))
	for _, v := range e.Options {
		o = append( /*@ perm(0/1), @*/ o, (*tlvOption)(v))
	}

	return e.extnBase.serializeToWithTLVOptions(b, opts, o)
}

// FindOption returns the first option entry of the given type if any exists,
// or ErrOptionNotFound otherwise.
// @ requires def.Uncallable()
func (e *EndToEndExtn) FindOption(typ OptionType) (*EndToEndOption, error) {
	for _, o := range e.Options {
		if o.OptType == typ {
			return o, nil
		}
	}
	return nil, ErrOptionNotFound
}

// HopByHopExtnSkipper is a DecodingLayer which decodes a HopByHop extension
// without parsing its content.
// This can be used with a DecodingLayerParser to handle SCION packets which
// may or may not have a HopByHop extension.
type HopByHopExtnSkipper struct {
	extnBase
}

// DecodeFromBytes implementation according to gopacket.DecodingLayer
// @ requires  sl.AbsSlice_Bytes(data, 0, len(data))
// @ requires  s.NonInitMem()
// @ requires  df != nil
// @ preserves df.Mem()
// @ ensures   res == nil ==> s.Mem(data)
// @ ensures   res != nil ==> (s.NonInitMem() && res.ErrorMem())
// @ ensures   res != nil ==> sl.AbsSlice_Bytes(data, 0, len(data))
// @ decreases
func (s *HopByHopExtnSkipper) DecodeFromBytes(data []byte, df gopacket.DecodeFeedback) (res error) {
	var err error
	// @ unfold s.NonInitMem()
	s.extnBase, err = decodeExtnBase(data, df)
	if err != nil {
		// @ fold s.NonInitMem()
		return err
	}
	if err := checkHopByHopExtnNextHdr(s.NextHdr); err != nil {
		// @ fold s.NonInitMem()
		return err
	}
	// @ ghost contentsLen := s.extnBase.ActualLen
	// @ sl.SplitByIndex_Bytes(data, 0, len(data), contentsLen, writePerm)
	// @ sl.Reslice_Bytes(data, 0, contentsLen, writePerm)
	// @ sl.Reslice_Bytes(data, contentsLen, len(data), writePerm)
	// @ assert sl.AbsSlice_Bytes(s.extnBase.Contents, 0, len(s.extnBase.Contents))
	// @ assert sl.AbsSlice_Bytes(s.extnBase.Payload, 0, len(s.extnBase.Payload))
	// @ assert acc(&s.extnBase)
	// @ fold s.extnBase.BaseLayer.Mem(data)
	// @ fold s.extnBase.Mem(data)
	// @ fold s.Mem(data)
	return nil
}

// @ pure
// @ decreases
func (e *HopByHopExtnSkipper) LayerType() gopacket.LayerType {
	return LayerTypeHopByHopExtn
}

// @ decreases
func (s *HopByHopExtnSkipper) CanDecode() gopacket.LayerClass {
	return LayerClassHopByHopExtn
}

// @ preserves acc(h.Mem(ubuf), def.ReadL20)
// @ decreases
func (h *HopByHopExtnSkipper) NextLayerType( /*@ ghost ubuf []byte @*/ ) gopacket.LayerType {
	return scionNextLayerTypeAfterHBH( /*@ unfolding acc(h.Mem(ubuf), def.ReadL20) in (unfolding acc(h.extnBase.Mem(ubuf), def.ReadL20) in @*/ h.NextHdr /*@ ) @*/)
}

// EndToEndExtnSkipper is a DecodingLayer which decodes an EndToEnd extension
// without parsing its content.
// This can be used with a DecodingLayerParser to handle SCION packets which
// may or may not have an EndToEnd extension.
type EndToEndExtnSkipper struct {
	extnBase
}

// DecodeFromBytes implementation according to gopacket.DecodingLayer
// @ requires  sl.AbsSlice_Bytes(data, 0, len(data))
// @ requires  s.NonInitMem()
// @ requires  df != nil
// @ preserves df.Mem()
// @ ensures   res == nil ==> s.Mem(data)
// @ ensures   res != nil ==> (s.NonInitMem() && res.ErrorMem())
// @ ensures   res != nil ==> sl.AbsSlice_Bytes(data, 0, len(data))
// @ decreases
func (s *EndToEndExtnSkipper) DecodeFromBytes(data []byte, df gopacket.DecodeFeedback) (res error) {
	var err error
	// @ unfold s.NonInitMem()
	s.extnBase, err = decodeExtnBase(data, df)
	if err != nil {
		// @ fold s.NonInitMem()
		return err
	}
	if err := checkEndToEndExtnNextHdr(s.NextHdr); err != nil {
		// @ fold s.NonInitMem()
		return err
	}
	// @ ghost contentsLen := s.extnBase.ActualLen
	// @ sl.SplitByIndex_Bytes(data, 0, len(data), contentsLen, writePerm)
	// @ sl.Reslice_Bytes(data, 0, contentsLen, writePerm)
	// @ sl.Reslice_Bytes(data, contentsLen, len(data), writePerm)
	// @ assert sl.AbsSlice_Bytes(s.extnBase.Contents, 0, len(s.extnBase.Contents))
	// @ assert sl.AbsSlice_Bytes(s.extnBase.Payload, 0, len(s.extnBase.Payload))
	// @ assert acc(&s.extnBase)
	// @ fold s.extnBase.BaseLayer.Mem(data)
	// @ fold s.extnBase.Mem(data)
	// @ fold s.Mem(data)
	return nil
}

// @ pure
// @ decreases
func (e *EndToEndExtnSkipper) LayerType() gopacket.LayerType {
	return LayerTypeEndToEndExtn
}

// @ decreases
func (s *EndToEndExtnSkipper) CanDecode() gopacket.LayerClass {
	return LayerClassEndToEndExtn
}

// @ preserves acc(e.Mem(ubuf), def.ReadL20)
// @ decreases
func (e *EndToEndExtnSkipper) NextLayerType( /*@ ghost ubuf []byte @*/ ) gopacket.LayerType {
	return scionNextLayerTypeAfterE2E( /*@ unfolding acc(e.Mem(ubuf), def.ReadL20) in (unfolding acc(e.extnBase.Mem(ubuf), def.ReadL20) in @*/ e.NextHdr /*@ ) @*/)
}<|MERGE_RESOLUTION|>--- conflicted
+++ resolved
@@ -348,11 +348,8 @@
 // @ decreases
 func (h *HopByHopExtn) DecodeFromBytes(data []byte, df gopacket.DecodeFeedback) (res error) {
 	var err error
-<<<<<<< HEAD
 	// @ unfold h.NonInitMem()
-=======
 	h.Options = nil
->>>>>>> 07b85533
 	h.extnBase, err = decodeExtnBase(data, df)
 	if err != nil {
 		// @ fold h.NonInitMem()
