--- conflicted
+++ resolved
@@ -750,14 +750,11 @@
 
 // invariant established by initialization
 ghost
-<<<<<<< HEAD
 ensures acc(path.PkgMem(), _)
-=======
-trusted // TODO: drop this line after the static init PR
-ensures acc(path.PathPackageMem(), _)
->>>>>>> 74d17fd5
-decreases
-func EstablishPathPkgMem()
+decreases
+func EstablishPathPkgMem() {
+	openDupPkgInv
+}
 
 ghost
 requires s.Mem(ub)
