--- conflicted
+++ resolved
@@ -185,15 +185,9 @@
 pred (s *SCION) HeaderMem(ubuf []byte) {
 	acc(&s.DstIA) &&
 	acc(&s.SrcIA) &&
-<<<<<<< HEAD
 	acc(&s.DstAddrType, HalfPerm) && s.DstAddrType.Has3Bits() &&
 	acc(&s.SrcAddrType, HalfPerm) && s.SrcAddrType.Has3Bits() &&
-	s.addrHdrLenAbstractionLeak() <= len(ubuf) &&
-=======
-	acc(&s.DstAddrType, def.HalfPerm) && s.DstAddrType.Has3Bits() &&
-	acc(&s.SrcAddrType, def.HalfPerm) && s.SrcAddrType.Has3Bits() &&
 	s.AddrHdrLenSpecInternal() <= len(ubuf) &&
->>>>>>> 3dd43e8e
 	// helper facts to deal with incompletnesses when establising the bounds of s.RawDstAddr and s.RawSrcAddr
 	s.AddrHdrLenSpecInternal() <= len(ubuf) &&
 	0 < s.DstAddrType.Length() && 0 < s.SrcAddrType.Length() &&
