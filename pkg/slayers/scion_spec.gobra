// Copyright 2022 ETH Zurich
//
// Licensed under the Apache License, Version 2.0 (the "License");
// you may not use this file except in compliance with the License.
// You may obtain a copy of the License at
//
//   http://www.apache.org/licenses/LICENSE-2.0
//
// Unless required by applicable law or agreed to in writing, software
// distributed under the License is distributed on an "AS IS" BASIS,
// WITHOUT WARRANTIES OR CONDITIONS OF ANY KIND, either express or implied.
// See the License for the specific language governing permissions and
// limitations under the License.

// +gobra

package slayers

import (
	"net"
	"github.com/google/gopacket"

	"github.com/scionproto/scion/pkg/addr"
	"github.com/scionproto/scion/pkg/slayers/path"
	"github.com/scionproto/scion/pkg/slayers/path/empty"
	"github.com/scionproto/scion/pkg/slayers/path/epic"
	"github.com/scionproto/scion/pkg/slayers/path/onehop"
	"github.com/scionproto/scion/pkg/slayers/path/scion"

	. "verification/utils/definitions"
	sl "verification/utils/slices"
	"verification/io"
	"encoding/binary"
	"verification/utils/seqs"
)

pred PathPoolMem(pathPool []path.Path, pathPoolRaw path.Path) {
	// non-initialized path pool:
	(pathPool == nil ==> pathPoolRaw == nil) &&
	// initialized path pool:
	(pathPool != nil ==> (
		len(pathPool) == 4 &&
		// empty
		acc(&pathPool[empty.PathType])  &&
		pathPool[empty.PathType] != nil &&
		typeOf(pathPool[empty.PathType]) == type[empty.Path] &&
		// onehop
		acc(&pathPool[onehop.PathType])  &&
		pathPool[onehop.PathType] != nil &&
		typeOf(pathPool[onehop.PathType]) == type[*onehop.Path] &&
		pathPool[onehop.PathType].NonInitMem() &&
		// scion
		acc(&pathPool[scion.PathType])  &&
		pathPool[scion.PathType] != nil &&
		typeOf(pathPool[scion.PathType]) == type[*scion.Raw] &&
		pathPool[scion.PathType].NonInitMem() &&
		// epic
		acc(&pathPool[epic.PathType])  &&
		pathPool[epic.PathType] != nil &&
		typeOf(pathPool[epic.PathType]) == type[*epic.Path] &&
		pathPool[epic.PathType].NonInitMem() &&
		// raw path
		pathPoolRaw != nil &&
		pathPoolRaw.NonInitMem()))
}

// Captures the same obligations as PathPoolMem. Initially, I tried using a magic wand
// but they cause loads of additional problems (e.g., storing in a predicate is not possible)
pred PathPoolMemExceptOne(pathPool []path.Path, pathPoolRaw path.Path, pathType path.Type) {
	pathPool != nil    &&
	len(pathPool) == 4 &&
	// entry per path type
	// empty
	(acc(&pathPool[empty.PathType]) &&
	pathPool[empty.PathType] != nil &&
	typeOf(pathPool[empty.PathType]) == type[empty.Path]) &&
	// (pathType != empty.PathType ==> pathPool[empty.PathType].NonInitMem()) &&
	// onehop
	acc(&pathPool[onehop.PathType])  &&
	pathPool[onehop.PathType] != nil &&
	typeOf(pathPool[onehop.PathType]) == type[*onehop.Path] &&
	(pathType != onehop.PathType ==> pathPool[onehop.PathType].NonInitMem()) &&
	// scion
	acc(&pathPool[scion.PathType])  &&
	pathPool[scion.PathType] != nil &&
	typeOf(pathPool[scion.PathType]) == type[*scion.Raw] &&
	(pathType != scion.PathType ==> pathPool[scion.PathType].NonInitMem()) &&
	// epic
	acc(&pathPool[epic.PathType])  &&
	pathPool[epic.PathType] != nil &&
	typeOf(pathPool[epic.PathType]) == type[*epic.Path] &&
	(pathType != epic.PathType ==> pathPool[epic.PathType].NonInitMem()) &&
	// raw path
	pathPoolRaw != nil &&
	(pathType < len(pathPool) ==> pathPoolRaw.NonInitMem())
}

ghost
requires acc(&s.pathPool)
decreases
pure func (s *SCION) pathPoolInitialized() bool {
	return s.pathPool != nil
}

ghost
requires s.NonInitMem()
decreases
pure func (s *SCION) PathPoolInitializedNonInitMem() bool {
	return unfolding s.NonInitMem() in
		s.pathPool != nil
}

ghost
requires 0 <= pathType && pathType < path.MaxPathType
requires acc(&s.pathPool) && acc(&s.pathPoolRaw)
requires s.pathPool != nil
requires PathPoolMemExceptOne(s.pathPool, s.pathPoolRaw, pathType)
decreases
pure func (s *SCION) getPathPure(pathType path.Type) path.Path {
	return int(pathType) < len(s.pathPool)?
		(unfolding PathPoolMemExceptOne(s.pathPool, s.pathPoolRaw, pathType) in s.pathPool[pathType]) :
		s.pathPoolRaw
}

pred (s *SCION) NonInitMem() {
	acc(&s.Version) &&
	acc(&s.TrafficClass) &&
	acc(&s.FlowID) &&
	acc(&s.NextHdr) &&
	acc(&s.HdrLen) &&
	acc(&s.PayloadLen) &&
	acc(&s.PathType) &&
	acc(&s.DstAddrType) &&
	acc(&s.SrcAddrType) &&
	acc(&s.DstIA) &&
	acc(&s.SrcIA) &&
	acc(&s.RawDstAddr) &&
	acc(&s.RawSrcAddr) &&
	acc(&s.Path) &&
	acc(&s.BaseLayer) &&
	// path pool properties
	acc(&s.pathPool) &&
	acc(&s.pathPoolRaw) &&
	PathPoolMem(s.pathPool, s.pathPoolRaw)
}

// TODO: simplify the body of the predicate when let expressions
//       support predicates
pred (s *SCION) Mem(ubuf []byte) {
	acc(&s.Version) &&
	acc(&s.TrafficClass) &&
	acc(&s.FlowID) &&
	acc(&s.NextHdr) &&
	acc(&s.HdrLen) &&
	acc(&s.PayloadLen) &&
	acc(&s.PathType) &&
	acc(&s.DstAddrType, HalfPerm) && s.DstAddrType.Has3Bits() &&
	acc(&s.SrcAddrType, HalfPerm) && s.SrcAddrType.Has3Bits() &&
	// len of ubuf:
	0 <= s.HdrLen &&
	0 <= CmnHdrLen + s.AddrHdrLenSpecInternal() &&
	s.HdrLen * LineLen <= len(ubuf) &&
	CmnHdrLen + s.AddrHdrLenSpecInternal() <= s.HdrLen * LineLen &&
	// end of len of ubuf
	acc(&s.Path)  &&
	s.Path != nil &&
	s.Path.Mem()  &&
	s.Path.UBytes() === ubuf[CmnHdrLen+s.AddrHdrLenSpecInternal() : s.HdrLen*LineLen] &&
	acc(&s.BaseLayer) &&
	// base layer fields:
	s.Contents === ubuf[:s.HdrLen*LineLen] &&
	s.Payload  === ubuf[s.HdrLen*LineLen:] &&
	// end of base layer fields
	CmnHdrLen <= len(ubuf) &&
	s.HeaderMem(ubuf[CmnHdrLen:]) &&
	// path pool
	0 <= s.PathType && s.PathType < path.MaxPathType &&
	acc(&s.pathPool) &&
	acc(&s.pathPoolRaw) &&
	(!s.pathPoolInitialized() ==> PathPoolMem(s.pathPool, s.pathPoolRaw)) &&
	(s.pathPoolInitialized() ==> (s.pathPool != nil && s.pathPoolRaw != nil &&
		PathPoolMemExceptOne(s.pathPool, s.pathPoolRaw, s.PathType) && s.Path === s.getPathPure(s.PathType))) &&
	// end of path pool
	// helpful facts for other methods:
	// - for router::updateScionLayer:
	(typeOf(s.Path) == type[*onehop.Path] ==>
		s.ValidSizeOhpUbOpenInv(ubuf))
}

ghost
requires s.Mem(ub)
decreases
pure func (s *SCION) ValidPathMetaData(ghost ub []byte) bool {
	return unfolding s.Mem(ub) in
		(typeOf(s.Path) == type[*scion.Raw] ==>
			s.Path.(*scion.Raw).GetBase().Valid()) &&
		(typeOf(s.Path) == type[*epic.Path] ==>
			s.Path.(*epic.Path).GetBase().Valid())
}

// TODO: simplify the body of the predicate when let expressions
//       support predicates
pred (s *SCION) HeaderMem(ubuf []byte) {
	acc(&s.DstIA) &&
	acc(&s.SrcIA) &&
	acc(&s.DstAddrType, HalfPerm) && s.DstAddrType.Has3Bits() &&
	acc(&s.SrcAddrType, HalfPerm) && s.SrcAddrType.Has3Bits() &&
	s.AddrHdrLenSpecInternal() <= len(ubuf) &&
	// helper facts to deal with incompletnesses when establising the bounds of s.RawDstAddr and s.RawSrcAddr
	s.AddrHdrLenSpecInternal() <= len(ubuf) &&
	0 < s.DstAddrType.Length() && 0 < s.SrcAddrType.Length() &&
	0 < 2*addr.IABytes &&
	2*addr.IABytes < 2*addr.IABytes+s.DstAddrType.Length() &&
	2*addr.IABytes+s.DstAddrType.Length() < 2*addr.IABytes+s.DstAddrType.Length()+s.SrcAddrType.Length() &&
	2*addr.IABytes+s.DstAddrType.Length()+s.SrcAddrType.Length() <= len(ubuf) &&
	// end of helper facts to deal with incompletnesses when establising the bounds of s.RawDstAddr and s.RawSrcAddr
	acc(&s.RawDstAddr) && acc(&s.RawSrcAddr) &&
	// RawDstAddr & RawSrcAddr locations. The memory for these is kept
	// outside of HeaderMem, together with access to the entire slice.
	s.RawDstAddr === ubuf[2*addr.IABytes:2*addr.IABytes+s.DstAddrType.Length()] &&
	s.RawSrcAddr === ubuf[2*addr.IABytes+s.DstAddrType.Length():2*addr.IABytes+s.DstAddrType.Length()+s.SrcAddrType.Length()]
}

ghost
requires s.Mem(ub)
ensures  s.NonInitMem()
decreases
func (s *SCION) DowngradePerm(ghost ub []byte) {
	unfold s.Mem(ub)
	unfold s.HeaderMem(ub[CmnHdrLen:])
	s.Path.DowngradePerm()
	s.PathPoolMemExchange(s.PathType, s.Path)
	fold s.NonInitMem()
}

pred (s *SCION) ChecksumMem() {
	acc(&s.RawSrcAddr) && acc(&s.RawDstAddr) &&
	len(s.RawSrcAddr) % 2 == 0 && len(s.RawDstAddr) % 2 == 0 &&
	acc(&s.SrcIA) && acc(&s.DstIA) &&
	sl.Bytes(s.RawSrcAddr, 0, len(s.RawSrcAddr)) &&
	sl.Bytes(s.RawDstAddr, 0, len(s.RawDstAddr))
}

pred (b *BaseLayer) Mem(ghost ub []byte, ghost breakPoint int) {
	0 <= breakPoint && breakPoint <= len(ub) &&
	acc(b) &&
	b.Contents === ub[:breakPoint] &&
	b.Payload  === ub[breakPoint:]
}

ghost
requires acc(s.Mem(ub), R15)
ensures  acc(s, R16)
ensures  s.DstAddrType == T4Svc ==> len(s.RawDstAddr) >= addr.HostLenSVC
ensures  0 <= start && start <= end && end <= len(ub)
ensures  s.RawDstAddr === ub[start:end]
ensures  acc(s, R16) --* acc(s.Mem(ub), R15)
decreases
func (s *SCION) ExtractAcc(ghost ub []byte) (start, end int) {
	unfold acc(s.Mem(ub), R16)
	unfold acc(s.HeaderMem(ub[CmnHdrLen:]), R16)
	start = CmnHdrLen+2*addr.IABytes
	end = CmnHdrLen+2*addr.IABytes+s.DstAddrType.Length()
	assert s.RawDstAddr === ub[start:end]
	package acc(s, R16) --* acc(s.Mem(ub), R15) {
		unfold acc(s.Mem(ub), R16)
		unfold acc(s.HeaderMem(ub[CmnHdrLen:]), R16)
		fold acc(s.HeaderMem(ub[CmnHdrLen:]), R15)
		fold acc(s.Mem(ub), R15)
	}
	return start, end
}

ghost
decreases
pure func (a AddrType) Has3Bits() (res bool) {
	return 0 <= a && a <= 7
}

ghost
requires s.Mem(ub)
decreases
pure func (s *SCION) UBPath(ub []byte) []byte {
	return unfolding s.Mem(ub) in
		ub[CmnHdrLen+s.AddrHdrLenSpecInternal() : s.HdrLen*LineLen]
}

ghost
requires s.Mem(ub)
decreases
pure func (s *SCION) UBScionPath(ub []byte) []byte {
	return unfolding s.Mem(ub) in
		let ubPath := ub[CmnHdrLen+s.AddrHdrLenSpecInternal() : s.HdrLen*LineLen] in
		typeOf(s.Path) == *epic.Path ?
			unfolding s.Path.Mem() in ubPath[epic.MetadataLen:] :
			ubPath
}

ghost
requires s.Mem(ub)
decreases
pure func (s *SCION) PathStartIdx(ub []byte) int {
	return unfolding s.Mem(ub) in
		CmnHdrLen+s.AddrHdrLenSpecInternal()
}

ghost
requires s.Mem(ub)
decreases
pure func (s *SCION) PathEndIdx(ub []byte) int {
	return unfolding s.Mem(ub) in
		int(s.HdrLen*LineLen)
}

ghost
requires s.Mem(ub)
decreases
pure func (s *SCION) PathScionStartIdx(ub []byte) int {
	return unfolding s.Mem(ub) in
		let offset := CmnHdrLen+s.AddrHdrLenSpecInternal() in
		typeOf(s.Path) == *epic.Path ?
			offset + epic.MetadataLen :
			offset
}

ghost
requires s.Mem(ub)
decreases
pure func (s *SCION) PathScionEndIdx(ub []byte) int {
	return unfolding s.Mem(ub) in
		int(s.HdrLen*LineLen)
}

ghost
requires  0 < p
preserves acc(s.Mem(ub), p)
ensures   let start := s.PathStartIdx(ub) in
	let end := s.PathEndIdx(ub) in
	0 <= start && start <= end && end <= len(ub)
decreases
func LemmaPathIdxStartEnd(s *SCION, ub []byte, p perm) {
	unfold acc(s.Mem(ub), p)
	fold acc(s.Mem(ub), p)
}

ghost
requires s.Mem(ub)
decreases
pure func (s *SCION) GetPath(ub []byte) path.Path {
	return unfolding s.Mem(ub) in
		s.Path
}

ghost
opaque
requires s.Mem(ub)
requires sl.Bytes(ub, 0, length)
requires CmnHdrLen <= length
decreases
pure func (s *SCION) ValidHeaderOffset(ub []byte, length int) bool {
	return GetAddressOffsetWithinLength(ub, length) == s.PathStartIdx(ub) &&
		GetLengthWithinLength(ub,length) == s.PathEndIdx(ub)
}

ghost
requires acc(s.Mem(ub), R56)
requires acc(sl.Bytes(ub, 0, len(ub)), R55)
requires acc(sl.Bytes(ub, 0, length), R55)
requires CmnHdrLen <= length && length <= len(ub)
requires s.ValidHeaderOffset(ub, len(ub))
ensures  acc(s.Mem(ub), R56)
ensures  acc(sl.Bytes(ub, 0, len(ub)), R55)
ensures  acc(sl.Bytes(ub, 0, length), R55)
ensures  s.ValidHeaderOffset(ub, length)
decreases
func (s *SCION) ValidHeaderOffsetToSubSliceLemma(ub []byte, length int) {
	reveal s.ValidHeaderOffset(ub, len(ub))
	unfold acc(sl.Bytes(ub, 0, len(ub)), R56)
	unfold acc(sl.Bytes(ub, 0, length), R56)
	assert reveal s.ValidHeaderOffset(ub, length)
	fold acc(sl.Bytes(ub, 0, len(ub)), R56)
	fold acc(sl.Bytes(ub, 0, length), R56)
}

ghost
requires acc(s.Mem(ub), R56)
requires acc(sl.Bytes(ub, 0, len(ub)), R55)
requires acc(sl.Bytes(ub, 0, length), R55)
requires CmnHdrLen <= length && length <= len(ub)
requires s.ValidHeaderOffset(ub, length)
ensures  acc(s.Mem(ub), R56)
ensures  acc(sl.Bytes(ub, 0, len(ub)), R55)
ensures  acc(sl.Bytes(ub, 0, length), R55)
ensures  s.ValidHeaderOffset(ub, len(ub))
decreases
func (s *SCION) ValidHeaderOffsetFromSubSliceLemma(ub []byte, length int) {
	reveal s.ValidHeaderOffset(ub, len(ub))
	unfold acc(sl.Bytes(ub, 0, len(ub)), R56)
	unfold acc(sl.Bytes(ub, 0, length), R56)
	assert reveal s.ValidHeaderOffset(ub, length)
	fold acc(sl.Bytes(ub, 0, len(ub)), R56)
	fold acc(sl.Bytes(ub, 0, length), R56)
}

ghost
opaque
requires s.Mem(ub)
requires sl.Bytes(ub, 0, len(ub))
decreases
pure func (s *SCION) EqAbsHeader(ub []byte) bool {
<<<<<<< HEAD
	return unfolding s.Mem(ub)       in
		let low := CmnHdrLen+s.AddrHdrLenSpecInternal() in
		let high := s.HdrLen*LineLen in
		GetAddressOffset(ub) == low  &&
		GetLength(ub) == int(high)   &&
		// Might be worth introducing EqAbsHeader as an interface method on Path
		// to avoid doing these casts, especially when we add support for EPIC.
		typeOf(s.Path) == (*scion.Raw) &&
		unfolding s.Path.Mem() in
		unfolding sl.Bytes(ub, 0, len(ub)) in
		let _ := Asserting(forall k int :: {&ub[low:high][k]} 0 <= k && k < high ==>
			&ub[low:high][k] == &ub[low + k]) in
		let _ := Asserting(forall k int :: {&ub[low:high][:scion.MetaLen][k]} 0 <= k && k < scion.MetaLen ==>
			&ub[low:high][:scion.MetaLen][k] == &ub[low:high][k]) in
		let metaHdr := scion.DecodedFrom(binary.BigEndian.Uint32(ub[low:high][:scion.MetaLen])) in
=======
	return unfolding s.Mem(ub) in
		// the '_' in the identifier below is now necessary to avoid
		// parsing errors (since the SIF PR in Gobra, low is a keyword).
		let low_ := CmnHdrLen+s.AddrHdrLenSpecInternal() in
		let high := s.HdrLen*LineLen  in
		GetAddressOffset(ub) == low_  &&
		GetLength(ub) == int(high)    &&
		// Might be worth introducing EqAbsHeader as an interface method on Path
		// to avoid doing these casts, especially when we add support for EPIC.
		typeOf(s.Path) == (*scion.Raw) &&
		unfolding s.Path.Mem(ub[low_:high]) in
		unfolding sl.Bytes(ub, 0, len(ub))  in
		let _ := Asserting(forall k int :: {&ub[low_:high][k]} 0 <= k && k < high ==>
			&ub[low_:high][k] == &ub[low_ + k]) in
		let _ := Asserting(forall k int :: {&ub[low_:high][:scion.MetaLen][k]} 0 <= k && k < scion.MetaLen ==>
			&ub[low_:high][:scion.MetaLen][k] == &ub[low_:high][k]) in
		let metaHdr := scion.DecodedFrom(binary.BigEndian.Uint32(ub[low_:high][:scion.MetaLen])) in
>>>>>>> b5bc28c7
		let seg1 := int(metaHdr.SegLen[0]) in
		let seg2 := int(metaHdr.SegLen[1]) in
		let seg3 := int(metaHdr.SegLen[2]) in
		let segs := io.CombineSegLens(seg1, seg2, seg3) in
		s.Path.(*scion.Raw).Base.GetBase() ==
			scion.Base{metaHdr, segs.NumInfoFields(), segs.TotalHops()}
}

// Describes a SCION packet that was successfully decoded by `DecodeFromBytes`.
ghost
opaque
requires s.Mem(ub)
decreases
pure func (s *SCION) ValidScionInitSpec(ub []byte) bool {
	return unfolding s.Mem(ub)                           in
		// the '_' in the identifier below is now necessary to avoid
		// parsing errors (since the SIF PR in Gobra, low is a keyword).
		let low_ := CmnHdrLen+s.AddrHdrLenSpecInternal() in
		let high := s.HdrLen*LineLen                     in
		typeOf(s.Path) == (*scion.Raw) &&
<<<<<<< HEAD
		s.Path.(*scion.Raw).GetBase().WeaklyValid()
=======
		s.Path.(*scion.Raw).GetBase(ub[low_:high]).WeaklyValid()
>>>>>>> b5bc28c7
}

// Checks if the common path header is valid in the serialized scion packet.
ghost
opaque
requires sl.Bytes(raw, 0, len(raw))
decreases
pure func ValidPktMetaHdr(raw []byte) bool {
	return CmnHdrLen <= len(raw) &&
		let start  := GetAddressOffset(raw) in
		let end    := start+scion.MetaLen   in
		0 <= start && end <= len(raw) &&
		let rawHdr := raw[start:end] in
		let length := GetLength(raw) in
		length <= len(raw) &&
		unfolding sl.Bytes(raw, 0, len(raw))       in
		let _ := Asserting(forall k int :: {&rawHdr[k]} 0 <= k && k < scion.MetaLen ==> &rawHdr[k] == &raw[start + k]) in
		let hdr := binary.BigEndian.Uint32(rawHdr) in
		let metaHdr := scion.DecodedFrom(hdr)      in
		let seg1 := int(metaHdr.SegLen[0])         in
		let seg2 := int(metaHdr.SegLen[1])         in
		let seg3 := int(metaHdr.SegLen[2])         in
		let segs := io.CombineSegLens(seg1, seg2, seg3) in
		let base := scion.Base{metaHdr, segs.NumInfoFields(), segs.TotalHops()} in
		0 < metaHdr.SegLen[0] &&
		base.Valid() &&
		scion.PktLen(segs, start + scion.MetaLen) <= length
}

ghost
opaque
requires sl.Bytes(raw, 0, len(raw))
decreases
pure func IsSupportedPkt(raw []byte) bool {
	return CmnHdrLen <= len(raw) &&
		let pathType := path.Type(GetPathType(raw))     in
		let nextHdr  := L4ProtocolType(GetNextHdr(raw)) in
		pathType == scion.PathType &&
		nextHdr != L4SCMP
}

ghost
opaque
decreases
pure func IsSupportedRawPkt(raw seq[byte]) bool {
	return CmnHdrLen <= len(raw) &&
		let pathType := path.Type(raw[8])     in
		let nextHdr  := L4ProtocolType(raw[4]) in
		pathType == scion.PathType &&
		nextHdr != L4SCMP
}

ghost
requires  CmnHdrLen <= idx && idx <= len(raw)
preserves acc(sl.Bytes(raw, 0, len(raw)), R55)
preserves acc(sl.Bytes(raw[:idx], 0, idx), R55)
ensures   IsSupportedPkt(raw) == IsSupportedPkt(raw[:idx])
decreases
func IsSupportedPktSubslice(raw []byte, idx int) {
	unfold acc(sl.Bytes(raw, 0, len(raw)), R56)
	unfold acc(sl.Bytes(raw[:idx], 0, idx), R56)
	reveal IsSupportedPkt(raw)
	reveal IsSupportedPkt(raw[:idx])
	fold acc(sl.Bytes(raw, 0, len(raw)), R56)
	fold acc(sl.Bytes(raw[:idx], 0, idx), R56)
}

ghost
preserves acc(s.Mem(ub), R55)
preserves acc(sl.Bytes(ub, 0, len(ub)), R55)
preserves acc(sl.Bytes(buffer, 0, len(buffer)), R55)
preserves s.EqPathType(ub)
preserves s.EqPathTypeWithBuffer(ub, buffer)
ensures   IsSupportedPkt(ub) == IsSupportedPkt(buffer)
decreases
func (s *SCION) IsSupportedPktLemma(ub []byte, buffer []byte) {
	reveal s.EqPathType(ub)
	reveal s.EqPathTypeWithBuffer(ub, buffer)
	reveal IsSupportedPkt(ub)
	reveal IsSupportedPkt(buffer)
}

ghost
requires sl.Bytes(ub, 0, len(ub))
requires CmnHdrLen <= len(ub)
decreases
pure func GetAddressOffset(ub []byte) int {
	return GetAddressOffsetWithinLength(ub, len(ub))
}

ghost
requires sl.Bytes(ub, 0, length)
requires CmnHdrLen <= length
decreases
pure func GetAddressOffsetWithinLength(ub []byte, length int) int {
	return unfolding sl.Bytes(ub, 0, length)                  in
		let dstAddrLen := AddrType(ub[9] >> 4 & 0x7).Length() in
		let srcAddrLen := AddrType(ub[9] & 0x7).Length()      in
		CmnHdrLen + 2*addr.IABytes + dstAddrLen + srcAddrLen
}

ghost
requires sl.Bytes(ub, 0, len(ub))
requires CmnHdrLen <= len(ub)
decreases
pure func GetLength(ub []byte) int {
	return GetLengthWithinLength(ub, len(ub))
}

ghost
requires sl.Bytes(ub, 0, length)
requires CmnHdrLen <= length
decreases
pure func GetLengthWithinLength(ub []byte, length int) int {
	return unfolding sl.Bytes(ub, 0, length) in
		int(ub[5]) * LineLen
}

ghost
requires sl.Bytes(ub, 0, len(ub))
requires CmnHdrLen <= len(ub)
decreases
pure func GetPathType(ub []byte) int {
	return unfolding sl.Bytes(ub, 0, len(ub)) in
		int(ub[8])
}

ghost
requires sl.Bytes(ub, 0, len(ub))
requires CmnHdrLen <= len(ub)
decreases
pure func GetNextHdr(ub []byte) int {
	return unfolding sl.Bytes(ub, 0, len(ub)) in
		int(ub[4])
}

ghost
opaque
requires s.Mem(ub)
requires sl.Bytes(ub, 0, len(ub))
decreases
pure func (s *SCION) EqPathType(ub []byte) bool {
	return reveal s.EqPathTypeWithBuffer(ub, ub)
}

ghost
opaque
requires s.Mem(ub)
requires sl.Bytes(buffer, 0, len(buffer))
decreases
pure func (s *SCION) EqPathTypeWithBuffer(ub []byte, buffer []byte) bool {
	return unfolding s.Mem(ub) in
		CmnHdrLen <= len(buffer) &&
		path.Type(GetPathType(buffer)) == s.PathType &&
		L4ProtocolType(GetNextHdr(buffer)) == s.NextHdr
}

ghost
requires s.Mem(ub)
decreases
pure func (s *SCION) GetScionPath(ub []byte) path.Path {
	return unfolding s.Mem(ub) in (
<<<<<<< HEAD
	typeOf(s.Path) == *epic.Path ?
		(let ubPath := ub[CmnHdrLen+s.AddrHdrLenSpecInternal() : s.HdrLen*LineLen] in
			unfolding s.Path.Mem() in
			(path.Path)(s.Path.(*epic.Path).ScionPath)) :
		s.Path)
=======
		typeOf(s.Path) == *epic.Path ?
			(let ubPath := ub[CmnHdrLen+s.AddrHdrLenSpecInternal() : s.HdrLen*LineLen] in
				unfolding s.Path.Mem(ubPath) in
				(path.Path)(s.Path.(*epic.Path).ScionPath)) :
			s.Path)
>>>>>>> b5bc28c7
}

ghost
requires s.Mem(ub)
decreases
pure func (s *SCION) GetPayloadLen(ghost ub []byte) uint16 {
	return unfolding s.Mem(ub) in
		s.PayloadLen
}

ghost
requires s.Mem(ub)
decreases
pure func (s *SCION) GetPayload(ghost ub []byte) []byte {
	return unfolding s.Mem(ub) in
		s.Payload
}

ghost
requires acc(&s.DstAddrType) && acc(&s.SrcAddrType)
requires s.DstAddrType.Has3Bits() && s.SrcAddrType.Has3Bits()
ensures  0 <= res
decreases
pure func (s *SCION) AddrHdrLenSpecInternal() (res int) {
	return 2*addr.IABytes + s.DstAddrType.Length() + s.SrcAddrType.Length()
}

ghost
requires s.Mem(ubuf)
ensures  0 <= res
decreases
pure func (s *SCION) AddrHdrLenSpec(ubuf []byte) (res int) {
	return unfolding s.Mem(ubuf) in
		unfolding s.HeaderMem(ubuf[CmnHdrLen:]) in
		2*addr.IABytes + s.DstAddrType.Length() + s.SrcAddrType.Length()
}

// Morally ghost
requires acc(p)
ensures  p.NonInitMem()
ensures  r == p
decreases
func FoldOneHopMem(p *onehop.Path) (r *onehop.Path) {
	fold p.NonInitMem()
	return p
}

// Morally ghost
requires acc(p)
ensures  p.NonInitMem()
ensures  r == p
decreases
func FoldRawMem(p *scion.Raw) (r *scion.Raw) {
	fold p.Base.NonInitMem()
	fold p.NonInitMem()
	return p
}

// Morally ghost
requires acc(p)
ensures  p.NonInitMem()
ensures  r == p
decreases
func FoldEpicMem(p *epic.Path) (r *epic.Path) {
	fold p.NonInitMem()
	return p
}

requires false
func (s *SCION) LayerContents() (res []byte) {
	res = s.Contents
	return res
}

ghost
requires  0 <= pathType && pathType < path.MaxPathType
requires  acc(&s.pathPool, R20) && acc(&s.pathPoolRaw, R20)
requires  s.pathPoolInitialized() ==> (
	p.NonInitMem() &&
	PathPoolMemExceptOne(s.pathPool, s.pathPoolRaw, pathType) &&
	p === s.getPathPure(pathType))
requires !s.pathPoolInitialized() ==> PathPoolMem(s.pathPool, s.pathPoolRaw)
ensures  acc(&s.pathPool, R20) && acc(&s.pathPoolRaw, R20)
ensures  PathPoolMem(s.pathPool, s.pathPoolRaw)
decreases
func (s *SCION) PathPoolMemExchange(pathType path.Type, p path.Path) {
	if s.pathPoolInitialized() {
		unfold PathPoolMemExceptOne(s.pathPool, s.pathPoolRaw, pathType)
		fold   PathPoolMem(s.pathPool, s.pathPoolRaw)
	}
}

// gopacket subtyping
*SCION implements gopacket.Layer
*SCION implements gopacket.NetworkLayer
*SCION implements gopacket.SerializableLayer
*SCION implements gopacket.DecodingLayer

ghost
requires typeOf(a) == *net.IPAddr
requires acc(&a.(*net.IPAddr).IP, _)
requires forall i int :: { &a.(*net.IPAddr).IP[i] } 0 <= i && i < len(a.(*net.IPAddr).IP) ==>
	acc(&a.(*net.IPAddr).IP[i])
requires len(a.(*net.IPAddr).IP) == net.IPv6len
decreases
pure func isConvertibleToIPv4(a net.Addr) bool {
	return net.isZeros(a.(*net.IPAddr).IP[0:10]) &&
		a.(*net.IPAddr).IP[10] == 255 &&
		a.(*net.IPAddr).IP[11] == 255
}

ghost
requires typeOf(a) == *net.IPAddr
requires acc(&a.(*net.IPAddr).IP)
decreases
pure func isIPv6(a net.Addr) bool {
	return len(a.(*net.IPAddr).IP) == net.IPv6len
}

ghost
requires typeOf(a) == *net.IPAddr
requires acc(&a.(*net.IPAddr).IP)
decreases
pure func isIPv4(a net.Addr) bool {
	return len(a.(*net.IPAddr).IP) == net.IPv4len
}

ghost
decreases
pure func isIP(a net.Addr) bool {
	return typeOf(a) == *net.IPAddr
}

ghost
decreases
pure func isHostSVC(a net.Addr) bool {
	return typeOf(a) == addr.HostSVC
}

// invariant established by initialization
ghost
ensures acc(path.PkgMem(), _)
decreases
func EstablishPathPkgMem() {
	openDupPkgInv
}

ghost
requires s.Mem(ub)
decreases
pure func (s *SCION) HasOneHopPath(ghost ub []byte) bool {
	return unfolding s.Mem(ub) in
		typeOf(s.Path) == type[*onehop.Path]
}

ghost
requires acc(&s.DstAddrType) &&
	acc(&s.SrcAddrType)      &&
	acc(&s.HdrLen)           &&
	acc(&s.Path)
requires s.DstAddrType.Has3Bits() && s.SrcAddrType.Has3Bits()
requires 0 <= CmnHdrLen+s.AddrHdrLenSpecInternal() &&
	CmnHdrLen+s.AddrHdrLenSpecInternal() <= s.HdrLen*LineLen &&
	s.HdrLen*LineLen <= len(ub)
requires s.Path != nil && s.Path.Mem()
decreases
pure func (s *SCION) MinSizeOfUbufWithOneHopOpenInv(ub []byte) int {
	return let pathLen := s.Path.LenSpec() in
		CmnHdrLen + s.AddrHdrLenSpecInternal() + pathLen
}

ghost
requires s.Mem(ub)
decreases
pure func (s *SCION) MinSizeOfUbufWithOneHop(ub []byte) int {
	return unfolding s.Mem(ub) in
		s.MinSizeOfUbufWithOneHopOpenInv(ub)
}

ghost
requires acc(&s.DstAddrType) &&
	acc(&s.SrcAddrType)      &&
	acc(&s.HdrLen)           &&
	acc(&s.Path)
requires s.DstAddrType.Has3Bits() && s.SrcAddrType.Has3Bits()
requires 0 <= CmnHdrLen+s.AddrHdrLenSpecInternal() &&
	CmnHdrLen+s.AddrHdrLenSpecInternal() <= s.HdrLen*LineLen &&
	s.HdrLen*LineLen <= len(ub)
requires s.Path != nil && s.Path.Mem()
decreases
pure func (s *SCION) ValidSizeOhpUbOpenInv(ub []byte) (b bool) {
	return s.MinSizeOfUbufWithOneHopOpenInv(ub) <= len(ub)
}

ghost
requires s.Mem(ub)
requires s.HasOneHopPath(ub)
ensures  b
decreases
pure func (s *SCION) ValidSizeOhpUb(ub []byte) (b bool) {
	return unfolding s.Mem(ub) in
		s.ValidSizeOhpUbOpenInv(ub)
}<|MERGE_RESOLUTION|>--- conflicted
+++ resolved
@@ -408,41 +408,23 @@
 requires sl.Bytes(ub, 0, len(ub))
 decreases
 pure func (s *SCION) EqAbsHeader(ub []byte) bool {
-<<<<<<< HEAD
-	return unfolding s.Mem(ub)       in
-		let low := CmnHdrLen+s.AddrHdrLenSpecInternal() in
-		let high := s.HdrLen*LineLen in
-		GetAddressOffset(ub) == low  &&
-		GetLength(ub) == int(high)   &&
+	return unfolding s.Mem(ub) in
+		// the '_' in the identifier below is now necessary to avoid
+		// parsing errors (since the SIF PR in Gobra, low is a keyword).
+		let low_ := CmnHdrLen + s.AddrHdrLenSpecInternal() in
+		let high := s.HdrLen * LineLen in
+		GetAddressOffset(ub) == low_   &&
+		GetLength(ub) == int(high)     &&
 		// Might be worth introducing EqAbsHeader as an interface method on Path
 		// to avoid doing these casts, especially when we add support for EPIC.
 		typeOf(s.Path) == (*scion.Raw) &&
 		unfolding s.Path.Mem() in
-		unfolding sl.Bytes(ub, 0, len(ub)) in
-		let _ := Asserting(forall k int :: {&ub[low:high][k]} 0 <= k && k < high ==>
-			&ub[low:high][k] == &ub[low + k]) in
-		let _ := Asserting(forall k int :: {&ub[low:high][:scion.MetaLen][k]} 0 <= k && k < scion.MetaLen ==>
-			&ub[low:high][:scion.MetaLen][k] == &ub[low:high][k]) in
-		let metaHdr := scion.DecodedFrom(binary.BigEndian.Uint32(ub[low:high][:scion.MetaLen])) in
-=======
-	return unfolding s.Mem(ub) in
-		// the '_' in the identifier below is now necessary to avoid
-		// parsing errors (since the SIF PR in Gobra, low is a keyword).
-		let low_ := CmnHdrLen+s.AddrHdrLenSpecInternal() in
-		let high := s.HdrLen*LineLen  in
-		GetAddressOffset(ub) == low_  &&
-		GetLength(ub) == int(high)    &&
-		// Might be worth introducing EqAbsHeader as an interface method on Path
-		// to avoid doing these casts, especially when we add support for EPIC.
-		typeOf(s.Path) == (*scion.Raw) &&
-		unfolding s.Path.Mem(ub[low_:high]) in
 		unfolding sl.Bytes(ub, 0, len(ub))  in
 		let _ := Asserting(forall k int :: {&ub[low_:high][k]} 0 <= k && k < high ==>
 			&ub[low_:high][k] == &ub[low_ + k]) in
 		let _ := Asserting(forall k int :: {&ub[low_:high][:scion.MetaLen][k]} 0 <= k && k < scion.MetaLen ==>
 			&ub[low_:high][:scion.MetaLen][k] == &ub[low_:high][k]) in
 		let metaHdr := scion.DecodedFrom(binary.BigEndian.Uint32(ub[low_:high][:scion.MetaLen])) in
->>>>>>> b5bc28c7
 		let seg1 := int(metaHdr.SegLen[0]) in
 		let seg2 := int(metaHdr.SegLen[1]) in
 		let seg3 := int(metaHdr.SegLen[2]) in
@@ -463,11 +445,7 @@
 		let low_ := CmnHdrLen+s.AddrHdrLenSpecInternal() in
 		let high := s.HdrLen*LineLen                     in
 		typeOf(s.Path) == (*scion.Raw) &&
-<<<<<<< HEAD
 		s.Path.(*scion.Raw).GetBase().WeaklyValid()
-=======
-		s.Path.(*scion.Raw).GetBase(ub[low_:high]).WeaklyValid()
->>>>>>> b5bc28c7
 }
 
 // Checks if the common path header is valid in the serialized scion packet.
@@ -630,19 +608,11 @@
 decreases
 pure func (s *SCION) GetScionPath(ub []byte) path.Path {
 	return unfolding s.Mem(ub) in (
-<<<<<<< HEAD
-	typeOf(s.Path) == *epic.Path ?
-		(let ubPath := ub[CmnHdrLen+s.AddrHdrLenSpecInternal() : s.HdrLen*LineLen] in
-			unfolding s.Path.Mem() in
-			(path.Path)(s.Path.(*epic.Path).ScionPath)) :
-		s.Path)
-=======
 		typeOf(s.Path) == *epic.Path ?
 			(let ubPath := ub[CmnHdrLen+s.AddrHdrLenSpecInternal() : s.HdrLen*LineLen] in
-				unfolding s.Path.Mem(ubPath) in
+				unfolding s.Path.Mem() in
 				(path.Path)(s.Path.(*epic.Path).ScionPath)) :
 			s.Path)
->>>>>>> b5bc28c7
 }
 
 ghost
