// Copyright 2022 ETH Zurich
//
// Licensed under the Apache License, Version 2.0 (the "License");
// you may not use this file except in compliance with the License.
// You may obtain a copy of the License at
//
//   http://www.apache.org/licenses/LICENSE-2.0
//
// Unless required by applicable law or agreed to in writing, software
// distributed under the License is distributed on an "AS IS" BASIS,
// WITHOUT WARRANTIES OR CONDITIONS OF ANY KIND, either express or implied.
// See the License for the specific language governing permissions and
// limitations under the License.

// +gobra

package slayers

import (
	"net"
	"github.com/google/gopacket"

	"github.com/scionproto/scion/pkg/addr"
	"github.com/scionproto/scion/pkg/slayers/path"
	"github.com/scionproto/scion/pkg/slayers/path/empty"
	"github.com/scionproto/scion/pkg/slayers/path/epic"
	"github.com/scionproto/scion/pkg/slayers/path/onehop"
	"github.com/scionproto/scion/pkg/slayers/path/scion"

	. "verification/utils/definitions"
	sl "verification/utils/slices"
	"verification/io"
	"encoding/binary"
)

pred PathPoolMem(pathPool []path.Path, pathPoolRaw path.Path) {
	// non-initialized path pool:
	(pathPool == nil ==> pathPoolRaw == nil) &&
	// initialized path pool:
	(pathPool != nil ==> (
		len(pathPool) == 4 &&
		// empty
		acc(&pathPool[empty.PathType])  &&
		pathPool[empty.PathType] != nil &&
		typeOf(pathPool[empty.PathType]) == type[empty.Path] &&
		// onehop
		acc(&pathPool[onehop.PathType])  &&
		pathPool[onehop.PathType] != nil &&
		typeOf(pathPool[onehop.PathType]) == type[*onehop.Path] &&
		pathPool[onehop.PathType].NonInitMem() &&
		// scion
		acc(&pathPool[scion.PathType])  &&
		pathPool[scion.PathType] != nil &&
		typeOf(pathPool[scion.PathType]) == type[*scion.Raw] &&
		pathPool[scion.PathType].NonInitMem() &&
		// epic
		acc(&pathPool[epic.PathType])  &&
		pathPool[epic.PathType] != nil &&
		typeOf(pathPool[epic.PathType]) == type[*epic.Path] &&
		pathPool[epic.PathType].NonInitMem() &&
		// raw path
		pathPoolRaw != nil &&
		pathPoolRaw.NonInitMem()))
}

// Captures the same obligations as PathPoolMem. Initially, I tried using a magic wand
// but they cause loads of additional problems (e.g., storing in a predicate is not possible)
pred PathPoolMemExceptOne(pathPool []path.Path, pathPoolRaw path.Path, pathType path.Type) {
	pathPool != nil    &&
	len(pathPool) == 4 &&
	// entry per path type
	// empty
	(acc(&pathPool[empty.PathType]) &&
	pathPool[empty.PathType] != nil &&
	typeOf(pathPool[empty.PathType]) == type[empty.Path]) &&
	// (pathType != empty.PathType ==> pathPool[empty.PathType].NonInitMem()) &&
	// onehop
	acc(&pathPool[onehop.PathType])  &&
	pathPool[onehop.PathType] != nil &&
	typeOf(pathPool[onehop.PathType]) == type[*onehop.Path] &&
	(pathType != onehop.PathType ==> pathPool[onehop.PathType].NonInitMem()) &&
	// scion
	acc(&pathPool[scion.PathType])  &&
	pathPool[scion.PathType] != nil &&
	typeOf(pathPool[scion.PathType]) == type[*scion.Raw] &&
	(pathType != scion.PathType ==> pathPool[scion.PathType].NonInitMem()) &&
	// epic
	acc(&pathPool[epic.PathType])  &&
	pathPool[epic.PathType] != nil &&
	typeOf(pathPool[epic.PathType]) == type[*epic.Path] &&
	(pathType != epic.PathType ==> pathPool[epic.PathType].NonInitMem()) &&
	// raw path
	pathPoolRaw != nil &&
	(pathType < len(pathPool) ==> pathPoolRaw.NonInitMem())
}

ghost
requires acc(&s.pathPool, _)
decreases
pure func (s *SCION) pathPoolInitialized() bool {
	return s.pathPool != nil
}

ghost
requires acc(s.NonInitMem(), _)
decreases
pure func (s *SCION) PathPoolInitializedNonInitMem() bool {
	return unfolding acc(s.NonInitMem(), _) in s.pathPool != nil
}

ghost
requires 0 <= pathType && pathType < path.MaxPathType
requires acc(&s.pathPool, _) && acc(&s.pathPoolRaw, _)
requires s.pathPool != nil
requires acc(PathPoolMemExceptOne(s.pathPool, s.pathPoolRaw, pathType), _)
decreases
pure func (s *SCION) getPathPure(pathType path.Type) path.Path {
	return int(pathType) < len(s.pathPool)? (unfolding acc(PathPoolMemExceptOne(s.pathPool, s.pathPoolRaw, pathType), _) in s.pathPool[pathType]) :
		s.pathPoolRaw
}

pred (s *SCION) NonInitMem() {
	acc(&s.Version) &&
	acc(&s.TrafficClass) &&
	acc(&s.FlowID) &&
	acc(&s.NextHdr) &&
	acc(&s.HdrLen) &&
	acc(&s.PayloadLen) &&
	acc(&s.PathType) &&
	acc(&s.DstAddrType) &&
	acc(&s.SrcAddrType) &&
	acc(&s.DstIA) &&
	acc(&s.SrcIA) &&
	acc(&s.RawDstAddr) &&
	acc(&s.RawSrcAddr) &&
	acc(&s.Path) &&
	acc(&s.BaseLayer) &&
	// path pool properties
	acc(&s.pathPool) &&
	acc(&s.pathPoolRaw) &&
	PathPoolMem(s.pathPool, s.pathPoolRaw)
}

// TODO: simplify the body of the predicate when let expressions
//       support predicates
pred (s *SCION) Mem(ubuf []byte) {
	acc(&s.Version) &&
	acc(&s.TrafficClass) &&
	acc(&s.FlowID) &&
	acc(&s.NextHdr) &&
	acc(&s.HdrLen) &&
	acc(&s.PayloadLen) &&
	acc(&s.PathType) &&
	acc(&s.DstAddrType, HalfPerm) && s.DstAddrType.Has3Bits() &&
	acc(&s.SrcAddrType, HalfPerm) && s.SrcAddrType.Has3Bits() &&
	// len of ubuf:
	0 <= s.HdrLen &&
	0 <= CmnHdrLen + s.AddrHdrLenSpecInternal() &&
	s.HdrLen * LineLen <= len(ubuf) &&
	CmnHdrLen + s.AddrHdrLenSpecInternal() <= s.HdrLen * LineLen &&
	// end of len of ubuf
	acc(&s.Path) &&
	s.Path != nil &&
	s.Path.Mem(ubuf[CmnHdrLen+s.AddrHdrLenSpecInternal() : s.HdrLen*LineLen]) &&
	acc(&s.BaseLayer) &&
	// base layer fields:
	s.Contents === ubuf[:s.HdrLen*LineLen] &&
	s.Payload  === ubuf[s.HdrLen*LineLen:] &&
	// end of base layer fields
	CmnHdrLen <= len(ubuf) &&
	s.HeaderMem(ubuf[CmnHdrLen:]) &&
	// path pool
	0 <= s.PathType && s.PathType < path.MaxPathType &&
	acc(&s.pathPool) &&
	acc(&s.pathPoolRaw) &&
	(!s.pathPoolInitialized() ==> PathPoolMem(s.pathPool, s.pathPoolRaw)) &&
	(s.pathPoolInitialized() ==> (s.pathPool != nil && s.pathPoolRaw != nil &&
		PathPoolMemExceptOne(s.pathPool, s.pathPoolRaw, s.PathType) && s.Path === s.getPathPure(s.PathType))) &&
	// end of path pool
	// helpful facts for other methods:
	// - for router::updateScionLayer:
	(typeOf(s.Path) == type[*onehop.Path] ==> CmnHdrLen + s.AddrHdrLenSpecInternal() + s.Path.LenSpec(ubuf[CmnHdrLen+s.AddrHdrLenSpecInternal() : s.HdrLen*LineLen]) <= len(ubuf))
}

// TODO: drop
ghost
requires acc(s.Mem(ub), _)
decreases
pure func (s *SCION) ValidPathMetaData(ghost ub []byte) bool {
	return unfolding acc(s.Mem(ub), _) in
		let ubPath := s.UBPath(ub) in
		(typeOf(s.Path) == type[*scion.Raw] ==>
			s.Path.(*scion.Raw).GetBase(ubPath).StronglyValid()) &&
		(typeOf(s.Path) == type[*epic.Path] ==>
			s.Path.(*epic.Path).GetBase(ubPath).StronglyValid())
}

ghost
opaque
requires acc(s.Mem(ub), _)
decreases
pure func (s *SCION) ValidCurrFieldsIfPresent(ghost ub []byte) bool {
	return unfolding acc(s.Mem(ub), _) in
		let ubPath := s.UBPath(ub) in
		(typeOf(s.Path) == type[*scion.Raw] ==>
			s.Path.(*scion.Raw).GetBase(ubPath).ValidCurrFieldsSpec()) &&
		(typeOf(s.Path) == type[*epic.Path] ==>
			s.Path.(*epic.Path).GetBase(ubPath).ValidCurrFieldsSpec())
}

// TODO: simplify the body of the predicate when let expressions
//       support predicates
pred (s *SCION) HeaderMem(ubuf []byte) {
	acc(&s.DstIA) &&
	acc(&s.SrcIA) &&
	acc(&s.DstAddrType, HalfPerm) && s.DstAddrType.Has3Bits() &&
	acc(&s.SrcAddrType, HalfPerm) && s.SrcAddrType.Has3Bits() &&
	s.AddrHdrLenSpecInternal() <= len(ubuf) &&
	// helper facts to deal with incompletnesses when establising the bounds of s.RawDstAddr and s.RawSrcAddr
	s.AddrHdrLenSpecInternal() <= len(ubuf) &&
	0 < s.DstAddrType.Length() && 0 < s.SrcAddrType.Length() &&
	0 < 2*addr.IABytes &&
	2*addr.IABytes < 2*addr.IABytes+s.DstAddrType.Length() &&
	2*addr.IABytes+s.DstAddrType.Length() < 2*addr.IABytes+s.DstAddrType.Length()+s.SrcAddrType.Length() &&
	2*addr.IABytes+s.DstAddrType.Length()+s.SrcAddrType.Length() <= len(ubuf) &&
	// end of helper facts to deal with incompletnesses when establising the bounds of s.RawDstAddr and s.RawSrcAddr
	acc(&s.RawDstAddr) && acc(&s.RawSrcAddr) &&
	// RawDstAddr & RawSrcAddr locations. The memory for these is kept
	// outside of HeaderMem, together with access to the entire slice.
	s.RawDstAddr === ubuf[2*addr.IABytes:2*addr.IABytes+s.DstAddrType.Length()] &&
	s.RawSrcAddr === ubuf[2*addr.IABytes+s.DstAddrType.Length():2*addr.IABytes+s.DstAddrType.Length()+s.SrcAddrType.Length()]
}

ghost
requires s.Mem(ub)
ensures  s.NonInitMem()
decreases
func (s *SCION) DowngradePerm(ghost ub []byte) {
	unfold s.Mem(ub)
	unfold s.HeaderMem(ub[CmnHdrLen:])
	s.Path.DowngradePerm(ub[CmnHdrLen+s.AddrHdrLenSpecInternal() : s.HdrLen*LineLen])
	s.PathPoolMemExchange(s.PathType, s.Path)
	fold s.NonInitMem()
}

pred (s *SCION) ChecksumMem() {
	acc(&s.RawSrcAddr) && acc(&s.RawDstAddr) &&
	len(s.RawSrcAddr) % 2 == 0 && len(s.RawDstAddr) % 2 == 0 &&
	acc(&s.SrcIA) && acc(&s.DstIA) &&
	sl.Bytes(s.RawSrcAddr, 0, len(s.RawSrcAddr)) &&
	sl.Bytes(s.RawDstAddr, 0, len(s.RawDstAddr))
}

pred (b *BaseLayer) Mem(ghost ub []byte, ghost breakPoint int) {
	0 <= breakPoint && breakPoint <= len(ub) &&
	acc(b) &&
	b.Contents === ub[:breakPoint] &&
	b.Payload  === ub[breakPoint:]
}

ghost
requires acc(s.Mem(ub), R15)
ensures  acc(s, R16)
ensures  s.DstAddrType == T4Svc ==> len(s.RawDstAddr) >= addr.HostLenSVC
ensures  0 <= start && start <= end && end <= len(ub)
ensures  s.RawDstAddr === ub[start:end]
ensures  acc(s, R16) --* acc(s.Mem(ub), R15)
decreases
func (s *SCION) ExtractAcc(ghost ub []byte) (start, end int) {
	unfold acc(s.Mem(ub), R16)
	unfold acc(s.HeaderMem(ub[CmnHdrLen:]), R16)
	start = CmnHdrLen+2*addr.IABytes
	end = CmnHdrLen+2*addr.IABytes+s.DstAddrType.Length()
	assert s.RawDstAddr === ub[start:end]
	package acc(s, R16) --* acc(s.Mem(ub), R15) {
		unfold acc(s.Mem(ub), R16)
		unfold acc(s.HeaderMem(ub[CmnHdrLen:]), R16)
		fold acc(s.HeaderMem(ub[CmnHdrLen:]), R15)
		fold acc(s.Mem(ub), R15)
	}
	return start, end
}

ghost
pure
decreases
func (a AddrType) Has3Bits() (res bool) {
	return 0 <= a && a <= 7
}

ghost
pure
requires acc(s.Mem(ub), _)
decreases
func (s *SCION) UBPath(ub []byte) []byte {
	return unfolding acc(s.Mem(ub), _) in
		ub[CmnHdrLen+s.AddrHdrLenSpecInternal() : s.HdrLen*LineLen]
}

ghost
pure
requires acc(s.Mem(ub), _)
decreases
func (s *SCION) UBScionPath(ub []byte) []byte {
	return unfolding acc(s.Mem(ub), _) in
		let ubPath := ub[CmnHdrLen+s.AddrHdrLenSpecInternal() : s.HdrLen*LineLen] in
		typeOf(s.Path) == *epic.Path ?
			unfolding acc(s.Path.Mem(ubPath), _) in ubPath[epic.MetadataLen:] :
			ubPath
}

ghost
pure
requires acc(s.Mem(ub), _)
decreases
func (s *SCION) PathStartIdx(ub []byte) int {
	return unfolding acc(s.Mem(ub), _) in CmnHdrLen+s.AddrHdrLenSpecInternal()
}

ghost
pure
requires acc(s.Mem(ub), _)
decreases
func (s *SCION) PathEndIdx(ub []byte) int {
	return unfolding acc(s.Mem(ub), _) in int(s.HdrLen*LineLen)
}

ghost
pure
requires acc(s.Mem(ub), _)
decreases
func (s *SCION) PathScionStartIdx(ub []byte) int {
	return unfolding acc(s.Mem(ub), _) in
		let offset := CmnHdrLen+s.AddrHdrLenSpecInternal() in
		typeOf(s.Path) == *epic.Path ?
			offset + epic.MetadataLen :
			offset
}

ghost
pure
requires acc(s.Mem(ub), _)
decreases
func (s *SCION) PathScionEndIdx(ub []byte) int {
	return unfolding acc(s.Mem(ub), _) in int(s.HdrLen*LineLen)
}

ghost
requires  0 < p
preserves acc(s.Mem(ub), p)
ensures   let start := s.PathStartIdx(ub) in
		  let end   := s.PathEndIdx(ub) in
		  0 <= start && start <= end && end <= len(ub)
decreases
func LemmaPathIdxStartEnd(s *SCION, ub []byte, p perm) {
	unfold acc(s.Mem(ub), p)
	fold acc(s.Mem(ub), p)
}

ghost
pure
requires acc(s.Mem(ub), _)
decreases
func (s *SCION) GetPath(ub []byte) path.Path {
	return unfolding acc(s.Mem(ub), _) in s.Path
}

ghost
opaque
pure
requires acc(s.Mem(ub), _)
requires acc(sl.Bytes(ub, 0, length), _)
requires CmnHdrLen <= length
decreases
func (s *SCION) ValidHeaderOffset(ub []byte, length int) bool {
	return GetAddressOffsetWithinLength(ub, length) == s.PathStartIdx(ub) &&
		GetLengthWithinLength(ub,length) == s.PathEndIdx(ub)
}

ghost
requires acc(s.Mem(ub), R56)
requires acc(sl.Bytes(ub, 0, len(ub)), R55)
requires acc(sl.Bytes(ub, 0, length), R55)
requires CmnHdrLen <= length && length <= len(ub)
requires s.ValidHeaderOffset(ub, len(ub))
ensures  acc(s.Mem(ub), R56)
ensures  acc(sl.Bytes(ub, 0, len(ub)), R55)
ensures  acc(sl.Bytes(ub, 0, length), R55)
ensures  s.ValidHeaderOffset(ub, length)
decreases
func (s *SCION) ValidHeaderOffsetToSubSliceLemma(ub []byte, length int) {
	reveal s.ValidHeaderOffset(ub, len(ub))
	unfold acc(sl.Bytes(ub, 0, len(ub)), R56)
	unfold acc(sl.Bytes(ub, 0, length), R56)
	assert reveal s.ValidHeaderOffset(ub, length)
	fold acc(sl.Bytes(ub, 0, len(ub)), R56)
	fold acc(sl.Bytes(ub, 0, length), R56)
}

ghost
requires acc(s.Mem(ub), R56)
requires acc(sl.Bytes(ub, 0, len(ub)), R55)
requires acc(sl.Bytes(ub, 0, length), R55)
requires CmnHdrLen <= length && length <= len(ub)
requires s.ValidHeaderOffset(ub, length)
ensures  acc(s.Mem(ub), R56)
ensures  acc(sl.Bytes(ub, 0, len(ub)), R55)
ensures  acc(sl.Bytes(ub, 0, length), R55)
ensures  s.ValidHeaderOffset(ub, len(ub))
decreases
func (s *SCION) ValidHeaderOffsetFromSubSliceLemma(ub []byte, length int) {
	reveal s.ValidHeaderOffset(ub, len(ub))
	unfold acc(sl.Bytes(ub, 0, len(ub)), R56)
	unfold acc(sl.Bytes(ub, 0, length), R56)
	assert reveal s.ValidHeaderOffset(ub, length)
	fold acc(sl.Bytes(ub, 0, len(ub)), R56)
	fold acc(sl.Bytes(ub, 0, length), R56)
}

ghost
opaque
pure
requires acc(s.Mem(ub), _)
requires acc(sl.Bytes(ub, 0, len(ub)), _)
decreases
func (s *SCION) EqAbsHeader(ub []byte) bool {
	return unfolding acc(s.Mem(ub), _) in
		let low := CmnHdrLen+s.AddrHdrLenSpecInternal() in
		let high := s.HdrLen*LineLen in
		GetAddressOffset(ub) == low &&
		GetLength(ub) == int(high)        &&
		// Might be worth introducing EqAbsHeader as an interface method on Path
		// to avoid doing these casts, especially when we add support for EPIC.
		typeOf(s.Path) == (*scion.Raw) &&
		unfolding acc(s.Path.Mem(ub[low:high]), _) in
		unfolding acc(sl.Bytes(ub, 0, len(ub)), _) in
		let _ := Asserting(forall k int :: {&ub[low:high][k]} 0 <= k && k < high ==>
			&ub[low:high][k] == &ub[low + k]) in
		let _ := Asserting(forall k int :: {&ub[low:high][:scion.MetaLen][k]} 0 <= k && k < scion.MetaLen ==>
			&ub[low:high][:scion.MetaLen][k] == &ub[low:high][k]) in
		let metaHdr := scion.DecodedFrom(binary.BigEndian.Uint32(ub[low:high][:scion.MetaLen])) in
		let seg1 := int(metaHdr.SegLen[0]) in
		let seg2 := int(metaHdr.SegLen[1]) in
		let seg3 := int(metaHdr.SegLen[2]) in
		let segs := io.CombineSegLens(seg1, seg2, seg3) in
		s.Path.(*scion.Raw).Base.GetBase() ==
		scion.Base{metaHdr, segs.NumInfoFields(), segs.TotalHops()}
}

// Describes a SCION packet that was successfully decoded by `DecodeFromBytes`.
ghost
opaque
pure
requires acc(s.Mem(ub), _)
decreases
func (s *SCION) ValidScionInitSpec(ub []byte) bool {
	return unfolding acc(s.Mem(ub), _)                  in
		let low := CmnHdrLen+s.AddrHdrLenSpecInternal() in
		let high := s.HdrLen*LineLen                    in
		typeOf(s.Path) == (*scion.Raw) &&
		s.Path.(*scion.Raw).GetBase(ub[low:high]).WeaklyValid()
}

// Checks if the common path header is valid in the serialized scion packet.
ghost
opaque
requires acc(sl.Bytes(raw, 0, len(raw)), R56)
decreases
pure func ValidPktMetaHdr(raw []byte) bool {
	return CmnHdrLen <= len(raw) &&
		let start  := GetAddressOffset(raw) in
		let end    := start+scion.MetaLen   in
		0 <= start && end <= len(raw) &&
		let rawHdr := raw[start:end] in
		let length := GetLength(raw) in
		length <= len(raw) &&
		unfolding acc(sl.Bytes(raw, 0, len(raw)), R56) in
	 	let _ := Asserting(forall k int :: {&rawHdr[k]} 0 <= k && k < scion.MetaLen ==> &rawHdr[k] == &raw[start + k]) in
		let hdr := binary.BigEndian.Uint32(rawHdr) in
		let metaHdr := scion.DecodedFrom(hdr)      in
		let seg1 := int(metaHdr.SegLen[0])         in
		let seg2 := int(metaHdr.SegLen[1])         in
		let seg3 := int(metaHdr.SegLen[2])         in
<<<<<<< HEAD
		let base := scion.Base{metaHdr, scion.NumInfoFields(seg1, seg2, seg3), seg1+seg2+seg3} in
		0 < metaHdr.SegLen[0]    &&
		base.StronglyValid() && // TODO: replace by fully valid when scion performs full validation
		base.CurrInfMatchesCurrHF() &&
		scion.pktLen(seg1, seg2, seg3, start + scion.MetaLen) <= length
=======
		let segs := io.CombineSegLens(seg1, seg2, seg3) in
		let base := scion.Base{metaHdr, segs.NumInfoFields(), segs.TotalHops()} in
		0 < metaHdr.SegLen[0]    	&&
		base.ValidCurrIdxsSpec() 	&&
		base.CurrInfMatchesCurrHF()	&&
		scion.PktLen(segs, start + scion.MetaLen) <= length
>>>>>>> aa0a4724
}

ghost
opaque
requires acc(sl.Bytes(raw, 0, len(raw)), R56)
decreases
pure func IsSupportedPkt(raw []byte) bool {
	return CmnHdrLen <= len(raw) &&
		let pathType := path.Type(GetPathType(raw))     in
		let nextHdr  := L4ProtocolType(GetNextHdr(raw)) in
		pathType == scion.PathType &&
		nextHdr != L4SCMP
}

ghost
requires acc(sl.Bytes(ub, 0, len(ub)), _)
requires CmnHdrLen <= len(ub)
decreases
pure func GetAddressOffset(ub []byte) int {
	return GetAddressOffsetWithinLength(ub, len(ub))
}

ghost
requires acc(sl.Bytes(ub, 0, length), _)
requires CmnHdrLen <= length
decreases
pure func GetAddressOffsetWithinLength(ub []byte, length int) int {
	return unfolding acc(sl.Bytes(ub, 0, length), _) in
		let dstAddrLen := AddrType(ub[9] >> 4 & 0x7).Length() in
		let srcAddrLen := AddrType(ub[9] & 0x7).Length() in
		CmnHdrLen + 2*addr.IABytes + dstAddrLen + srcAddrLen
}

ghost
requires acc(sl.Bytes(ub, 0, len(ub)), _)
requires CmnHdrLen <= len(ub)
decreases
pure func GetLength(ub []byte) int {
	return GetLengthWithinLength(ub, len(ub))
}

ghost
requires acc(sl.Bytes(ub, 0, length), _)
requires CmnHdrLen <= length
decreases
pure func GetLengthWithinLength(ub []byte, length int) int {
	return unfolding acc(sl.Bytes(ub, 0, length), _) in int(ub[5])*LineLen
}

ghost
requires acc(sl.Bytes(ub, 0, len(ub)), _)
requires CmnHdrLen <= len(ub)
decreases
pure func GetPathType(ub []byte) int {
	return unfolding acc(sl.Bytes(ub, 0, len(ub)), _) in int(ub[8])
}

ghost
requires acc(sl.Bytes(ub, 0, len(ub)), _)
requires CmnHdrLen <= len(ub)
decreases
pure func GetNextHdr(ub []byte) int {
	return unfolding acc(sl.Bytes(ub, 0, len(ub)), _) in int(ub[4])
}

ghost
opaque
requires acc(s.Mem(ub), _)
requires acc(sl.Bytes(ub, 0, len(ub)), _)
decreases
pure func (s *SCION) EqPathType(ub []byte) bool {
	return unfolding acc(s.Mem(ub), _) in
		path.Type(GetPathType(ub)) == s.PathType &&
		L4ProtocolType(GetNextHdr(ub)) == s.NextHdr
}

ghost
pure
requires acc(s.Mem(ub), _)
decreases
func (s *SCION) GetScionPath(ub []byte) path.Path {
	return unfolding acc(s.Mem(ub), _) in (
	typeOf(s.Path) == *epic.Path ?
		(let ubPath := ub[CmnHdrLen+s.AddrHdrLenSpecInternal() : s.HdrLen*LineLen] in
			unfolding acc(s.Path.Mem(ubPath), _) in
			(path.Path)(s.Path.(*epic.Path).ScionPath)) :
		s.Path)
}

ghost
requires  acc(s.Mem(ub), _)
decreases
pure func (s *SCION) GetPayloadLen(ghost ub []byte) uint16 {
	return unfolding acc(s.Mem(ub), _) in s.PayloadLen
}

ghost
requires  acc(s.Mem(ub), _)
decreases
pure func (s *SCION) GetPayload(ghost ub []byte) []byte {
	return unfolding acc(s.Mem(ub), _) in s.Payload
}

ghost
requires acc(&s.DstAddrType, _) && acc(&s.SrcAddrType, _)
requires s.DstAddrType.Has3Bits() && s.SrcAddrType.Has3Bits()
ensures  0 <= res
decreases
pure
func (s *SCION) AddrHdrLenSpecInternal() (res int) {
	return 2*addr.IABytes + s.DstAddrType.Length() + s.SrcAddrType.Length()
}

ghost
requires acc(s.Mem(ubuf), R55)
ensures  0 <= res
decreases
pure
func (s *SCION) AddrHdrLenSpec(ubuf []byte) (res int) {
	return unfolding acc(s.Mem(ubuf), R55) in
		unfolding acc(s.HeaderMem(ubuf[CmnHdrLen:]), R55) in
		2*addr.IABytes + s.DstAddrType.Length() + s.SrcAddrType.Length()
}

// Morally ghost
requires acc(p)
ensures  p.NonInitMem()
ensures  r == p
decreases
func FoldOneHopMem(p *onehop.Path) (r *onehop.Path) {
	fold p.NonInitMem()
	return p
}

// Morally ghost
requires acc(p)
ensures  p.NonInitMem()
ensures  r == p
decreases
func FoldRawMem(p *scion.Raw) (r *scion.Raw) {
	fold p.Base.NonInitMem()
	fold p.NonInitMem()
	return p
}

// Morally ghost
requires acc(p)
ensures  p.NonInitMem()
ensures  r == p
decreases
func FoldEpicMem(p *epic.Path) (r *epic.Path) {
	fold p.NonInitMem()
	return p
}

requires Uncallable()
func (s *SCION) LayerContents() (res []byte) {
	res = s.Contents
	return res
}

ghost
requires  0 <= pathType && pathType < path.MaxPathType
requires  acc(&s.pathPool, R20) && acc(&s.pathPoolRaw, R20)
requires  s.pathPoolInitialized() ==> (
	p.NonInitMem() &&
	PathPoolMemExceptOne(s.pathPool, s.pathPoolRaw, pathType) &&
	p === s.getPathPure(pathType))
requires !s.pathPoolInitialized() ==> PathPoolMem(s.pathPool, s.pathPoolRaw)
ensures  acc(&s.pathPool, R20) && acc(&s.pathPoolRaw, R20)
ensures  PathPoolMem(s.pathPool, s.pathPoolRaw)
decreases
func (s *SCION) PathPoolMemExchange(pathType path.Type, p path.Path) {
	if s.pathPoolInitialized() {
		unfold PathPoolMemExceptOne(s.pathPool, s.pathPoolRaw, pathType)
		fold   PathPoolMem(s.pathPool, s.pathPoolRaw)
	}
}

// gopacket subtyping
*SCION implements gopacket.Layer
*SCION implements gopacket.NetworkLayer
*SCION implements gopacket.SerializableLayer
*SCION implements gopacket.DecodingLayer

ghost
requires typeOf(a) == *net.IPAddr
requires acc(&a.(*net.IPAddr).IP, _)
requires forall i int :: { &a.(*net.IPAddr).IP[i] } 0 <= i && i < len(a.(*net.IPAddr).IP) ==> acc(&a.(*net.IPAddr).IP[i], _)
requires len(a.(*net.IPAddr).IP) == net.IPv6len
decreases
pure func isConvertibleToIPv4(a net.Addr) bool {
	return net.isZeros(a.(*net.IPAddr).IP[0:10]) &&
		a.(*net.IPAddr).IP[10] == 255 &&
		a.(*net.IPAddr).IP[11] == 255
}

ghost
requires typeOf(a) == *net.IPAddr
requires acc(&a.(*net.IPAddr).IP, _)
decreases
pure func isIPv6(a net.Addr) bool {
	return len(a.(*net.IPAddr).IP) == net.IPv6len
}

ghost
requires typeOf(a) == *net.IPAddr
requires acc(&a.(*net.IPAddr).IP, _)
decreases
pure func isIPv4(a net.Addr) bool {
	return len(a.(*net.IPAddr).IP) == net.IPv4len
}

ghost
decreases
pure func isIP(a net.Addr) bool {
	return typeOf(a) == *net.IPAddr
}

ghost
decreases
pure func isHostSVC(a net.Addr) bool {
	return typeOf(a) == addr.HostSVC
}

// invariant established by initialization
ghost
ensures acc(path.PathPackageMem(), _)
decreases
func EstablishPathPkgMem()

ghost
requires acc(s.Mem(ub), _)
decreases
pure func (s *SCION) HasOneHopPath(ghost ub []byte) bool {
	return unfolding acc(s.Mem(ub), _) in typeOf(s.Path) == type[*onehop.Path]
}

ghost
requires acc(s.Mem(ub), _)
requires s.HasOneHopPath(ub)
ensures  b
decreases
pure func (s *SCION) InferSizeOHP(ghost ub []byte) (b bool) {
	return unfolding acc(s.Mem(ub), _) in
		let pathSlice := ub[CmnHdrLen+s.AddrHdrLenSpecInternal() : s.HdrLen*LineLen] in
		let pathLen := s.Path.LenSpec(pathSlice) in
		CmnHdrLen + s.AddrHdrLenSpecInternal() + pathLen <= len(ub)
}<|MERGE_RESOLUTION|>--- conflicted
+++ resolved
@@ -481,20 +481,12 @@
 		let seg1 := int(metaHdr.SegLen[0])         in
 		let seg2 := int(metaHdr.SegLen[1])         in
 		let seg3 := int(metaHdr.SegLen[2])         in
-<<<<<<< HEAD
-		let base := scion.Base{metaHdr, scion.NumInfoFields(seg1, seg2, seg3), seg1+seg2+seg3} in
+		let segs := io.CombineSegLens(seg1, seg2, seg3) in
+		let base := scion.Base{metaHdr, segs.NumInfoFields(), segs.TotalHops()} in
 		0 < metaHdr.SegLen[0]    &&
 		base.StronglyValid() && // TODO: replace by fully valid when scion performs full validation
 		base.CurrInfMatchesCurrHF() &&
-		scion.pktLen(seg1, seg2, seg3, start + scion.MetaLen) <= length
-=======
-		let segs := io.CombineSegLens(seg1, seg2, seg3) in
-		let base := scion.Base{metaHdr, segs.NumInfoFields(), segs.TotalHops()} in
-		0 < metaHdr.SegLen[0]    	&&
-		base.ValidCurrIdxsSpec() 	&&
-		base.CurrInfMatchesCurrHF()	&&
 		scion.PktLen(segs, start + scion.MetaLen) <= length
->>>>>>> aa0a4724
 }
 
 ghost
