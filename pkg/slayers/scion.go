--- conflicted
+++ resolved
@@ -648,19 +648,12 @@
 
 // TODO: use valid length
 // computeChecksum computes the checksum with the SCION pseudo header.
-<<<<<<< HEAD
-// @ preserves acc(sl.AbsSlice_Bytes(upperLayer, 0, len(upperLayer)), def.ReadL20)
-=======
->>>>>>> be3935c4
 // @ requires acc(&s.RawSrcAddr, def.ReadL20) && acc(&s.RawDstAddr, def.ReadL20)
 // @ requires len(s.RawSrcAddr) % 2 == 0 && len(s.RawDstAddr) % 2 == 0
 // @ requires acc(&s.SrcIA, def.ReadL20) && acc(&s.DstIA, def.ReadL20)
 // @ requires acc(sl.AbsSlice_Bytes(s.RawSrcAddr, 0, len(s.RawSrcAddr)), def.ReadL20)
 // @ requires acc(sl.AbsSlice_Bytes(s.RawDstAddr, 0, len(s.RawDstAddr)), def.ReadL20)
-<<<<<<< HEAD
-=======
 // @ preserves acc(sl.AbsSlice_Bytes(upperLayer, 0, len(upperLayer)), def.ReadL20)
->>>>>>> be3935c4
 // @ ensures acc(&s.RawSrcAddr, def.ReadL20) && acc(&s.RawDstAddr, def.ReadL20)
 // @ ensures acc(&s.SrcIA, def.ReadL20) && acc(&s.DstIA, def.ReadL20)
 // @ ensures acc(sl.AbsSlice_Bytes(s.RawSrcAddr, 0, len(s.RawSrcAddr)), def.ReadL20)
@@ -707,11 +700,7 @@
 		return 0, serrors.New("source address missing")
 	}
 	var csum uint32
-<<<<<<< HEAD
-	var srcIA/*@@@*/, dstIA/*@@@*/ [8]byte
-=======
 	var srcIA /*@@@*/, dstIA /*@@@*/ [8]byte
->>>>>>> be3935c4
 	binary.BigEndian.PutUint64(srcIA[:], uint64(s.SrcIA))
 	binary.BigEndian.PutUint64(dstIA[:], uint64(s.DstIA))
 	// @ invariant forall j int :: { &srcIA[j] } 0 <= j && j < 8 ==> acc(&srcIA[j])
