--- conflicted
+++ resolved
@@ -263,23 +263,10 @@
 
 // SetNetworkLayerForChecksum tells this layer which network layer is wrapping it.
 // This is needed for computing the checksum when serializing,
-<<<<<<< HEAD
 // @ trusted
 // @ requires false
-func (s *SCMP) SetNetworkLayerForChecksum(l gopacket.NetworkLayer) (err error) {
-	if l == nil {
-		return serrors.New("cannot use nil layer type for scmp checksum network layer")
-	}
-	if l.LayerType() != LayerTypeSCION {
-		return serrors.New("cannot use layer type for scmp checksum network layer",
-			"type", l.LayerType())
-	}
-	s.scn = l.(*SCION)
-	return nil
-=======
 func (s *SCMP) SetNetworkLayerForChecksum(scn *SCION) {
 	s.scn = scn
->>>>>>> 62706ec1
 }
 
 // @ requires  pb != nil
