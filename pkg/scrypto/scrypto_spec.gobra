// Copyright 2022 ETH Zurich
//
// Licensed under the Apache License, Version 2.0 (the "License");
// you may not use this file except in compliance with the License.
// You may obtain a copy of the License at
//
//   http://www.apache.org/licenses/LICENSE-2.0
//
// Unless required by applicable law or agreed to in writing, software
// distributed under the License is distributed on an "AS IS" BASIS,
// WITHOUT WARRANTIES OR CONDITIONS OF ANY KIND, either express or implied.
// See the License for the specific language governing permissions and
// limitations under the License.

// The methods specified in this file cannot be verified right not, as they rely on third-party
// libraries for which we do not provide support (i.e., "github.com/dchest/cmac").

// +gobra

package scrypto

import "hash"
import sl "github.com/scionproto/scion/verification/utils/slices"

// The error returned by initMac is produced deterministically depending on the key.
// If an initial call to initmac succeeds with a key, then any subsequent
// calls to it will also succeed. This behaviour is abstracted using this
// ghost function.
ghost
<<<<<<< HEAD
requires  acc(sl.Bytes(key, 0, len(key)), _)
=======
requires  sl.Bytes(key, 0, len(key))
>>>>>>> e32dd2ea
decreases _
pure func ValidKeyForHash(key []byte) bool

preserves acc(sl.Bytes(key, 0, len(key)), _)
ensures   old(ValidKeyForHash(key)) ==> e == nil
ensures   e == nil ==> (h != nil && h.Mem() && ValidKeyForHash(key))
ensures   e != nil ==> e.ErrorMem()
decreases _
func InitMac(key []byte) (h hash.Hash, e error)<|MERGE_RESOLUTION|>--- conflicted
+++ resolved
@@ -27,11 +27,7 @@
 // calls to it will also succeed. This behaviour is abstracted using this
 // ghost function.
 ghost
-<<<<<<< HEAD
-requires  acc(sl.Bytes(key, 0, len(key)), _)
-=======
 requires  sl.Bytes(key, 0, len(key))
->>>>>>> e32dd2ea
 decreases _
 pure func ValidKeyForHash(key []byte) bool
 
