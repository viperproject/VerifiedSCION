// Copyright 2020 ETH Zurich
//
// Licensed under the Apache License, Version 2.0 (the "License");
// you may not use this file except in compliance with the License.
// You may obtain a copy of the License at
//
//   http://www.apache.org/licenses/LICENSE-2.0
//
// Unless required by applicable law or agreed to in writing, software
// distributed under the License is distributed on an "AS IS" BASIS,
// WITHOUT WARRANTIES OR CONDITIONS OF ANY KIND, either express or implied.
// See the License for the specific language governing permissions and
// limitations under the License.

// +gobra

// @ dup pkgInvariant acc(postInitInvariant(), _)
package epic

import (
	"crypto/aes"
	"crypto/cipher"
	"crypto/subtle"
	"encoding/binary"
	"math"
	"time"

	"github.com/scionproto/scion/pkg/addr"
	"github.com/scionproto/scion/pkg/private/serrors"
	"github.com/scionproto/scion/pkg/slayers"
	"github.com/scionproto/scion/pkg/slayers/path/epic"
	// @ . "github.com/scionproto/scion/verification/utils/definitions"
	// @ sl "github.com/scionproto/scion/verification/utils/slices"
)

const (
	// AuthLen denotes the size of the authenticator in bytes
	AuthLen = 16
	// MaxPacketLifetime denotes the maximal lifetime of a packet
	MaxPacketLifetime time.Duration = 2 * time.Second
	// MaxClockSkew denotes the maximal clock skew
	MaxClockSkew time.Duration = time.Second
	// TimestampResolution denotes the resolution of the epic timestamp
	TimestampResolution = 21 * time.Microsecond
	// MACBufferSize denotes the buffer size of the CBC input and output.
	MACBufferSize = 48
)

var zeroInitVector /*@@@*/ [16]byte

// ghost init
// @ func init() {
// @ 	fold acc(sl.Bytes(zeroInitVector[:], 0, len(zeroInitVector[:])), _)
// @ 	fold acc(postInitInvariant(), _)
// @ }

// CreateTimestamp returns the epic timestamp, which encodes the current time (now) relative to the
// input timestamp. The input timestamp must not be in the future (compared to the current time),
// otherwise an error is returned. An error is also returned if the current time is more than 1 day
// and 63 minutes after the input timestamp.
// @ ensures err != nil ==> err.ErrorMem()
// @ decreases
func CreateTimestamp(input time.Time, now time.Time) (res uint32, err error) {
	if input.After(now) {
		return 0, serrors.New("provided input timestamp is in the future",
			"input", input, "now", now)
	}
	epicTS := now.Sub(input)/TimestampResolution - 1
	if epicTS < 0 {
		epicTS = 0
	}
	if epicTS >= (1 << 32) {
		return 0, serrors.New("diff between input and now >1d63min", "epicTS", epicTS)
	}
	return uint32(epicTS), nil
}

// VerifyTimestamp checks whether an EPIC packet is fresh. This means that the time the packet
// was sent from the source host, which is encoded by the timestamp and the epicTimestamp,
// does not date back more than the maximal packet lifetime of two seconds. The function also takes
// a possible clock drift between the packet source and the verifier of up to one second into
// account.
// @ ensures err != nil ==> err.ErrorMem()
// @ decreases
func VerifyTimestamp(timestamp time.Time, epicTS uint32, now time.Time) (err error) {
	diff := (time.Duration(epicTS) + 1) * TimestampResolution
	tsSender := timestamp.Add(diff)

	if tsSender.After(now.Add(MaxClockSkew)) {
		delta := tsSender.Sub(now.Add(MaxClockSkew))
		return serrors.New("epic timestamp is in the future",
			"delta", delta)
	}
	if now.After(tsSender.Add(MaxPacketLifetime).Add(MaxClockSkew)) {
		delta := now.Sub(tsSender.Add(MaxPacketLifetime).Add(MaxClockSkew))
		return serrors.New("epic timestamp expired",
			"delta", delta)
	}
	return nil
}

// CalcMac derives the EPIC MAC (PHVF/LHVF) given the full 16 bytes of the SCION path type
// MAC (auth), the EPIC packet ID (pktID), the timestamp in the Info Field (timestamp),
// and the SCION common/address header (s).
// If the same buffer is provided in subsequent calls to this function, the previously returned
// EPIC MAC may get overwritten. Only the most recently returned EPIC MAC is guaranteed to be
// valid.
// @ requires  len(auth) == 16
// @ requires  sl.Bytes(buffer, 0, len(buffer))
// @ preserves acc(s.Mem(ub), R20)
// @ preserves acc(sl.Bytes(ub, 0, len(ub)), R20)
// @ preserves acc(sl.Bytes(auth, 0, len(auth)), R30)
// @ ensures   reserr == nil ==> sl.Bytes(res, 0, len(res))
// @ ensures   reserr == nil ==> (sl.Bytes(res, 0, len(res)) --* sl.Bytes(buffer, 0, len(buffer)))
// @ ensures   reserr != nil ==> reserr.ErrorMem()
// @ ensures   reserr != nil ==> sl.Bytes(buffer, 0, len(buffer))
// @ decreases
func CalcMac(auth []byte, pktID epic.PktID, s *slayers.SCION,
	timestamp uint32, buffer []byte /*@ , ghost ub []byte @*/) (res []byte, reserr error) {

	// @ ghost oldBuffer := buffer
	// @ ghost allocatesNewBuffer := len(buffer) < MACBufferSize
	if len(buffer) < MACBufferSize {
		buffer = make([]byte, MACBufferSize)
		// @ fold sl.Bytes(buffer, 0, len(buffer))
	}

	// Initialize cryptographic MAC function
	f, err := initEpicMac(auth)
	if err != nil {
		return nil, err
	}
	// Prepare the input for the MAC function
	inputLength, err := prepareMacInput(pktID, s, timestamp, buffer /*@, ub @*/)
	if err != nil {
		return nil, err
	}
	// @ assert 16 <= inputLength
	// @ assert f.BlockSize() == 16
	// Calculate Epic MAC = first 4 bytes of the last CBC block
	// @ sl.SplitRange_Bytes(buffer, 0, inputLength, writePerm)
	input := buffer[:inputLength]
	f.CryptBlocks(input, input)
	// @ ghost start := len(input)-f.BlockSize()
	// @ ghost end   := start + 4
	result := input[len(input)-f.BlockSize() : len(input)-f.BlockSize()+4]
	// @ sl.SplitRange_Bytes(input, start, end, writePerm)
	// @ package (sl.Bytes(result, 0, len(result)) --* sl.Bytes(oldBuffer, 0, len(oldBuffer))) {
	// @ 	ghost if !allocatesNewBuffer {
	// @ 		assert oldBuffer === buffer
	// @ 		sl.CombineRange_Bytes(input, start, end, writePerm)
	// @ 		sl.CombineRange_Bytes(oldBuffer, 0, inputLength, writePerm)
	// @ 	}
	// @ }
	// @ assert (sl.Bytes(result, 0, len(result)) --* sl.Bytes(oldBuffer, 0, len(oldBuffer)))
	return result, nil
}

// VerifyHVF verifies the correctness of the HVF (PHVF or the LHVF) field in the EPIC packet by
// recalculating and comparing it. If the EPIC authenticator (auth), which denotes the full 16
// bytes of the SCION path type MAC, has invalid length, or if the MAC calculation gives an error,
// also VerifyHVF returns an error. The verification was successful if and only if VerifyHVF
// returns nil.
// @ preserves sl.Bytes(buffer, 0, len(buffer))
// @ preserves acc(s.Mem(ub), R20)
// @ preserves acc(sl.Bytes(hvf, 0, len(hvf)), R50)
// @ preserves acc(sl.Bytes(ub, 0, len(ub)), R20)
// @ preserves acc(sl.Bytes(auth, 0, len(auth)), R30)
// @ ensures   reserr != nil ==> reserr.ErrorMem()
// @ decreases
func VerifyHVF(auth []byte, pktID epic.PktID, s *slayers.SCION,
	timestamp uint32, hvf []byte, buffer []byte /*@ , ghost ub []byte @*/) (reserr error) {

	if s == nil || len(auth) != AuthLen {
		return serrors.New("invalid input")
	}

	mac, err := CalcMac(auth, pktID, s, timestamp, buffer /*@ , ub @*/)
	if err != nil {
		return err
	}

	if subtle.ConstantTimeCompare(hvf, mac) == 0 {
		// @ apply sl.Bytes(mac, 0, len(mac)) --* sl.Bytes(buffer, 0, len(buffer))
		return serrors.New("epic hop validation field verification failed",
			"hvf in packet", hvf, "calculated mac", mac, "auth", auth)
	}
	// @ apply sl.Bytes(mac, 0, len(mac)) --* sl.Bytes(buffer, 0, len(buffer))
	return nil
}

// PktCounterFromCore creates a counter for the packet identifier
// based on the core ID and the core counter.
func PktCounterFromCore(coreID uint8, coreCounter uint32) uint32 {
	return (uint32(coreID) << 24) | (coreCounter & 0x00FFFFFF)
}

// CoreFromPktCounter reads the core ID and the core counter
// from a counter belonging to a packet identifier.
func CoreFromPktCounter(counter uint32) (uint8, uint32) {
	coreID := uint8(counter >> 24)
	coreCounter := counter & 0x00FFFFFF
	return coreID, coreCounter
}

// @ requires  len(key) == 16
// @ preserves acc(sl.Bytes(key, 0, len(key)), R50)
<<<<<<< HEAD
// @ ensures   reserr == nil ==> res != nil && res.Mem() && res.BlockSize() == 16
=======
// @ ensures   reserr == nil ==>
// @ 	res != nil && res.Mem() && res.BlockSize() == 16
>>>>>>> e32dd2ea
// @ ensures   reserr != nil ==> reserr.ErrorMem()
// @ decreases
func initEpicMac(key []byte) (res cipher.BlockMode, reserr error) {
	block, err := aes.NewCipher(key)
	if err != nil {
		return nil, serrors.New("Unable to initialize AES cipher")
	}

	// @ establishPostInitInvariant()
	// @ unfold acc(postInitInvariant(), _)
	// CBC-MAC = CBC-Encryption with zero initialization vector
	mode := cipher.NewCBCEncrypter(block, zeroInitVector[:])
	return mode, nil
}

// @ requires  MACBufferSize <= len(inputBuffer)
// @ preserves acc(s.Mem(ub), R20)
// @ preserves acc(sl.Bytes(ub, 0, len(ub)), R20)
// @ preserves sl.Bytes(inputBuffer, 0, len(inputBuffer))
// @ ensures   reserr == nil ==> 16 <= res && res <= len(inputBuffer)
// @ ensures   reserr != nil ==> reserr.ErrorMem()
// @ decreases
func prepareMacInput(pktID epic.PktID, s *slayers.SCION, timestamp uint32,
	inputBuffer []byte /*@ , ghost ub []byte @*/) (res int, reserr error) {
	// @ share pktID

	//   +-+-+-+-+-+-+-+-+-+-+-+-+-+-+-+-+-+-+-+-+-+-+-+-+-+-+-+
	//   | flags (1B) | timestamp (4B) |    packet ID (8B)     |
	//   +-+-+-+-+-+-+-+-+-+-+-+-+-+-+-+-+-+-+-+-+-+-+-+-+-+-+-+
	//   | srcIA (8B) | srcAddr (4/8/12/16B) | payloadLen (2B) |
	//   +-+-+-+-+-+-+-+-+-+-+-+-+-+-+-+-+-+-+-+-+-+-+-+-+-+-+-+
	//   | zero padding (0-15B)                                |
	//   +-+-+-+-+-+-+-+-+-+-+-+-+-+-+-+-+-+-+-+-+-+-+-+-+-+-+-+
	// The "flags" field only encodes the length of the source address.

	if s == nil {
		return 0, serrors.New("SCION common+address header must not be nil")
	}
	// @ unfold acc(s.Mem(ub), R20/2)
	// @ defer fold acc(s.Mem(ub), R20/2)
	// @ unfold acc(s.HeaderMem(ub[slayers.CmnHdrLen:]), R20/2)
	// @ defer fold acc(s.HeaderMem(ub[slayers.CmnHdrLen:]), R20/2)
	srcAddr := s.RawSrcAddr
	// @ ghost start := slayers.CmnHdrLen+2*addr.IABytes+s.DstAddrType.Length()
	// @ ghost end := slayers.CmnHdrLen+2*addr.IABytes+s.DstAddrType.Length()+s.SrcAddrType.Length()
	// @ assert srcAddr === ub[start:end]
	l := len(srcAddr)

	// Calculate a multiple of 16 such that the input fits in
	nrBlocks := int(math.Ceil((float64(23) + float64(l)) / float64(16)))
	// (VerifiedSCION) The following assumptions cannot be currently proven due to Gobra's incomplete
	// support for floats.
	// @ assume 23 + l <= nrBlocks * 16
	// @ assume nrBlocks * 16 <= 23 + l + 16
	inputLength := 16 * nrBlocks

	// Fill input
	// @ unfold sl.Bytes(inputBuffer, 0, len(inputBuffer))
	offset := 0
	inputBuffer[0] = uint8(s.SrcAddrType & 0x3) // extract length bits
	offset += 1
	// @ assert forall i int :: { &inputBuffer[offset:][i] } 0 <= i && i < len(inputBuffer[offset:]) ==>
	// @ 	&inputBuffer[offset:][i] == &inputBuffer[offset+i]
	binary.BigEndian.PutUint32(inputBuffer[offset:], timestamp)
	offset += 4
	// @ fold sl.Bytes(inputBuffer, 0, len(inputBuffer))
	// @ sl.SplitRange_Bytes(inputBuffer, offset, len(inputBuffer), writePerm)
	pktID.SerializeTo(inputBuffer[offset:])
	// @ sl.CombineRange_Bytes(inputBuffer, offset, len(inputBuffer), writePerm)
	offset += epic.PktIDLen
	// @ unfold sl.Bytes(inputBuffer, 0, len(inputBuffer))
	// @ assert forall i int :: { &inputBuffer[offset:][i] } 0 <= i && i < len(inputBuffer[offset:]) ==>
	// @ 	&inputBuffer[offset:][i] == &inputBuffer[offset+i]
	binary.BigEndian.PutUint64(inputBuffer[offset:], uint64(s.SrcIA))
	offset += addr.IABytes
	// @ assert forall i int :: { &inputBuffer[offset:][i] } 0 <= i && i < len(inputBuffer[offset:]) ==>
	// @ 	&inputBuffer[offset:][i] == &inputBuffer[offset+i]
	// @ sl.SplitRange_Bytes(ub, start, end, R20)
	// @ unfold acc(sl.Bytes(srcAddr, 0, len(srcAddr)), R20)
	copy(inputBuffer[offset:], srcAddr /*@ , R20 @*/)
	// @ fold acc(sl.Bytes(srcAddr, 0, len(srcAddr)), R20)
	// @ sl.CombineRange_Bytes(ub, start, end, R20)
	offset += l
	// @ assert forall i int :: { &inputBuffer[offset:][i] } 0 <= i && i < len(inputBuffer[offset:]) ==>
	// @ 	&inputBuffer[offset:][i] == &inputBuffer[offset+i]
	binary.BigEndian.PutUint16(inputBuffer[offset:], s.PayloadLen)
	offset += 2
	// @ assert offset == 23 + l
	// @ assert offset <= inputLength
	// @ assert inputLength <= len(inputBuffer)
	// @ assert forall i int :: { &inputBuffer[offset:inputLength][i] } 0 <= i && i < len(inputBuffer[offset:inputLength]) ==>
	// @ 	&inputBuffer[offset:inputLength][i] == &inputBuffer[offset+i]
	// @ assert forall i int :: { &inputBuffer[offset:inputLength][i] } 0 <= i && i < len(inputBuffer[offset:inputLength]) ==>
	// @ 	acc(&inputBuffer[offset:inputLength][i])
	// @ establishPostInitInvariant()
	// @ unfold acc(postInitInvariant(), _)
	// @ assert acc(sl.Bytes(zeroInitVector[:], 0, 16), _)
<<<<<<< HEAD
	// (VerifiedSCION) From the package invariant, we learn that we have a wildcard access to zeroInitVector.
=======
	// (VerifiedSCION) From the pkg invariant, we learn that we have a wildcard access to zeroInitVector.
>>>>>>> e32dd2ea
	// Unfortunately, it is not possible to call `copy` with a wildcard amount, even though
	// that would be perfectly fine. The spec of `copy` would need to be adapted to allow for that case.
	// @ inhale acc(sl.Bytes(zeroInitVector[:], 0, len(zeroInitVector[:])), R55)
	// @ unfold acc(sl.Bytes(zeroInitVector[:], 0, len(zeroInitVector[:])), R55)
	// @ assert forall i int :: { &zeroInitVector[:][i] } 0 <= i && i < len(zeroInitVector[:]) ==>
	// @ 	&zeroInitVector[:][i] == &zeroInitVector[i]
	copy(inputBuffer[offset:inputLength], zeroInitVector[:] /*@ , R55 @*/)
	// @ fold sl.Bytes(inputBuffer, 0, len(inputBuffer))
	return inputLength, nil
}<|MERGE_RESOLUTION|>--- conflicted
+++ resolved
@@ -205,12 +205,8 @@
 
 // @ requires  len(key) == 16
 // @ preserves acc(sl.Bytes(key, 0, len(key)), R50)
-<<<<<<< HEAD
-// @ ensures   reserr == nil ==> res != nil && res.Mem() && res.BlockSize() == 16
-=======
 // @ ensures   reserr == nil ==>
 // @ 	res != nil && res.Mem() && res.BlockSize() == 16
->>>>>>> e32dd2ea
 // @ ensures   reserr != nil ==> reserr.ErrorMem()
 // @ decreases
 func initEpicMac(key []byte) (res cipher.BlockMode, reserr error) {
@@ -308,11 +304,7 @@
 	// @ establishPostInitInvariant()
 	// @ unfold acc(postInitInvariant(), _)
 	// @ assert acc(sl.Bytes(zeroInitVector[:], 0, 16), _)
-<<<<<<< HEAD
 	// (VerifiedSCION) From the package invariant, we learn that we have a wildcard access to zeroInitVector.
-=======
-	// (VerifiedSCION) From the pkg invariant, we learn that we have a wildcard access to zeroInitVector.
->>>>>>> e32dd2ea
 	// Unfortunately, it is not possible to call `copy` with a wildcard amount, even though
 	// that would be perfectly fine. The spec of `copy` would need to be adapted to allow for that case.
 	// @ inhale acc(sl.Bytes(zeroInitVector[:], 0, len(zeroInitVector[:])), R55)
