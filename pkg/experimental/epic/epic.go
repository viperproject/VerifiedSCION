// Copyright 2020 ETH Zurich
//
// Licensed under the Apache License, Version 2.0 (the "License");
// you may not use this file except in compliance with the License.
// You may obtain a copy of the License at
//
//   http://www.apache.org/licenses/LICENSE-2.0
//
// Unless required by applicable law or agreed to in writing, software
// distributed under the License is distributed on an "AS IS" BASIS,
// WITHOUT WARRANTIES OR CONDITIONS OF ANY KIND, either express or implied.
// See the License for the specific language governing permissions and
// limitations under the License.

// +gobra

// @ initEnsures acc(postInitInvariant(), _)
package epic

import (
	"crypto/aes"
	"crypto/cipher"
	"crypto/subtle"
	"encoding/binary"
	"math"
	"time"

	"github.com/scionproto/scion/pkg/addr"
	"github.com/scionproto/scion/pkg/private/serrors"
	"github.com/scionproto/scion/pkg/slayers"
	"github.com/scionproto/scion/pkg/slayers/path/epic"
	// @ . "github.com/scionproto/scion/verification/utils/definitions"
	// @ sl "github.com/scionproto/scion/verification/utils/slices"
)

const (
	// AuthLen denotes the size of the authenticator in bytes
	AuthLen = 16
	// MaxPacketLifetime denotes the maximal lifetime of a packet
	MaxPacketLifetime time.Duration = 2 * time.Second
	// MaxClockSkew denotes the maximal clock skew
	MaxClockSkew time.Duration = time.Second
	// TimestampResolution denotes the resolution of the epic timestamp
	TimestampResolution = 21 * time.Microsecond
	// MACBufferSize denotes the buffer size of the CBC input and output.
	MACBufferSize = 48
)

var zeroInitVector /*@@@*/ [16]byte

// ghost init
// @ func init() {
// @ 	fold acc(sl.Bytes(zeroInitVector[:], 0, len(zeroInitVector[:])), _)
// @ 	fold acc(postInitInvariant(), _)
// @ }

// CreateTimestamp returns the epic timestamp, which encodes the current time (now) relative to the
// input timestamp. The input timestamp must not be in the future (compared to the current time),
// otherwise an error is returned. An error is also returned if the current time is more than 1 day
// and 63 minutes after the input timestamp.
// @ ensures err != nil ==> err.ErrorMem()
// @ decreases
func CreateTimestamp(input time.Time, now time.Time) (res uint32, err error) {
	if input.After(now) {
		return 0, serrors.New("provided input timestamp is in the future",
			"input", input, "now", now)
	}
	epicTS := now.Sub(input)/TimestampResolution - 1
	if epicTS < 0 {
		epicTS = 0
	}
	if epicTS >= (1 << 32) {
		return 0, serrors.New("diff between input and now >1d63min", "epicTS", epicTS)
	}
	return uint32(epicTS), nil
}

// VerifyTimestamp checks whether an EPIC packet is fresh. This means that the time the packet
// was sent from the source host, which is encoded by the timestamp and the epicTimestamp,
// does not date back more than the maximal packet lifetime of two seconds. The function also takes
// a possible clock drift between the packet source and the verifier of up to one second into
// account.
// @ ensures err != nil ==> err.ErrorMem()
// @ decreases
func VerifyTimestamp(timestamp time.Time, epicTS uint32, now time.Time) (err error) {
	diff := (time.Duration(epicTS) + 1) * TimestampResolution
	tsSender := timestamp.Add(diff)

	if tsSender.After(now.Add(MaxClockSkew)) {
		delta := tsSender.Sub(now.Add(MaxClockSkew))
		return serrors.New("epic timestamp is in the future",
			"delta", delta)
	}
	if now.After(tsSender.Add(MaxPacketLifetime).Add(MaxClockSkew)) {
		delta := now.Sub(tsSender.Add(MaxPacketLifetime).Add(MaxClockSkew))
		return serrors.New("epic timestamp expired",
			"delta", delta)
	}
	return nil
}

// CalcMac derives the EPIC MAC (PHVF/LHVF) given the full 16 bytes of the SCION path type
// MAC (auth), the EPIC packet ID (pktID), the timestamp in the Info Field (timestamp),
// and the SCION common/address header (s).
// If the same buffer is provided in subsequent calls to this function, the previously returned
// EPIC MAC may get overwritten. Only the most recently returned EPIC MAC is guaranteed to be
// valid.
<<<<<<< HEAD
// (VerifiedSCION) ::OVERRIDE:: the following function is marked as trusted, even though it is verified,
// due to an incompletness of Gobra that keeps it from being able to prove that we have
// the magic wand at the end of a successful run.
// @ trusted
=======
>>>>>>> 68b984b4
// @ requires  len(auth) == 16
// @ requires  sl.Bytes(buffer, 0, len(buffer))
// @ preserves acc(s.Mem(ub), R20)
// @ preserves acc(sl.Bytes(ub, 0, len(ub)), R20)
// @ preserves acc(sl.Bytes(auth, 0, len(auth)), R30)
// @ ensures   reserr == nil ==> sl.Bytes(res, 0, len(res))
// @ ensures   reserr == nil ==> (sl.Bytes(res, 0, len(res)) --* sl.Bytes(buffer, 0, len(buffer)))
// @ ensures   reserr != nil ==> reserr.ErrorMem()
// @ ensures   reserr != nil ==> sl.Bytes(buffer, 0, len(buffer))
// @ decreases
func CalcMac(auth []byte, pktID epic.PktID, s *slayers.SCION,
	timestamp uint32, buffer []byte /*@ , ghost ub []byte @*/) (res []byte, reserr error) {

	// @ ghost oldBuffer := buffer
	// @ ghost allocatesNewBuffer := len(buffer) < MACBufferSize
	if len(buffer) < MACBufferSize {
		buffer = make([]byte, MACBufferSize)
		// @ fold sl.Bytes(buffer, 0, len(buffer))
	}

	// Initialize cryptographic MAC function
	f, err := initEpicMac(auth)
	if err != nil {
		return nil, err
	}
	// Prepare the input for the MAC function
	inputLength, err := prepareMacInput(pktID, s, timestamp, buffer /*@, ub @*/)
	if err != nil {
		return nil, err
	}
	// @ assert 16 <= inputLength
	// @ assert f.BlockSize() == 16
	// Calculate Epic MAC = first 4 bytes of the last CBC block
	// @ sl.SplitRange_Bytes(buffer, 0, inputLength, writePerm)
	input := buffer[:inputLength]
	f.CryptBlocks(input, input)
	// @ ghost start := len(input)-f.BlockSize()
	// @ ghost end   := start + 4
	result := input[len(input)-f.BlockSize() : len(input)-f.BlockSize()+4]
	// @ sl.SplitRange_Bytes(input, start, end, writePerm)
	// @ package (sl.Bytes(result, 0, len(result)) --* sl.Bytes(oldBuffer, 0, len(oldBuffer))) {
	// @ 	ghost if !allocatesNewBuffer {
	// @ 		assert oldBuffer === buffer
	// @ 		sl.CombineRange_Bytes(input, start, end, writePerm)
	// @ 		sl.CombineRange_Bytes(oldBuffer, 0, inputLength, writePerm)
	// @ 	}
	// @ }
	// @ assert (sl.Bytes(result, 0, len(result)) --* sl.Bytes(oldBuffer, 0, len(oldBuffer)))
	return result, nil
}

// VerifyHVF verifies the correctness of the HVF (PHVF or the LHVF) field in the EPIC packet by
// recalculating and comparing it. If the EPIC authenticator (auth), which denotes the full 16
// bytes of the SCION path type MAC, has invalid length, or if the MAC calculation gives an error,
// also VerifyHVF returns an error. The verification was successful if and only if VerifyHVF
// returns nil.
// @ preserves sl.Bytes(buffer, 0, len(buffer))
// @ preserves acc(s.Mem(ub), R20)
// @ preserves acc(sl.Bytes(hvf, 0, len(hvf)), R50)
// @ preserves acc(sl.Bytes(ub, 0, len(ub)), R20)
// @ preserves acc(sl.Bytes(auth, 0, len(auth)), R30)
// @ ensures   reserr != nil ==> reserr.ErrorMem()
// @ decreases
func VerifyHVF(auth []byte, pktID epic.PktID, s *slayers.SCION,
	timestamp uint32, hvf []byte, buffer []byte /*@ , ghost ub []byte @*/) (reserr error) {

	if s == nil || len(auth) != AuthLen {
		return serrors.New("invalid input")
	}

	mac, err := CalcMac(auth, pktID, s, timestamp, buffer /*@ , ub @*/)
	if err != nil {
		return err
	}

	if subtle.ConstantTimeCompare(hvf, mac) == 0 {
		// @ apply sl.Bytes(mac, 0, len(mac)) --* sl.Bytes(buffer, 0, len(buffer))
		return serrors.New("epic hop validation field verification failed",
			"hvf in packet", hvf, "calculated mac", mac, "auth", auth)
	}
	// @ apply sl.Bytes(mac, 0, len(mac)) --* sl.Bytes(buffer, 0, len(buffer))
	return nil
}

// PktCounterFromCore creates a counter for the packet identifier
// based on the core ID and the core counter.
func PktCounterFromCore(coreID uint8, coreCounter uint32) uint32 {
	return (uint32(coreID) << 24) | (coreCounter & 0x00FFFFFF)
}

// CoreFromPktCounter reads the core ID and the core counter
// from a counter belonging to a packet identifier.
func CoreFromPktCounter(counter uint32) (uint8, uint32) {
	coreID := uint8(counter >> 24)
	coreCounter := counter & 0x00FFFFFF
	return coreID, coreCounter
}

// @ requires  len(key) == 16
// @ preserves acc(sl.Bytes(key, 0, len(key)), R50)
// @ ensures   reserr == nil ==> res != nil && res.Mem() && res.BlockSize() == 16
// @ ensures   reserr != nil ==> reserr.ErrorMem()
// @ decreases
func initEpicMac(key []byte) (res cipher.BlockMode, reserr error) {
	block, err := aes.NewCipher(key)
	if err != nil {
		return nil, serrors.New("Unable to initialize AES cipher")
	}

	// @ establishPostInitInvariant()
	// @ unfold acc(postInitInvariant(), _)
	// CBC-MAC = CBC-Encryption with zero initialization vector
	mode := cipher.NewCBCEncrypter(block, zeroInitVector[:])
	return mode, nil
}

// @ requires  MACBufferSize <= len(inputBuffer)
// @ preserves acc(s.Mem(ub), R20)
// @ preserves acc(sl.Bytes(ub, 0, len(ub)), R20)
// @ preserves sl.Bytes(inputBuffer, 0, len(inputBuffer))
// @ ensures   reserr == nil ==> 16 <= res && res <= len(inputBuffer)
// @ ensures   reserr != nil ==> reserr.ErrorMem()
// @ decreases
func prepareMacInput(pktID epic.PktID, s *slayers.SCION, timestamp uint32,
	inputBuffer []byte /*@ , ghost ub []byte @*/) (res int, reserr error) {
	// @ share pktID

	//   +-+-+-+-+-+-+-+-+-+-+-+-+-+-+-+-+-+-+-+-+-+-+-+-+-+-+-+
	//   | flags (1B) | timestamp (4B) |    packet ID (8B)     |
	//   +-+-+-+-+-+-+-+-+-+-+-+-+-+-+-+-+-+-+-+-+-+-+-+-+-+-+-+
	//   | srcIA (8B) | srcAddr (4/8/12/16B) | payloadLen (2B) |
	//   +-+-+-+-+-+-+-+-+-+-+-+-+-+-+-+-+-+-+-+-+-+-+-+-+-+-+-+
	//   | zero padding (0-15B)                                |
	//   +-+-+-+-+-+-+-+-+-+-+-+-+-+-+-+-+-+-+-+-+-+-+-+-+-+-+-+
	// The "flags" field only encodes the length of the source address.

	if s == nil {
		return 0, serrors.New("SCION common+address header must not be nil")
	}
	// @ unfold acc(s.Mem(ub), R20/2)
	// @ defer fold acc(s.Mem(ub), R20/2)
	// @ unfold acc(s.HeaderMem(ub[slayers.CmnHdrLen:]), R20/2)
	// @ defer fold acc(s.HeaderMem(ub[slayers.CmnHdrLen:]), R20/2)
	srcAddr := s.RawSrcAddr
	// @ ghost start := slayers.CmnHdrLen+2*addr.IABytes+s.DstAddrType.Length()
	// @ ghost end := slayers.CmnHdrLen+2*addr.IABytes+s.DstAddrType.Length()+s.SrcAddrType.Length()
	// @ assert srcAddr === ub[start:end]
	l := len(srcAddr)

	// Calculate a multiple of 16 such that the input fits in
	nrBlocks := int(math.Ceil((float64(23) + float64(l)) / float64(16)))
	// (VerifiedSCION) The following assumptions cannot be currently proven due to Gobra's incomplete
	// support for floats.
	// @ assume 23 + l <= nrBlocks * 16
	// @ assume nrBlocks * 16 <= 23 + l + 16
	inputLength := 16 * nrBlocks

	// Fill input
	// @ unfold sl.Bytes(inputBuffer, 0, len(inputBuffer))
	offset := 0
	inputBuffer[0] = uint8(s.SrcAddrType & 0x3) // extract length bits
	offset += 1
	// @ assert forall i int :: { &inputBuffer[offset:][i] } 0 <= i && i < len(inputBuffer[offset:]) ==>
	// @ 	&inputBuffer[offset:][i] == &inputBuffer[offset+i]
	binary.BigEndian.PutUint32(inputBuffer[offset:], timestamp)
	offset += 4
	// @ fold sl.Bytes(inputBuffer, 0, len(inputBuffer))
	// @ sl.SplitRange_Bytes(inputBuffer, offset, len(inputBuffer), writePerm)
	pktID.SerializeTo(inputBuffer[offset:])
	// @ sl.CombineRange_Bytes(inputBuffer, offset, len(inputBuffer), writePerm)
	offset += epic.PktIDLen
	// @ unfold sl.Bytes(inputBuffer, 0, len(inputBuffer))
	// @ assert forall i int :: { &inputBuffer[offset:][i] } 0 <= i && i < len(inputBuffer[offset:]) ==>
	// @ 	&inputBuffer[offset:][i] == &inputBuffer[offset+i]
	binary.BigEndian.PutUint64(inputBuffer[offset:], uint64(s.SrcIA))
	offset += addr.IABytes
	// @ assert forall i int :: { &inputBuffer[offset:][i] } 0 <= i && i < len(inputBuffer[offset:]) ==>
	// @ 	&inputBuffer[offset:][i] == &inputBuffer[offset+i]
	// @ sl.SplitRange_Bytes(ub, start, end, R20)
	// @ unfold acc(sl.Bytes(srcAddr, 0, len(srcAddr)), R20)
	copy(inputBuffer[offset:], srcAddr /*@ , R20 @*/)
	// @ fold acc(sl.Bytes(srcAddr, 0, len(srcAddr)), R20)
	// @ sl.CombineRange_Bytes(ub, start, end, R20)
	offset += l
	// @ assert forall i int :: { &inputBuffer[offset:][i] } 0 <= i && i < len(inputBuffer[offset:]) ==>
	// @ 	&inputBuffer[offset:][i] == &inputBuffer[offset+i]
	binary.BigEndian.PutUint16(inputBuffer[offset:], s.PayloadLen)
	offset += 2
	// @ assert offset == 23 + l
	// @ assert offset <= inputLength
	// @ assert inputLength <= len(inputBuffer)
	// @ assert forall i int :: { &inputBuffer[offset:inputLength][i] } 0 <= i && i < len(inputBuffer[offset:inputLength]) ==>
	// @ 	&inputBuffer[offset:inputLength][i] == &inputBuffer[offset+i]
	// @ assert forall i int :: { &inputBuffer[offset:inputLength][i] } 0 <= i && i < len(inputBuffer[offset:inputLength]) ==>
	// @ 	acc(&inputBuffer[offset:inputLength][i])
	// @ establishPostInitInvariant()
	// @ unfold acc(postInitInvariant(), _)
	// @ assert acc(sl.Bytes(zeroInitVector[:], 0, 16), _)
	// (VerifiedSCION) From the package invariant, we learn that we have a wildcard access to zeroInitVector.
	// Unfortunately, it is not possible to call `copy` with a wildcard amount, even though
	// that would be perfectly fine. The spec of `copy` would need to be adapted to allow for that case.
	// @ inhale acc(sl.Bytes(zeroInitVector[:], 0, len(zeroInitVector[:])), R55)
	// @ unfold acc(sl.Bytes(zeroInitVector[:], 0, len(zeroInitVector[:])), R55)
	// @ assert forall i int :: { &zeroInitVector[:][i] } 0 <= i && i < len(zeroInitVector[:]) ==>
	// @ 	&zeroInitVector[:][i] == &zeroInitVector[i]
	copy(inputBuffer[offset:inputLength], zeroInitVector[:] /*@ , R55 @*/)
	// @ fold sl.Bytes(inputBuffer, 0, len(inputBuffer))
	return inputLength, nil
}<|MERGE_RESOLUTION|>--- conflicted
+++ resolved
@@ -105,13 +105,6 @@
 // If the same buffer is provided in subsequent calls to this function, the previously returned
 // EPIC MAC may get overwritten. Only the most recently returned EPIC MAC is guaranteed to be
 // valid.
-<<<<<<< HEAD
-// (VerifiedSCION) ::OVERRIDE:: the following function is marked as trusted, even though it is verified,
-// due to an incompletness of Gobra that keeps it from being able to prove that we have
-// the magic wand at the end of a successful run.
-// @ trusted
-=======
->>>>>>> 68b984b4
 // @ requires  len(auth) == 16
 // @ requires  sl.Bytes(buffer, 0, len(buffer))
 // @ preserves acc(s.Mem(ub), R20)
