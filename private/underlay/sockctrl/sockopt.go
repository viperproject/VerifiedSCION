--- conflicted
+++ resolved
@@ -12,12 +12,10 @@
 // See the License for the specific language governing permissions and
 // limitations under the License.
 
-<<<<<<< HEAD
-// +gobra
-=======
 // In Windows, SetSockOptInt and GetSockOptInt require syscall.Handle instead of int.
 //go:build !windows
->>>>>>> 5cedae9b
+
+// +gobra
 
 package sockctrl
 
