--- conflicted
+++ resolved
@@ -15,15 +15,7 @@
 requires  err.ErrorMem()
 ensures   res.ErrorMem()
 ensures   res.ErrorMem() --* err.ErrorMem()
-<<<<<<< HEAD
-// we assume termination; to lift this assumption, we would
-// some sort of measure into the depth of an error to bound
-// the number of recursive calls that can happen to error.
-// This requires large changes to the error type.
-decreases _
-=======
 decreases err.ErrorMem()
->>>>>>> fee63458
 func Unwrap(err error) (res error)
 
 // Is reports whether any error in err's chain matches target.
@@ -33,28 +25,9 @@
 //
 // An error is considered to match a target if it is equal to that target or if
 // it implements a method Is(error) bool such that Is(target) returns true.
-<<<<<<< HEAD
-//
-// An error type might provide an Is method so it can be treated as equivalent
-// to an existing error. For example, if MyError defines
-//
-//	func (m MyError) Is(target error) bool { return target == fs.ErrExist }
-//
-// then Is(MyError{}, fs.ErrExist) returns true. See syscall.Errno.Is for
-// an example in the standard library. An Is method should only shallowly
-// compare err and the target and not call Unwrap on either.
-preserves err    != nil && err.ErrorMem()
-preserves target != nil && target.ErrorMem()
-// we assume termination; to lift this assumption, we would
-// some sort of measure into the depth of an error to bound
-// the number of recursive calls that can happen to error.
-// This requires large changes to the error type.
-decreases _
-=======
 preserves err    != nil ==> err.ErrorMem()
 preserves target != nil ==> target.ErrorMem()
 decreases err.ErrorMem()
->>>>>>> fee63458
 func Is(err, target error) (res bool)
 
 // As finds the first error in err's chain that matches target, and if one is found, sets
@@ -75,23 +48,6 @@
 preserves target.Mem()
 ensures   res ==> (
 	let nestedErr := target.Get() in
-<<<<<<< HEAD
-	err != nil &&
-	nestedErr != nil &&
-	nestedErr.ErrorMem() &&
-	(nestedErr.ErrorMem() --* err.ErrorMem()))
-ensures   !res ==> err.ErrorMem()
-// we assume termination; to lift this assumption, we would
-// some sort of measure into the depth of an error to bound
-// the number of recursive calls that can happen to error.
-// This requires large changes to the error type.
-decreases _
-func As(err error, target ErrorCell) (res bool)
-
-type ErrorCell interface {
-	pred Mem()
-
-=======
 	err != nil               &&
 	nestedErr != nil         &&
 	nestedErr.ErrorMem()     &&
@@ -112,7 +68,6 @@
 	// This is not meant to be called. Instead,
 	// it shows that Mem() is strong enough to
 	// allow for the assignment of an error.
->>>>>>> fee63458
 	ghost
 	requires  Mem() && CanSet(e)
 	ensures   Mem() && Get() === e
@@ -125,11 +80,8 @@
 	decreases
 	Get() error
 
-<<<<<<< HEAD
-=======
 	// Determines if 'e' could be stored in the
 	// current cell.
->>>>>>> fee63458
 	ghost
 	pure
 	requires acc(Mem(), _)
