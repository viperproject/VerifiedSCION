// Specification for package "golang.org/x/net/internal/socket"
// Based on file https://github.com/golang/net/blob/master/internal/socket/socket.go

// +gobra

package socket

import (
	"net"

	"github.com/scionproto/scion/verification/utils/slices"
)


// A Message represents an IO message.
type Message struct {
	// When writing, the Buffers field must contain at least one
	// byte to write.
	// When reading, the Buffers field will always contain a byte
	// to read.
	Buffers [][]byte

	// OOB contains protocol-specific control or miscellaneous
	// ancillary data known as out-of-band data.
	OOB []byte

	// Addr specifies a destination address when writing.
	// It can be nil when the underlying protocol of the raw
	// connection uses connection-oriented communication.
	// After a successful read, it may contain the source address
	// on the received packet.
	Addr net.Addr

	N     int // # of bytes read or written from/to Buffers
	NN    int // # of bytes read or written from/to OOB
	Flags int // protocol-specific information on the received message
}

pred (m *Message) Mem(lenBuffers int) {
	acc(m) &&
	len(m.Buffers) == lenBuffers &&
	(forall i int :: { &m.Buffers[i] } 0 <= i && i < len(m.Buffers) ==> (acc(&m.Buffers[i]) && slices.AbsSlice_Bytes(m.Buffers[i], 0, len(m.Buffers[i])))) &&
	slices.AbsSlice_Bytes(m.OOB, 0, len(m.OOB)) &&
	// typeOf(m.Addr) == type[*net.UDPAddr] &&
<<<<<<< HEAD
	(m.Addr != nil ==> acc(m.Addr.Mem(), _)) && // TODO: use fixed perm amount here and assume a fixed amount when needed
=======
	(m.Addr != nil ==> acc(m.Addr.Mem(), _)) &&
>>>>>>> fee63458
	0 <= m.N
}

pred (m *Message) MemWithoutHalf(lenBuffers int) {
	acc(m, 1/2) &&
	len(m.Buffers) == lenBuffers &&
	(forall i int :: { &m.Buffers[i] } 0 <= i && i < len(m.Buffers) ==> (acc(&m.Buffers[i]) && slices.AbsSlice_Bytes(m.Buffers[i], 0, len(m.Buffers[i])))) &&
	slices.AbsSlice_Bytes(m.OOB, 0, len(m.OOB)) &&
	// typeOf(m.Addr) == type[*net.UDPAddr] &&
	(m.Addr != nil ==> acc(m.Addr.Mem(), _)) &&
	0 <= m.N
}

ghost
requires acc(m.Mem(lenBuffers), _)
pure func (m *Message) GetAddr(lenBuffers int) net.Addr {
	return unfolding acc(m.Mem(lenBuffers), _) in m.Addr
}

ghost
requires acc(m.MemWithoutHalf(lenBuffers), _)
pure func (m *Message) GetAddrWithoutHalf(lenBuffers int) net.Addr {
	return unfolding acc(m.MemWithoutHalf(lenBuffers), _) in m.Addr
}

ghost
requires acc(m.Mem(lenBuffers), _)
requires 0 <= i && i < lenBuffers
decreases
pure func (m *Message) GetBuffer(lenBuffers int, i int) []byte {
	return unfolding acc(m.Mem(lenBuffers), _) in m.Buffers[i]
}

// Only defined for the case where lenBuffers == 1
ghost
requires acc(m.Mem(1), _)
decreases
pure func (m *Message) GetFstBuffer() []byte {
	return unfolding acc(m.Mem(1), _) in m.Buffers[0]
}

// Only defined for the case where lenBuffers == 1
ghost
requires acc(m.Mem(1), _)
decreases
pure func (m *Message) GetN() int {
	return unfolding acc(m.Mem(1), _) in m.N
}

ghost
requires m.Mem(1)
ensures  acc(m, 1/2) && m.MemWithoutHalf(1)
ensures  old(m.GetAddr(1)) === m.GetAddrWithoutHalf(1)
ensures  m.N == old(unfolding m.Mem(1) in m.N)
ensures  m.Buffers === old(unfolding m.Mem(1) in m.Buffers)
ensures  old(m.GetFstBuffer()) === unfolding m.MemWithoutHalf(1) in m.Buffers[0]
ensures  old(m.GetN()) == m.N
decreases
func (m *Message) SplitPerm() {
	unfold m.Mem(1)
	fold m.MemWithoutHalf(1)
}

ghost
requires acc(m, 1/2) && m.MemWithoutHalf(1)
ensures  m.Mem(1)
ensures  m.GetAddr(1) === old(m.GetAddrWithoutHalf(1))
ensures  old(m.N) == unfolding m.Mem(1) in m.N
ensures  m.GetFstBuffer() === old(unfolding m.MemWithoutHalf(1) in m.Buffers[0])
ensures  unfolding m.Mem(1) in m.Buffers === old(m.Buffers)
ensures  m.GetN() == old(m.N)
decreases
func (m *Message) CombinePerm() {
	unfold m.MemWithoutHalf(1)
	fold m.Mem(1)
}

ghost
requires forall j int :: { &msgs[j] } 0 <= j && j < len(msgs) ==> msgs[j].Mem(1)
ensures  forall j int :: { &msgs[j] } 0 <= j && j < len(msgs) ==> acc(&msgs[j], 1/2) && msgs[j].MemWithoutHalf(1)
decreases
func SplitPermMsgs(msgs []Message) {
	invariant 0 <= i && i <= len(msgs)
	invariant forall j int :: { &msgs[j] } i <= j && j < len(msgs) ==> msgs[j].Mem(1)
	invariant forall j int :: { &msgs[j] } 0 <= j && j < i ==> acc(&msgs[j], 1/2) && msgs[j].MemWithoutHalf(1)
	decreases len(msgs) - i
	for i := 0; i < len(msgs); i++ {
		msgs[i].SplitPerm()
	}
}<|MERGE_RESOLUTION|>--- conflicted
+++ resolved
@@ -42,11 +42,7 @@
 	(forall i int :: { &m.Buffers[i] } 0 <= i && i < len(m.Buffers) ==> (acc(&m.Buffers[i]) && slices.AbsSlice_Bytes(m.Buffers[i], 0, len(m.Buffers[i])))) &&
 	slices.AbsSlice_Bytes(m.OOB, 0, len(m.OOB)) &&
 	// typeOf(m.Addr) == type[*net.UDPAddr] &&
-<<<<<<< HEAD
-	(m.Addr != nil ==> acc(m.Addr.Mem(), _)) && // TODO: use fixed perm amount here and assume a fixed amount when needed
-=======
 	(m.Addr != nil ==> acc(m.Addr.Mem(), _)) &&
->>>>>>> fee63458
 	0 <= m.N
 }
 
