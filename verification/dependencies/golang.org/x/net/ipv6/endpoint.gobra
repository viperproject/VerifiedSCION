// Specification for package "golang.org/x/net/ipv4"
// Based on file https://github.com/golang/net/blob/master/ipv6/endpoint.go

// +gobra

package ipv6

import (
	"net"
	"time"
	"golang.org/x/net/internal/socket"
	. "github.com/scionproto/scion/verification/utils/definitions"
)

pred (p *PacketConn) Mem()

pred (c *Conn) Mem() {
	acc(c)
}

// A Conn represents a network endpoint that uses IPv6 transport.
// It allows to set basic IP-level socket options such as traffic
// class and hop limit.
type Conn struct {
	privateFields PrivateField
}

// PathMTU returns a path MTU value for the destination associated
// with the endpoint.
trusted
preserves c.Mem()
ensures   e != nil ==> e.ErrorMem()
decreases _
func (c *Conn) PathMTU() (n int, e error) {
	if !c.ok() {
		return 0, errInvalidConn
	}
	so, ok := sockOpts[ssoPathMTU]
	if !ok {
		return 0, errNotImplemented
	}
	_, mtu, err := so.getMTUInfo(c.Conn)
	if err != nil {
		return 0, err
	}
	return mtu, nil
}

// NewConn returns a new Conn.
trusted
requires c.Mem()
ensures  conn.Mem()
decreases _
func NewConn(c net.Conn) (conn *Conn) {
	cc, _ := socket.NewConn(c)
	return &Conn{
		genericOpt: genericOpt{Conn: cc},
	}
}

// A PacketConn represents a packet network endpoint that uses IPv6
// transport. It is used to control several IP-level socket options
// including IPv6 header manipulation. It also provides datagram
// based network I/O methods specific to the IPv6 and higher layer
// protocols such as OSPF, GRE, and UDP.
type PacketConn struct {
	privateFields PrivateField
}

// SetDeadline sets the read and write deadlines associated with the
// endpoint.
trusted
preserves c.Mem()
ensures   e != nil ==> e.ErrorMem()
ensures   c.GetUnderlyingConn() === old(c.GetUnderlyingConn())
decreases _
func (c *PacketConn) SetDeadline(t time.Time) (e error) {
	if !c.payloadHandler.ok() {
		return errInvalidConn
	}
	return c.payloadHandler.SetDeadline(t)
}

// SetReadDeadline sets the read deadline associated with the
// endpoint.
trusted
preserves c.Mem()
ensures   e != nil ==> e.ErrorMem()
ensures   c.GetUnderlyingConn() === old(c.GetUnderlyingConn())
decreases _
func (c *PacketConn) SetReadDeadline(t time.Time) (e error) {
	if !c.payloadHandler.ok() {
		return errInvalidConn
	}
	return c.payloadHandler.SetReadDeadline(t)
}

// SetWriteDeadline sets the write deadline associated with the
// endpoint.
trusted
preserves c.Mem()
ensures   e != nil ==> e.ErrorMem()
ensures   c.GetUnderlyingConn() === old(c.GetUnderlyingConn())
decreases _
func (c *PacketConn) SetWriteDeadline(t time.Time) (e error) {
	if !c.payloadHandler.ok() {
		return errInvalidConn
	}
	return c.payloadHandler.SetWriteDeadline(t)
}

// Close closes the endpoint.
trusted
requires c.Mem()
ensures  e != nil ==> e.ErrorMem()
decreases _
func (c *PacketConn) Close() (e error) {
	if !c.payloadHandler.ok() {
		return errInvalidConn
	}
	return c.payloadHandler.Close()
}

// NewPacketConn returns a new PacketConn using c as its underlying
// transport.
trusted
requires c != nil && c.Mem()
ensures  p != nil && p.Mem()
ensures  p.GetUnderlyingConn() === c
decreases _
func NewPacketConn(c net.PacketConn) (p *PacketConn) {
	cc, _ := socket.NewConn(c.(net.Conn))
	return &PacketConn{
		genericOpt:     genericOpt{Conn: cc},
		dgramOpt:       dgramOpt{Conn: cc},
		payloadHandler: payloadHandler{PacketConn: c, Conn: cc},
	}
}

ghost
requires acc(p.Mem(), _)
pure func (p *PacketConn) GetUnderlyingConn() (c net.PacketConn)

ghost
requires p.Mem()
ensures  c === old(p.GetUnderlyingConn())
ensures  c.Mem()
ensures  c.Mem() --* (p.Mem() && p.GetUnderlyingConn() === c)
decreases _
func (p *PacketConn) ExchangePerm() (c net.PacketConn)

ghost
requires acc(p.Mem(), _)
ensures  c === old(p.GetUnderlyingConn())
ensures  acc(c.Mem(), _)
decreases _
func (p *PacketConn) ExchangeWildcardPerm() (c net.PacketConn)

// (VerifiedSCION) Promote method from payloadHandler to PacketConn.
// ReadBatch reads a batch of messages.
// On a successful read it returns the number of messages received, up
// to len(ms).
trusted
<<<<<<< HEAD
requires  forall i int :: 0 <= i && i < len(ms) ==> (&ms[i]).Mem(lenBuffers)
preserves acc(c.Mem(), _)
ensures   forall i int :: 0 <= i && i < len(ms) ==> (&ms[i]).Mem(lenBuffers)
=======
preserves forall i int :: { &ms[i] } 0 <= i && i < len(ms) ==>
	(&ms[i]).Mem(lenBuffers)
preserves c.Mem()
>>>>>>> e97425ce
ensures   c.GetUnderlyingConn() === old(c.GetUnderlyingConn())
ensures   err == nil ==> (0 <= n && n <= len(ms))
ensures   err != nil ==> err.ErrorMem()
func (c *PacketConn) ReadBatch(ms []socket.Message, flags int, ghost lenBuffers int) (n int, err error) {
	return c.payloadHandler.ReadBatch(ms, flags)
}

// (VerifiedSCION) Promote method from payloadHandler to PacketConn.
// WriteBatch writes a batch of messages.
// It returns the number of messages written on a successful write.
trusted
<<<<<<< HEAD
preserves forall i int :: 0 <= i && i < len(ms) ==> acc((&ms[i]).Mem(lenBuffers), definitions.ReadL10)
preserves acc(c.Mem(), _)
=======
preserves forall i int :: { &ms[i] } 0 <= i && i < len(ms) ==> acc((&ms[i]).Mem(lenBuffers), R10)
preserves c.Mem()
>>>>>>> e97425ce
ensures   c.GetUnderlyingConn() === old(c.GetUnderlyingConn())
ensures   err == nil ==> 0 <= n && n <= len(ms)
ensures   err != nil ==> err.ErrorMem()
func (c *PacketConn) WriteBatch(ms []socket.Message, flags int, ghost lenBuffers int) (n int, err error) {
	return c.payloadHandler.WriteBatch(ms, flags)
}<|MERGE_RESOLUTION|>--- conflicted
+++ resolved
@@ -161,15 +161,9 @@
 // On a successful read it returns the number of messages received, up
 // to len(ms).
 trusted
-<<<<<<< HEAD
-requires  forall i int :: 0 <= i && i < len(ms) ==> (&ms[i]).Mem(lenBuffers)
-preserves acc(c.Mem(), _)
-ensures   forall i int :: 0 <= i && i < len(ms) ==> (&ms[i]).Mem(lenBuffers)
-=======
 preserves forall i int :: { &ms[i] } 0 <= i && i < len(ms) ==>
 	(&ms[i]).Mem(lenBuffers)
-preserves c.Mem()
->>>>>>> e97425ce
+preserves acc(c.Mem(), _)
 ensures   c.GetUnderlyingConn() === old(c.GetUnderlyingConn())
 ensures   err == nil ==> (0 <= n && n <= len(ms))
 ensures   err != nil ==> err.ErrorMem()
@@ -181,13 +175,8 @@
 // WriteBatch writes a batch of messages.
 // It returns the number of messages written on a successful write.
 trusted
-<<<<<<< HEAD
-preserves forall i int :: 0 <= i && i < len(ms) ==> acc((&ms[i]).Mem(lenBuffers), definitions.ReadL10)
+preserves forall i int :: { &ms[i] } 0 <= i && i < len(ms) ==> acc((&ms[i]).Mem(lenBuffers), R10)
 preserves acc(c.Mem(), _)
-=======
-preserves forall i int :: { &ms[i] } 0 <= i && i < len(ms) ==> acc((&ms[i]).Mem(lenBuffers), R10)
-preserves c.Mem()
->>>>>>> e97425ce
 ensures   c.GetUnderlyingConn() === old(c.GetUnderlyingConn())
 ensures   err == nil ==> 0 <= n && n <= len(ms)
 ensures   err != nil ==> err.ErrorMem()
