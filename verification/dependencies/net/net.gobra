// Copyright 2009 The Go Authors. All rights reserved.
// Use of this source code is governed by a BSD-style
// license that can be found in https://golang.org/LICENSE

// Signatures for the public declarations in file
// https://github.com/golang/go/blob/master/src/net/net.go

// +gobra

package net

import (
	"time"

	. "github.com/scionproto/scion/verification/utils/definitions"
	"github.com/scionproto/scion/verification/utils/slices"
)

// Addr represents a network end point address.
type Addr interface {
	pred Mem()

	requires acc(Mem(), 1/1000)
	ensures acc(Mem(), 1/1000)
	Network() string

	requires acc(Mem(), 1/1000)
	ensures acc(Mem(), 1/1000)
	String() string
}

// Conn is a generic stream-oriented network connection.
// Multiple goroutines may invoke methods on a Conn simultaneously.
type Conn interface {
	pred Mem()

	// Read reads data from the connection.
	requires  acc(Mem(), _)
	preserves slices.AbsSlice_Bytes(b, 0, len(b))
	ensures   err == nil ==> 0 <= n && n <= len(b)
	ensures   err != nil ==> err.ErrorMem()
	Read(b []byte) (n int, err error)

	// Write writes data to the connection.
<<<<<<< HEAD
	preserves acc(Mem(), _)
	preserves acc(slices.AbsSlice_Bytes(b, 0, len(b)), definitions.ReadL15)
=======
	preserves Mem()
	preserves acc(slices.AbsSlice_Bytes(b, 0, len(b)), R15)
>>>>>>> e97425ce
	ensures   err == nil ==> 0 <= n && n <= len(b)
	ensures   err != nil ==> err.ErrorMem()
	Write(b []byte) (n int, err error)

	// Close closes the connection.
	// Any blocked Read or Write operations will be unblocked and return errors.
	requires Mem()
	Close() error

	// LocalAddr returns the local network address.
	preserves acc(Mem(), R15)
	ensures   acc(a.Mem(), _)
	decreases
	LocalAddr() (a Addr)

	// RemoteAddr returns the remote network address.
	preserves acc(Mem(), R15)
	ensures   acc(a.Mem(), _)
	decreases
	RemoteAddr() (a Addr)

	// SetDeadline sets the read and write deadlines associated
	// with the connection.
	preserves Mem()
	ensures   err != nil ==> err.ErrorMem()
	decreases
	SetDeadline(t time.Time) (err error)

	// SetReadDeadline sets the deadline for future Read calls
	// and any currently-blocked Read call.
	preserves Mem()
	ensures   err != nil ==> err.ErrorMem()
	decreases
	SetReadDeadline(t time.Time) (err error)

	// SetWriteDeadline sets the deadline for future Write calls
	// and any currently-blocked Write call.
	preserves Mem()
	ensures   err != nil ==> err.ErrorMem()
	decreases
	SetWriteDeadline(t time.Time) (err error)
}

// PacketConn is a generic packet-oriented network connection.
// Multiple goroutines may invoke methods on a PacketConn simultaneously.
type PacketConn interface {
	pred Mem()

	preserves acc(Mem(), _)
	preserves slices.AbsSlice_Bytes(p, 0, len(p))
	ensures   err == nil ==> 0 <= n && n <= len(p)
	ensures   err == nil ==> acc(addr.Mem(), _)
	ensures   err != nil ==> err.ErrorMem()
	ReadFrom(p []byte) (n int, addr Addr, err error)

	requires  acc(addr.Mem(), _)
<<<<<<< HEAD
	preserves acc(Mem(), _)
	preserves acc(slices.AbsSlice_Bytes(p, 0, len(p)), definitions.ReadL15)
=======
	preserves Mem()
	preserves acc(slices.AbsSlice_Bytes(p, 0, len(p)), R15)
>>>>>>> e97425ce
	ensures   err == nil ==> 0 <= n && n <= len(p)
	ensures   err != nil ==> err.ErrorMem()
	WriteTo(p []byte, addr Addr) (n int, err error)

	requires Mem()
	Close() error

	preserves acc(Mem(), R15)
	ensures   acc(a.Mem(), _)
	decreases
	LocalAddr() (a Addr)

	preserves Mem()
	ensures   err != nil ==> err.ErrorMem()
	decreases
	SetDeadline(t time.Time) (err error)

	preserves Mem()
	ensures   err != nil ==> err.ErrorMem()
	decreases
	SetReadDeadline(t time.Time) (err error)

	preserves Mem()
	ensures   err != nil ==> err.ErrorMem()
	decreases
	SetWriteDeadline(t time.Time) (err error)
}

// A Listener is a generic network listener for stream-oriented protocols.
// Multiple goroutines may invoke methods on a Listener simultaneously.
type Listener interface {
	pred Mem()

	// Accept waits for and returns the next connection to the listener.
	requires Mem()
	ensures Mem()
	Accept() (Conn, error)

	// Close closes the listener.
	// Any blocked Accept operations will be unblocked and return errors.
	requires Mem()
	ensures Mem()
	Close() error

	// Addr returns the listener's network address.
	preserves acc(Mem(), R15)
	ensures   acc(a.Mem(), _)
	decreases
	Addr() (a Addr)
}<|MERGE_RESOLUTION|>--- conflicted
+++ resolved
@@ -42,13 +42,8 @@
 	Read(b []byte) (n int, err error)
 
 	// Write writes data to the connection.
-<<<<<<< HEAD
 	preserves acc(Mem(), _)
-	preserves acc(slices.AbsSlice_Bytes(b, 0, len(b)), definitions.ReadL15)
-=======
-	preserves Mem()
 	preserves acc(slices.AbsSlice_Bytes(b, 0, len(b)), R15)
->>>>>>> e97425ce
 	ensures   err == nil ==> 0 <= n && n <= len(b)
 	ensures   err != nil ==> err.ErrorMem()
 	Write(b []byte) (n int, err error)
@@ -105,13 +100,8 @@
 	ReadFrom(p []byte) (n int, addr Addr, err error)
 
 	requires  acc(addr.Mem(), _)
-<<<<<<< HEAD
 	preserves acc(Mem(), _)
-	preserves acc(slices.AbsSlice_Bytes(p, 0, len(p)), definitions.ReadL15)
-=======
-	preserves Mem()
 	preserves acc(slices.AbsSlice_Bytes(p, 0, len(p)), R15)
->>>>>>> e97425ce
 	ensures   err == nil ==> 0 <= n && n <= len(p)
 	ensures   err != nil ==> err.ErrorMem()
 	WriteTo(p []byte, addr Addr) (n int, err error)
