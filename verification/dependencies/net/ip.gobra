--- conflicted
+++ resolved
@@ -126,18 +126,6 @@
 }*/
 
 // To4 converts the IPv4 address ip to a 4-byte representation.
-<<<<<<< HEAD
-requires  wildcard ==> forall i int :: 0 <= i && i < len(ip) ==> acc(&ip[i], _)
-requires  !wildcard ==> forall i int :: 0 <= i && i < len(ip) ==> acc(&ip[i], definitions.ReadL15)
-ensures   wildcard ==> forall i int :: 0 <= i && i < len(ip) ==> acc(&ip[i], _)
-ensures   !wildcard ==> forall i int :: 0 <= i && i < len(ip) ==> acc(&ip[i], definitions.ReadL15)
-ensures   res != nil ==> len(res) == IPv4len
-ensures   len(ip) == IPv4len ==> forall i int :: 0 <= i && i < len(ip) ==> &ip[i] == &res[i]
-ensures   (len(ip) == IPv6len && isZeros(ip[0:10]) && ip[10] == 255 && ip[11] == 255) ==> res != nil
-ensures   (len(ip) == IPv6len && res != nil) ==> (forall i int :: 0 <= i && i < IPv4len ==> &ip[12+i] == &res[i])
-ensures   len(ip) != IPv4len && len(ip) != IPv6len ==> res == nil
-ensures   len(ip) == IPv4len ==> len(res) == IPv4len
-=======
 preserves wildcard ==> forall i int :: { &ip[i] } 0 <= i && i < len(ip) ==> acc(&ip[i], _)
 preserves !wildcard ==> forall i int :: { &ip[i] } 0 <= i && i < len(ip) ==> acc(&ip[i], definitions.ReadL20)
 ensures   res != nil ==> len(res) == IPv4len
@@ -146,7 +134,6 @@
 ensures   (len(ip) == IPv6len && !(isZeros(ip[0:10]) && ip[10] == 255 && ip[11] == 255)) ==> res == nil
 ensures   (len(ip) == IPv6len && res != nil) ==> (forall i int :: 0 <= i && i < IPv4len ==> &ip[12+i] == &res[i])
 ensures   len(ip) != IPv4len && len(ip) != IPv6len ==> res == nil
->>>>>>> 5adeeafc
 decreases
 func (ip IP) To4(ghost wildcard bool) (res IP) {
 	if len(ip) == IPv4len {
