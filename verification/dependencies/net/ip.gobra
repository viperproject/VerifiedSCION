--- conflicted
+++ resolved
@@ -84,12 +84,8 @@
 }
 
 pure
-<<<<<<< HEAD
-preserves forall i int :: 0 <= i && i < len(s) ==> acc(&s[i], R16)
-=======
 preserves forall i int :: { &s[i] } 0 <= i && i < len(s) ==> acc(&s[i], definitions.ReadL55)
 decreases
->>>>>>> 3dd43e8e
 func isZeros(s []byte) bool
 
 // To16 converts the IP address ip to a 16-byte representation.
