--- conflicted
+++ resolved
@@ -14,20 +14,9 @@
 // ConstantTimeCompare returns 1 if the two slices, x and y, have equal contents
 // and 0 otherwise. The time taken is a function of the length of the slices and
 // is independent of the contents.
-<<<<<<< HEAD
-requires acc(sl.Bytes(x, 0, len(x)), _)
-requires acc(sl.Bytes(y, 0, len(y)), _)
-// postconditions hidden for now:
-// ensures unfolding sl.Bytes(x, 0, len(x)) in (unfolding sl.Bytes(y, 0, len(y)) in len(x) == len(y) ==> (forall i int :: 0 <= i && i < len(x) ==> x[i] == y[i]) ==> res == 1)
-// ensures unfolding sl.Bytes(x, 0, len(x)) in (unfolding sl.Bytes(y, 0, len(y)) in len(x) == len(y) ==> !(forall i int :: 0 <= i && i < len(x) ==> x[i] == y[i]) ==> res == 0)
-ensures len(x) != len(y) ==> res == 0
-ensures res != 0 ==> unfolding sl.Bytes(x, 0, len(x)) in (unfolding sl.bytes(y, 0, len(y)) in forall i int :: 0 <= i && i < len(x) ==> x[i] == y[i])
-decreases _
-=======
 trusted
 requires sl.Bytes(x, 0, len(x))
 requires sl.Bytes(y, 0, len(y))
 ensures  len(x) != len(y) ==> res == 0
 decreases
->>>>>>> a8e57f37
 pure func ConstantTimeCompare(x, y []byte) (res int)