// Copyright 2022 ETH Zurich
//
// Licensed under the Apache License, Version 2.0 (the "License");
// you may not use this file except in compliance with the License.
// You may obtain a copy of the License at
//
//   http://www.apache.org/licenses/LICENSE-2.0
//
// Unless required by applicable law or agreed to in writing, software
// distributed under the License is distributed on an "AS IS" BASIS,
// WITHOUT WARRANTIES OR CONDITIONS OF ANY KIND, either express or implied.
// See the License for the specific language governing permissions and
// limitations under the License.

// +gobra

/**** Definitions regarding a particular router’s event system ****/

package io

// TODO: make individual_router an interface type with the following methods

ghost
decreases
pure func if2term(ifs option[IO_ifs]) IO_msgterm {
	return match ifs {
		case none[IO_ifs]:
			MsgTerm_Empty{}
		default:
			IO_msgterm(MsgTerm_AS{IO_as(get(ifs))})
	}
}

ghost
decreases
pure func (dp DataPlaneSpec) hf_valid(d bool, ts uint, uinfo set[IO_msgterm], hf IO_HF) bool {
	return let inif := hf.InIF2 in
		let egif := hf.EgIF2 in
		let x := hf.HVF in
		let l := IO_msgterm(MsgTerm_L{
			seq[IO_msgterm]{
				IO_msgterm(MsgTerm_Num{ts}),
				if2term(inif),
				if2term(egif),
				IO_msgterm(MsgTerm_FS{uinfo})}}) in
		x == mac(macKey(asidToKey(dp.Asid())), l)
}

ghost
decreases
pure func macKey(key IO_key) IO_msgterm {
	return IO_msgterm(MsgTerm_Key{key})
}

ghost
decreases
pure func mac(fst IO_msgterm, snd IO_msgterm) IO_msgterm {
	return IO_msgterm( MsgTerm_Hash {
		MsgTerm_Hash_ : IO_msgterm( MsgTerm_MPair{
			MsgTerm_MPair_1 : fst,
			MsgTerm_MPair_2 : snd,
		}),
	})
}

// helper function, not defined in IO spec
ghost
decreases
pure func asidToKey(asid IO_as) IO_key{
	return IO_key(Key_macK{asid})
}

ghost
decreases
pure func upd_uinfo(segid set[IO_msgterm], hf IO_HF) set[IO_msgterm]{
	return let setHVF := set[IO_msgterm]{hf.HVF} in
		(segid union setHVF) setminus (segid intersection setHVF)
}

ghost
decreases
pure func (dp DataPlaneSpec) asid() IO_as {
	return dp.Asid()
}


// This function is provided as locale in the Isabelle formalization.
ghost
requires dp.Valid()
decreases
pure func (dp DataPlaneSpec) is_target(asid IO_as, nextif IO_ifs, a2 IO_as, i2 IO_ifs) bool {
	return AsIfsPair{asid, nextif} in domain(dp.GetLinks()) &&
		dp.Lookup(AsIfsPair{asid, nextif}) == AsIfsPair{a2, i2}
}

ghost
decreases
pure func dp3s_add_ibuf(s IO_dp3s_state_local, i option[IO_ifs], pkt IO_pkt3) IO_dp3s_state_local {
	return IO_dp3s_state_local_{
		ibuf: insert(s.ibuf, i, pkt),
		obuf: s.obuf,
	}
}

ghost
decreases
pure func dp3s_add_obuf(s IO_dp3s_state_local, i option[IO_ifs], pkt IO_pkt3) IO_dp3s_state_local {
	return IO_dp3s_state_local_{
		ibuf: s.ibuf,
		obuf: insert(s.obuf, i, pkt),
	}
}

// helper func
ghost
decreases
pure func insert(buf dict[option[IO_ifs]](set[IO_pkt3]), k option[IO_ifs], v IO_pkt3) dict[option[IO_ifs]](set[IO_pkt3]) {
	return let newSet := (k in domain(buf) ? (let pre := buf[k] in pre union set[IO_pkt3]{v}) : set[IO_pkt3]{v}) in
		buf[k = newSet]
}

ghost
requires len(m.CurrSeg.Future) > 0
requires dp.Valid()
decreases
pure func (dp DataPlaneSpec) dp3s_forward_ext(m IO_pkt3, newpkt IO_pkt3, nextif IO_ifs) bool {
	return let _ := reveal dp.Valid() in
		let currseg := m.CurrSeg in
		let hf1, fut := currseg.Future[0], currseg.Future[1:] in
		let traversedseg := newpkt.CurrSeg in
		dp.dp2_forward_ext_guard(dp.Asid(), m, nextif, currseg, traversedseg, newpkt, fut, hf1) &&
<<<<<<< HEAD
=======
		dp.dp2_check_interface_top(currseg.ConsDir, dp.Asid(), hf1) &&
		(nextif in domain(dp.GetNeighborIAs())) &&
		let a2 := dp.GetNeighborIA(nextif) in
		let i2 := dp.Lookup(AsIfsPair{dp.Asid(), nextif}).ifs in
		dp.is_target(dp.Asid(), nextif, a2, i2)
}

ghost
requires len(m.CurrSeg.Future) > 0
requires dp.Valid()
decreases
pure func (dp DataPlaneSpec) dp3s_forward_ext_xover(m IO_pkt3, newpkt IO_pkt3, nextif IO_ifs) bool {
	return let _ := reveal dp.Valid() in
		let currseg := m.CurrSeg in
		let hf1, fut := currseg.Future[0], currseg.Future[1:] in
		let traversedseg := newpkt.CurrSeg in
		dp.dp2_forward_ext_guard(dp.Asid(), m, nextif, currseg, traversedseg, newpkt, fut, hf1) &&
>>>>>>> c9c16c71
		(nextif in domain(dp.GetNeighborIAs())) &&
		let a2 := dp.GetNeighborIA(nextif) in
		let i2 := dp.Lookup(AsIfsPair{dp.Asid(), nextif}).ifs in
		dp.is_target(dp.Asid(), nextif, a2, i2)
}


// TODO: should we change IO_ifs to being implemented as an option type?
ghost
requires len(m.CurrSeg.Future) > 0
requires dp.Valid()
decreases
pure func (dp DataPlaneSpec) dp3s_forward(m IO_pkt3, newpkt IO_pkt3, nextif option[IO_ifs]) bool {
	return match nextif {
		case none[IO_ifs]:
			newpkt == m
		default:
			dp.dp3s_forward_ext(m, newpkt, get(nextif))
	}
}

ghost
requires len(m.CurrSeg.Future) > 0
requires dp.Valid()
decreases
pure func (dp DataPlaneSpec) dp3s_forward_xover(m IO_pkt3, newpkt IO_pkt3, nextif option[IO_ifs]) bool {
	return match nextif {
		case none[IO_ifs]:
			newpkt == m
		default:
			dp.dp3s_forward_ext_xover(m, newpkt, get(nextif))
	}
}

ghost
requires len(intermediatepkt.CurrSeg.Future) > 0
requires dp.Valid()
decreases
pure func (dp DataPlaneSpec) dp3s_xover_common(
	s IO_dp3s_state_local,
	m IO_pkt3,
	currseg IO_seg3,
	nextseg IO_seg3,
	traversedseg IO_seg3,
	intermediatepkt IO_pkt3,
	hf1 IO_HF,
	hf2 IO_HF,
	recvif IO_ifs,
	newpkt IO_pkt3,
	nextif option[IO_ifs],
	) bool {
		// the first conjunct was added to Gobra, even though it was not in the original isabelle spec.
		// this is because of the way math. maps are implemented, we can only obtain a key that is in the map before.
		return some(recvif) in domain(s.ibuf) &&
			(let lookupRes := s.ibuf[some(recvif)] in (m in lookupRes)) &&
			dp.dp2_xover_common_guard(m, currseg, nextseg, traversedseg, intermediatepkt, hf1, hf2, dp.Asid(), recvif) &&
			dp.dp3s_forward_xover(intermediatepkt, newpkt, nextif)
}<|MERGE_RESOLUTION|>--- conflicted
+++ resolved
@@ -129,8 +129,6 @@
 		let hf1, fut := currseg.Future[0], currseg.Future[1:] in
 		let traversedseg := newpkt.CurrSeg in
 		dp.dp2_forward_ext_guard(dp.Asid(), m, nextif, currseg, traversedseg, newpkt, fut, hf1) &&
-<<<<<<< HEAD
-=======
 		dp.dp2_check_interface_top(currseg.ConsDir, dp.Asid(), hf1) &&
 		(nextif in domain(dp.GetNeighborIAs())) &&
 		let a2 := dp.GetNeighborIA(nextif) in
@@ -148,7 +146,6 @@
 		let hf1, fut := currseg.Future[0], currseg.Future[1:] in
 		let traversedseg := newpkt.CurrSeg in
 		dp.dp2_forward_ext_guard(dp.Asid(), m, nextif, currseg, traversedseg, newpkt, fut, hf1) &&
->>>>>>> c9c16c71
 		(nextif in domain(dp.GetNeighborIAs())) &&
 		let a2 := dp.GetNeighborIA(nextif) in
 		let i2 := dp.Lookup(AsIfsPair{dp.Asid(), nextif}).ifs in
