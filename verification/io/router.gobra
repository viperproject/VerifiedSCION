--- conflicted
+++ resolved
@@ -27,60 +27,11 @@
 
 ghost
 decreases
-<<<<<<< HEAD
-pure func hf_valid(p1 bool, p2 uint, p3 set[IO_msgterm], p4 IO_HF) bool {
-	return let inif := p4.InIF2 in
-		let egif := p4.EgIF2 in
-		let x := p4.HVF in
-		let ts := IO_msgterm(MsgTerm_Num{p2}) in 
-		let uinfo := IO_msgterm(MsgTerm_FS{p3}) in
-		let l := IO_msgterm(MsgTerm_L{seq[IO_msgterm]{ts, if2term(inif), if2term(egif), uinfo}}) in 
-		exists a IO_key :: x == mac(macKey(a), l)
-}
-
-//Helper function (not in Isabelle)
-ghost
-decreases
-pure func asidToKey(asid IO_as) IO_key{
-	return IO_key(Key_macK{asid})
-}
-
-ghost
-decreases
-pure func macKey(key IO_key) IO_msgterm {
-	return IO_msgterm(MsgTerm_Key{key})
-}
-
-ghost 
-decreases
-pure func mac(fst IO_msgterm, snd IO_msgterm) IO_msgterm {
-	return IO_msgterm( MsgTerm_Hash { 
-		MsgTerm_Hash_ : IO_msgterm( MsgTerm_MPair{
-			MsgTerm_MPair_1 : fst,
-			MsgTerm_MPair_2 : snd, 
-		}),
-	})
-}
-
-ghost 
-decreases
-pure func if2term(ifs option[IO_ifs]) IO_msgterm {
-	return ifs == none[IO_ifs] ? MsgTerm_Empty{} : IO_msgterm(MsgTerm_AS{IO_as(get(ifs))})
-}
-
-ghost
-decreases
-pure func upd_uinfo(p1 set[IO_msgterm], p2 IO_HF) set[IO_msgterm] {
-	return let setHVF := set[IO_msgterm]{p2.HVF} in
-		(p1 union setHVF) setminus (p1 intersection setHVF)
-}
-=======
 pure func (dp DataPlaneSpec) hf_valid(p1 bool, p2 uint, p3 set[IO_msgterm], p4 IO_HF) bool
 
 ghost
 decreases
 pure func (dp DataPlaneSpec) upd_uinfo(p1 set[IO_msgterm], p2 IO_HF) set[IO_msgterm]
->>>>>>> fee63458
 
 ghost
 decreases
