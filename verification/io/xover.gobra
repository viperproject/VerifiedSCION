--- conflicted
+++ resolved
@@ -90,15 +90,9 @@
 decreases
 pure func swap_if_dir2(hf IO_HF, d bool) IO_HF {
 	return IO_HF(IO_HF_{
-<<<<<<< HEAD
-			InIF2 : d ? hf.InIF2 : hf.EgIF2,
-			EgIF2 : d ? hf.EgIF2 : hf.InIF2,
-			HVF : hf.HVF,
-=======
 			InIF2: d ? hf.InIF2 : hf.EgIF2,
 			EgIF2: d ? hf.EgIF2 : hf.InIF2,
 			HVF: hf.HVF,
->>>>>>> 42bde11c
 		})
 }
 
@@ -108,9 +102,5 @@
 decreases
 pure func (dp DataPlaneSpec) xover_up2down2_link_type_dir(asid IO_as, d1 bool, hf1 IO_HF, d2 bool, hf2 IO_HF) bool {
 	return dp.xover_up2down2_link_type(asid, swap_if_dir2(hf1, d1), swap_if_dir2(hf2, d2))
-<<<<<<< HEAD
 }
 
-=======
-}
->>>>>>> 42bde11c
