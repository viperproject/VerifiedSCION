--- conflicted
+++ resolved
@@ -42,7 +42,7 @@
 
 ghost
 decreases
-pure func (dp DataPlaneSpec) dp2_enter_interface(d bool, asid IO_as, hf1 IO_HF, recvif IO_ifs) bool {
+pure func (dp DataPlaneSpec) dp2_check_interface(d bool, asid IO_as, hf1 IO_HF, recvif IO_ifs) bool {
 	return (d && hf1.InIF2 === some(recvif)) || (!d && hf1.EgIF2 === some(recvif))
 }
 
@@ -90,11 +90,7 @@
 pure func (dp DataPlaneSpec) dp2_enter_guard(m IO_pkt2, currseg IO_seg2, traversedseg IO_seg2, asid IO_as, hf1 IO_HF, recvif IO_ifs, fut seq[IO_HF]) bool {
 	return m.CurrSeg == currseg &&
 		currseg.Future == seq[IO_HF]{hf1} ++ fut &&
-<<<<<<< HEAD
-		dp.dp2_enter_interface(currseg.ConsDir, asid, hf1, recvif) &&
-=======
 		dp.dp2_check_interface(currseg.ConsDir, asid, hf1, recvif) &&
->>>>>>> deefc2c0
 		(dp.dp2_check_interface_top(currseg.ConsDir, asid, hf1) || fut == seq[IO_HF]{}) &&
 		update_uinfo(!currseg.ConsDir, currseg, traversedseg, hf1) &&
 		same_segment2(currseg, traversedseg) &&
