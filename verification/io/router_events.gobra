// Copyright 2022 ETH Zurich
//
// Licensed under the Apache License, Version 2.0 (the "License");
// you may not use this file except in compliance with the License.
// You may obtain a copy of the License at
//
//   http://www.apache.org/licenses/LICENSE-2.0
//
// Unless required by applicable law or agreed to in writing, software
// distributed under the License is distributed on an "AS IS" BASIS,
// WITHOUT WARRANTIES OR CONDITIONS OF ANY KIND, either express or implied.
// See the License for the specific language governing permissions and
// limitations under the License.

// +gobra

/**** Definitions used to define our router events ****/

package io

ghost
decreases
pure func (dp DataPlaneSpec) dp2_check_recvif(d bool, asid IO_as, recvif IO_ifs) bool {
	return d?
		(dp.link_type(asid, recvif) == IO_CustProv{} || dp.link_type(asid, recvif) == IO_PeerOrCore{}) :
		(dp.link_type(asid, recvif) == IO_ProvCust{} || dp.link_type(asid, recvif) == IO_PeerOrCore{})
}

/* Abbreviations */
ghost
decreases
pure func (dp DataPlaneSpec) valid_link_types2(hf1 IO_HF, a IO_as) bool {
	return  (dp.egif_prov2(hf1, a) && dp.inif_cust2(hf1, a)) ||
			(dp.egif_core2(hf1, a) && dp.inif_core2(hf1, a)) ||
			(dp.egif_cust2(hf1, a) && dp.inif_prov2(hf1, a))
}

ghost
decreases
pure func (dp DataPlaneSpec) valid_link_types_in2(hf1 IO_HF, a IO_as) bool {
	return  (dp.inif_prov2(hf1, a) && dp.egif_cust2(hf1, a)) ||
			(dp.inif_core2(hf1, a) && dp.egif_core2(hf1, a)) ||
			(dp.inif_cust2(hf1, a) && dp.egif_prov2(hf1, a))
}
/* End of Abbreviations */

ghost
decreases
pure func (dp DataPlaneSpec) dp2_check_interface(d bool, asid IO_as, hf1 IO_HF, recvif IO_ifs) bool {
	return (d && hf1.InIF2 === some(recvif) && dp.valid_link_types_in2(hf1, asid)) ||
		(!d && hf1.EgIF2 === some(recvif) && dp.valid_link_types2(hf1, asid))
}

ghost
decreases
pure func (dp DataPlaneSpec) dp2_exit_interface(d bool, asid IO_as, hf1 IO_HF, outif IO_ifs) bool {
	return (d && hf1.EgIF2 == some(outif)) || (!d && hf1.InIF2 == some(outif))
}

// Takes a packet and forwards it externally, incrementing the segment before doing so.
ghost
decreases
pure func (dp DataPlaneSpec) dp2_forward_ext_guard(asid IO_as, m IO_pkt2, nextif IO_ifs, currseg, traversedseg IO_seg2, newpkt IO_pkt2, fut seq[IO_HF], hf1 IO_HF) bool {
	return m.CurrSeg == currseg &&
		newpkt == IO_pkt2(IO_Packet2{traversedseg, m.LeftSeg, m.MidSeg, m.RightSeg}) &&
		// The outgoing interface is correct:
		dp.dp2_exit_interface(currseg.ConsDir, asid, hf1, nextif) &&
		// Next validate the current hop field with the *original* UInfo field):
		dp.hf_valid(currseg.ConsDir, currseg.AInfo, currseg.UInfo, hf1) &&
		hf1.extr_asid() == asid &&
		// Segment update: push current hop field into the Past path and History:
		dp.inc_seg2(currseg, traversedseg, hf1, fut) &&
		// If the current segment is an *down*-segment, then we need to update the
		// uinfo field *after* validating the hop field
		dp.update_uinfo(currseg.ConsDir, currseg, traversedseg, hf1) &&
		// Other fields: no update
		dp.same_other2(currseg, traversedseg)
}

<<<<<<< HEAD
// ghost
// decreases
// pure func dp2_forward_ext(s IO_dp2_state, sprime IO_dp2_state, asid IO_as, m IO_pkt2) bool {
// 	return exists nextif IO_ifs, currseg IO_seg2, traversedseg IO_seg2, newpkt IO_pkt2, fut seq[IO_HF], hf1 IO_HF ::  { dp2_forward_ext_guard(asid, m, nextif, currseg, traversedseg, newpkt, fut, hf1) }{ dp2_add_ext(s, sprime, asid, nextif, newpkt) } dp2_forward_ext_guard(asid, m, nextif, currseg, traversedseg, newpkt, fut, hf1) &&
// 		dp2_add_ext(s, sprime, asid, nextif, newpkt)

// }

// Non-deterministically forward the packet internally or externally. In the real system, a router
// will forward a packet externally if the interface over which the packet is supposed to leave the
// AS belongs to the router itself. In all other cases, the packet will be forwarded internally.
// In case the packet is forwarded externally, additional processing is required
// (e.g., updating the uinfo field depending on direction, and incrementing the segment).
// ghost
// decreases
// pure func dp2_forward(s IO_dp2_state, sprime IO_dp2_state, asid IO_as, m IO_pkt2) bool {
// 	return dp2_add_int(s, sprime, asid, m) || dp2_forward_ext(s, sprime, asid, m)
// }


=======
>>>>>>> 10676f7c
// A packet is received from an ext state (i.e., an inter-AS channel) and is forwarded (either internally or externally)
ghost
decreases
pure func (dp DataPlaneSpec) dp2_enter_guard(m IO_pkt2, currseg IO_seg2, traversedseg IO_seg2, asid IO_as, hf1 IO_HF, recvif IO_ifs, fut seq[IO_HF]) bool {
	return m.CurrSeg == currseg &&
		currseg.Future == seq[IO_HF]{hf1} ++ fut &&
		dp.dp2_check_interface(currseg.ConsDir, asid, hf1, recvif) &&
		dp.update_uinfo(!currseg.ConsDir, currseg, traversedseg, hf1) &&
		dp.same_segment2(currseg, traversedseg) &&
		dp.same_other2(currseg, traversedseg) &&
		dp.hf_valid(currseg.ConsDir, currseg.AInfo, traversedseg.UInfo, hf1) &&
		hf1.extr_asid() == asid
<<<<<<< HEAD
}

// ghost
// decreases
// pure func dp2_enter(s IO_dp2_state, m IO_pkt2, currseg IO_seg2, traversedseg IO_seg2, asid IO_as, hf1 IO_HF, recvif IO_ifs, fut seq[IO_HF], sprime IO_dp2_state) bool {
// 	return dp2_in_ext(s, asid, recvif, m) &&
// 		dp2_enter_guard(m, currseg, traversedseg, asid, hf1, recvif, fut) &&
// 		// Action: Update internal state to include packet.
// 		dp2_forward(s, sprime, asid, IO_pkt2(IO_Packet2{traversedseg, m.LeftSeg, m.MidSeg, m.RightSeg}))
// }

// ghost
// decreases
// pure func dp2_exit(s IO_dp2_state, m IO_pkt2, asid IO_as, sprime IO_dp2_state) bool {
// 	// the first conjunct is not in the IO spec document but it is required in Gobra
// 	// to make this function well formed.
// 	return asid in domain(s.int2) &&
// 		(let img := s.int2[asid] in (m in img)) &&
// 		dp2_forward_ext(s, sprime, asid, m)
// }
=======
}
>>>>>>> 10676f7c
<|MERGE_RESOLUTION|>--- conflicted
+++ resolved
@@ -77,29 +77,6 @@
 		dp.same_other2(currseg, traversedseg)
 }
 
-<<<<<<< HEAD
-// ghost
-// decreases
-// pure func dp2_forward_ext(s IO_dp2_state, sprime IO_dp2_state, asid IO_as, m IO_pkt2) bool {
-// 	return exists nextif IO_ifs, currseg IO_seg2, traversedseg IO_seg2, newpkt IO_pkt2, fut seq[IO_HF], hf1 IO_HF ::  { dp2_forward_ext_guard(asid, m, nextif, currseg, traversedseg, newpkt, fut, hf1) }{ dp2_add_ext(s, sprime, asid, nextif, newpkt) } dp2_forward_ext_guard(asid, m, nextif, currseg, traversedseg, newpkt, fut, hf1) &&
-// 		dp2_add_ext(s, sprime, asid, nextif, newpkt)
-
-// }
-
-// Non-deterministically forward the packet internally or externally. In the real system, a router
-// will forward a packet externally if the interface over which the packet is supposed to leave the
-// AS belongs to the router itself. In all other cases, the packet will be forwarded internally.
-// In case the packet is forwarded externally, additional processing is required
-// (e.g., updating the uinfo field depending on direction, and incrementing the segment).
-// ghost
-// decreases
-// pure func dp2_forward(s IO_dp2_state, sprime IO_dp2_state, asid IO_as, m IO_pkt2) bool {
-// 	return dp2_add_int(s, sprime, asid, m) || dp2_forward_ext(s, sprime, asid, m)
-// }
-
-
-=======
->>>>>>> 10676f7c
 // A packet is received from an ext state (i.e., an inter-AS channel) and is forwarded (either internally or externally)
 ghost
 decreases
@@ -112,27 +89,4 @@
 		dp.same_other2(currseg, traversedseg) &&
 		dp.hf_valid(currseg.ConsDir, currseg.AInfo, traversedseg.UInfo, hf1) &&
 		hf1.extr_asid() == asid
-<<<<<<< HEAD
-}
-
-// ghost
-// decreases
-// pure func dp2_enter(s IO_dp2_state, m IO_pkt2, currseg IO_seg2, traversedseg IO_seg2, asid IO_as, hf1 IO_HF, recvif IO_ifs, fut seq[IO_HF], sprime IO_dp2_state) bool {
-// 	return dp2_in_ext(s, asid, recvif, m) &&
-// 		dp2_enter_guard(m, currseg, traversedseg, asid, hf1, recvif, fut) &&
-// 		// Action: Update internal state to include packet.
-// 		dp2_forward(s, sprime, asid, IO_pkt2(IO_Packet2{traversedseg, m.LeftSeg, m.MidSeg, m.RightSeg}))
-// }
-
-// ghost
-// decreases
-// pure func dp2_exit(s IO_dp2_state, m IO_pkt2, asid IO_as, sprime IO_dp2_state) bool {
-// 	// the first conjunct is not in the IO spec document but it is required in Gobra
-// 	// to make this function well formed.
-// 	return asid in domain(s.int2) &&
-// 		(let img := s.int2[asid] in (m in img)) &&
-// 		dp2_forward_ext(s, sprime, asid, m)
-// }
-=======
-}
->>>>>>> 10676f7c
+}