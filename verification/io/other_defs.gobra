--- conflicted
+++ resolved
@@ -138,48 +138,6 @@
 
 ghost
 decreases
-<<<<<<< HEAD
-pure func egif_prov2(hf1 IO_HF, asid IO_as) bool{
-	return egif2_type(hf1, asid, IO_Link(IO_CustProv{}))
-}
-
-ghost
-decreases
-pure func egif_core2(hf1 IO_HF, asid IO_as) bool{
-	return egif2_type(hf1, asid, IO_Link(IO_PeerOrCore{}))
-}
-
-ghost
-decreases
-pure func egif_cust2(hf1 IO_HF, asid IO_as) bool{
-	return egif2_type(hf1, asid, IO_Link(IO_ProvCust{}))
-}
-
-ghost
-decreases
-pure func inif_cust2(hf1 IO_HF, asid IO_as) bool{
-	return inif2_type(hf1, asid, IO_Link(IO_ProvCust{}))
-}
-
-ghost
-decreases
-pure func inif_core2(hf1 IO_HF, asid IO_as) bool{
-	return inif2_type(hf1, asid, IO_Link(IO_PeerOrCore{}))
-}
-
-ghost
-decreases
-pure func inif_prov2(hf1 IO_HF, asid IO_as) bool{
-	return inif2_type(hf1, asid, IO_Link(IO_CustProv{}))
-}
-
-ghost
-decreases
-pure func if_type(asid IO_as, ifs option[IO_ifs], link IO_Link) bool{
-	return ifs == none[IO_ifs] ? false : link_type(asid, get(ifs)) == link
-	//exists outif IO_ifs :: some(outif) == ifs && link_type(asid, outif) == link
-}
-=======
 pure func (dp DataPlaneSpec) egif_prov2(hf1 IO_HF, asid IO_as) bool
 
 ghost
@@ -205,7 +163,6 @@
 ghost
 decreases
 pure func (dp DataPlaneSpec) if_type(asid IO_as, ifs option[IO_ifs], link IO_Link) bool
->>>>>>> fee63458
 
 type ext2_rec struct {
 	op1 IO_as
@@ -223,25 +180,9 @@
 	}
 }
 
-<<<<<<< HEAD
+// extract_asid
 ghost
 decreases
-pure func dp2_add_ext(s, sprime IO_dp2_state, asid IO_as, nextif IO_ifs, newpkt IO_pkt2) bool
+pure func (m IO_msgterm) extract_asid() IO_as
 
-ghost
-decreases
-pure func dp2_add_int(s, sprime IO_dp2_state, asid IO_as, newpkt IO_pkt2) bool
-
-ghost
-decreases
-pure func dp2_in_ext(s IO_dp2_state, asid IO_as, ifs IO_ifs, pkt IO_pkt2) bool
-
-=======
-// extract_asid
->>>>>>> fee63458
-ghost
-decreases
-pure func (m IO_msgterm) extract_asid() IO_as {
-	return m.MsgTerm_Hash_.MsgTerm_MPair_1.MsgTerm_Key_.Key_macK_
-}
 /* End of To clarify */