--- conflicted
+++ resolved
@@ -43,26 +43,16 @@
 ghost
 requires dp.CBio_IN_bio3s_enter(t, v)
 decreases
-<<<<<<< HEAD
-pure func (dp DataPlaneSpec) CBio_IN_bio3s_enter_T(t Place, v IO_val) Place
-=======
 pure func CBio_IN_bio3s_enter_T(t Place, v IO_val) Place
->>>>>>> 10676f7c
 
 
 ghost
 requires len(currseg.Future) > 0
 decreases
 pure func (dp DataPlaneSpec) dp3s_iospec_bio3s_create_guard_traversedseg(currseg IO_seg3) IO_seg3 {
-<<<<<<< HEAD
-	return let uinfo :=  !currseg.ConsDir ?
-	 	dp.upd_uinfo(currseg.UInfo, currseg.Future[0]) :
-	 	currseg.UInfo in
-=======
 	return let uinfo := !currseg.ConsDir ?
 		dp.upd_uinfo(currseg.UInfo, currseg.Future[0]) :
 		currseg.UInfo in
->>>>>>> 10676f7c
 		IO_seg3_ {
 			AInfo: currseg.AInfo,
 			UInfo: uinfo,
@@ -101,14 +91,10 @@
 		len(v.IO_Internal_val1_3.CurrSeg.Future) > 0 &&
 		let currseg := v.IO_Internal_val1_1.CurrSeg in
 		let hf1, fut := currseg.Future[0], currseg.Future[1:] in
-<<<<<<< HEAD
 		let traversedseg := match v.IO_Internal_val1_4{
 			case none[IO_ifs] : dp.dp3s_iospec_bio3s_create_guard_traversedseg(currseg)
 			default : dp.dp3s_iospec_bio3s_create_guard_traversedseg_inc(currseg)
 		} in
-=======
-		let traversedseg := dp.dp3s_iospec_bio3s_create_guard_traversedseg(currseg) in
->>>>>>> 10676f7c
 		dp.dp2_enter_guard(
 			v.IO_Internal_val1_1,
 			currseg,
@@ -132,35 +118,22 @@
 	// TODO: we may need more triggering terms here
 	forall v IO_val :: { dp.dp3s_iospec_bio3s_enter_guard(s, t, v) } (
 		match v {
-<<<<<<< HEAD
-			case IO_Internal_val1{_, _, ?newpkt, ?nextif} : (dp.dp3s_iospec_bio3s_enter_guard(s, t, v) ==>
-				(dp.CBio_IN_bio3s_enter(t, v) &&
-				dp.dp3s_iospec_ordered(
-					dp.dp3s_add_obuf(s, nextif, newpkt),
-					dp.CBio_IN_bio3s_enter_T(t, v))))
-			default : true
-=======
 			case IO_Internal_val1{_, _, ?newpkt, ?nextif}: 
 				(dp.dp3s_iospec_bio3s_enter_guard(s, t, v) ==>
 				(CBio_IN_bio3s_enter(t, v) &&
 				dp.dp3s_iospec_ordered(
 					dp.dp3s_add_obuf(s, nextif, newpkt),
 					CBio_IN_bio3s_enter_T(t, v))))
-			default: true
->>>>>>> 10676f7c
+			default: 
+				true
 		})
 }
 
 pred (dp DataPlaneSpec) CBio_IN_bio3s_xover_up2down(t Place, v IO_val)
 
 ghost
-<<<<<<< HEAD
-requires dp.CBio_IN_bio3s_xover_up2down(t, v)
-pure func (dp DataPlaneSpec) dp3s_iospec_bio3s_xover_up2down_T(t Place, v IO_val) Place
-=======
 requires CBio_IN_bio3s_xover_up2down(t, v)
 pure func dp3s_iospec_bio3s_xover_up2down_T(t Place, v IO_val) Place
->>>>>>> 10676f7c
 
 // This corresponds to the condition of the if statement in the io-spec case for xover_up2down
 ghost
@@ -168,7 +141,6 @@
 decreases
 pure func (dp DataPlaneSpec) dp3s_iospec_bio3s_xover_up2down_guard(s IO_dp3s_state_local, t Place, v IO_val) bool {
 	return let currseg := v.IO_Internal_val1_1.CurrSeg in 
-<<<<<<< HEAD
 	match v.IO_Internal_val1_1.LeftSeg{
 		case none[IO_seg2] : false
 		default : let nextseg := get(v.IO_Internal_val1_1.LeftSeg) in
@@ -203,18 +175,31 @@
 					dp.dp3s_add_obuf(s, nextif, newpkt),
 					dp.dp3s_iospec_bio3s_xover_up2down_T(t, v))))
 			default : true
-=======
-		match v.IO_Internal_val1_1.LeftSeg{
-			case none[IO_seg2]: 
-				false
-			default: 
-				let nextseg := get(v.IO_Internal_val1_1.LeftSeg) in
-				(nextseg.ConsDir &&
+		})
+}
+
+pred (dp DataPlaneSpec) CBio_IN_bio3s_xover_core(t Place, v IO_val)
+
+ghost
+requires dp.CBio_IN_bio3s_xover_core(t, v)
+pure func (dp DataPlaneSpec) dp3s_iospec_bio3s_xover_core_T(t Place, v IO_val) Place
+
+// This corresponds to the condition of the if statement in the io-spec case for xover_core
+ghost
+decreases
+pure func (dp DataPlaneSpec) dp3s_iospec_bio3s_xover_core_guard(s IO_dp3s_state_local, t Place, v IO_val) bool {
+	return (dp.asid() in dp.core_as_set() &&
+		let currseg := v.IO_Internal_val1_1.CurrSeg in
+		match v.IO_Internal_val1_1.LeftSeg {
+			case none[IO_seg2] : false
+			default : let nextseg := get(v.IO_Internal_val1_1.LeftSeg) in
+				currseg.ConsDir == nextseg.ConsDir &&
 				len(nextseg.Future) > 0 &&
 				len(currseg.Future) > 0 &&
+				len(v.IO_Internal_val1_3.CurrSeg.Future) > 0 &&
 				let hf1, hf2 := currseg.Future[0], nextseg.Future[0] in
-				let traversedseg := dp.dp3s_iospec_bio3s_create_guard_traversedseg(currseg) in
-				(dp.xover_up2down2_link_type(dp.asid(), hf1, hf2) &&
+				let traversedseg := dp.dp3s_iospec_bio3s_create_guard_traversedseg_inc(currseg) in
+				(dp.xover_core2_link_type(hf1, hf2, dp.asid(), currseg.ConsDir) &&
 					dp.dp3s_xover_common(
 						s,
 						v.IO_Internal_val1_1,
@@ -241,32 +226,18 @@
 						dp3s_iospec_bio3s_xover_up2down_T(t, v))))
 			default: 
 				true
->>>>>>> 10676f7c
-		})
-}
-
-pred (dp DataPlaneSpec) CBio_IN_bio3s_xover_core(t Place, v IO_val)
-
-ghost
-<<<<<<< HEAD
-requires dp.CBio_IN_bio3s_xover_core(t, v)
-pure func (dp DataPlaneSpec) dp3s_iospec_bio3s_xover_core_T(t Place, v IO_val) Place
-=======
+		})
+}
+
+pred CBio_IN_bio3s_xover_core(t Place, v IO_val)
+
+ghost
 requires CBio_IN_bio3s_xover_core(t, v)
 pure func dp3s_iospec_bio3s_xover_core_T(t Place, v IO_val) Place
->>>>>>> 10676f7c
 
 // This corresponds to the condition of the if statement in the io-spec case for xover_core
 ghost
 decreases
-<<<<<<< HEAD
-pure func (dp DataPlaneSpec) dp3s_iospec_bio3s_xover_core_guard(s IO_dp3s_state_local, t Place, v IO_val) bool {
-	return (dp.asid() in dp.core_as_set() &&
-		let currseg := v.IO_Internal_val1_1.CurrSeg in
-		match v.IO_Internal_val1_1.LeftSeg {
-			case none[IO_seg2] : false
-			default : let nextseg := get(v.IO_Internal_val1_1.LeftSeg) in
-=======
 requires v.isIO_Internal_val1
 pure func (dp DataPlaneSpec) dp3s_iospec_bio3s_xover_core_guard(s IO_dp3s_state_local, t Place, v IO_val) bool {
 	return (dp.asid() in dp.core() &&
@@ -276,17 +247,11 @@
 				false
 			default: 
 				let nextseg := get(v.IO_Internal_val1_1.LeftSeg) in
->>>>>>> 10676f7c
 				currseg.ConsDir == nextseg.ConsDir &&
 				len(nextseg.Future) > 0 &&
 				len(currseg.Future) > 0 &&
-				len(v.IO_Internal_val1_3.CurrSeg.Future) > 0 &&
 				let hf1, hf2 := currseg.Future[0], nextseg.Future[0] in
-<<<<<<< HEAD
-				let traversedseg := dp.dp3s_iospec_bio3s_create_guard_traversedseg_inc(currseg) in
-=======
 				let traversedseg := dp.dp3s_iospec_bio3s_create_guard_traversedseg(currseg) in
->>>>>>> 10676f7c
 				(dp.xover_core2_link_type(hf1, hf2, dp.asid(), currseg.ConsDir) &&
 					dp.dp3s_xover_common(
 						s,
@@ -304,16 +269,6 @@
 }
 
 pred (dp DataPlaneSpec) dp3s_iospec_bio3s_xover_core(s IO_dp3s_state_local, t Place) {
-<<<<<<< HEAD
-	forall v IO_val :: { dp.dp3s_iospec_bio3s_xover_core_guard(s, t, v) }{ dp.CBio_IN_bio3s_xover_core(t, v) }{ dp.dp3s_iospec_ordered(dp.dp3s_add_obuf(s, v.IO_Internal_val1_4, v.IO_Internal_val1_3), dp.dp3s_iospec_bio3s_xover_core_T(t, v)) } (
-		match v {
-		case IO_Internal_val1{_, _, ?newpkt, ?nextif} : (dp.dp3s_iospec_bio3s_xover_core_guard(s, t, v) ==>
-			(dp.CBio_IN_bio3s_xover_core(t, v) &&
-			dp.dp3s_iospec_ordered(
-				dp.dp3s_add_obuf(s, nextif, newpkt),
-				dp.dp3s_iospec_bio3s_xover_core_T(t, v))))
-		default : true
-=======
 	forall v IO_val :: { dp.dp3s_iospec_bio3s_xover_core_guard(s, t, v) }{ CBio_IN_bio3s_xover_core(t, v) }{ dp.dp3s_iospec_ordered(dp.dp3s_add_obuf(s, v.IO_Internal_val1_4, v.IO_Internal_val1_3), dp3s_iospec_bio3s_xover_core_T(t, v)) } (
 		match v {
 			case IO_Internal_val1{_, _, ?newpkt, ?nextif}: 
@@ -324,7 +279,6 @@
 					dp3s_iospec_bio3s_xover_core_T(t, v))))
 			default: 
 				true
->>>>>>> 10676f7c
 		})
 }
 
@@ -332,13 +286,8 @@
 pred (dp DataPlaneSpec) CBio_IN_bio3s_exit(t Place, v IO_val)
 
 ghost
-<<<<<<< HEAD
-requires dp.CBio_IN_bio3s_exit(t, v)
-pure func (dp DataPlaneSpec) dp3s_iospec_bio3s_exit_T(t Place, v IO_val) Place
-=======
 requires CBio_IN_bio3s_exit(t, v)
 pure func dp3s_iospec_bio3s_exit_T(t Place, v IO_val) Place
->>>>>>> 10676f7c
 
 // This corresponds to the condition of the if statement in the io-spec case for exit
 ghost
@@ -347,25 +296,12 @@
 pure func (dp DataPlaneSpec) dp3s_iospec_bio3s_exit_guard(s IO_dp3s_state_local, t Place, v IO_val) bool {
 	return none[IO_ifs] in domain(s.ibuf) ==>
 		(let ibuf_set := s.ibuf[none[IO_ifs]] in (v.IO_Internal_val2_1 in ibuf_set)) &&
-<<<<<<< HEAD
 		len(v.IO_Internal_val2_1.CurrSeg.Future) > 0 &&
 		len(v.IO_Internal_val2_2.CurrSeg.Future) > 0 &&
-=======
->>>>>>> 10676f7c
 		dp.dp3s_forward_ext(v.IO_Internal_val2_1, v.IO_Internal_val2_2, v.IO_Internal_val2_3)
 }
 
 pred (dp DataPlaneSpec) dp3s_iospec_bio3s_exit(s IO_dp3s_state_local, t Place) {
-<<<<<<< HEAD
-	forall v IO_val :: { dp.dp3s_iospec_bio3s_exit_guard(s, t, v) }{ dp.CBio_IN_bio3s_exit(t, v) }{ dp.dp3s_iospec_ordered(dp.dp3s_add_obuf(s, some(v.IO_Internal_val2_3), v.IO_Internal_val2_2), dp.dp3s_iospec_bio3s_exit_T(t, v)) } (
-		match v {
-			case IO_Internal_val2{_, ?newpkt, ?nextif} : (dp.dp3s_iospec_bio3s_exit_guard(s, t, v) ==>
-				(dp.CBio_IN_bio3s_exit(t, v) &&
-				dp.dp3s_iospec_ordered(
-					dp.dp3s_add_obuf(s, some(nextif), newpkt),
-					dp.dp3s_iospec_bio3s_exit_T(t, v))))
-			default : true
-=======
 	forall v IO_val :: { dp.dp3s_iospec_bio3s_exit_guard(s, t, v) }{ CBio_IN_bio3s_exit(t, v) }{ dp.dp3s_iospec_ordered(dp.dp3s_add_obuf(s, some(v.IO_Internal_val2_3), v.IO_Internal_val2_2), dp3s_iospec_bio3s_exit_T(t, v)) } (
 		match v {
 			case IO_Internal_val2{_, ?newpkt, ?nextif}: 
@@ -376,7 +312,6 @@
 					dp3s_iospec_bio3s_exit_T(t, v))))
 			default: 
 				true
->>>>>>> 10676f7c
 		})		
 }
 
@@ -384,13 +319,8 @@
 pred (dp DataPlaneSpec) CBioIO_bio3s_send(t Place, v IO_val)
 
 ghost
-<<<<<<< HEAD
-requires dp.CBioIO_bio3s_send(t, v)
-pure func (dp DataPlaneSpec) dp3s_iospec_bio3s_send_T(t Place, v IO_val) Place
-=======
 requires CBioIO_bio3s_send(t, v)
 pure func dp3s_iospec_bio3s_send_T(t Place, v IO_val) Place
->>>>>>> 10676f7c
 
 // This corresponds to the condition of the if statement in the io-spec case for send
 ghost
@@ -403,16 +333,6 @@
 
 // TODO: annotate WriteBatch, skipped for now
 pred (dp DataPlaneSpec) dp3s_iospec_bio3s_send(s IO_dp3s_state_local, t Place) {
-<<<<<<< HEAD
-	forall v IO_val :: { dp.dp3s_iospec_bio3s_send_guard(s, t, v) }{ dp.CBioIO_bio3s_send(t, v) }{ dp.dp3s_iospec_ordered(s, dp.dp3s_iospec_bio3s_send_T(t, v)) }{ dp.CBioIO_bio3s_send(t, v) }{ dp.dp3s_iospec_ordered(s, dp.dp3s_iospec_bio3s_send_T(t, v)) } (
-		match v {
-			case IO_val_Pkt2{_, _} : (dp.dp3s_iospec_bio3s_send_guard(s, t, v) ==>
-				dp.CBioIO_bio3s_send(t, v) &&
-				dp.dp3s_iospec_ordered(s, dp.dp3s_iospec_bio3s_send_T(t, v)))
-			case IO_val_Unsupported{_, _} : (dp.CBioIO_bio3s_send(t, v) &&
-				dp.dp3s_iospec_ordered(s, dp.dp3s_iospec_bio3s_send_T(t, v)))
-			default : true
-=======
 	forall v IO_val :: { dp.dp3s_iospec_bio3s_send_guard(s, t, v) }{ CBioIO_bio3s_send(t, v) }{ dp.dp3s_iospec_ordered(s, dp3s_iospec_bio3s_send_T(t, v)) }{ CBioIO_bio3s_send(t, v) }{ dp.dp3s_iospec_ordered(s, dp3s_iospec_bio3s_send_T(t, v)) } (
 		match v {
 			case IO_val_Pkt2{_, _}: 
@@ -424,29 +344,12 @@
 				dp.dp3s_iospec_ordered(s, dp3s_iospec_bio3s_send_T(t, v)))
 			default: 
 				true
->>>>>>> 10676f7c
 		})
 }
 
 pred (dp DataPlaneSpec) CBioIO_bio3s_recv(t Place)
 
 ghost
-<<<<<<< HEAD
-requires dp.CBioIO_bio3s_recv(t)
-pure func (dp DataPlaneSpec) dp3s_iospec_bio3s_recv_T(t Place) Place
-
-ghost
-requires dp.CBioIO_bio3s_recv(t)
-pure func (dp DataPlaneSpec) dp3s_iospec_bio3s_recv_R(t Place) IO_val
-
-pred (dp DataPlaneSpec) dp3s_iospec_bio3s_recv(s IO_dp3s_state_local, t Place) {
-	dp.CBioIO_bio3s_recv(t) &&
-		(match dp.dp3s_iospec_bio3s_recv_R(t) {
-			case IO_val_Pkt2{?recvif, ?pkt} : dp.dp3s_iospec_ordered(
-				dp.dp3s_add_ibuf(s, recvif, pkt), dp.dp3s_iospec_bio3s_recv_T(t))
-			case IO_val_Unsupported{_, _} : dp.dp3s_iospec_ordered(s, dp.dp3s_iospec_bio3s_recv_T(t))
-			default : dp.dp3s_iospec_ordered(dp.undefined(), dp.dp3s_iospec_bio3s_recv_T(t))
-=======
 requires CBioIO_bio3s_recv(t)
 pure func dp3s_iospec_bio3s_recv_T(t Place) Place
 
@@ -464,26 +367,17 @@
 				dp.dp3s_iospec_ordered(s, dp3s_iospec_bio3s_recv_T(t))
 			default: 
 				dp.dp3s_iospec_ordered(undefined(), dp3s_iospec_bio3s_recv_T(t))
->>>>>>> 10676f7c
 		})
 }
 
 pred (dp DataPlaneSpec) CBio_Skip(t Place)
 
 ghost
-<<<<<<< HEAD
-requires dp.CBio_Skip(t)
-pure func (dp DataPlaneSpec) dp3s_iospec_skip_T(t Place) Place
-
-pred (dp DataPlaneSpec) dp3s_iospec_skip(s IO_dp3s_state_local, t Place) {
-	dp.CBio_Skip(t) && dp.dp3s_iospec_ordered(s, dp.dp3s_iospec_skip_T(t))
-=======
 requires CBio_Skip(t)
 pure func dp3s_iospec_skip_T(t Place) Place
 
 pred (dp DataPlaneSpec) dp3s_iospec_skip(s IO_dp3s_state_local, t Place) {
 	CBio_Skip(t) && dp.dp3s_iospec_ordered(s, dp3s_iospec_skip_T(t))
->>>>>>> 10676f7c
 }
 
 pred (dp DataPlaneSpec) dp3s_iospec_stop(s IO_dp3s_state_local, t Place) {
