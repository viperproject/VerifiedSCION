// Copyright 2022 ETH Zurich
//
// Licensed under the Apache License, Version 2.0 (the "License");
// you may not use this file except in compliance with the License.
// You may obtain a copy of the License at
//
//	 http://www.apache.org/licenses/LICENSE-2.0
//
// Unless required by applicable law or agreed to in writing, software
// distributed under the License is distributed on an "AS IS" BASIS,
// WITHOUT WARRANTIES OR CONDITIONS OF ANY KIND, either express or implied.
// See the License for the specific language governing permissions and
// limitations under the License.

// +gobra

/**** IO-Specification ****/

package io

// Unlike the original IO-spec from Isabelle, we need additional information about the network topology. 
// To ensure the well-formedness of all map accesses we require an additional conjunction 
// for all the events (dp.Valid())

// This is the main IO Specification.
pred (dp DataPlaneSpec) dp3s_iospec_ordered(s IO_dp3s_state_local, t Place) {
	dp.dp3s_iospec_bio3s_enter(s, t) &&
	dp.dp3s_iospec_bio3s_xover_up2down(s, t) &&
	dp.dp3s_iospec_bio3s_xover_core(s, t) &&
	dp.dp3s_iospec_bio3s_exit(s, t) &&
	dp.dp3s_iospec_bio3s_send(s, t) &&
	dp.dp3s_iospec_bio3s_recv(s, t) &&
	dp.dp3s_iospec_skip(s, t) &&
	dp.dp3s_iospec_stop(s, t)
}

type Place int

pred token(t Place)

ghost
decreases
pure func undefined() IO_dp3s_state_local

pred CBio_IN_bio3s_enter(t Place, v IO_val)

ghost
requires CBio_IN_bio3s_enter(t, v)
decreases
pure func CBio_IN_bio3s_enter_T(t Place, v IO_val) Place

/*** Helper functions, not in Isabelle ***/
// Establishes the traversed segment for packets which are not incremented (internal).
ghost
requires len(currseg.Future) > 0
decreases
pure func establishGuardTraversedseg(currseg IO_seg3) IO_seg3 {
	return let uinfo := !currseg.ConsDir ?
		upd_uinfo(currseg.UInfo, currseg.Future[0]) :
		currseg.UInfo in
		IO_seg3_ {
			AInfo: currseg.AInfo,
			UInfo: uinfo,
			ConsDir: currseg.ConsDir,
			Peer: currseg.Peer,
			Past: currseg.Past,
			Future: currseg.Future,
			History: currseg.History}
}

// Establishes the traversed segment for packets that are incremented (external).
ghost
requires len(currseg.Future) > 0
decreases
pure func establishGuardTraversedsegInc(currseg IO_seg3) IO_seg3 {
	return let uinfo := !currseg.ConsDir ?
		upd_uinfo(currseg.UInfo, currseg.Future[0]) :
		currseg.UInfo in
		IO_seg3_ {
			AInfo: currseg.AInfo,
			UInfo: uinfo,
			ConsDir: currseg.ConsDir,
			Peer: currseg.Peer,
			Past: seq[IO_HF]{currseg.Future[0]} ++ currseg.Past,
			Future: currseg.Future[1:],
			History: seq[IO_ahi]{currseg.Future[0].Toab()} ++ currseg.History}
}
/*** End of helper functions, not in Isabelle ***/

// This corresponds to the condition of the if statement in the io-spec case for enter
ghost
requires v.isIO_Internal_val1
requires dp.Valid()
decreases
pure func (dp DataPlaneSpec) dp3s_iospec_bio3s_enter_guard(s IO_dp3s_state_local, t Place, v IO_val) bool {
	return some(v.IO_Internal_val1_2) in domain(s.ibuf) &&
		(let ibuf_set := s.ibuf[some(v.IO_Internal_val1_2)] in (v.IO_Internal_val1_1 in ibuf_set)) &&
		len(v.IO_Internal_val1_1.CurrSeg.Future) > 0 &&
		let currseg := v.IO_Internal_val1_1.CurrSeg in
		let hf1, fut := currseg.Future[0], currseg.Future[1:] in
		let traversedseg := match v.IO_Internal_val1_4{
			case none[IO_ifs]: 
				establishGuardTraversedseg(currseg)
			default: 
				establishGuardTraversedsegInc(currseg)
		} in
		dp.dp2_enter_guard(
			v.IO_Internal_val1_1,
			currseg,
			traversedseg,
			dp.Asid(),
			hf1,
			v.IO_Internal_val1_2,
			fut) &&
			dp.dp3s_forward(
				IO_pkt2(
					IO_Packet2{
						traversedseg,
						v.IO_Internal_val1_1.LeftSeg,
						v.IO_Internal_val1_1.MidSeg,
						v.IO_Internal_val1_1.RightSeg}),
				v.IO_Internal_val1_3,
				v.IO_Internal_val1_4)
}

pred (dp DataPlaneSpec) dp3s_iospec_bio3s_enter(s IO_dp3s_state_local, t Place) {
	// TODO: we may need more triggering terms here
	forall v IO_val :: { dp.dp3s_iospec_bio3s_enter_guard(s, t, v) } (
		match v {
			case IO_Internal_val1{_, _, ?newpkt, ?nextif}: 
				(dp.Valid() && dp.dp3s_iospec_bio3s_enter_guard(s, t, v) ==>
				(CBio_IN_bio3s_enter(t, v) &&
				dp.dp3s_iospec_ordered(
					dp3s_add_obuf(s, nextif, newpkt),
					CBio_IN_bio3s_enter_T(t, v))))
			default: 
				true
		})
}

pred CBio_IN_bio3s_xover_up2down(t Place, v IO_val)

ghost
requires CBio_IN_bio3s_xover_up2down(t, v)
decreases
pure func dp3s_iospec_bio3s_xover_up2down_T(t Place, v IO_val) Place

// This corresponds to the condition of the if statement in the io-spec case for xover_up2down
ghost
requires v.isIO_Internal_val1
requires dp.Valid()
decreases
pure func (dp DataPlaneSpec) dp3s_iospec_bio3s_xover_up2down_guard(s IO_dp3s_state_local, t Place, v IO_val) bool {
	return let currseg := v.IO_Internal_val1_1.CurrSeg in 
		match v.IO_Internal_val1_1.LeftSeg{
			case none[IO_seg2]: 
				false
			default: 
				let nextseg := get(v.IO_Internal_val1_1.LeftSeg) in
				(nextseg.ConsDir &&
				len(nextseg.Future) > 0 &&
				len(currseg.Future) > 0 &&
				len(v.IO_Internal_val1_3.CurrSeg.Future) > 0 &&
				let hf1, hf2 := currseg.Future[0], nextseg.Future[0] in
				let traversedseg := establishGuardTraversedsegInc(currseg) in
				(dp.xover_up2down2_link_type(dp.Asid(), hf1, hf2) &&
					dp.dp3s_xover_common(
						s,
						v.IO_Internal_val1_1,
						currseg,
						nextseg,
						traversedseg,
						IO_pkt2(IO_Packet2{nextseg, v.IO_Internal_val1_1.MidSeg, v.IO_Internal_val1_1.RightSeg, some(traversedseg)}),
						hf1,
						hf2,
						v.IO_Internal_val1_2,
						v.IO_Internal_val1_3,
						v.IO_Internal_val1_4,)))
		}
}

pred (dp DataPlaneSpec) dp3s_iospec_bio3s_xover_up2down(s IO_dp3s_state_local, t Place) {
	forall v IO_val :: { dp.dp3s_iospec_bio3s_xover_up2down_guard(s, t, v) }{ CBio_IN_bio3s_xover_up2down(t, v) } { dp.dp3s_iospec_ordered(dp3s_add_obuf(s, v.IO_Internal_val1_4, v.IO_Internal_val1_3), dp3s_iospec_bio3s_xover_up2down_T(t, v)) } (
		match v {
			case IO_Internal_val1{_, _, ?newpkt, ?nextif}: 
				(dp.Valid() && dp.dp3s_iospec_bio3s_xover_up2down_guard(s, t, v) ==>
				(CBio_IN_bio3s_xover_up2down(t, v) &&
<<<<<<< HEAD
					dp.dp3s_iospec_ordered(
						dp3s_add_obuf(s, nextif, newpkt),
						dp3s_iospec_bio3s_xover_up2down_T(t, v))))
=======
				dp.dp3s_iospec_ordered(
					dp3s_add_obuf(s, nextif, newpkt),
					dp3s_iospec_bio3s_xover_up2down_T(t, v))))
>>>>>>> 4343478e
			default: 
				true
		})
}

pred CBio_IN_bio3s_xover_core(t Place, v IO_val)

ghost
requires CBio_IN_bio3s_xover_core(t, v)
decreases
pure func dp3s_iospec_bio3s_xover_core_T(t Place, v IO_val) Place

// This corresponds to the condition of the if statement in the io-spec case for xover_core
ghost
requires v.isIO_Internal_val1
requires dp.Valid()
decreases
pure func (dp DataPlaneSpec) dp3s_iospec_bio3s_xover_core_guard(s IO_dp3s_state_local, t Place, v IO_val) bool {
	return (dp.Asid() in dp.Core() &&
		let currseg := v.IO_Internal_val1_1.CurrSeg in
		match v.IO_Internal_val1_1.LeftSeg {
			case none[IO_seg2]: 
				false
			default: 
				let nextseg := get(v.IO_Internal_val1_1.LeftSeg) in
				currseg.ConsDir == nextseg.ConsDir &&
				len(nextseg.Future) > 0 &&
				len(currseg.Future) > 0 &&
				len(v.IO_Internal_val1_3.CurrSeg.Future) > 0 &&
				let hf1, hf2 := currseg.Future[0], nextseg.Future[0] in
				let traversedseg := establishGuardTraversedsegInc(currseg) in
				(dp.xover_core2_link_type(hf1, hf2, dp.Asid(), currseg.ConsDir) &&
					dp.dp3s_xover_common(
						s,
						v.IO_Internal_val1_1,
						currseg,
						nextseg,
						traversedseg,
						IO_pkt2(IO_Packet2{nextseg, v.IO_Internal_val1_1.MidSeg, v.IO_Internal_val1_1.RightSeg, some(traversedseg)}),
						hf1,
						hf2,
						v.IO_Internal_val1_2,
						v.IO_Internal_val1_3,
						v.IO_Internal_val1_4))
		})
}

pred (dp DataPlaneSpec) dp3s_iospec_bio3s_xover_core(s IO_dp3s_state_local, t Place) {
	forall v IO_val :: { dp.dp3s_iospec_bio3s_xover_core_guard(s, t, v) }{ CBio_IN_bio3s_xover_core(t, v) }{ dp.dp3s_iospec_ordered(dp3s_add_obuf(s, v.IO_Internal_val1_4, v.IO_Internal_val1_3), dp3s_iospec_bio3s_xover_core_T(t, v)) } (
		match v {
			case IO_Internal_val1{_, _, ?newpkt, ?nextif}: 
				(dp.Valid() && dp.dp3s_iospec_bio3s_xover_core_guard(s, t, v) ==>
				(CBio_IN_bio3s_xover_core(t, v) &&
				dp.dp3s_iospec_ordered(
					dp3s_add_obuf(s, nextif, newpkt),
					dp3s_iospec_bio3s_xover_core_T(t, v))))
			default: 
				true
		})
}

pred CBio_IN_bio3s_exit(t Place, v IO_val)

ghost
requires CBio_IN_bio3s_exit(t, v)
decreases
pure func dp3s_iospec_bio3s_exit_T(t Place, v IO_val) Place

// This corresponds to the condition of the if statement in the io-spec case for exit
ghost
requires v.isIO_Internal_val2
requires dp.Valid()
decreases
pure func (dp DataPlaneSpec) dp3s_iospec_bio3s_exit_guard(s IO_dp3s_state_local, t Place, v IO_val) bool {
	return none[IO_ifs] in domain(s.ibuf) &&
		(let ibuf_set := s.ibuf[none[IO_ifs]] in (v.IO_Internal_val2_1 in ibuf_set)) &&
		len(v.IO_Internal_val2_1.CurrSeg.Future) > 0 &&
		dp.dp3s_forward_ext(v.IO_Internal_val2_1, v.IO_Internal_val2_2, v.IO_Internal_val2_3)
}

pred (dp DataPlaneSpec) dp3s_iospec_bio3s_exit(s IO_dp3s_state_local, t Place) {
	forall v IO_val :: { dp.dp3s_iospec_bio3s_exit_guard(s, t, v) }{ CBio_IN_bio3s_exit(t, v) }{ dp.dp3s_iospec_ordered(dp3s_add_obuf(s, some(v.IO_Internal_val2_3), v.IO_Internal_val2_2), dp3s_iospec_bio3s_exit_T(t, v)) } (
		match v {
			case IO_Internal_val2{_, ?newpkt, ?nextif}: 
				(dp.Valid() && dp.dp3s_iospec_bio3s_exit_guard(s, t, v) ==>
				(CBio_IN_bio3s_exit(t, v) &&
				dp.dp3s_iospec_ordered(
					dp3s_add_obuf(s, some(nextif), newpkt),
					dp3s_iospec_bio3s_exit_T(t, v))))
			default: 
				true
		})		
}


pred CBioIO_bio3s_send(t Place, v IO_val)

ghost
requires CBioIO_bio3s_send(t, v)
decreases
pure func dp3s_iospec_bio3s_send_T(t Place, v IO_val) Place

// This corresponds to the condition of the if statement in the io-spec case for send
ghost
requires v.isIO_val_Pkt2
requires dp.Valid()
decreases
pure func (dp DataPlaneSpec) dp3s_iospec_bio3s_send_guard(s IO_dp3s_state_local, t Place, v IO_val) bool {
	return v.IO_val_Pkt2_1 in domain(s.obuf) &&
		(let obuf_set := s.obuf[v.IO_val_Pkt2_1] in (v.IO_val_Pkt2_2 in obuf_set))
}

// TODO: annotate WriteBatch, skipped for now
pred (dp DataPlaneSpec) dp3s_iospec_bio3s_send(s IO_dp3s_state_local, t Place) {
	forall v IO_val :: { dp.dp3s_iospec_bio3s_send_guard(s, t, v) }{ CBioIO_bio3s_send(t, v) }{ dp.dp3s_iospec_ordered(s, dp3s_iospec_bio3s_send_T(t, v)) }{ CBioIO_bio3s_send(t, v) }{ dp.dp3s_iospec_ordered(s, dp3s_iospec_bio3s_send_T(t, v)) } (
		match v {
			case IO_val_Pkt2{_, _}: 
				(dp.Valid() && dp.dp3s_iospec_bio3s_send_guard(s, t, v) ==>
				CBioIO_bio3s_send(t, v) &&
				dp.dp3s_iospec_ordered(s, dp3s_iospec_bio3s_send_T(t, v)))
			case IO_val_Unsupported{_, _}: 
				(CBioIO_bio3s_send(t, v) &&
				dp.dp3s_iospec_ordered(s, dp3s_iospec_bio3s_send_T(t, v)))
			default: 
				true
		})
}

pred CBioIO_bio3s_recv(t Place)

ghost
requires CBioIO_bio3s_recv(t)
decreases
pure func dp3s_iospec_bio3s_recv_T(t Place) Place

ghost
requires CBioIO_bio3s_recv(t)
ensures val.isIO_val_Pkt2 || val.isIO_val_Unsupported // TODO: Can we make this assumption?
decreases
pure func dp3s_iospec_bio3s_recv_R(t Place) (val IO_val)

pred (dp DataPlaneSpec) dp3s_iospec_bio3s_recv(s IO_dp3s_state_local, t Place) {
	CBioIO_bio3s_recv(t) &&
		(match dp3s_iospec_bio3s_recv_R(t) {
			case IO_val_Pkt2{?recvif, ?pkt}: 
				dp.dp3s_iospec_ordered(
					dp3s_add_ibuf(s, recvif, pkt), dp3s_iospec_bio3s_recv_T(t))
			case IO_val_Unsupported{_, _}: 
				dp.dp3s_iospec_ordered(s, dp3s_iospec_bio3s_recv_T(t))
			default: 
				dp.dp3s_iospec_ordered(undefined(), dp3s_iospec_bio3s_recv_T(t))
		})
}

pred CBio_Skip(t Place)

ghost
requires CBio_Skip(t)
decreases
pure func dp3s_iospec_skip_T(t Place) Place

pred (dp DataPlaneSpec) dp3s_iospec_skip(s IO_dp3s_state_local, t Place) {
	CBio_Skip(t) && dp.dp3s_iospec_ordered(s, dp3s_iospec_skip_T(t))
}

pred (dp DataPlaneSpec) dp3s_iospec_stop(s IO_dp3s_state_local, t Place) {
	true
}<|MERGE_RESOLUTION|>--- conflicted
+++ resolved
@@ -185,15 +185,9 @@
 			case IO_Internal_val1{_, _, ?newpkt, ?nextif}: 
 				(dp.Valid() && dp.dp3s_iospec_bio3s_xover_up2down_guard(s, t, v) ==>
 				(CBio_IN_bio3s_xover_up2down(t, v) &&
-<<<<<<< HEAD
-					dp.dp3s_iospec_ordered(
-						dp3s_add_obuf(s, nextif, newpkt),
-						dp3s_iospec_bio3s_xover_up2down_T(t, v))))
-=======
 				dp.dp3s_iospec_ordered(
 					dp3s_add_obuf(s, nextif, newpkt),
 					dp3s_iospec_bio3s_xover_up2down_T(t, v))))
->>>>>>> 4343478e
 			default: 
 				true
 		})
