--- conflicted
+++ resolved
@@ -89,19 +89,21 @@
           includePaths: ${{ env.includePaths }}
           assumeInjectivityOnInhale: ${{ env.assumeInjectivityOnInhale }}
           checkConsistency: ${{ env.checkConsistency }}
-<<<<<<< HEAD
+      - name: Verify package 'pkg/scrypto'
+        uses: viperproject/gobra-action@main
+        with:
+          packages: 'pkg/scrypto'
+          timeout: 5m
+          headerOnly: ${{ env.headerOnly }}
+          module: ${{ env.module }}
+          includePaths: ${{ env.includePaths }}
+          assumeInjectivityOnInhale: ${{ env.assumeInjectivityOnInhale }}
+          checkConsistency: ${{ env.checkConsistency }}
       - name: Verify package 'pkg/slayers'
         uses: viperproject/gobra-action@main
         with:
           packages: 'pkg/slayers'
           timeout: 10m
-=======
-      - name: Verify package 'pkg/scrypto'
-        uses: viperproject/gobra-action@main
-        with:
-          packages: 'pkg/scrypto'
-          timeout: 5m
->>>>>>> a92412f9
           headerOnly: ${{ env.headerOnly }}
           module: ${{ env.module }}
           includePaths: ${{ env.includePaths }}
