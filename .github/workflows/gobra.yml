# This Source Code Form is subject to the terms of the Mozilla Public
# License, v. 2.0. If a copy of the MPL was not distributed with this
# file, You can obtain one at http://mozilla.org/MPL/2.0/.
#
# Copyright (c) 2011-2020 ETH Zurich.

name: Verify the router and its dependencies

on:
  push:
    branches:
    - master
  pull_request: # run this workflow on every pull_request

env:
  headerOnly: 1
  module: 'github.com/scionproto/scion'
  includePaths: '. verification/dependencies'
  assumeInjectivityOnInhale: '1'
  parallelizeBranches: '0'
  checkConsistency: '1'
  imageVersion: 'latest'
  mceMode: 'od'
  # disabled for now, as it is unclear which triggers to
  # provide to monoset in a way that it does not severely
  # affect perf.
  requireTriggers: '0'
  useZ3API: '0'
  viperBackend: 'SILICON'
  disableNL: '0'
<<<<<<< HEAD
  unsafeWildcardOptimization: '1'
  overflow: '0'
=======
  unsafeWildcardOptimization: '0'
  overflow: '0'
  respectFunctionPrePermAmounts: '0'
  enableFriendClauses: '1'
>>>>>>> e32dd2ea

jobs:
  verify-third-party-libs:
    runs-on: ubuntu-latest
    steps:
      - name: Checkout the VerifiedSCION repository
        uses: actions/checkout@v3
      - name: Verify the packages in the 'verification' directory
        uses: viperproject/gobra-action@main
        with:
          projectLocation: 'VerifiedSCION/verification'
          recursive: 1
          ## Due to a bug, we cannot use the recursive mode with friend pacakge invariants.
          excludePackages: 'layers'
          timeout: 5m
          headerOnly: ${{ env.headerOnly }}
          module: ${{ env.module }}
          includePaths: './dependencies/ ..' # relative to project location
          assumeInjectivityOnInhale: ${{ env.assumeInjectivityOnInhale }}
          checkConsistency: ${{ env.checkConsistency }}
          parallelizeBranches: ${{ env.parallelizeBranches }}
          imageVersion: ${{ env.imageVersion }}
          mceMode: ${{ env.mceMode }}
          requireTriggers: ${{ env.requireTriggers }}
          overflow: ${{ env.overflow }}
          useZ3API: ${{ env.useZ3API }}
          disableNL: ${{ env.disableNL }}
          viperBackend: ${{ env.viperBackend }}
          unsafeWildcardOptimization: ${{ env.unsafeWildcardOptimization }}
<<<<<<< HEAD
=======
          respectFunctionPrePermAmounts: ${{ env.respectFunctionPrePermAmounts }}
          enableFriendClauses: ${{ env.enableFriendClauses }}
      # due to the bug mention above, we need to verify this package separately
      - name: Verify package 'verification/dependencies/github.com/google/gopacket/layers'
        uses: viperproject/gobra-action@main
        with:
          packages: 'verification/dependencies/github.com/google/gopacket/layers'
          timeout: 5m
          headerOnly: ${{ env.headerOnly }}
          module: ${{ env.module }}
          includePaths: 'verification/dependencies/ .' # relative to project location
          assumeInjectivityOnInhale: ${{ env.assumeInjectivityOnInhale }}
          checkConsistency: ${{ env.checkConsistency }}
          parallelizeBranches: ${{ env.parallelizeBranches }}
          imageVersion: ${{ env.imageVersion }}
          mceMode: ${{ env.mceMode }}
          requireTriggers: ${{ env.requireTriggers }}
          overflow: ${{ env.overflow }}
          useZ3API: ${{ env.useZ3API }}
          disableNL: ${{ env.disableNL }}
          viperBackend: ${{ env.viperBackend }}
          unsafeWildcardOptimization: ${{ env.unsafeWildcardOptimization }}
          respectFunctionPrePermAmounts: ${{ env.respectFunctionPrePermAmounts }}
          enableFriendClauses: ${{ env.enableFriendClauses }}
  verify-deps:
    runs-on: ubuntu-latest
    steps:
      - name: Checkout the VerifiedSCION repository
        uses: actions/checkout@v3
      # Skip caching for now, the Github action right now is very limited.
      # - name: Cache the verification results
      #   uses: actions/cache@v3
      #   env:
      #     cache-name: gobra-cache
      #   with:
      #     path: ${{ runner.workspace }}/.gobra/cache.json
      #     key: ${{ env.cache-name }}
    
      # We split the verification of the entire repository into
      # multiple steps. This provides a more fine-grained log in
      # Github Workflow's interface and it allows more fine-grained
      # control over the settings applied to each package (this last
      # point could be also be solved by adapting the action to allow
      # per package config).
>>>>>>> e32dd2ea
      - name: Verify package 'pkg/addr'
        uses: viperproject/gobra-action@main
        with:
          packages: 'pkg/addr'
          timeout: 10m
          headerOnly: ${{ env.headerOnly }}
          module: ${{ env.module }}
          includePaths: ${{ env.includePaths }}
          assumeInjectivityOnInhale: ${{ env.assumeInjectivityOnInhale }}
          checkConsistency: ${{ env.checkConsistency }}
          statsFile: '/stats/stats_addr.json'
          parallelizeBranches: ${{ env.parallelizeBranches }}
          imageVersion: ${{ env.imageVersion }}
          mceMode: ${{ env.mceMode }}
          requireTriggers: ${{ env.requireTriggers }}
          overflow: ${{ env.overflow }}
          useZ3API: ${{ env.useZ3API }}
          disableNL: ${{ env.disableNL }}
          viperBackend: ${{ env.viperBackend }}
          unsafeWildcardOptimization: ${{ env.unsafeWildcardOptimization }}
<<<<<<< HEAD
=======
          respectFunctionPrePermAmounts: ${{ env.respectFunctionPrePermAmounts }}
          enableFriendClauses: ${{ env.enableFriendClauses }}
>>>>>>> e32dd2ea
      - name: Verify package 'pkg/experimental/epic'
        uses: viperproject/gobra-action@main
        with:
          packages: 'pkg/experimental/epic'
          timeout: 7m
          headerOnly: ${{ env.headerOnly }}
          module: ${{ env.module }}
          includePaths: ${{ env.includePaths }}
          assumeInjectivityOnInhale: ${{ env.assumeInjectivityOnInhale }}
          checkConsistency: ${{ env.checkConsistency }}
          parallelizeBranches: ${{ env.parallelizeBranches }}
          imageVersion: ${{ env.imageVersion }}
          mceMode: ${{ env.mceMode }}
          requireTriggers: ${{ env.requireTriggers }}
          overflow: ${{ env.overflow }}
          useZ3API: ${{ env.useZ3API }}
          disableNL: ${{ env.disableNL }}
          viperBackend: ${{ env.viperBackend }}
          unsafeWildcardOptimization: ${{ env.unsafeWildcardOptimization }}
<<<<<<< HEAD
=======
          respectFunctionPrePermAmounts: ${{ env.respectFunctionPrePermAmounts }}
          enableFriendClauses: ${{ env.enableFriendClauses }}
>>>>>>> e32dd2ea
      - name: Verify package 'pkg/log'
        uses: viperproject/gobra-action@main
        with:
          packages: 'pkg/log'
          timeout: 5m
          headerOnly: ${{ env.headerOnly }}
          module: ${{ env.module }}
          includePaths: ${{ env.includePaths }}
          assumeInjectivityOnInhale: ${{ env.assumeInjectivityOnInhale }}
          checkConsistency: ${{ env.checkConsistency }}
          parallelizeBranches: ${{ env.parallelizeBranches }}
          imageVersion: ${{ env.imageVersion }}
          mceMode: ${{ env.mceMode }}
          requireTriggers: ${{ env.requireTriggers }}
          overflow: ${{ env.overflow }}
          useZ3API: ${{ env.useZ3API }}
          disableNL: ${{ env.disableNL }}
          viperBackend: ${{ env.viperBackend }}
          unsafeWildcardOptimization: ${{ env.unsafeWildcardOptimization }}
<<<<<<< HEAD
=======
          respectFunctionPrePermAmounts: ${{ env.respectFunctionPrePermAmounts }}
          enableFriendClauses: ${{ env.enableFriendClauses }}
>>>>>>> e32dd2ea
      - name: Verify package 'pkg/private/serrors'
        uses: viperproject/gobra-action@main
        with:
          packages: 'pkg/private/serrors'
          timeout: 5m
          headerOnly: ${{ env.headerOnly }}
          module: ${{ env.module }}
          includePaths: ${{ env.includePaths }}
          assumeInjectivityOnInhale: ${{ env.assumeInjectivityOnInhale }}
          checkConsistency: ${{ env.checkConsistency }}
          parallelizeBranches: ${{ env.parallelizeBranches }}
          imageVersion: ${{ env.imageVersion }}
          mceMode: ${{ env.mceMode }}
          requireTriggers: ${{ env.requireTriggers }}
          overflow: ${{ env.overflow }}
          useZ3API: ${{ env.useZ3API }}
          disableNL: ${{ env.disableNL }}
          viperBackend: ${{ env.viperBackend }}
          unsafeWildcardOptimization: ${{ env.unsafeWildcardOptimization }}
<<<<<<< HEAD
=======
          respectFunctionPrePermAmounts: ${{ env.respectFunctionPrePermAmounts }}
          enableFriendClauses: ${{ env.enableFriendClauses }}
>>>>>>> e32dd2ea
      - name: Verify package 'pkg/scrypto'
        uses: viperproject/gobra-action@main
        with:
          packages: 'pkg/scrypto'
          timeout: 5m
          headerOnly: ${{ env.headerOnly }}
          module: ${{ env.module }}
          includePaths: ${{ env.includePaths }}
          assumeInjectivityOnInhale: ${{ env.assumeInjectivityOnInhale }}
          checkConsistency: ${{ env.checkConsistency }}
          parallelizeBranches: ${{ env.parallelizeBranches }}
          imageVersion: ${{ env.imageVersion }}
          mceMode: ${{ env.mceMode }}
          requireTriggers: ${{ env.requireTriggers }}
          overflow: ${{ env.overflow }}
          useZ3API: ${{ env.useZ3API }}
          disableNL: ${{ env.disableNL }}
          viperBackend: ${{ env.viperBackend }}
          unsafeWildcardOptimization: ${{ env.unsafeWildcardOptimization }}
<<<<<<< HEAD
=======
          respectFunctionPrePermAmounts: ${{ env.respectFunctionPrePermAmounts }}
          enableFriendClauses: ${{ env.enableFriendClauses }}
>>>>>>> e32dd2ea
      - name: Verify package 'pkg/slayers'
        uses: viperproject/gobra-action@main
        with:
          packages: 'pkg/slayers'
          timeout: 25m
          headerOnly: ${{ env.headerOnly }}
          module: ${{ env.module }}
          includePaths: ${{ env.includePaths }}
          assumeInjectivityOnInhale: ${{ env.assumeInjectivityOnInhale }}
          checkConsistency: ${{ env.checkConsistency }}
          parallelizeBranches: ${{ env.parallelizeBranches }}
          imageVersion: ${{ env.imageVersion }}
          mceMode: ${{ env.mceMode }}
          requireTriggers: ${{ env.requireTriggers }}
          overflow: ${{ env.overflow }}
          useZ3API: ${{ env.useZ3API }}
          disableNL: ${{ env.disableNL }}
          viperBackend: ${{ env.viperBackend }}
          unsafeWildcardOptimization: ${{ env.unsafeWildcardOptimization }}
<<<<<<< HEAD
=======
          respectFunctionPrePermAmounts: ${{ env.respectFunctionPrePermAmounts }}
          enableFriendClauses: ${{ env.enableFriendClauses }}
>>>>>>> e32dd2ea
      - name: Verify package 'pkg/slayers/path'
        uses: viperproject/gobra-action@main
        with:
          packages: 'pkg/slayers/path'
          timeout: 10m
          headerOnly: ${{ env.headerOnly }}
          module: ${{ env.module }}
          includePaths: ${{ env.includePaths }}
          assumeInjectivityOnInhale: ${{ env.assumeInjectivityOnInhale }}
          checkConsistency: ${{ env.checkConsistency }}
          parallelizeBranches: ${{ env.parallelizeBranches }}
          imageVersion: ${{ env.imageVersion }}
          mceMode: ${{ env.mceMode }}
          requireTriggers: ${{ env.requireTriggers }}
          overflow: ${{ env.overflow }}
          useZ3API: ${{ env.useZ3API }}
          disableNL: ${{ env.disableNL }}
          viperBackend: ${{ env.viperBackend }}
          unsafeWildcardOptimization: ${{ env.unsafeWildcardOptimization }}
<<<<<<< HEAD
=======
          respectFunctionPrePermAmounts: ${{ env.respectFunctionPrePermAmounts }}
          enableFriendClauses: ${{ env.enableFriendClauses }}
>>>>>>> e32dd2ea
      - name: Verify package 'pkg/slayers/path/empty'
        uses: viperproject/gobra-action@main
        with:
          packages: 'pkg/slayers/path/empty'
          timeout: 5m
          headerOnly: ${{ env.headerOnly }}
          module: ${{ env.module }}
          includePaths: ${{ env.includePaths }}
          assumeInjectivityOnInhale: ${{ env.assumeInjectivityOnInhale }}
          checkConsistency: ${{ env.checkConsistency }}
          parallelizeBranches: ${{ env.parallelizeBranches }}
          imageVersion: ${{ env.imageVersion }}
          mceMode: ${{ env.mceMode }}
          requireTriggers: ${{ env.requireTriggers }}
          overflow: ${{ env.overflow }}
          useZ3API: ${{ env.useZ3API }}
          disableNL: ${{ env.disableNL }}
          viperBackend: ${{ env.viperBackend }}
          unsafeWildcardOptimization: ${{ env.unsafeWildcardOptimization }}
<<<<<<< HEAD
=======
          respectFunctionPrePermAmounts: ${{ env.respectFunctionPrePermAmounts }}
          enableFriendClauses: ${{ env.enableFriendClauses }}
>>>>>>> e32dd2ea
      - name: Verify package 'pkg/slayers/path/epic'
        uses: viperproject/gobra-action@main
        with:
          packages: 'pkg/slayers/path/epic'
          # timeout increased; we were having frequent timeouts before
          timeout: 10m
          headerOnly: ${{ env.headerOnly }}
          module: ${{ env.module }}
          includePaths: ${{ env.includePaths }}
          assumeInjectivityOnInhale: ${{ env.assumeInjectivityOnInhale }}
          checkConsistency: ${{ env.checkConsistency }}
          parallelizeBranches: ${{ env.parallelizeBranches }}
          imageVersion: ${{ env.imageVersion }}
          mceMode: ${{ env.mceMode }}
          requireTriggers: ${{ env.requireTriggers }}
          overflow: ${{ env.overflow }}
          useZ3API: ${{ env.useZ3API }}
          disableNL: ${{ env.disableNL }}
          viperBackend: ${{ env.viperBackend }}
          unsafeWildcardOptimization: ${{ env.unsafeWildcardOptimization }}
<<<<<<< HEAD
=======
          respectFunctionPrePermAmounts: ${{ env.respectFunctionPrePermAmounts }}
          enableFriendClauses: ${{ env.enableFriendClauses }}
>>>>>>> e32dd2ea
      - name: Verify package 'pkg/slayers/path/onehop'
        uses: viperproject/gobra-action@main
        with:
          packages: 'pkg/slayers/path/onehop'
          timeout: 10m
          headerOnly: ${{ env.headerOnly }}
          module: ${{ env.module }}
          includePaths: ${{ env.includePaths }}
          assumeInjectivityOnInhale: ${{ env.assumeInjectivityOnInhale }}
          checkConsistency: ${{ env.checkConsistency }}
          parallelizeBranches: ${{ env.parallelizeBranches }}
          imageVersion: ${{ env.imageVersion }}
          mceMode: ${{ env.mceMode }}
          requireTriggers: ${{ env.requireTriggers }}
          overflow: ${{ env.overflow }}
          useZ3API: ${{ env.useZ3API }}
          disableNL: ${{ env.disableNL }}
          viperBackend: ${{ env.viperBackend }}
          unsafeWildcardOptimization: ${{ env.unsafeWildcardOptimization }}
<<<<<<< HEAD
=======
          respectFunctionPrePermAmounts: ${{ env.respectFunctionPrePermAmounts }}
          enableFriendClauses: ${{ env.enableFriendClauses }}
>>>>>>> e32dd2ea
      - name: Verify package 'pkg/slayers/path/scion'
        uses: viperproject/gobra-action@main
        with:
          packages: 'pkg/slayers/path/scion'
          timeout: 30m
          headerOnly: ${{ env.headerOnly }}
          module: ${{ env.module }}
          includePaths: ${{ env.includePaths }}
          assumeInjectivityOnInhale: ${{ env.assumeInjectivityOnInhale }}
          checkConsistency: ${{ env.checkConsistency }}
          parallelizeBranches: ${{ env.parallelizeBranches }}
          imageVersion: ${{ env.imageVersion }}
          mceMode: ${{ env.mceMode }}
          requireTriggers: ${{ env.requireTriggers }}
          overflow: ${{ env.overflow }}
          useZ3API: ${{ env.useZ3API }}
          disableNL: ${{ env.disableNL }}
          viperBackend: ${{ env.viperBackend }}
          unsafeWildcardOptimization: ${{ env.unsafeWildcardOptimization }}
<<<<<<< HEAD
=======
          respectFunctionPrePermAmounts: ${{ env.respectFunctionPrePermAmounts }}
          enableFriendClauses: ${{ env.enableFriendClauses }}
>>>>>>> e32dd2ea
      - name: Verify package 'private/topology'
        uses: viperproject/gobra-action@main
        with:
          packages: 'private/topology'
          timeout: 5m
          headerOnly: ${{ env.headerOnly }}
          module: ${{ env.module }}
          includePaths: ${{ env.includePaths }}
          assumeInjectivityOnInhale: ${{ env.assumeInjectivityOnInhale }}
          checkConsistency: ${{ env.checkConsistency }}
          parallelizeBranches: ${{ env.parallelizeBranches }}
          imageVersion: ${{ env.imageVersion }}
          mceMode: ${{ env.mceMode }}
          requireTriggers: ${{ env.requireTriggers }}
          overflow: ${{ env.overflow }}
          useZ3API: ${{ env.useZ3API }}
          disableNL: ${{ env.disableNL }}
          viperBackend: ${{ env.viperBackend }}
          unsafeWildcardOptimization: ${{ env.unsafeWildcardOptimization }}
<<<<<<< HEAD
=======
          respectFunctionPrePermAmounts: ${{ env.respectFunctionPrePermAmounts }}
          enableFriendClauses: ${{ env.enableFriendClauses }}
>>>>>>> e32dd2ea
      - name: Verify package 'private/topology/underlay'
        uses: viperproject/gobra-action@main
        with:
          packages: 'private/topology/underlay'
          timeout: 5m
          headerOnly: ${{ env.headerOnly }}
          module: ${{ env.module }}
          includePaths: ${{ env.includePaths }}
          assumeInjectivityOnInhale: ${{ env.assumeInjectivityOnInhale }}
          checkConsistency: ${{ env.checkConsistency }}
          parallelizeBranches: ${{ env.parallelizeBranches }}
          imageVersion: ${{ env.imageVersion }}
          mceMode: ${{ env.mceMode }}
          requireTriggers: ${{ env.requireTriggers }}
          overflow: ${{ env.overflow }}
          useZ3API: ${{ env.useZ3API }}
          disableNL: ${{ env.disableNL }}
          viperBackend: ${{ env.viperBackend }}
          unsafeWildcardOptimization: ${{ env.unsafeWildcardOptimization }}
<<<<<<< HEAD
=======
          respectFunctionPrePermAmounts: ${{ env.respectFunctionPrePermAmounts }}
          enableFriendClauses: ${{ env.enableFriendClauses }}
>>>>>>> e32dd2ea
      - name: Verify package 'private/underlay/conn'
        uses: viperproject/gobra-action@main
        with:
          packages: 'private/underlay/conn'
          timeout: 5m
          headerOnly: ${{ env.headerOnly }}
          module: ${{ env.module }}
          includePaths: ${{ env.includePaths }}
          assumeInjectivityOnInhale: ${{ env.assumeInjectivityOnInhale }}
          checkConsistency: ${{ env.checkConsistency }}
          parallelizeBranches: ${{ env.parallelizeBranches }}
          imageVersion: ${{ env.imageVersion }}
          mceMode: ${{ env.mceMode }}
          requireTriggers: ${{ env.requireTriggers }}
          overflow: ${{ env.overflow }}
          useZ3API: ${{ env.useZ3API }}
          disableNL: ${{ env.disableNL }}
          viperBackend: ${{ env.viperBackend }}
          unsafeWildcardOptimization: ${{ env.unsafeWildcardOptimization }}
<<<<<<< HEAD
=======
          respectFunctionPrePermAmounts: ${{ env.respectFunctionPrePermAmounts }}
          enableFriendClauses: ${{ env.enableFriendClauses }}
>>>>>>> e32dd2ea
      - name: Verify package 'private/underlay/sockctrl'
        uses: viperproject/gobra-action@main
        with:
          packages: 'private/underlay/sockctrl'
          timeout: 5m
          headerOnly: ${{ env.headerOnly }}
          module: ${{ env.module }}
          includePaths: ${{ env.includePaths }}
          assumeInjectivityOnInhale: ${{ env.assumeInjectivityOnInhale }}
          checkConsistency: ${{ env.checkConsistency }}
          parallelizeBranches: ${{ env.parallelizeBranches }}
          imageVersion: ${{ env.imageVersion }}
          mceMode: ${{ env.mceMode }}
          requireTriggers: ${{ env.requireTriggers }}
          overflow: ${{ env.overflow }}
          useZ3API: ${{ env.useZ3API }}
          disableNL: ${{ env.disableNL }}
          viperBackend: ${{ env.viperBackend }}
          unsafeWildcardOptimization: ${{ env.unsafeWildcardOptimization }}
<<<<<<< HEAD
=======
          respectFunctionPrePermAmounts: ${{ env.respectFunctionPrePermAmounts }}
          enableFriendClauses: ${{ env.enableFriendClauses }}
>>>>>>> e32dd2ea
      - name: Verify package 'router/bfd'
        uses: viperproject/gobra-action@main
        with:
          packages: 'router/bfd'
          timeout: 5m
          headerOnly: ${{ env.headerOnly }}
          module: ${{ env.module }}
          includePaths: ${{ env.includePaths }}
          assumeInjectivityOnInhale: ${{ env.assumeInjectivityOnInhale }}
          checkConsistency: ${{ env.checkConsistency }}
          parallelizeBranches: ${{ env.parallelizeBranches }}
          imageVersion: ${{ env.imageVersion }}
          mceMode: ${{ env.mceMode }}
          requireTriggers: ${{ env.requireTriggers }}
          overflow: ${{ env.overflow }}
          useZ3API: ${{ env.useZ3API }}
          disableNL: ${{ env.disableNL }}
          viperBackend: ${{ env.viperBackend }}
          unsafeWildcardOptimization: ${{ env.unsafeWildcardOptimization }}
<<<<<<< HEAD
=======
          respectFunctionPrePermAmounts: ${{ env.respectFunctionPrePermAmounts }}
          enableFriendClauses: ${{ env.enableFriendClauses }}
>>>>>>> e32dd2ea
      - name: Verify package 'router/control'
        uses: viperproject/gobra-action@main
        with:
          packages: 'router/control'
          timeout: 5m
          headerOnly: ${{ env.headerOnly }}
          module: ${{ env.module }}
          includePaths: ${{ env.includePaths }}
          assumeInjectivityOnInhale: ${{ env.assumeInjectivityOnInhale }}
          checkConsistency: ${{ env.checkConsistency }}
          parallelizeBranches: ${{ env.parallelizeBranches }}
          imageVersion: ${{ env.imageVersion }}
          mceMode: ${{ env.mceMode }}
          requireTriggers: ${{ env.requireTriggers }}
          overflow: ${{ env.overflow }}
          useZ3API: ${{ env.useZ3API }}
          disableNL: ${{ env.disableNL }}
          viperBackend: ${{ env.viperBackend }}
          unsafeWildcardOptimization: ${{ env.unsafeWildcardOptimization }}
<<<<<<< HEAD
=======
          respectFunctionPrePermAmounts: ${{ env.respectFunctionPrePermAmounts }}
          enableFriendClauses: ${{ env.enableFriendClauses }}
>>>>>>> e32dd2ea
      - name: Upload the verification report
        uses: actions/upload-artifact@v4
        with:
          name: stats_addr.json
          path: /stats/stats_addr.json
          if-no-files-found: error # could also be 'warn' or 'ignore'
  verify-router:
    runs-on: ubuntu-latest
    steps:
      - name: Checkout the VerifiedSCION repository
        uses: actions/checkout@v3
      - name: Verify package 'router/'
        uses: viperproject/gobra-action@main
        with:
          packages: 'router/'
          timeout: 6h
          headerOnly: ${{ env.headerOnly }}
          module: ${{ env.module }}
          includePaths: ${{ env.includePaths }}
          assumeInjectivityOnInhale: ${{ env.assumeInjectivityOnInhale }}
          checkConsistency: ${{ env.checkConsistency }}
<<<<<<< HEAD
          # Due to a bug introduced in https://github.com/viperproject/gobra/pull/776,
          # we must currently disable the chopper, otherwise we well-founded orders
          # for termination checking are not available at the chopped Viper parts.
          # We should reenable it whenever possible, as it reduces verification time in
          # ~8 min (20%).
          # chop: 10
          parallelizeBranches: '1'
=======
          parallelizeBranches: '0'
>>>>>>> e32dd2ea
          conditionalizePermissions: '1'
          moreJoins: 'impure'
          imageVersion: ${{ env.imageVersion }}
          mceMode: 'on'
          requireTriggers: ${{ env.requireTriggers }}
          overflow: ${{ env.overflow }}
          useZ3API: ${{ env.useZ3API }}
          disableNL: '0'
          viperBackend: ${{ env.viperBackend }}
<<<<<<< HEAD
          unsafeWildcardOptimization: '0'
=======
          unsafeWildcardOptimization: '0'
          respectFunctionPrePermAmounts: ${{ env.respectFunctionPrePermAmounts }}
          enableFriendClauses: ${{ env.enableFriendClauses }}
>>>>>>> e32dd2ea
<|MERGE_RESOLUTION|>--- conflicted
+++ resolved
@@ -28,15 +28,10 @@
   useZ3API: '0'
   viperBackend: 'SILICON'
   disableNL: '0'
-<<<<<<< HEAD
-  unsafeWildcardOptimization: '1'
-  overflow: '0'
-=======
   unsafeWildcardOptimization: '0'
   overflow: '0'
   respectFunctionPrePermAmounts: '0'
   enableFriendClauses: '1'
->>>>>>> e32dd2ea
 
 jobs:
   verify-third-party-libs:
@@ -66,8 +61,6 @@
           disableNL: ${{ env.disableNL }}
           viperBackend: ${{ env.viperBackend }}
           unsafeWildcardOptimization: ${{ env.unsafeWildcardOptimization }}
-<<<<<<< HEAD
-=======
           respectFunctionPrePermAmounts: ${{ env.respectFunctionPrePermAmounts }}
           enableFriendClauses: ${{ env.enableFriendClauses }}
       # due to the bug mention above, we need to verify this package separately
@@ -112,7 +105,6 @@
       # control over the settings applied to each package (this last
       # point could be also be solved by adapting the action to allow
       # per package config).
->>>>>>> e32dd2ea
       - name: Verify package 'pkg/addr'
         uses: viperproject/gobra-action@main
         with:
@@ -133,11 +125,8 @@
           disableNL: ${{ env.disableNL }}
           viperBackend: ${{ env.viperBackend }}
           unsafeWildcardOptimization: ${{ env.unsafeWildcardOptimization }}
-<<<<<<< HEAD
-=======
-          respectFunctionPrePermAmounts: ${{ env.respectFunctionPrePermAmounts }}
-          enableFriendClauses: ${{ env.enableFriendClauses }}
->>>>>>> e32dd2ea
+          respectFunctionPrePermAmounts: ${{ env.respectFunctionPrePermAmounts }}
+          enableFriendClauses: ${{ env.enableFriendClauses }}
       - name: Verify package 'pkg/experimental/epic'
         uses: viperproject/gobra-action@main
         with:
@@ -157,11 +146,8 @@
           disableNL: ${{ env.disableNL }}
           viperBackend: ${{ env.viperBackend }}
           unsafeWildcardOptimization: ${{ env.unsafeWildcardOptimization }}
-<<<<<<< HEAD
-=======
-          respectFunctionPrePermAmounts: ${{ env.respectFunctionPrePermAmounts }}
-          enableFriendClauses: ${{ env.enableFriendClauses }}
->>>>>>> e32dd2ea
+          respectFunctionPrePermAmounts: ${{ env.respectFunctionPrePermAmounts }}
+          enableFriendClauses: ${{ env.enableFriendClauses }}
       - name: Verify package 'pkg/log'
         uses: viperproject/gobra-action@main
         with:
@@ -181,11 +167,8 @@
           disableNL: ${{ env.disableNL }}
           viperBackend: ${{ env.viperBackend }}
           unsafeWildcardOptimization: ${{ env.unsafeWildcardOptimization }}
-<<<<<<< HEAD
-=======
-          respectFunctionPrePermAmounts: ${{ env.respectFunctionPrePermAmounts }}
-          enableFriendClauses: ${{ env.enableFriendClauses }}
->>>>>>> e32dd2ea
+          respectFunctionPrePermAmounts: ${{ env.respectFunctionPrePermAmounts }}
+          enableFriendClauses: ${{ env.enableFriendClauses }}
       - name: Verify package 'pkg/private/serrors'
         uses: viperproject/gobra-action@main
         with:
@@ -205,11 +188,8 @@
           disableNL: ${{ env.disableNL }}
           viperBackend: ${{ env.viperBackend }}
           unsafeWildcardOptimization: ${{ env.unsafeWildcardOptimization }}
-<<<<<<< HEAD
-=======
-          respectFunctionPrePermAmounts: ${{ env.respectFunctionPrePermAmounts }}
-          enableFriendClauses: ${{ env.enableFriendClauses }}
->>>>>>> e32dd2ea
+          respectFunctionPrePermAmounts: ${{ env.respectFunctionPrePermAmounts }}
+          enableFriendClauses: ${{ env.enableFriendClauses }}
       - name: Verify package 'pkg/scrypto'
         uses: viperproject/gobra-action@main
         with:
@@ -229,11 +209,8 @@
           disableNL: ${{ env.disableNL }}
           viperBackend: ${{ env.viperBackend }}
           unsafeWildcardOptimization: ${{ env.unsafeWildcardOptimization }}
-<<<<<<< HEAD
-=======
-          respectFunctionPrePermAmounts: ${{ env.respectFunctionPrePermAmounts }}
-          enableFriendClauses: ${{ env.enableFriendClauses }}
->>>>>>> e32dd2ea
+          respectFunctionPrePermAmounts: ${{ env.respectFunctionPrePermAmounts }}
+          enableFriendClauses: ${{ env.enableFriendClauses }}
       - name: Verify package 'pkg/slayers'
         uses: viperproject/gobra-action@main
         with:
@@ -253,11 +230,8 @@
           disableNL: ${{ env.disableNL }}
           viperBackend: ${{ env.viperBackend }}
           unsafeWildcardOptimization: ${{ env.unsafeWildcardOptimization }}
-<<<<<<< HEAD
-=======
-          respectFunctionPrePermAmounts: ${{ env.respectFunctionPrePermAmounts }}
-          enableFriendClauses: ${{ env.enableFriendClauses }}
->>>>>>> e32dd2ea
+          respectFunctionPrePermAmounts: ${{ env.respectFunctionPrePermAmounts }}
+          enableFriendClauses: ${{ env.enableFriendClauses }}
       - name: Verify package 'pkg/slayers/path'
         uses: viperproject/gobra-action@main
         with:
@@ -277,11 +251,8 @@
           disableNL: ${{ env.disableNL }}
           viperBackend: ${{ env.viperBackend }}
           unsafeWildcardOptimization: ${{ env.unsafeWildcardOptimization }}
-<<<<<<< HEAD
-=======
-          respectFunctionPrePermAmounts: ${{ env.respectFunctionPrePermAmounts }}
-          enableFriendClauses: ${{ env.enableFriendClauses }}
->>>>>>> e32dd2ea
+          respectFunctionPrePermAmounts: ${{ env.respectFunctionPrePermAmounts }}
+          enableFriendClauses: ${{ env.enableFriendClauses }}
       - name: Verify package 'pkg/slayers/path/empty'
         uses: viperproject/gobra-action@main
         with:
@@ -301,11 +272,8 @@
           disableNL: ${{ env.disableNL }}
           viperBackend: ${{ env.viperBackend }}
           unsafeWildcardOptimization: ${{ env.unsafeWildcardOptimization }}
-<<<<<<< HEAD
-=======
-          respectFunctionPrePermAmounts: ${{ env.respectFunctionPrePermAmounts }}
-          enableFriendClauses: ${{ env.enableFriendClauses }}
->>>>>>> e32dd2ea
+          respectFunctionPrePermAmounts: ${{ env.respectFunctionPrePermAmounts }}
+          enableFriendClauses: ${{ env.enableFriendClauses }}
       - name: Verify package 'pkg/slayers/path/epic'
         uses: viperproject/gobra-action@main
         with:
@@ -326,11 +294,8 @@
           disableNL: ${{ env.disableNL }}
           viperBackend: ${{ env.viperBackend }}
           unsafeWildcardOptimization: ${{ env.unsafeWildcardOptimization }}
-<<<<<<< HEAD
-=======
-          respectFunctionPrePermAmounts: ${{ env.respectFunctionPrePermAmounts }}
-          enableFriendClauses: ${{ env.enableFriendClauses }}
->>>>>>> e32dd2ea
+          respectFunctionPrePermAmounts: ${{ env.respectFunctionPrePermAmounts }}
+          enableFriendClauses: ${{ env.enableFriendClauses }}
       - name: Verify package 'pkg/slayers/path/onehop'
         uses: viperproject/gobra-action@main
         with:
@@ -350,11 +315,8 @@
           disableNL: ${{ env.disableNL }}
           viperBackend: ${{ env.viperBackend }}
           unsafeWildcardOptimization: ${{ env.unsafeWildcardOptimization }}
-<<<<<<< HEAD
-=======
-          respectFunctionPrePermAmounts: ${{ env.respectFunctionPrePermAmounts }}
-          enableFriendClauses: ${{ env.enableFriendClauses }}
->>>>>>> e32dd2ea
+          respectFunctionPrePermAmounts: ${{ env.respectFunctionPrePermAmounts }}
+          enableFriendClauses: ${{ env.enableFriendClauses }}
       - name: Verify package 'pkg/slayers/path/scion'
         uses: viperproject/gobra-action@main
         with:
@@ -374,11 +336,8 @@
           disableNL: ${{ env.disableNL }}
           viperBackend: ${{ env.viperBackend }}
           unsafeWildcardOptimization: ${{ env.unsafeWildcardOptimization }}
-<<<<<<< HEAD
-=======
-          respectFunctionPrePermAmounts: ${{ env.respectFunctionPrePermAmounts }}
-          enableFriendClauses: ${{ env.enableFriendClauses }}
->>>>>>> e32dd2ea
+          respectFunctionPrePermAmounts: ${{ env.respectFunctionPrePermAmounts }}
+          enableFriendClauses: ${{ env.enableFriendClauses }}
       - name: Verify package 'private/topology'
         uses: viperproject/gobra-action@main
         with:
@@ -398,11 +357,8 @@
           disableNL: ${{ env.disableNL }}
           viperBackend: ${{ env.viperBackend }}
           unsafeWildcardOptimization: ${{ env.unsafeWildcardOptimization }}
-<<<<<<< HEAD
-=======
-          respectFunctionPrePermAmounts: ${{ env.respectFunctionPrePermAmounts }}
-          enableFriendClauses: ${{ env.enableFriendClauses }}
->>>>>>> e32dd2ea
+          respectFunctionPrePermAmounts: ${{ env.respectFunctionPrePermAmounts }}
+          enableFriendClauses: ${{ env.enableFriendClauses }}
       - name: Verify package 'private/topology/underlay'
         uses: viperproject/gobra-action@main
         with:
@@ -422,11 +378,8 @@
           disableNL: ${{ env.disableNL }}
           viperBackend: ${{ env.viperBackend }}
           unsafeWildcardOptimization: ${{ env.unsafeWildcardOptimization }}
-<<<<<<< HEAD
-=======
-          respectFunctionPrePermAmounts: ${{ env.respectFunctionPrePermAmounts }}
-          enableFriendClauses: ${{ env.enableFriendClauses }}
->>>>>>> e32dd2ea
+          respectFunctionPrePermAmounts: ${{ env.respectFunctionPrePermAmounts }}
+          enableFriendClauses: ${{ env.enableFriendClauses }}
       - name: Verify package 'private/underlay/conn'
         uses: viperproject/gobra-action@main
         with:
@@ -446,11 +399,8 @@
           disableNL: ${{ env.disableNL }}
           viperBackend: ${{ env.viperBackend }}
           unsafeWildcardOptimization: ${{ env.unsafeWildcardOptimization }}
-<<<<<<< HEAD
-=======
-          respectFunctionPrePermAmounts: ${{ env.respectFunctionPrePermAmounts }}
-          enableFriendClauses: ${{ env.enableFriendClauses }}
->>>>>>> e32dd2ea
+          respectFunctionPrePermAmounts: ${{ env.respectFunctionPrePermAmounts }}
+          enableFriendClauses: ${{ env.enableFriendClauses }}
       - name: Verify package 'private/underlay/sockctrl'
         uses: viperproject/gobra-action@main
         with:
@@ -470,11 +420,8 @@
           disableNL: ${{ env.disableNL }}
           viperBackend: ${{ env.viperBackend }}
           unsafeWildcardOptimization: ${{ env.unsafeWildcardOptimization }}
-<<<<<<< HEAD
-=======
-          respectFunctionPrePermAmounts: ${{ env.respectFunctionPrePermAmounts }}
-          enableFriendClauses: ${{ env.enableFriendClauses }}
->>>>>>> e32dd2ea
+          respectFunctionPrePermAmounts: ${{ env.respectFunctionPrePermAmounts }}
+          enableFriendClauses: ${{ env.enableFriendClauses }}
       - name: Verify package 'router/bfd'
         uses: viperproject/gobra-action@main
         with:
@@ -494,11 +441,8 @@
           disableNL: ${{ env.disableNL }}
           viperBackend: ${{ env.viperBackend }}
           unsafeWildcardOptimization: ${{ env.unsafeWildcardOptimization }}
-<<<<<<< HEAD
-=======
-          respectFunctionPrePermAmounts: ${{ env.respectFunctionPrePermAmounts }}
-          enableFriendClauses: ${{ env.enableFriendClauses }}
->>>>>>> e32dd2ea
+          respectFunctionPrePermAmounts: ${{ env.respectFunctionPrePermAmounts }}
+          enableFriendClauses: ${{ env.enableFriendClauses }}
       - name: Verify package 'router/control'
         uses: viperproject/gobra-action@main
         with:
@@ -518,11 +462,8 @@
           disableNL: ${{ env.disableNL }}
           viperBackend: ${{ env.viperBackend }}
           unsafeWildcardOptimization: ${{ env.unsafeWildcardOptimization }}
-<<<<<<< HEAD
-=======
-          respectFunctionPrePermAmounts: ${{ env.respectFunctionPrePermAmounts }}
-          enableFriendClauses: ${{ env.enableFriendClauses }}
->>>>>>> e32dd2ea
+          respectFunctionPrePermAmounts: ${{ env.respectFunctionPrePermAmounts }}
+          enableFriendClauses: ${{ env.enableFriendClauses }}
       - name: Upload the verification report
         uses: actions/upload-artifact@v4
         with:
@@ -544,17 +485,7 @@
           includePaths: ${{ env.includePaths }}
           assumeInjectivityOnInhale: ${{ env.assumeInjectivityOnInhale }}
           checkConsistency: ${{ env.checkConsistency }}
-<<<<<<< HEAD
-          # Due to a bug introduced in https://github.com/viperproject/gobra/pull/776,
-          # we must currently disable the chopper, otherwise we well-founded orders
-          # for termination checking are not available at the chopped Viper parts.
-          # We should reenable it whenever possible, as it reduces verification time in
-          # ~8 min (20%).
-          # chop: 10
-          parallelizeBranches: '1'
-=======
           parallelizeBranches: '0'
->>>>>>> e32dd2ea
           conditionalizePermissions: '1'
           moreJoins: 'impure'
           imageVersion: ${{ env.imageVersion }}
@@ -564,10 +495,6 @@
           useZ3API: ${{ env.useZ3API }}
           disableNL: '0'
           viperBackend: ${{ env.viperBackend }}
-<<<<<<< HEAD
           unsafeWildcardOptimization: '0'
-=======
-          unsafeWildcardOptimization: '0'
-          respectFunctionPrePermAmounts: ${{ env.respectFunctionPrePermAmounts }}
-          enableFriendClauses: ${{ env.enableFriendClauses }}
->>>>>>> e32dd2ea
+          respectFunctionPrePermAmounts: ${{ env.respectFunctionPrePermAmounts }}
+          enableFriendClauses: ${{ env.enableFriendClauses }}