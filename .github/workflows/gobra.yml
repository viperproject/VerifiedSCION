# This Source Code Form is subject to the terms of the Mozilla Public
# License, v. 2.0. If a copy of the MPL was not distributed with this
# file, You can obtain one at http://mozilla.org/MPL/2.0/.
#
# Copyright (c) 2011-2020 ETH Zurich.

name: Verify the specified codebase

on:
  push:
    branches:
    - master
  pull_request: # run this workflow on every pull_request

jobs:
  verify:
    runs-on: ubuntu-latest
    env:
      headerOnly: 1
      module: 'github.com/scionproto/scion'
      includePaths: '. verification/dependencies'
      assumeInjectivityOnInhale: '1'
      checkConsistency: '1'
      chop: '10'
    steps:
      - name: Checkout the VerifiedSCION repository
        uses: actions/checkout@v3
      - name: Cache the verification results
        uses: actions/cache@v3
        env:
          cache-name: gobra-cache
        with:
          path: ${{ runner.workspace }}/.gobra/cache.json
          key: ${{ env.cache-name }}
      # We split the verification of the entire repository into
      # multiple steps. This provides a more fine-grained log in
      # Github Workflow's interface and it allows more fine-grained
      # control over the settings applied to each package (this last
      # point could be also be solved by adapting the action to allow
      # per package config).
      - name: Verify the packages in the 'verification' directory
        uses: viperproject/gobra-action@main
        with:
          projectLocation: 'VerifiedSCION/verification'
          recursive: 1
          timeout: 5m
          headerOnly: ${{ env.headerOnly }}
          module: ${{ env.module }}
          includePaths: './dependencies/ ..' # relative to project location
          assumeInjectivityOnInhale: ${{ env.assumeInjectivityOnInhale }}
          checkConsistency: ${{ env.checkConsistency }}
      - name: Verify package 'pkg/addr'
        uses: viperproject/gobra-action@main
        with:
          packages: 'pkg/addr'
          timeout: 10m
          headerOnly: ${{ env.headerOnly }}
          module: ${{ env.module }}
          includePaths: ${{ env.includePaths }}
          assumeInjectivityOnInhale: ${{ env.assumeInjectivityOnInhale }}
          checkConsistency: ${{ env.checkConsistency }}
          statsFile: '/stats/stats_addr.json'
      - name: Verify package 'pkg/experimental/epic'
        uses: viperproject/gobra-action@main
        with:
          packages: 'pkg/experimental/epic'
          timeout: 5m
          headerOnly: ${{ env.headerOnly }}
          module: ${{ env.module }}
          includePaths: ${{ env.includePaths }}
          assumeInjectivityOnInhale: ${{ env.assumeInjectivityOnInhale }}
          checkConsistency: ${{ env.checkConsistency }}
      - name: Verify package 'pkg/log'
        uses: viperproject/gobra-action@main
        with:
          packages: 'pkg/log'
          timeout: 5m
          headerOnly: ${{ env.headerOnly }}
          module: ${{ env.module }}
          includePaths: ${{ env.includePaths }}
          assumeInjectivityOnInhale: ${{ env.assumeInjectivityOnInhale }}
          checkConsistency: ${{ env.checkConsistency }}
      - name: Verify package 'pkg/private/serrors'
        uses: viperproject/gobra-action@main
        with:
          packages: 'pkg/private/serrors'
          timeout: 5m
          headerOnly: ${{ env.headerOnly }}
          module: ${{ env.module }}
          includePaths: ${{ env.includePaths }}
          assumeInjectivityOnInhale: ${{ env.assumeInjectivityOnInhale }}
          checkConsistency: ${{ env.checkConsistency }}
      - name: Verify package 'pkg/scrypto'
        uses: viperproject/gobra-action@main
        with:
          packages: 'pkg/scrypto'
          timeout: 5m
          headerOnly: ${{ env.headerOnly }}
          module: ${{ env.module }}
          includePaths: ${{ env.includePaths }}
          assumeInjectivityOnInhale: ${{ env.assumeInjectivityOnInhale }}
          checkConsistency: ${{ env.checkConsistency }}
      - name: Verify package 'pkg/slayers'
        uses: viperproject/gobra-action@main
        with:
          packages: 'pkg/slayers'
<<<<<<< HEAD
          timeout: 10m
=======
          timeout: 15m
>>>>>>> 317b398d
          headerOnly: ${{ env.headerOnly }}
          module: ${{ env.module }}
          includePaths: ${{ env.includePaths }}
          assumeInjectivityOnInhale: ${{ env.assumeInjectivityOnInhale }}
          checkConsistency: ${{ env.checkConsistency }}
      - name: Verify package 'pkg/slayers/path'
        uses: viperproject/gobra-action@main
        with:
          packages: 'pkg/slayers/path'
          timeout: 10m
          headerOnly: ${{ env.headerOnly }}
          module: ${{ env.module }}
          includePaths: ${{ env.includePaths }}
          assumeInjectivityOnInhale: ${{ env.assumeInjectivityOnInhale }}
          checkConsistency: ${{ env.checkConsistency }}
      - name: Verify package 'pkg/slayers/path/empty'
        uses: viperproject/gobra-action@main
        with:
          packages: 'pkg/slayers/path/empty'
          timeout: 5m
          headerOnly: ${{ env.headerOnly }}
          module: ${{ env.module }}
          includePaths: ${{ env.includePaths }}
          assumeInjectivityOnInhale: ${{ env.assumeInjectivityOnInhale }}
          checkConsistency: ${{ env.checkConsistency }}
      - name: Verify package 'pkg/slayers/path/epic'
        uses: viperproject/gobra-action@main
        with:
          packages: 'pkg/slayers/path/epic'
          timeout: 5m
          headerOnly: ${{ env.headerOnly }}
          module: ${{ env.module }}
          includePaths: ${{ env.includePaths }}
          assumeInjectivityOnInhale: ${{ env.assumeInjectivityOnInhale }}
          checkConsistency: ${{ env.checkConsistency }}
      - name: Verify package 'pkg/slayers/path/onehop'
        uses: viperproject/gobra-action@main
        with:
          packages: 'pkg/slayers/path/onehop'
          timeout: 5m
          headerOnly: ${{ env.headerOnly }}
          module: ${{ env.module }}
          includePaths: ${{ env.includePaths }}
          assumeInjectivityOnInhale: ${{ env.assumeInjectivityOnInhale }}
          checkConsistency: ${{ env.checkConsistency }}
      - name: Verify package 'pkg/slayers/path/scion'
        uses: viperproject/gobra-action@main
        with:
          packages: 'pkg/slayers/path/scion'
          timeout: 10m
          chop: ${{ env.chop }}
          headerOnly: ${{ env.headerOnly }}
          module: ${{ env.module }}
          includePaths: ${{ env.includePaths }}
          assumeInjectivityOnInhale: ${{ env.assumeInjectivityOnInhale }}
          checkConsistency: ${{ env.checkConsistency }}
      - name: Verify package 'private/topology'
        uses: viperproject/gobra-action@main
        with:
          packages: 'private/topology'
          timeout: 5m
          headerOnly: ${{ env.headerOnly }}
          module: ${{ env.module }}
          includePaths: ${{ env.includePaths }}
          assumeInjectivityOnInhale: ${{ env.assumeInjectivityOnInhale }}
          checkConsistency: ${{ env.checkConsistency }}
      - name: Verify package 'private/underlay/conn'
        uses: viperproject/gobra-action@main
        with:
          packages: 'private/underlay/conn'
          timeout: 5m
          headerOnly: ${{ env.headerOnly }}
          module: ${{ env.module }}
          includePaths: ${{ env.includePaths }}
          assumeInjectivityOnInhale: ${{ env.assumeInjectivityOnInhale }}
          checkConsistency: ${{ env.checkConsistency }}
      - name: Verify package 'private/underlay/sockctrl'
        uses: viperproject/gobra-action@main
        with:
          packages: 'private/underlay/sockctrl'
          timeout: 5m
          headerOnly: ${{ env.headerOnly }}
          module: ${{ env.module }}
          includePaths: ${{ env.includePaths }}
          assumeInjectivityOnInhale: ${{ env.assumeInjectivityOnInhale }}
          checkConsistency: ${{ env.checkConsistency }}
      - name: Verify package 'router/'
        uses: viperproject/gobra-action@main
        with:
          packages: 'router/'
          timeout: 30m
          headerOnly: ${{ env.headerOnly }}
          module: ${{ env.module }}
          includePaths: ${{ env.includePaths }}
          assumeInjectivityOnInhale: ${{ env.assumeInjectivityOnInhale }}
          checkConsistency: ${{ env.checkConsistency }}
      - name: Upload the verification report
        uses: actions/upload-artifact@v2
        with:
          name: stats_addr.json
          path: /stats/stats_addr.json
          if-no-files-found: error # could also be 'warn' or 'ignore'<|MERGE_RESOLUTION|>--- conflicted
+++ resolved
@@ -21,7 +21,6 @@
       includePaths: '. verification/dependencies'
       assumeInjectivityOnInhale: '1'
       checkConsistency: '1'
-      chop: '10'
     steps:
       - name: Checkout the VerifiedSCION repository
         uses: actions/checkout@v3
@@ -104,11 +103,7 @@
         uses: viperproject/gobra-action@main
         with:
           packages: 'pkg/slayers'
-<<<<<<< HEAD
-          timeout: 10m
-=======
           timeout: 15m
->>>>>>> 317b398d
           headerOnly: ${{ env.headerOnly }}
           module: ${{ env.module }}
           includePaths: ${{ env.includePaths }}
@@ -158,8 +153,7 @@
         uses: viperproject/gobra-action@main
         with:
           packages: 'pkg/slayers/path/scion'
-          timeout: 10m
-          chop: ${{ env.chop }}
+          timeout: 5m
           headerOnly: ${{ env.headerOnly }}
           module: ${{ env.module }}
           includePaths: ${{ env.includePaths }}
