--- conflicted
+++ resolved
@@ -22,12 +22,8 @@
   imageVersion: 'latest'
   mceMode: 'od'
   requireTriggers: '1'
-<<<<<<< HEAD
-  useZ3API: '1'
+  useZ3API: '0'
   disableNL: '1'
-=======
-  useZ3API: '0'
->>>>>>> d36bb341
 
 jobs:
   verify-deps:
