--- conflicted
+++ resolved
@@ -69,8 +69,6 @@
           includePaths: ${{ env.includePaths }}
           assumeInjectivityOnInhale: ${{ env.assumeInjectivityOnInhale }}
           checkConsistency: ${{ env.checkConsistency }}
-<<<<<<< HEAD
-=======
       - name: Verify package 'pkg/log'
         uses: viperproject/gobra-action@main
         with:
@@ -81,7 +79,6 @@
           includePaths: ${{ env.includePaths }}
           assumeInjectivityOnInhale: ${{ env.assumeInjectivityOnInhale }}
           checkConsistency: ${{ env.checkConsistency }}
->>>>>>> ecaac588
       - name: Verify package 'pkg/private/serrors'
         uses: viperproject/gobra-action@main
         with:
