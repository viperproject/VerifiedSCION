--- conflicted
+++ resolved
@@ -400,6 +400,3678 @@
           name: stats_addr.json
           path: /stats/stats_addr.json
           if-no-files-found: error # could also be 'warn' or 'ignore'
+  verify-router-io-spec-everywhere:
+    runs-on: ubuntu-latest
+    steps:
+      - name: Checkout the VerifiedSCION repository
+        uses: actions/checkout@v3
+      - name: Verify package 'router/' at io-spec.gobra:everywhere
+        uses: viperproject/gobra-action@main
+        with:
+          files: router/io-spec.gobra@39,67,78,91,104,115,123,130,138,149,160,173,182,194 router/svc_spec_test.gobra router/io-spec-abstract-transitions.gobra router/dataplane.go router/svc_spec.gobra router/svc.go router/io-spec-atomic-events.gobra router/dataplane_spec.gobra router/dataplane_spec_test.gobra router/io-spec-non-proven-lemmas.gobra router/bfd_spec.gobra router/metrics_spec_test.gobra router/dataplane_concurrency_model.gobra router/metrics_spec.gobra router/assumptions.gobra router/metrics.go router/widen-lemma.gobra
+          timeout: 6h
+          headerOnly: ${{ env.headerOnly }}
+          module: ${{ env.module }}
+          includePaths: ${{ env.includePaths }}
+          assumeInjectivityOnInhale: ${{ env.assumeInjectivityOnInhale }}
+          checkConsistency: ${{ env.checkConsistency }}
+          parallelizeBranches: '1'
+          moreJoins: 'impure'
+          # The following flag has a significant influence on the number of branches verified.
+          # Without it, verification would take a lot longer.
+          imageVersion: ${{ env.imageVersion }}
+          mceMode: 'on'
+          requireTriggers: ${{ env.requireTriggers }}
+          overflow: ${{ env.overflow }}
+          useZ3API: ${{ env.useZ3API }}
+          disableNL: '0'
+          viperBackend: ${{ env.viperBackend }}
+          unsafeWildcardOptimization: '0'
+  verify-router-svc_spec_test-everywhere:
+    runs-on: ubuntu-latest
+    steps:
+      - name: Checkout the VerifiedSCION repository
+        uses: actions/checkout@v3
+      - name: Verify package 'router/' at svc_spec_test.gobra:everywhere
+        uses: viperproject/gobra-action@main
+        with:
+          files: router/io-spec.gobra router/svc_spec_test.gobra@25,32 router/io-spec-abstract-transitions.gobra router/dataplane.go router/svc_spec.gobra router/svc.go router/io-spec-atomic-events.gobra router/dataplane_spec.gobra router/dataplane_spec_test.gobra router/io-spec-non-proven-lemmas.gobra router/bfd_spec.gobra router/metrics_spec_test.gobra router/dataplane_concurrency_model.gobra router/metrics_spec.gobra router/assumptions.gobra router/metrics.go router/widen-lemma.gobra
+          timeout: 6h
+          headerOnly: ${{ env.headerOnly }}
+          module: ${{ env.module }}
+          includePaths: ${{ env.includePaths }}
+          assumeInjectivityOnInhale: ${{ env.assumeInjectivityOnInhale }}
+          checkConsistency: ${{ env.checkConsistency }}
+          parallelizeBranches: '1'
+          moreJoins: 'impure'
+          # The following flag has a significant influence on the number of branches verified.
+          # Without it, verification would take a lot longer.
+          imageVersion: ${{ env.imageVersion }}
+          mceMode: 'on'
+          requireTriggers: ${{ env.requireTriggers }}
+          overflow: ${{ env.overflow }}
+          useZ3API: ${{ env.useZ3API }}
+          disableNL: '0'
+          viperBackend: ${{ env.viperBackend }}
+          unsafeWildcardOptimization: '0'
+  verify-router-io-spec-abstract-transitions-everywhere:
+    runs-on: ubuntu-latest
+    steps:
+      - name: Checkout the VerifiedSCION repository
+        uses: actions/checkout@v3
+      - name: Verify package 'router/' at io-spec-abstract-transitions.gobra:everywhere
+        uses: viperproject/gobra-action@main
+        with:
+          files: router/io-spec.gobra router/svc_spec_test.gobra router/io-spec-abstract-transitions.gobra@34,47,58,68,78,91,110,126,141,164,187,222 router/dataplane.go router/svc_spec.gobra router/svc.go router/io-spec-atomic-events.gobra router/dataplane_spec.gobra router/dataplane_spec_test.gobra router/io-spec-non-proven-lemmas.gobra router/bfd_spec.gobra router/metrics_spec_test.gobra router/dataplane_concurrency_model.gobra router/metrics_spec.gobra router/assumptions.gobra router/metrics.go router/widen-lemma.gobra
+          timeout: 6h
+          headerOnly: ${{ env.headerOnly }}
+          module: ${{ env.module }}
+          includePaths: ${{ env.includePaths }}
+          assumeInjectivityOnInhale: ${{ env.assumeInjectivityOnInhale }}
+          checkConsistency: ${{ env.checkConsistency }}
+          parallelizeBranches: '1'
+          moreJoins: 'impure'
+          # The following flag has a significant influence on the number of branches verified.
+          # Without it, verification would take a lot longer.
+          imageVersion: ${{ env.imageVersion }}
+          mceMode: 'on'
+          requireTriggers: ${{ env.requireTriggers }}
+          overflow: ${{ env.overflow }}
+          useZ3API: ${{ env.useZ3API }}
+          disableNL: '0'
+          viperBackend: ${{ env.viperBackend }}
+          unsafeWildcardOptimization: '0'
+  verify-router-dataplane-194:
+    runs-on: ubuntu-latest
+    steps:
+      - name: Checkout the VerifiedSCION repository
+        uses: actions/checkout@v3
+      - name: Verify package 'router/' at dataplane.go:194
+        uses: viperproject/gobra-action@main
+        with:
+          files: router/io-spec.gobra router/svc_spec_test.gobra router/io-spec-abstract-transitions.gobra router/dataplane.go@194 router/svc_spec.gobra router/svc.go router/io-spec-atomic-events.gobra router/dataplane_spec.gobra router/dataplane_spec_test.gobra router/io-spec-non-proven-lemmas.gobra router/bfd_spec.gobra router/metrics_spec_test.gobra router/dataplane_concurrency_model.gobra router/metrics_spec.gobra router/assumptions.gobra router/metrics.go router/widen-lemma.gobra
+          timeout: 6h
+          headerOnly: ${{ env.headerOnly }}
+          module: ${{ env.module }}
+          includePaths: ${{ env.includePaths }}
+          assumeInjectivityOnInhale: ${{ env.assumeInjectivityOnInhale }}
+          checkConsistency: ${{ env.checkConsistency }}
+          parallelizeBranches: '1'
+          moreJoins: 'impure'
+          # The following flag has a significant influence on the number of branches verified.
+          # Without it, verification would take a lot longer.
+          imageVersion: ${{ env.imageVersion }}
+          mceMode: 'on'
+          requireTriggers: ${{ env.requireTriggers }}
+          overflow: ${{ env.overflow }}
+          useZ3API: ${{ env.useZ3API }}
+          disableNL: '0'
+          viperBackend: ${{ env.viperBackend }}
+          unsafeWildcardOptimization: '0'
+  verify-router-dataplane-232:
+    runs-on: ubuntu-latest
+    steps:
+      - name: Checkout the VerifiedSCION repository
+        uses: actions/checkout@v3
+      - name: Verify package 'router/' at dataplane.go:232
+        uses: viperproject/gobra-action@main
+        with:
+          files: router/io-spec.gobra router/svc_spec_test.gobra router/io-spec-abstract-transitions.gobra router/dataplane.go@232 router/svc_spec.gobra router/svc.go router/io-spec-atomic-events.gobra router/dataplane_spec.gobra router/dataplane_spec_test.gobra router/io-spec-non-proven-lemmas.gobra router/bfd_spec.gobra router/metrics_spec_test.gobra router/dataplane_concurrency_model.gobra router/metrics_spec.gobra router/assumptions.gobra router/metrics.go router/widen-lemma.gobra
+          timeout: 6h
+          headerOnly: ${{ env.headerOnly }}
+          module: ${{ env.module }}
+          includePaths: ${{ env.includePaths }}
+          assumeInjectivityOnInhale: ${{ env.assumeInjectivityOnInhale }}
+          checkConsistency: ${{ env.checkConsistency }}
+          parallelizeBranches: '1'
+          moreJoins: 'impure'
+          # The following flag has a significant influence on the number of branches verified.
+          # Without it, verification would take a lot longer.
+          imageVersion: ${{ env.imageVersion }}
+          mceMode: 'on'
+          requireTriggers: ${{ env.requireTriggers }}
+          overflow: ${{ env.overflow }}
+          useZ3API: ${{ env.useZ3API }}
+          disableNL: '0'
+          viperBackend: ${{ env.viperBackend }}
+          unsafeWildcardOptimization: '0'
+  verify-router-dataplane-249:
+    runs-on: ubuntu-latest
+    steps:
+      - name: Checkout the VerifiedSCION repository
+        uses: actions/checkout@v3
+      - name: Verify package 'router/' at dataplane.go:249
+        uses: viperproject/gobra-action@main
+        with:
+          files: router/io-spec.gobra router/svc_spec_test.gobra router/io-spec-abstract-transitions.gobra router/dataplane.go@249 router/svc_spec.gobra router/svc.go router/io-spec-atomic-events.gobra router/dataplane_spec.gobra router/dataplane_spec_test.gobra router/io-spec-non-proven-lemmas.gobra router/bfd_spec.gobra router/metrics_spec_test.gobra router/dataplane_concurrency_model.gobra router/metrics_spec.gobra router/assumptions.gobra router/metrics.go router/widen-lemma.gobra
+          timeout: 6h
+          headerOnly: ${{ env.headerOnly }}
+          module: ${{ env.module }}
+          includePaths: ${{ env.includePaths }}
+          assumeInjectivityOnInhale: ${{ env.assumeInjectivityOnInhale }}
+          checkConsistency: ${{ env.checkConsistency }}
+          parallelizeBranches: '1'
+          moreJoins: 'impure'
+          # The following flag has a significant influence on the number of branches verified.
+          # Without it, verification would take a lot longer.
+          imageVersion: ${{ env.imageVersion }}
+          mceMode: 'on'
+          requireTriggers: ${{ env.requireTriggers }}
+          overflow: ${{ env.overflow }}
+          useZ3API: ${{ env.useZ3API }}
+          disableNL: '0'
+          viperBackend: ${{ env.viperBackend }}
+          unsafeWildcardOptimization: '0'
+  verify-router-dataplane-287:
+    runs-on: ubuntu-latest
+    steps:
+      - name: Checkout the VerifiedSCION repository
+        uses: actions/checkout@v3
+      - name: Verify package 'router/' at dataplane.go:287
+        uses: viperproject/gobra-action@main
+        with:
+          files: router/io-spec.gobra router/svc_spec_test.gobra router/io-spec-abstract-transitions.gobra router/dataplane.go@287 router/svc_spec.gobra router/svc.go router/io-spec-atomic-events.gobra router/dataplane_spec.gobra router/dataplane_spec_test.gobra router/io-spec-non-proven-lemmas.gobra router/bfd_spec.gobra router/metrics_spec_test.gobra router/dataplane_concurrency_model.gobra router/metrics_spec.gobra router/assumptions.gobra router/metrics.go router/widen-lemma.gobra
+          timeout: 6h
+          headerOnly: ${{ env.headerOnly }}
+          module: ${{ env.module }}
+          includePaths: ${{ env.includePaths }}
+          assumeInjectivityOnInhale: ${{ env.assumeInjectivityOnInhale }}
+          checkConsistency: ${{ env.checkConsistency }}
+          parallelizeBranches: '1'
+          moreJoins: 'impure'
+          # The following flag has a significant influence on the number of branches verified.
+          # Without it, verification would take a lot longer.
+          imageVersion: ${{ env.imageVersion }}
+          mceMode: 'on'
+          requireTriggers: ${{ env.requireTriggers }}
+          overflow: ${{ env.overflow }}
+          useZ3API: ${{ env.useZ3API }}
+          disableNL: '0'
+          viperBackend: ${{ env.viperBackend }}
+          unsafeWildcardOptimization: '0'
+  verify-router-dataplane-347:
+    runs-on: ubuntu-latest
+    steps:
+      - name: Checkout the VerifiedSCION repository
+        uses: actions/checkout@v3
+      - name: Verify package 'router/' at dataplane.go:347
+        uses: viperproject/gobra-action@main
+        with:
+          files: router/io-spec.gobra router/svc_spec_test.gobra router/io-spec-abstract-transitions.gobra router/dataplane.go@347 router/svc_spec.gobra router/svc.go router/io-spec-atomic-events.gobra router/dataplane_spec.gobra router/dataplane_spec_test.gobra router/io-spec-non-proven-lemmas.gobra router/bfd_spec.gobra router/metrics_spec_test.gobra router/dataplane_concurrency_model.gobra router/metrics_spec.gobra router/assumptions.gobra router/metrics.go router/widen-lemma.gobra
+          timeout: 6h
+          headerOnly: ${{ env.headerOnly }}
+          module: ${{ env.module }}
+          includePaths: ${{ env.includePaths }}
+          assumeInjectivityOnInhale: ${{ env.assumeInjectivityOnInhale }}
+          checkConsistency: ${{ env.checkConsistency }}
+          parallelizeBranches: '1'
+          moreJoins: 'impure'
+          # The following flag has a significant influence on the number of branches verified.
+          # Without it, verification would take a lot longer.
+          imageVersion: ${{ env.imageVersion }}
+          mceMode: 'on'
+          requireTriggers: ${{ env.requireTriggers }}
+          overflow: ${{ env.overflow }}
+          useZ3API: ${{ env.useZ3API }}
+          disableNL: '0'
+          viperBackend: ${{ env.viperBackend }}
+          unsafeWildcardOptimization: '0'
+  verify-router-dataplane-384:
+    runs-on: ubuntu-latest
+    steps:
+      - name: Checkout the VerifiedSCION repository
+        uses: actions/checkout@v3
+      - name: Verify package 'router/' at dataplane.go:384
+        uses: viperproject/gobra-action@main
+        with:
+          files: router/io-spec.gobra router/svc_spec_test.gobra router/io-spec-abstract-transitions.gobra router/dataplane.go@384 router/svc_spec.gobra router/svc.go router/io-spec-atomic-events.gobra router/dataplane_spec.gobra router/dataplane_spec_test.gobra router/io-spec-non-proven-lemmas.gobra router/bfd_spec.gobra router/metrics_spec_test.gobra router/dataplane_concurrency_model.gobra router/metrics_spec.gobra router/assumptions.gobra router/metrics.go router/widen-lemma.gobra
+          timeout: 6h
+          headerOnly: ${{ env.headerOnly }}
+          module: ${{ env.module }}
+          includePaths: ${{ env.includePaths }}
+          assumeInjectivityOnInhale: ${{ env.assumeInjectivityOnInhale }}
+          checkConsistency: ${{ env.checkConsistency }}
+          parallelizeBranches: '1'
+          moreJoins: 'impure'
+          # The following flag has a significant influence on the number of branches verified.
+          # Without it, verification would take a lot longer.
+          imageVersion: ${{ env.imageVersion }}
+          mceMode: 'on'
+          requireTriggers: ${{ env.requireTriggers }}
+          overflow: ${{ env.overflow }}
+          useZ3API: ${{ env.useZ3API }}
+          disableNL: '0'
+          viperBackend: ${{ env.viperBackend }}
+          unsafeWildcardOptimization: '0'
+  verify-router-dataplane-429:
+    runs-on: ubuntu-latest
+    steps:
+      - name: Checkout the VerifiedSCION repository
+        uses: actions/checkout@v3
+      - name: Verify package 'router/' at dataplane.go:429
+        uses: viperproject/gobra-action@main
+        with:
+          files: router/io-spec.gobra router/svc_spec_test.gobra router/io-spec-abstract-transitions.gobra router/dataplane.go@429 router/svc_spec.gobra router/svc.go router/io-spec-atomic-events.gobra router/dataplane_spec.gobra router/dataplane_spec_test.gobra router/io-spec-non-proven-lemmas.gobra router/bfd_spec.gobra router/metrics_spec_test.gobra router/dataplane_concurrency_model.gobra router/metrics_spec.gobra router/assumptions.gobra router/metrics.go router/widen-lemma.gobra
+          timeout: 6h
+          headerOnly: ${{ env.headerOnly }}
+          module: ${{ env.module }}
+          includePaths: ${{ env.includePaths }}
+          assumeInjectivityOnInhale: ${{ env.assumeInjectivityOnInhale }}
+          checkConsistency: ${{ env.checkConsistency }}
+          parallelizeBranches: '1'
+          moreJoins: 'impure'
+          # The following flag has a significant influence on the number of branches verified.
+          # Without it, verification would take a lot longer.
+          imageVersion: ${{ env.imageVersion }}
+          mceMode: 'on'
+          requireTriggers: ${{ env.requireTriggers }}
+          overflow: ${{ env.overflow }}
+          useZ3API: ${{ env.useZ3API }}
+          disableNL: '0'
+          viperBackend: ${{ env.viperBackend }}
+          unsafeWildcardOptimization: '0'
+  verify-router-dataplane-467:
+    runs-on: ubuntu-latest
+    steps:
+      - name: Checkout the VerifiedSCION repository
+        uses: actions/checkout@v3
+      - name: Verify package 'router/' at dataplane.go:467
+        uses: viperproject/gobra-action@main
+        with:
+          files: router/io-spec.gobra router/svc_spec_test.gobra router/io-spec-abstract-transitions.gobra router/dataplane.go@467 router/svc_spec.gobra router/svc.go router/io-spec-atomic-events.gobra router/dataplane_spec.gobra router/dataplane_spec_test.gobra router/io-spec-non-proven-lemmas.gobra router/bfd_spec.gobra router/metrics_spec_test.gobra router/dataplane_concurrency_model.gobra router/metrics_spec.gobra router/assumptions.gobra router/metrics.go router/widen-lemma.gobra
+          timeout: 6h
+          headerOnly: ${{ env.headerOnly }}
+          module: ${{ env.module }}
+          includePaths: ${{ env.includePaths }}
+          assumeInjectivityOnInhale: ${{ env.assumeInjectivityOnInhale }}
+          checkConsistency: ${{ env.checkConsistency }}
+          parallelizeBranches: '1'
+          moreJoins: 'impure'
+          # The following flag has a significant influence on the number of branches verified.
+          # Without it, verification would take a lot longer.
+          imageVersion: ${{ env.imageVersion }}
+          mceMode: 'on'
+          requireTriggers: ${{ env.requireTriggers }}
+          overflow: ${{ env.overflow }}
+          useZ3API: ${{ env.useZ3API }}
+          disableNL: '0'
+          viperBackend: ${{ env.viperBackend }}
+          unsafeWildcardOptimization: '0'
+  verify-router-dataplane-490:
+    runs-on: ubuntu-latest
+    steps:
+      - name: Checkout the VerifiedSCION repository
+        uses: actions/checkout@v3
+      - name: Verify package 'router/' at dataplane.go:490
+        uses: viperproject/gobra-action@main
+        with:
+          files: router/io-spec.gobra router/svc_spec_test.gobra router/io-spec-abstract-transitions.gobra router/dataplane.go@490 router/svc_spec.gobra router/svc.go router/io-spec-atomic-events.gobra router/dataplane_spec.gobra router/dataplane_spec_test.gobra router/io-spec-non-proven-lemmas.gobra router/bfd_spec.gobra router/metrics_spec_test.gobra router/dataplane_concurrency_model.gobra router/metrics_spec.gobra router/assumptions.gobra router/metrics.go router/widen-lemma.gobra
+          timeout: 6h
+          headerOnly: ${{ env.headerOnly }}
+          module: ${{ env.module }}
+          includePaths: ${{ env.includePaths }}
+          assumeInjectivityOnInhale: ${{ env.assumeInjectivityOnInhale }}
+          checkConsistency: ${{ env.checkConsistency }}
+          parallelizeBranches: '1'
+          moreJoins: 'impure'
+          # The following flag has a significant influence on the number of branches verified.
+          # Without it, verification would take a lot longer.
+          imageVersion: ${{ env.imageVersion }}
+          mceMode: 'on'
+          requireTriggers: ${{ env.requireTriggers }}
+          overflow: ${{ env.overflow }}
+          useZ3API: ${{ env.useZ3API }}
+          disableNL: '0'
+          viperBackend: ${{ env.viperBackend }}
+          unsafeWildcardOptimization: '0'
+  verify-router-dataplane-524:
+    runs-on: ubuntu-latest
+    steps:
+      - name: Checkout the VerifiedSCION repository
+        uses: actions/checkout@v3
+      - name: Verify package 'router/' at dataplane.go:524
+        uses: viperproject/gobra-action@main
+        with:
+          files: router/io-spec.gobra router/svc_spec_test.gobra router/io-spec-abstract-transitions.gobra router/dataplane.go@524 router/svc_spec.gobra router/svc.go router/io-spec-atomic-events.gobra router/dataplane_spec.gobra router/dataplane_spec_test.gobra router/io-spec-non-proven-lemmas.gobra router/bfd_spec.gobra router/metrics_spec_test.gobra router/dataplane_concurrency_model.gobra router/metrics_spec.gobra router/assumptions.gobra router/metrics.go router/widen-lemma.gobra
+          timeout: 6h
+          headerOnly: ${{ env.headerOnly }}
+          module: ${{ env.module }}
+          includePaths: ${{ env.includePaths }}
+          assumeInjectivityOnInhale: ${{ env.assumeInjectivityOnInhale }}
+          checkConsistency: ${{ env.checkConsistency }}
+          parallelizeBranches: '1'
+          moreJoins: 'impure'
+          # The following flag has a significant influence on the number of branches verified.
+          # Without it, verification would take a lot longer.
+          imageVersion: ${{ env.imageVersion }}
+          mceMode: 'on'
+          requireTriggers: ${{ env.requireTriggers }}
+          overflow: ${{ env.overflow }}
+          useZ3API: ${{ env.useZ3API }}
+          disableNL: '0'
+          viperBackend: ${{ env.viperBackend }}
+          unsafeWildcardOptimization: '0'
+  verify-router-dataplane-548:
+    runs-on: ubuntu-latest
+    steps:
+      - name: Checkout the VerifiedSCION repository
+        uses: actions/checkout@v3
+      - name: Verify package 'router/' at dataplane.go:548
+        uses: viperproject/gobra-action@main
+        with:
+          files: router/io-spec.gobra router/svc_spec_test.gobra router/io-spec-abstract-transitions.gobra router/dataplane.go@548 router/svc_spec.gobra router/svc.go router/io-spec-atomic-events.gobra router/dataplane_spec.gobra router/dataplane_spec_test.gobra router/io-spec-non-proven-lemmas.gobra router/bfd_spec.gobra router/metrics_spec_test.gobra router/dataplane_concurrency_model.gobra router/metrics_spec.gobra router/assumptions.gobra router/metrics.go router/widen-lemma.gobra
+          timeout: 6h
+          headerOnly: ${{ env.headerOnly }}
+          module: ${{ env.module }}
+          includePaths: ${{ env.includePaths }}
+          assumeInjectivityOnInhale: ${{ env.assumeInjectivityOnInhale }}
+          checkConsistency: ${{ env.checkConsistency }}
+          parallelizeBranches: '1'
+          moreJoins: 'impure'
+          # The following flag has a significant influence on the number of branches verified.
+          # Without it, verification would take a lot longer.
+          imageVersion: ${{ env.imageVersion }}
+          mceMode: 'on'
+          requireTriggers: ${{ env.requireTriggers }}
+          overflow: ${{ env.overflow }}
+          useZ3API: ${{ env.useZ3API }}
+          disableNL: '0'
+          viperBackend: ${{ env.viperBackend }}
+          unsafeWildcardOptimization: '0'
+  verify-router-dataplane-585:
+    runs-on: ubuntu-latest
+    steps:
+      - name: Checkout the VerifiedSCION repository
+        uses: actions/checkout@v3
+      - name: Verify package 'router/' at dataplane.go:585
+        uses: viperproject/gobra-action@main
+        with:
+          files: router/io-spec.gobra router/svc_spec_test.gobra router/io-spec-abstract-transitions.gobra router/dataplane.go@585 router/svc_spec.gobra router/svc.go router/io-spec-atomic-events.gobra router/dataplane_spec.gobra router/dataplane_spec_test.gobra router/io-spec-non-proven-lemmas.gobra router/bfd_spec.gobra router/metrics_spec_test.gobra router/dataplane_concurrency_model.gobra router/metrics_spec.gobra router/assumptions.gobra router/metrics.go router/widen-lemma.gobra
+          timeout: 6h
+          headerOnly: ${{ env.headerOnly }}
+          module: ${{ env.module }}
+          includePaths: ${{ env.includePaths }}
+          assumeInjectivityOnInhale: ${{ env.assumeInjectivityOnInhale }}
+          checkConsistency: ${{ env.checkConsistency }}
+          parallelizeBranches: '1'
+          moreJoins: 'impure'
+          # The following flag has a significant influence on the number of branches verified.
+          # Without it, verification would take a lot longer.
+          imageVersion: ${{ env.imageVersion }}
+          mceMode: 'on'
+          requireTriggers: ${{ env.requireTriggers }}
+          overflow: ${{ env.overflow }}
+          useZ3API: ${{ env.useZ3API }}
+          disableNL: '0'
+          viperBackend: ${{ env.viperBackend }}
+          unsafeWildcardOptimization: '0'
+  verify-router-dataplane-596:
+    runs-on: ubuntu-latest
+    steps:
+      - name: Checkout the VerifiedSCION repository
+        uses: actions/checkout@v3
+      - name: Verify package 'router/' at dataplane.go:596
+        uses: viperproject/gobra-action@main
+        with:
+          files: router/io-spec.gobra router/svc_spec_test.gobra router/io-spec-abstract-transitions.gobra router/dataplane.go@596 router/svc_spec.gobra router/svc.go router/io-spec-atomic-events.gobra router/dataplane_spec.gobra router/dataplane_spec_test.gobra router/io-spec-non-proven-lemmas.gobra router/bfd_spec.gobra router/metrics_spec_test.gobra router/dataplane_concurrency_model.gobra router/metrics_spec.gobra router/assumptions.gobra router/metrics.go router/widen-lemma.gobra
+          timeout: 6h
+          headerOnly: ${{ env.headerOnly }}
+          module: ${{ env.module }}
+          includePaths: ${{ env.includePaths }}
+          assumeInjectivityOnInhale: ${{ env.assumeInjectivityOnInhale }}
+          checkConsistency: ${{ env.checkConsistency }}
+          parallelizeBranches: '1'
+          moreJoins: 'impure'
+          # The following flag has a significant influence on the number of branches verified.
+          # Without it, verification would take a lot longer.
+          imageVersion: ${{ env.imageVersion }}
+          mceMode: 'on'
+          requireTriggers: ${{ env.requireTriggers }}
+          overflow: ${{ env.overflow }}
+          useZ3API: ${{ env.useZ3API }}
+          disableNL: '0'
+          viperBackend: ${{ env.viperBackend }}
+          unsafeWildcardOptimization: '0'
+  verify-router-dataplane-613:
+    runs-on: ubuntu-latest
+    steps:
+      - name: Checkout the VerifiedSCION repository
+        uses: actions/checkout@v3
+      - name: Verify package 'router/' at dataplane.go:613
+        uses: viperproject/gobra-action@main
+        with:
+          files: router/io-spec.gobra router/svc_spec_test.gobra router/io-spec-abstract-transitions.gobra router/dataplane.go@613 router/svc_spec.gobra router/svc.go router/io-spec-atomic-events.gobra router/dataplane_spec.gobra router/dataplane_spec_test.gobra router/io-spec-non-proven-lemmas.gobra router/bfd_spec.gobra router/metrics_spec_test.gobra router/dataplane_concurrency_model.gobra router/metrics_spec.gobra router/assumptions.gobra router/metrics.go router/widen-lemma.gobra
+          timeout: 6h
+          headerOnly: ${{ env.headerOnly }}
+          module: ${{ env.module }}
+          includePaths: ${{ env.includePaths }}
+          assumeInjectivityOnInhale: ${{ env.assumeInjectivityOnInhale }}
+          checkConsistency: ${{ env.checkConsistency }}
+          parallelizeBranches: '1'
+          moreJoins: 'impure'
+          # The following flag has a significant influence on the number of branches verified.
+          # Without it, verification would take a lot longer.
+          imageVersion: ${{ env.imageVersion }}
+          mceMode: 'on'
+          requireTriggers: ${{ env.requireTriggers }}
+          overflow: ${{ env.overflow }}
+          useZ3API: ${{ env.useZ3API }}
+          disableNL: '0'
+          viperBackend: ${{ env.viperBackend }}
+          unsafeWildcardOptimization: '0'
+  verify-router-dataplane-638:
+    runs-on: ubuntu-latest
+    steps:
+      - name: Checkout the VerifiedSCION repository
+        uses: actions/checkout@v3
+      - name: Verify package 'router/' at dataplane.go:638
+        uses: viperproject/gobra-action@main
+        with:
+          files: router/io-spec.gobra router/svc_spec_test.gobra router/io-spec-abstract-transitions.gobra router/dataplane.go@638 router/svc_spec.gobra router/svc.go router/io-spec-atomic-events.gobra router/dataplane_spec.gobra router/dataplane_spec_test.gobra router/io-spec-non-proven-lemmas.gobra router/bfd_spec.gobra router/metrics_spec_test.gobra router/dataplane_concurrency_model.gobra router/metrics_spec.gobra router/assumptions.gobra router/metrics.go router/widen-lemma.gobra
+          timeout: 6h
+          headerOnly: ${{ env.headerOnly }}
+          module: ${{ env.module }}
+          includePaths: ${{ env.includePaths }}
+          assumeInjectivityOnInhale: ${{ env.assumeInjectivityOnInhale }}
+          checkConsistency: ${{ env.checkConsistency }}
+          parallelizeBranches: '1'
+          moreJoins: 'impure'
+          # The following flag has a significant influence on the number of branches verified.
+          # Without it, verification would take a lot longer.
+          imageVersion: ${{ env.imageVersion }}
+          mceMode: 'on'
+          requireTriggers: ${{ env.requireTriggers }}
+          overflow: ${{ env.overflow }}
+          useZ3API: ${{ env.useZ3API }}
+          disableNL: '0'
+          viperBackend: ${{ env.viperBackend }}
+          unsafeWildcardOptimization: '0'
+  verify-router-dataplane-669:
+    runs-on: ubuntu-latest
+    steps:
+      - name: Checkout the VerifiedSCION repository
+        uses: actions/checkout@v3
+      - name: Verify package 'router/' at dataplane.go:669
+        uses: viperproject/gobra-action@main
+        with:
+          files: router/io-spec.gobra router/svc_spec_test.gobra router/io-spec-abstract-transitions.gobra router/dataplane.go@669 router/svc_spec.gobra router/svc.go router/io-spec-atomic-events.gobra router/dataplane_spec.gobra router/dataplane_spec_test.gobra router/io-spec-non-proven-lemmas.gobra router/bfd_spec.gobra router/metrics_spec_test.gobra router/dataplane_concurrency_model.gobra router/metrics_spec.gobra router/assumptions.gobra router/metrics.go router/widen-lemma.gobra
+          timeout: 6h
+          headerOnly: ${{ env.headerOnly }}
+          module: ${{ env.module }}
+          includePaths: ${{ env.includePaths }}
+          assumeInjectivityOnInhale: ${{ env.assumeInjectivityOnInhale }}
+          checkConsistency: ${{ env.checkConsistency }}
+          parallelizeBranches: '1'
+          moreJoins: 'impure'
+          # The following flag has a significant influence on the number of branches verified.
+          # Without it, verification would take a lot longer.
+          imageVersion: ${{ env.imageVersion }}
+          mceMode: 'on'
+          requireTriggers: ${{ env.requireTriggers }}
+          overflow: ${{ env.overflow }}
+          useZ3API: ${{ env.useZ3API }}
+          disableNL: '0'
+          viperBackend: ${{ env.viperBackend }}
+          unsafeWildcardOptimization: '0'
+  verify-router-dataplane-702:
+    runs-on: ubuntu-latest
+    steps:
+      - name: Checkout the VerifiedSCION repository
+        uses: actions/checkout@v3
+      - name: Verify package 'router/' at dataplane.go:702
+        uses: viperproject/gobra-action@main
+        with:
+          files: router/io-spec.gobra router/svc_spec_test.gobra router/io-spec-abstract-transitions.gobra router/dataplane.go@702 router/svc_spec.gobra router/svc.go router/io-spec-atomic-events.gobra router/dataplane_spec.gobra router/dataplane_spec_test.gobra router/io-spec-non-proven-lemmas.gobra router/bfd_spec.gobra router/metrics_spec_test.gobra router/dataplane_concurrency_model.gobra router/metrics_spec.gobra router/assumptions.gobra router/metrics.go router/widen-lemma.gobra
+          timeout: 6h
+          headerOnly: ${{ env.headerOnly }}
+          module: ${{ env.module }}
+          includePaths: ${{ env.includePaths }}
+          assumeInjectivityOnInhale: ${{ env.assumeInjectivityOnInhale }}
+          checkConsistency: ${{ env.checkConsistency }}
+          parallelizeBranches: '1'
+          moreJoins: 'impure'
+          # The following flag has a significant influence on the number of branches verified.
+          # Without it, verification would take a lot longer.
+          imageVersion: ${{ env.imageVersion }}
+          mceMode: 'on'
+          requireTriggers: ${{ env.requireTriggers }}
+          overflow: ${{ env.overflow }}
+          useZ3API: ${{ env.useZ3API }}
+          disableNL: '0'
+          viperBackend: ${{ env.viperBackend }}
+          unsafeWildcardOptimization: '0'
+  verify-router-dataplane-756:
+    runs-on: ubuntu-latest
+    steps:
+      - name: Checkout the VerifiedSCION repository
+        uses: actions/checkout@v3
+      - name: Verify package 'router/' at dataplane.go:756
+        uses: viperproject/gobra-action@main
+        with:
+          files: router/io-spec.gobra router/svc_spec_test.gobra router/io-spec-abstract-transitions.gobra router/dataplane.go@756 router/svc_spec.gobra router/svc.go router/io-spec-atomic-events.gobra router/dataplane_spec.gobra router/dataplane_spec_test.gobra router/io-spec-non-proven-lemmas.gobra router/bfd_spec.gobra router/metrics_spec_test.gobra router/dataplane_concurrency_model.gobra router/metrics_spec.gobra router/assumptions.gobra router/metrics.go router/widen-lemma.gobra
+          timeout: 6h
+          headerOnly: ${{ env.headerOnly }}
+          module: ${{ env.module }}
+          includePaths: ${{ env.includePaths }}
+          assumeInjectivityOnInhale: ${{ env.assumeInjectivityOnInhale }}
+          checkConsistency: ${{ env.checkConsistency }}
+          parallelizeBranches: '1'
+          moreJoins: 'impure'
+          # The following flag has a significant influence on the number of branches verified.
+          # Without it, verification would take a lot longer.
+          imageVersion: ${{ env.imageVersion }}
+          mceMode: 'on'
+          requireTriggers: ${{ env.requireTriggers }}
+          overflow: ${{ env.overflow }}
+          useZ3API: ${{ env.useZ3API }}
+          disableNL: '0'
+          viperBackend: ${{ env.viperBackend }}
+          unsafeWildcardOptimization: '0'
+  verify-router-dataplane-782:
+    runs-on: ubuntu-latest
+    steps:
+      - name: Checkout the VerifiedSCION repository
+        uses: actions/checkout@v3
+      - name: Verify package 'router/' at dataplane.go:782
+        uses: viperproject/gobra-action@main
+        with:
+          files: router/io-spec.gobra router/svc_spec_test.gobra router/io-spec-abstract-transitions.gobra router/dataplane.go@782 router/svc_spec.gobra router/svc.go router/io-spec-atomic-events.gobra router/dataplane_spec.gobra router/dataplane_spec_test.gobra router/io-spec-non-proven-lemmas.gobra router/bfd_spec.gobra router/metrics_spec_test.gobra router/dataplane_concurrency_model.gobra router/metrics_spec.gobra router/assumptions.gobra router/metrics.go router/widen-lemma.gobra
+          timeout: 6h
+          headerOnly: ${{ env.headerOnly }}
+          module: ${{ env.module }}
+          includePaths: ${{ env.includePaths }}
+          assumeInjectivityOnInhale: ${{ env.assumeInjectivityOnInhale }}
+          checkConsistency: ${{ env.checkConsistency }}
+          parallelizeBranches: '1'
+          moreJoins: 'impure'
+          # The following flag has a significant influence on the number of branches verified.
+          # Without it, verification would take a lot longer.
+          imageVersion: ${{ env.imageVersion }}
+          mceMode: 'on'
+          requireTriggers: ${{ env.requireTriggers }}
+          overflow: ${{ env.overflow }}
+          useZ3API: ${{ env.useZ3API }}
+          disableNL: '0'
+          viperBackend: ${{ env.viperBackend }}
+          unsafeWildcardOptimization: '0'
+  verify-router-dataplane-826:
+    runs-on: ubuntu-latest
+    steps:
+      - name: Checkout the VerifiedSCION repository
+        uses: actions/checkout@v3
+      - name: Verify package 'router/' at dataplane.go:826
+        uses: viperproject/gobra-action@main
+        with:
+          files: router/io-spec.gobra router/svc_spec_test.gobra router/io-spec-abstract-transitions.gobra router/dataplane.go@826 router/svc_spec.gobra router/svc.go router/io-spec-atomic-events.gobra router/dataplane_spec.gobra router/dataplane_spec_test.gobra router/io-spec-non-proven-lemmas.gobra router/bfd_spec.gobra router/metrics_spec_test.gobra router/dataplane_concurrency_model.gobra router/metrics_spec.gobra router/assumptions.gobra router/metrics.go router/widen-lemma.gobra
+          timeout: 6h
+          headerOnly: ${{ env.headerOnly }}
+          module: ${{ env.module }}
+          includePaths: ${{ env.includePaths }}
+          assumeInjectivityOnInhale: ${{ env.assumeInjectivityOnInhale }}
+          checkConsistency: ${{ env.checkConsistency }}
+          parallelizeBranches: '1'
+          moreJoins: 'impure'
+          # The following flag has a significant influence on the number of branches verified.
+          # Without it, verification would take a lot longer.
+          imageVersion: ${{ env.imageVersion }}
+          mceMode: 'on'
+          requireTriggers: ${{ env.requireTriggers }}
+          overflow: ${{ env.overflow }}
+          useZ3API: ${{ env.useZ3API }}
+          disableNL: '0'
+          viperBackend: ${{ env.viperBackend }}
+          unsafeWildcardOptimization: '0'
+  verify-router-dataplane-840:
+    runs-on: ubuntu-latest
+    steps:
+      - name: Checkout the VerifiedSCION repository
+        uses: actions/checkout@v3
+      - name: Verify package 'router/' at dataplane.go:840
+        uses: viperproject/gobra-action@main
+        with:
+          files: router/io-spec.gobra router/svc_spec_test.gobra router/io-spec-abstract-transitions.gobra router/dataplane.go@840 router/svc_spec.gobra router/svc.go router/io-spec-atomic-events.gobra router/dataplane_spec.gobra router/dataplane_spec_test.gobra router/io-spec-non-proven-lemmas.gobra router/bfd_spec.gobra router/metrics_spec_test.gobra router/dataplane_concurrency_model.gobra router/metrics_spec.gobra router/assumptions.gobra router/metrics.go router/widen-lemma.gobra
+          timeout: 6h
+          headerOnly: ${{ env.headerOnly }}
+          module: ${{ env.module }}
+          includePaths: ${{ env.includePaths }}
+          assumeInjectivityOnInhale: ${{ env.assumeInjectivityOnInhale }}
+          checkConsistency: ${{ env.checkConsistency }}
+          parallelizeBranches: '1'
+          moreJoins: 'impure'
+          # The following flag has a significant influence on the number of branches verified.
+          # Without it, verification would take a lot longer.
+          imageVersion: ${{ env.imageVersion }}
+          mceMode: 'on'
+          requireTriggers: ${{ env.requireTriggers }}
+          overflow: ${{ env.overflow }}
+          useZ3API: ${{ env.useZ3API }}
+          disableNL: '0'
+          viperBackend: ${{ env.viperBackend }}
+          unsafeWildcardOptimization: '0'
+  verify-router-dataplane-853:
+    runs-on: ubuntu-latest
+    steps:
+      - name: Checkout the VerifiedSCION repository
+        uses: actions/checkout@v3
+      - name: Verify package 'router/' at dataplane.go:853
+        uses: viperproject/gobra-action@main
+        with:
+          files: router/io-spec.gobra router/svc_spec_test.gobra router/io-spec-abstract-transitions.gobra router/dataplane.go@853 router/svc_spec.gobra router/svc.go router/io-spec-atomic-events.gobra router/dataplane_spec.gobra router/dataplane_spec_test.gobra router/io-spec-non-proven-lemmas.gobra router/bfd_spec.gobra router/metrics_spec_test.gobra router/dataplane_concurrency_model.gobra router/metrics_spec.gobra router/assumptions.gobra router/metrics.go router/widen-lemma.gobra
+          timeout: 6h
+          headerOnly: ${{ env.headerOnly }}
+          module: ${{ env.module }}
+          includePaths: ${{ env.includePaths }}
+          assumeInjectivityOnInhale: ${{ env.assumeInjectivityOnInhale }}
+          checkConsistency: ${{ env.checkConsistency }}
+          parallelizeBranches: '1'
+          moreJoins: 'impure'
+          # The following flag has a significant influence on the number of branches verified.
+          # Without it, verification would take a lot longer.
+          imageVersion: ${{ env.imageVersion }}
+          mceMode: 'on'
+          requireTriggers: ${{ env.requireTriggers }}
+          overflow: ${{ env.overflow }}
+          useZ3API: ${{ env.useZ3API }}
+          disableNL: '0'
+          viperBackend: ${{ env.viperBackend }}
+          unsafeWildcardOptimization: '0'
+  verify-router-dataplane-970:
+    runs-on: ubuntu-latest
+    steps:
+      - name: Checkout the VerifiedSCION repository
+        uses: actions/checkout@v3
+      - name: Verify package 'router/' at dataplane.go:970
+        uses: viperproject/gobra-action@main
+        with:
+          files: router/io-spec.gobra router/svc_spec_test.gobra router/io-spec-abstract-transitions.gobra router/dataplane.go@970 router/svc_spec.gobra router/svc.go router/io-spec-atomic-events.gobra router/dataplane_spec.gobra router/dataplane_spec_test.gobra router/io-spec-non-proven-lemmas.gobra router/bfd_spec.gobra router/metrics_spec_test.gobra router/dataplane_concurrency_model.gobra router/metrics_spec.gobra router/assumptions.gobra router/metrics.go router/widen-lemma.gobra
+          timeout: 6h
+          headerOnly: ${{ env.headerOnly }}
+          module: ${{ env.module }}
+          includePaths: ${{ env.includePaths }}
+          assumeInjectivityOnInhale: ${{ env.assumeInjectivityOnInhale }}
+          checkConsistency: ${{ env.checkConsistency }}
+          parallelizeBranches: '1'
+          moreJoins: 'impure'
+          # The following flag has a significant influence on the number of branches verified.
+          # Without it, verification would take a lot longer.
+          imageVersion: ${{ env.imageVersion }}
+          mceMode: 'on'
+          requireTriggers: ${{ env.requireTriggers }}
+          overflow: ${{ env.overflow }}
+          useZ3API: ${{ env.useZ3API }}
+          disableNL: '0'
+          viperBackend: ${{ env.viperBackend }}
+          unsafeWildcardOptimization: '0'
+  verify-router-dataplane-1111:
+    runs-on: ubuntu-latest
+    steps:
+      - name: Checkout the VerifiedSCION repository
+        uses: actions/checkout@v3
+      - name: Verify package 'router/' at dataplane.go:1111
+        uses: viperproject/gobra-action@main
+        with:
+          files: router/io-spec.gobra router/svc_spec_test.gobra router/io-spec-abstract-transitions.gobra router/dataplane.go@1111 router/svc_spec.gobra router/svc.go router/io-spec-atomic-events.gobra router/dataplane_spec.gobra router/dataplane_spec_test.gobra router/io-spec-non-proven-lemmas.gobra router/bfd_spec.gobra router/metrics_spec_test.gobra router/dataplane_concurrency_model.gobra router/metrics_spec.gobra router/assumptions.gobra router/metrics.go router/widen-lemma.gobra
+          timeout: 6h
+          headerOnly: ${{ env.headerOnly }}
+          module: ${{ env.module }}
+          includePaths: ${{ env.includePaths }}
+          assumeInjectivityOnInhale: ${{ env.assumeInjectivityOnInhale }}
+          checkConsistency: ${{ env.checkConsistency }}
+          parallelizeBranches: '1'
+          moreJoins: 'impure'
+          # The following flag has a significant influence on the number of branches verified.
+          # Without it, verification would take a lot longer.
+          imageVersion: ${{ env.imageVersion }}
+          mceMode: 'on'
+          requireTriggers: ${{ env.requireTriggers }}
+          overflow: ${{ env.overflow }}
+          useZ3API: ${{ env.useZ3API }}
+          disableNL: '0'
+          viperBackend: ${{ env.viperBackend }}
+          unsafeWildcardOptimization: '0'
+  verify-router-dataplane-1132:
+    runs-on: ubuntu-latest
+    steps:
+      - name: Checkout the VerifiedSCION repository
+        uses: actions/checkout@v3
+      - name: Verify package 'router/' at dataplane.go:1132
+        uses: viperproject/gobra-action@main
+        with:
+          files: router/io-spec.gobra router/svc_spec_test.gobra router/io-spec-abstract-transitions.gobra router/dataplane.go@1132 router/svc_spec.gobra router/svc.go router/io-spec-atomic-events.gobra router/dataplane_spec.gobra router/dataplane_spec_test.gobra router/io-spec-non-proven-lemmas.gobra router/bfd_spec.gobra router/metrics_spec_test.gobra router/dataplane_concurrency_model.gobra router/metrics_spec.gobra router/assumptions.gobra router/metrics.go router/widen-lemma.gobra
+          timeout: 6h
+          headerOnly: ${{ env.headerOnly }}
+          module: ${{ env.module }}
+          includePaths: ${{ env.includePaths }}
+          assumeInjectivityOnInhale: ${{ env.assumeInjectivityOnInhale }}
+          checkConsistency: ${{ env.checkConsistency }}
+          parallelizeBranches: '1'
+          moreJoins: 'impure'
+          # The following flag has a significant influence on the number of branches verified.
+          # Without it, verification would take a lot longer.
+          imageVersion: ${{ env.imageVersion }}
+          mceMode: 'on'
+          requireTriggers: ${{ env.requireTriggers }}
+          overflow: ${{ env.overflow }}
+          useZ3API: ${{ env.useZ3API }}
+          disableNL: '0'
+          viperBackend: ${{ env.viperBackend }}
+          unsafeWildcardOptimization: '0'
+  verify-router-dataplane-1280:
+    runs-on: ubuntu-latest
+    steps:
+      - name: Checkout the VerifiedSCION repository
+        uses: actions/checkout@v3
+      - name: Verify package 'router/' at dataplane.go:1280
+        uses: viperproject/gobra-action@main
+        with:
+          files: router/io-spec.gobra router/svc_spec_test.gobra router/io-spec-abstract-transitions.gobra router/dataplane.go@1280 router/svc_spec.gobra router/svc.go router/io-spec-atomic-events.gobra router/dataplane_spec.gobra router/dataplane_spec_test.gobra router/io-spec-non-proven-lemmas.gobra router/bfd_spec.gobra router/metrics_spec_test.gobra router/dataplane_concurrency_model.gobra router/metrics_spec.gobra router/assumptions.gobra router/metrics.go router/widen-lemma.gobra
+          timeout: 6h
+          headerOnly: ${{ env.headerOnly }}
+          module: ${{ env.module }}
+          includePaths: ${{ env.includePaths }}
+          assumeInjectivityOnInhale: ${{ env.assumeInjectivityOnInhale }}
+          checkConsistency: ${{ env.checkConsistency }}
+          parallelizeBranches: '1'
+          moreJoins: 'impure'
+          # The following flag has a significant influence on the number of branches verified.
+          # Without it, verification would take a lot longer.
+          imageVersion: ${{ env.imageVersion }}
+          mceMode: 'on'
+          requireTriggers: ${{ env.requireTriggers }}
+          overflow: ${{ env.overflow }}
+          useZ3API: ${{ env.useZ3API }}
+          disableNL: '0'
+          viperBackend: ${{ env.viperBackend }}
+          unsafeWildcardOptimization: '0'
+  verify-router-dataplane-1302:
+    runs-on: ubuntu-latest
+    steps:
+      - name: Checkout the VerifiedSCION repository
+        uses: actions/checkout@v3
+      - name: Verify package 'router/' at dataplane.go:1302
+        uses: viperproject/gobra-action@main
+        with:
+          files: router/io-spec.gobra router/svc_spec_test.gobra router/io-spec-abstract-transitions.gobra router/dataplane.go@1302 router/svc_spec.gobra router/svc.go router/io-spec-atomic-events.gobra router/dataplane_spec.gobra router/dataplane_spec_test.gobra router/io-spec-non-proven-lemmas.gobra router/bfd_spec.gobra router/metrics_spec_test.gobra router/dataplane_concurrency_model.gobra router/metrics_spec.gobra router/assumptions.gobra router/metrics.go router/widen-lemma.gobra
+          timeout: 6h
+          headerOnly: ${{ env.headerOnly }}
+          module: ${{ env.module }}
+          includePaths: ${{ env.includePaths }}
+          assumeInjectivityOnInhale: ${{ env.assumeInjectivityOnInhale }}
+          checkConsistency: ${{ env.checkConsistency }}
+          parallelizeBranches: '1'
+          moreJoins: 'impure'
+          # The following flag has a significant influence on the number of branches verified.
+          # Without it, verification would take a lot longer.
+          imageVersion: ${{ env.imageVersion }}
+          mceMode: 'on'
+          requireTriggers: ${{ env.requireTriggers }}
+          overflow: ${{ env.overflow }}
+          useZ3API: ${{ env.useZ3API }}
+          disableNL: '0'
+          viperBackend: ${{ env.viperBackend }}
+          unsafeWildcardOptimization: '0'
+  verify-router-dataplane-1368:
+    runs-on: ubuntu-latest
+    steps:
+      - name: Checkout the VerifiedSCION repository
+        uses: actions/checkout@v3
+      - name: Verify package 'router/' at dataplane.go:1368
+        uses: viperproject/gobra-action@main
+        with:
+          files: router/io-spec.gobra router/svc_spec_test.gobra router/io-spec-abstract-transitions.gobra router/dataplane.go@1368 router/svc_spec.gobra router/svc.go router/io-spec-atomic-events.gobra router/dataplane_spec.gobra router/dataplane_spec_test.gobra router/io-spec-non-proven-lemmas.gobra router/bfd_spec.gobra router/metrics_spec_test.gobra router/dataplane_concurrency_model.gobra router/metrics_spec.gobra router/assumptions.gobra router/metrics.go router/widen-lemma.gobra
+          timeout: 6h
+          headerOnly: ${{ env.headerOnly }}
+          module: ${{ env.module }}
+          includePaths: ${{ env.includePaths }}
+          assumeInjectivityOnInhale: ${{ env.assumeInjectivityOnInhale }}
+          checkConsistency: ${{ env.checkConsistency }}
+          parallelizeBranches: '1'
+          moreJoins: 'impure'
+          # The following flag has a significant influence on the number of branches verified.
+          # Without it, verification would take a lot longer.
+          imageVersion: ${{ env.imageVersion }}
+          mceMode: 'on'
+          requireTriggers: ${{ env.requireTriggers }}
+          overflow: ${{ env.overflow }}
+          useZ3API: ${{ env.useZ3API }}
+          disableNL: '0'
+          viperBackend: ${{ env.viperBackend }}
+          unsafeWildcardOptimization: '0'
+  verify-router-dataplane-1403:
+    runs-on: ubuntu-latest
+    steps:
+      - name: Checkout the VerifiedSCION repository
+        uses: actions/checkout@v3
+      - name: Verify package 'router/' at dataplane.go:1403
+        uses: viperproject/gobra-action@main
+        with:
+          files: router/io-spec.gobra router/svc_spec_test.gobra router/io-spec-abstract-transitions.gobra router/dataplane.go@1403 router/svc_spec.gobra router/svc.go router/io-spec-atomic-events.gobra router/dataplane_spec.gobra router/dataplane_spec_test.gobra router/io-spec-non-proven-lemmas.gobra router/bfd_spec.gobra router/metrics_spec_test.gobra router/dataplane_concurrency_model.gobra router/metrics_spec.gobra router/assumptions.gobra router/metrics.go router/widen-lemma.gobra
+          timeout: 6h
+          headerOnly: ${{ env.headerOnly }}
+          module: ${{ env.module }}
+          includePaths: ${{ env.includePaths }}
+          assumeInjectivityOnInhale: ${{ env.assumeInjectivityOnInhale }}
+          checkConsistency: ${{ env.checkConsistency }}
+          parallelizeBranches: '1'
+          moreJoins: 'impure'
+          # The following flag has a significant influence on the number of branches verified.
+          # Without it, verification would take a lot longer.
+          imageVersion: ${{ env.imageVersion }}
+          mceMode: 'on'
+          requireTriggers: ${{ env.requireTriggers }}
+          overflow: ${{ env.overflow }}
+          useZ3API: ${{ env.useZ3API }}
+          disableNL: '0'
+          viperBackend: ${{ env.viperBackend }}
+          unsafeWildcardOptimization: '0'
+  verify-router-dataplane-1456:
+    runs-on: ubuntu-latest
+    steps:
+      - name: Checkout the VerifiedSCION repository
+        uses: actions/checkout@v3
+      - name: Verify package 'router/' at dataplane.go:1456
+        uses: viperproject/gobra-action@main
+        with:
+          files: router/io-spec.gobra router/svc_spec_test.gobra router/io-spec-abstract-transitions.gobra router/dataplane.go@1456 router/svc_spec.gobra router/svc.go router/io-spec-atomic-events.gobra router/dataplane_spec.gobra router/dataplane_spec_test.gobra router/io-spec-non-proven-lemmas.gobra router/bfd_spec.gobra router/metrics_spec_test.gobra router/dataplane_concurrency_model.gobra router/metrics_spec.gobra router/assumptions.gobra router/metrics.go router/widen-lemma.gobra
+          timeout: 6h
+          headerOnly: ${{ env.headerOnly }}
+          module: ${{ env.module }}
+          includePaths: ${{ env.includePaths }}
+          assumeInjectivityOnInhale: ${{ env.assumeInjectivityOnInhale }}
+          checkConsistency: ${{ env.checkConsistency }}
+          parallelizeBranches: '1'
+          moreJoins: 'impure'
+          # The following flag has a significant influence on the number of branches verified.
+          # Without it, verification would take a lot longer.
+          imageVersion: ${{ env.imageVersion }}
+          mceMode: 'on'
+          requireTriggers: ${{ env.requireTriggers }}
+          overflow: ${{ env.overflow }}
+          useZ3API: ${{ env.useZ3API }}
+          disableNL: '0'
+          viperBackend: ${{ env.viperBackend }}
+          unsafeWildcardOptimization: '0'
+  verify-router-dataplane-1613:
+    runs-on: ubuntu-latest
+    steps:
+      - name: Checkout the VerifiedSCION repository
+        uses: actions/checkout@v3
+      - name: Verify package 'router/' at dataplane.go:1613
+        uses: viperproject/gobra-action@main
+        with:
+          files: router/io-spec.gobra router/svc_spec_test.gobra router/io-spec-abstract-transitions.gobra router/dataplane.go@1613 router/svc_spec.gobra router/svc.go router/io-spec-atomic-events.gobra router/dataplane_spec.gobra router/dataplane_spec_test.gobra router/io-spec-non-proven-lemmas.gobra router/bfd_spec.gobra router/metrics_spec_test.gobra router/dataplane_concurrency_model.gobra router/metrics_spec.gobra router/assumptions.gobra router/metrics.go router/widen-lemma.gobra
+          timeout: 6h
+          headerOnly: ${{ env.headerOnly }}
+          module: ${{ env.module }}
+          includePaths: ${{ env.includePaths }}
+          assumeInjectivityOnInhale: ${{ env.assumeInjectivityOnInhale }}
+          checkConsistency: ${{ env.checkConsistency }}
+          parallelizeBranches: '1'
+          moreJoins: 'impure'
+          # The following flag has a significant influence on the number of branches verified.
+          # Without it, verification would take a lot longer.
+          imageVersion: ${{ env.imageVersion }}
+          mceMode: 'on'
+          requireTriggers: ${{ env.requireTriggers }}
+          overflow: ${{ env.overflow }}
+          useZ3API: ${{ env.useZ3API }}
+          disableNL: '0'
+          viperBackend: ${{ env.viperBackend }}
+          unsafeWildcardOptimization: '0'
+  verify-router-dataplane-1649:
+    runs-on: ubuntu-latest
+    steps:
+      - name: Checkout the VerifiedSCION repository
+        uses: actions/checkout@v3
+      - name: Verify package 'router/' at dataplane.go:1649
+        uses: viperproject/gobra-action@main
+        with:
+          files: router/io-spec.gobra router/svc_spec_test.gobra router/io-spec-abstract-transitions.gobra router/dataplane.go@1649 router/svc_spec.gobra router/svc.go router/io-spec-atomic-events.gobra router/dataplane_spec.gobra router/dataplane_spec_test.gobra router/io-spec-non-proven-lemmas.gobra router/bfd_spec.gobra router/metrics_spec_test.gobra router/dataplane_concurrency_model.gobra router/metrics_spec.gobra router/assumptions.gobra router/metrics.go router/widen-lemma.gobra
+          timeout: 6h
+          headerOnly: ${{ env.headerOnly }}
+          module: ${{ env.module }}
+          includePaths: ${{ env.includePaths }}
+          assumeInjectivityOnInhale: ${{ env.assumeInjectivityOnInhale }}
+          checkConsistency: ${{ env.checkConsistency }}
+          parallelizeBranches: '1'
+          moreJoins: 'impure'
+          # The following flag has a significant influence on the number of branches verified.
+          # Without it, verification would take a lot longer.
+          imageVersion: ${{ env.imageVersion }}
+          mceMode: 'on'
+          requireTriggers: ${{ env.requireTriggers }}
+          overflow: ${{ env.overflow }}
+          useZ3API: ${{ env.useZ3API }}
+          disableNL: '0'
+          viperBackend: ${{ env.viperBackend }}
+          unsafeWildcardOptimization: '0'
+  verify-router-dataplane-1764:
+    runs-on: ubuntu-latest
+    steps:
+      - name: Checkout the VerifiedSCION repository
+        uses: actions/checkout@v3
+      - name: Verify package 'router/' at dataplane.go:1764
+        uses: viperproject/gobra-action@main
+        with:
+          files: router/io-spec.gobra router/svc_spec_test.gobra router/io-spec-abstract-transitions.gobra router/dataplane.go@1764 router/svc_spec.gobra router/svc.go router/io-spec-atomic-events.gobra router/dataplane_spec.gobra router/dataplane_spec_test.gobra router/io-spec-non-proven-lemmas.gobra router/bfd_spec.gobra router/metrics_spec_test.gobra router/dataplane_concurrency_model.gobra router/metrics_spec.gobra router/assumptions.gobra router/metrics.go router/widen-lemma.gobra
+          timeout: 6h
+          headerOnly: ${{ env.headerOnly }}
+          module: ${{ env.module }}
+          includePaths: ${{ env.includePaths }}
+          assumeInjectivityOnInhale: ${{ env.assumeInjectivityOnInhale }}
+          checkConsistency: ${{ env.checkConsistency }}
+          parallelizeBranches: '1'
+          moreJoins: 'impure'
+          # The following flag has a significant influence on the number of branches verified.
+          # Without it, verification would take a lot longer.
+          imageVersion: ${{ env.imageVersion }}
+          mceMode: 'on'
+          requireTriggers: ${{ env.requireTriggers }}
+          overflow: ${{ env.overflow }}
+          useZ3API: ${{ env.useZ3API }}
+          disableNL: '0'
+          viperBackend: ${{ env.viperBackend }}
+          unsafeWildcardOptimization: '0'
+  verify-router-dataplane-1782:
+    runs-on: ubuntu-latest
+    steps:
+      - name: Checkout the VerifiedSCION repository
+        uses: actions/checkout@v3
+      - name: Verify package 'router/' at dataplane.go:1782
+        uses: viperproject/gobra-action@main
+        with:
+          files: router/io-spec.gobra router/svc_spec_test.gobra router/io-spec-abstract-transitions.gobra router/dataplane.go@1782 router/svc_spec.gobra router/svc.go router/io-spec-atomic-events.gobra router/dataplane_spec.gobra router/dataplane_spec_test.gobra router/io-spec-non-proven-lemmas.gobra router/bfd_spec.gobra router/metrics_spec_test.gobra router/dataplane_concurrency_model.gobra router/metrics_spec.gobra router/assumptions.gobra router/metrics.go router/widen-lemma.gobra
+          timeout: 6h
+          headerOnly: ${{ env.headerOnly }}
+          module: ${{ env.module }}
+          includePaths: ${{ env.includePaths }}
+          assumeInjectivityOnInhale: ${{ env.assumeInjectivityOnInhale }}
+          checkConsistency: ${{ env.checkConsistency }}
+          parallelizeBranches: '1'
+          moreJoins: 'impure'
+          # The following flag has a significant influence on the number of branches verified.
+          # Without it, verification would take a lot longer.
+          imageVersion: ${{ env.imageVersion }}
+          mceMode: 'on'
+          requireTriggers: ${{ env.requireTriggers }}
+          overflow: ${{ env.overflow }}
+          useZ3API: ${{ env.useZ3API }}
+          disableNL: '0'
+          viperBackend: ${{ env.viperBackend }}
+          unsafeWildcardOptimization: '0'
+  verify-router-dataplane-1887:
+    runs-on: ubuntu-latest
+    steps:
+      - name: Checkout the VerifiedSCION repository
+        uses: actions/checkout@v3
+      - name: Verify package 'router/' at dataplane.go:1887
+        uses: viperproject/gobra-action@main
+        with:
+          files: router/io-spec.gobra router/svc_spec_test.gobra router/io-spec-abstract-transitions.gobra router/dataplane.go@1887 router/svc_spec.gobra router/svc.go router/io-spec-atomic-events.gobra router/dataplane_spec.gobra router/dataplane_spec_test.gobra router/io-spec-non-proven-lemmas.gobra router/bfd_spec.gobra router/metrics_spec_test.gobra router/dataplane_concurrency_model.gobra router/metrics_spec.gobra router/assumptions.gobra router/metrics.go router/widen-lemma.gobra
+          timeout: 6h
+          headerOnly: ${{ env.headerOnly }}
+          module: ${{ env.module }}
+          includePaths: ${{ env.includePaths }}
+          assumeInjectivityOnInhale: ${{ env.assumeInjectivityOnInhale }}
+          checkConsistency: ${{ env.checkConsistency }}
+          parallelizeBranches: '1'
+          moreJoins: 'impure'
+          # The following flag has a significant influence on the number of branches verified.
+          # Without it, verification would take a lot longer.
+          imageVersion: ${{ env.imageVersion }}
+          mceMode: 'on'
+          requireTriggers: ${{ env.requireTriggers }}
+          overflow: ${{ env.overflow }}
+          useZ3API: ${{ env.useZ3API }}
+          disableNL: '0'
+          viperBackend: ${{ env.viperBackend }}
+          unsafeWildcardOptimization: '0'
+  verify-router-dataplane-1946:
+    runs-on: ubuntu-latest
+    steps:
+      - name: Checkout the VerifiedSCION repository
+        uses: actions/checkout@v3
+      - name: Verify package 'router/' at dataplane.go:1946
+        uses: viperproject/gobra-action@main
+        with:
+          files: router/io-spec.gobra router/svc_spec_test.gobra router/io-spec-abstract-transitions.gobra router/dataplane.go@1946 router/svc_spec.gobra router/svc.go router/io-spec-atomic-events.gobra router/dataplane_spec.gobra router/dataplane_spec_test.gobra router/io-spec-non-proven-lemmas.gobra router/bfd_spec.gobra router/metrics_spec_test.gobra router/dataplane_concurrency_model.gobra router/metrics_spec.gobra router/assumptions.gobra router/metrics.go router/widen-lemma.gobra
+          timeout: 6h
+          headerOnly: ${{ env.headerOnly }}
+          module: ${{ env.module }}
+          includePaths: ${{ env.includePaths }}
+          assumeInjectivityOnInhale: ${{ env.assumeInjectivityOnInhale }}
+          checkConsistency: ${{ env.checkConsistency }}
+          parallelizeBranches: '1'
+          moreJoins: 'impure'
+          # The following flag has a significant influence on the number of branches verified.
+          # Without it, verification would take a lot longer.
+          imageVersion: ${{ env.imageVersion }}
+          mceMode: 'on'
+          requireTriggers: ${{ env.requireTriggers }}
+          overflow: ${{ env.overflow }}
+          useZ3API: ${{ env.useZ3API }}
+          disableNL: '0'
+          viperBackend: ${{ env.viperBackend }}
+          unsafeWildcardOptimization: '0'
+  verify-router-dataplane-1985:
+    runs-on: ubuntu-latest
+    steps:
+      - name: Checkout the VerifiedSCION repository
+        uses: actions/checkout@v3
+      - name: Verify package 'router/' at dataplane.go:1985
+        uses: viperproject/gobra-action@main
+        with:
+          files: router/io-spec.gobra router/svc_spec_test.gobra router/io-spec-abstract-transitions.gobra router/dataplane.go@1985 router/svc_spec.gobra router/svc.go router/io-spec-atomic-events.gobra router/dataplane_spec.gobra router/dataplane_spec_test.gobra router/io-spec-non-proven-lemmas.gobra router/bfd_spec.gobra router/metrics_spec_test.gobra router/dataplane_concurrency_model.gobra router/metrics_spec.gobra router/assumptions.gobra router/metrics.go router/widen-lemma.gobra
+          timeout: 6h
+          headerOnly: ${{ env.headerOnly }}
+          module: ${{ env.module }}
+          includePaths: ${{ env.includePaths }}
+          assumeInjectivityOnInhale: ${{ env.assumeInjectivityOnInhale }}
+          checkConsistency: ${{ env.checkConsistency }}
+          parallelizeBranches: '1'
+          moreJoins: 'impure'
+          # The following flag has a significant influence on the number of branches verified.
+          # Without it, verification would take a lot longer.
+          imageVersion: ${{ env.imageVersion }}
+          mceMode: 'on'
+          requireTriggers: ${{ env.requireTriggers }}
+          overflow: ${{ env.overflow }}
+          useZ3API: ${{ env.useZ3API }}
+          disableNL: '0'
+          viperBackend: ${{ env.viperBackend }}
+          unsafeWildcardOptimization: '0'
+  verify-router-dataplane-2037:
+    runs-on: ubuntu-latest
+    steps:
+      - name: Checkout the VerifiedSCION repository
+        uses: actions/checkout@v3
+      - name: Verify package 'router/' at dataplane.go:2037
+        uses: viperproject/gobra-action@main
+        with:
+          files: router/io-spec.gobra router/svc_spec_test.gobra router/io-spec-abstract-transitions.gobra router/dataplane.go@2037 router/svc_spec.gobra router/svc.go router/io-spec-atomic-events.gobra router/dataplane_spec.gobra router/dataplane_spec_test.gobra router/io-spec-non-proven-lemmas.gobra router/bfd_spec.gobra router/metrics_spec_test.gobra router/dataplane_concurrency_model.gobra router/metrics_spec.gobra router/assumptions.gobra router/metrics.go router/widen-lemma.gobra
+          timeout: 6h
+          headerOnly: ${{ env.headerOnly }}
+          module: ${{ env.module }}
+          includePaths: ${{ env.includePaths }}
+          assumeInjectivityOnInhale: ${{ env.assumeInjectivityOnInhale }}
+          checkConsistency: ${{ env.checkConsistency }}
+          parallelizeBranches: '1'
+          moreJoins: 'impure'
+          # The following flag has a significant influence on the number of branches verified.
+          # Without it, verification would take a lot longer.
+          imageVersion: ${{ env.imageVersion }}
+          mceMode: 'on'
+          requireTriggers: ${{ env.requireTriggers }}
+          overflow: ${{ env.overflow }}
+          useZ3API: ${{ env.useZ3API }}
+          disableNL: '0'
+          viperBackend: ${{ env.viperBackend }}
+          unsafeWildcardOptimization: '0'
+  verify-router-dataplane-2084:
+    runs-on: ubuntu-latest
+    steps:
+      - name: Checkout the VerifiedSCION repository
+        uses: actions/checkout@v3
+      - name: Verify package 'router/' at dataplane.go:2084
+        uses: viperproject/gobra-action@main
+        with:
+          files: router/io-spec.gobra router/svc_spec_test.gobra router/io-spec-abstract-transitions.gobra router/dataplane.go@2084 router/svc_spec.gobra router/svc.go router/io-spec-atomic-events.gobra router/dataplane_spec.gobra router/dataplane_spec_test.gobra router/io-spec-non-proven-lemmas.gobra router/bfd_spec.gobra router/metrics_spec_test.gobra router/dataplane_concurrency_model.gobra router/metrics_spec.gobra router/assumptions.gobra router/metrics.go router/widen-lemma.gobra
+          timeout: 6h
+          headerOnly: ${{ env.headerOnly }}
+          module: ${{ env.module }}
+          includePaths: ${{ env.includePaths }}
+          assumeInjectivityOnInhale: ${{ env.assumeInjectivityOnInhale }}
+          checkConsistency: ${{ env.checkConsistency }}
+          parallelizeBranches: '1'
+          moreJoins: 'impure'
+          # The following flag has a significant influence on the number of branches verified.
+          # Without it, verification would take a lot longer.
+          imageVersion: ${{ env.imageVersion }}
+          mceMode: 'on'
+          requireTriggers: ${{ env.requireTriggers }}
+          overflow: ${{ env.overflow }}
+          useZ3API: ${{ env.useZ3API }}
+          disableNL: '0'
+          viperBackend: ${{ env.viperBackend }}
+          unsafeWildcardOptimization: '0'
+  verify-router-dataplane-2143:
+    runs-on: ubuntu-latest
+    steps:
+      - name: Checkout the VerifiedSCION repository
+        uses: actions/checkout@v3
+      - name: Verify package 'router/' at dataplane.go:2143
+        uses: viperproject/gobra-action@main
+        with:
+          files: router/io-spec.gobra router/svc_spec_test.gobra router/io-spec-abstract-transitions.gobra router/dataplane.go@2143 router/svc_spec.gobra router/svc.go router/io-spec-atomic-events.gobra router/dataplane_spec.gobra router/dataplane_spec_test.gobra router/io-spec-non-proven-lemmas.gobra router/bfd_spec.gobra router/metrics_spec_test.gobra router/dataplane_concurrency_model.gobra router/metrics_spec.gobra router/assumptions.gobra router/metrics.go router/widen-lemma.gobra
+          timeout: 6h
+          headerOnly: ${{ env.headerOnly }}
+          module: ${{ env.module }}
+          includePaths: ${{ env.includePaths }}
+          assumeInjectivityOnInhale: ${{ env.assumeInjectivityOnInhale }}
+          checkConsistency: ${{ env.checkConsistency }}
+          parallelizeBranches: '1'
+          moreJoins: 'impure'
+          # The following flag has a significant influence on the number of branches verified.
+          # Without it, verification would take a lot longer.
+          imageVersion: ${{ env.imageVersion }}
+          mceMode: 'on'
+          requireTriggers: ${{ env.requireTriggers }}
+          overflow: ${{ env.overflow }}
+          useZ3API: ${{ env.useZ3API }}
+          disableNL: '0'
+          viperBackend: ${{ env.viperBackend }}
+          unsafeWildcardOptimization: '0'
+  verify-router-dataplane-2157:
+    runs-on: ubuntu-latest
+    steps:
+      - name: Checkout the VerifiedSCION repository
+        uses: actions/checkout@v3
+      - name: Verify package 'router/' at dataplane.go:2157
+        uses: viperproject/gobra-action@main
+        with:
+          files: router/io-spec.gobra router/svc_spec_test.gobra router/io-spec-abstract-transitions.gobra router/dataplane.go@2157 router/svc_spec.gobra router/svc.go router/io-spec-atomic-events.gobra router/dataplane_spec.gobra router/dataplane_spec_test.gobra router/io-spec-non-proven-lemmas.gobra router/bfd_spec.gobra router/metrics_spec_test.gobra router/dataplane_concurrency_model.gobra router/metrics_spec.gobra router/assumptions.gobra router/metrics.go router/widen-lemma.gobra
+          timeout: 6h
+          headerOnly: ${{ env.headerOnly }}
+          module: ${{ env.module }}
+          includePaths: ${{ env.includePaths }}
+          assumeInjectivityOnInhale: ${{ env.assumeInjectivityOnInhale }}
+          checkConsistency: ${{ env.checkConsistency }}
+          parallelizeBranches: '1'
+          moreJoins: 'impure'
+          # The following flag has a significant influence on the number of branches verified.
+          # Without it, verification would take a lot longer.
+          imageVersion: ${{ env.imageVersion }}
+          mceMode: 'on'
+          requireTriggers: ${{ env.requireTriggers }}
+          overflow: ${{ env.overflow }}
+          useZ3API: ${{ env.useZ3API }}
+          disableNL: '0'
+          viperBackend: ${{ env.viperBackend }}
+          unsafeWildcardOptimization: '0'
+  verify-router-dataplane-2196:
+    runs-on: ubuntu-latest
+    steps:
+      - name: Checkout the VerifiedSCION repository
+        uses: actions/checkout@v3
+      - name: Verify package 'router/' at dataplane.go:2196
+        uses: viperproject/gobra-action@main
+        with:
+          files: router/io-spec.gobra router/svc_spec_test.gobra router/io-spec-abstract-transitions.gobra router/dataplane.go@2196 router/svc_spec.gobra router/svc.go router/io-spec-atomic-events.gobra router/dataplane_spec.gobra router/dataplane_spec_test.gobra router/io-spec-non-proven-lemmas.gobra router/bfd_spec.gobra router/metrics_spec_test.gobra router/dataplane_concurrency_model.gobra router/metrics_spec.gobra router/assumptions.gobra router/metrics.go router/widen-lemma.gobra
+          timeout: 6h
+          headerOnly: ${{ env.headerOnly }}
+          module: ${{ env.module }}
+          includePaths: ${{ env.includePaths }}
+          assumeInjectivityOnInhale: ${{ env.assumeInjectivityOnInhale }}
+          checkConsistency: ${{ env.checkConsistency }}
+          parallelizeBranches: '1'
+          moreJoins: 'impure'
+          # The following flag has a significant influence on the number of branches verified.
+          # Without it, verification would take a lot longer.
+          imageVersion: ${{ env.imageVersion }}
+          mceMode: 'on'
+          requireTriggers: ${{ env.requireTriggers }}
+          overflow: ${{ env.overflow }}
+          useZ3API: ${{ env.useZ3API }}
+          disableNL: '0'
+          viperBackend: ${{ env.viperBackend }}
+          unsafeWildcardOptimization: '0'
+  verify-router-dataplane-2260:
+    runs-on: ubuntu-latest
+    steps:
+      - name: Checkout the VerifiedSCION repository
+        uses: actions/checkout@v3
+      - name: Verify package 'router/' at dataplane.go:2260
+        uses: viperproject/gobra-action@main
+        with:
+          files: router/io-spec.gobra router/svc_spec_test.gobra router/io-spec-abstract-transitions.gobra router/dataplane.go@2260 router/svc_spec.gobra router/svc.go router/io-spec-atomic-events.gobra router/dataplane_spec.gobra router/dataplane_spec_test.gobra router/io-spec-non-proven-lemmas.gobra router/bfd_spec.gobra router/metrics_spec_test.gobra router/dataplane_concurrency_model.gobra router/metrics_spec.gobra router/assumptions.gobra router/metrics.go router/widen-lemma.gobra
+          timeout: 6h
+          headerOnly: ${{ env.headerOnly }}
+          module: ${{ env.module }}
+          includePaths: ${{ env.includePaths }}
+          assumeInjectivityOnInhale: ${{ env.assumeInjectivityOnInhale }}
+          checkConsistency: ${{ env.checkConsistency }}
+          parallelizeBranches: '1'
+          moreJoins: 'impure'
+          # The following flag has a significant influence on the number of branches verified.
+          # Without it, verification would take a lot longer.
+          imageVersion: ${{ env.imageVersion }}
+          mceMode: 'on'
+          requireTriggers: ${{ env.requireTriggers }}
+          overflow: ${{ env.overflow }}
+          useZ3API: ${{ env.useZ3API }}
+          disableNL: '0'
+          viperBackend: ${{ env.viperBackend }}
+          unsafeWildcardOptimization: '0'
+  verify-router-dataplane-2375:
+    runs-on: ubuntu-latest
+    steps:
+      - name: Checkout the VerifiedSCION repository
+        uses: actions/checkout@v3
+      - name: Verify package 'router/' at dataplane.go:2375
+        uses: viperproject/gobra-action@main
+        with:
+          files: router/io-spec.gobra router/svc_spec_test.gobra router/io-spec-abstract-transitions.gobra router/dataplane.go@2375 router/svc_spec.gobra router/svc.go router/io-spec-atomic-events.gobra router/dataplane_spec.gobra router/dataplane_spec_test.gobra router/io-spec-non-proven-lemmas.gobra router/bfd_spec.gobra router/metrics_spec_test.gobra router/dataplane_concurrency_model.gobra router/metrics_spec.gobra router/assumptions.gobra router/metrics.go router/widen-lemma.gobra
+          timeout: 6h
+          headerOnly: ${{ env.headerOnly }}
+          module: ${{ env.module }}
+          includePaths: ${{ env.includePaths }}
+          assumeInjectivityOnInhale: ${{ env.assumeInjectivityOnInhale }}
+          checkConsistency: ${{ env.checkConsistency }}
+          parallelizeBranches: '1'
+          moreJoins: 'impure'
+          # The following flag has a significant influence on the number of branches verified.
+          # Without it, verification would take a lot longer.
+          imageVersion: ${{ env.imageVersion }}
+          mceMode: 'on'
+          requireTriggers: ${{ env.requireTriggers }}
+          overflow: ${{ env.overflow }}
+          useZ3API: ${{ env.useZ3API }}
+          disableNL: '0'
+          viperBackend: ${{ env.viperBackend }}
+          unsafeWildcardOptimization: '0'
+  verify-router-dataplane-2421:
+    runs-on: ubuntu-latest
+    steps:
+      - name: Checkout the VerifiedSCION repository
+        uses: actions/checkout@v3
+      - name: Verify package 'router/' at dataplane.go:2421
+        uses: viperproject/gobra-action@main
+        with:
+          files: router/io-spec.gobra router/svc_spec_test.gobra router/io-spec-abstract-transitions.gobra router/dataplane.go@2421 router/svc_spec.gobra router/svc.go router/io-spec-atomic-events.gobra router/dataplane_spec.gobra router/dataplane_spec_test.gobra router/io-spec-non-proven-lemmas.gobra router/bfd_spec.gobra router/metrics_spec_test.gobra router/dataplane_concurrency_model.gobra router/metrics_spec.gobra router/assumptions.gobra router/metrics.go router/widen-lemma.gobra
+          timeout: 6h
+          headerOnly: ${{ env.headerOnly }}
+          module: ${{ env.module }}
+          includePaths: ${{ env.includePaths }}
+          assumeInjectivityOnInhale: ${{ env.assumeInjectivityOnInhale }}
+          checkConsistency: ${{ env.checkConsistency }}
+          parallelizeBranches: '1'
+          moreJoins: 'impure'
+          # The following flag has a significant influence on the number of branches verified.
+          # Without it, verification would take a lot longer.
+          imageVersion: ${{ env.imageVersion }}
+          mceMode: 'on'
+          requireTriggers: ${{ env.requireTriggers }}
+          overflow: ${{ env.overflow }}
+          useZ3API: ${{ env.useZ3API }}
+          disableNL: '0'
+          viperBackend: ${{ env.viperBackend }}
+          unsafeWildcardOptimization: '0'
+  verify-router-dataplane-2441:
+    runs-on: ubuntu-latest
+    steps:
+      - name: Checkout the VerifiedSCION repository
+        uses: actions/checkout@v3
+      - name: Verify package 'router/' at dataplane.go:2441
+        uses: viperproject/gobra-action@main
+        with:
+          files: router/io-spec.gobra router/svc_spec_test.gobra router/io-spec-abstract-transitions.gobra router/dataplane.go@2441 router/svc_spec.gobra router/svc.go router/io-spec-atomic-events.gobra router/dataplane_spec.gobra router/dataplane_spec_test.gobra router/io-spec-non-proven-lemmas.gobra router/bfd_spec.gobra router/metrics_spec_test.gobra router/dataplane_concurrency_model.gobra router/metrics_spec.gobra router/assumptions.gobra router/metrics.go router/widen-lemma.gobra
+          timeout: 6h
+          headerOnly: ${{ env.headerOnly }}
+          module: ${{ env.module }}
+          includePaths: ${{ env.includePaths }}
+          assumeInjectivityOnInhale: ${{ env.assumeInjectivityOnInhale }}
+          checkConsistency: ${{ env.checkConsistency }}
+          parallelizeBranches: '1'
+          moreJoins: 'impure'
+          # The following flag has a significant influence on the number of branches verified.
+          # Without it, verification would take a lot longer.
+          imageVersion: ${{ env.imageVersion }}
+          mceMode: 'on'
+          requireTriggers: ${{ env.requireTriggers }}
+          overflow: ${{ env.overflow }}
+          useZ3API: ${{ env.useZ3API }}
+          disableNL: '0'
+          viperBackend: ${{ env.viperBackend }}
+          unsafeWildcardOptimization: '0'
+  verify-router-dataplane-2477:
+    runs-on: ubuntu-latest
+    steps:
+      - name: Checkout the VerifiedSCION repository
+        uses: actions/checkout@v3
+      - name: Verify package 'router/' at dataplane.go:2477
+        uses: viperproject/gobra-action@main
+        with:
+          files: router/io-spec.gobra router/svc_spec_test.gobra router/io-spec-abstract-transitions.gobra router/dataplane.go@2477 router/svc_spec.gobra router/svc.go router/io-spec-atomic-events.gobra router/dataplane_spec.gobra router/dataplane_spec_test.gobra router/io-spec-non-proven-lemmas.gobra router/bfd_spec.gobra router/metrics_spec_test.gobra router/dataplane_concurrency_model.gobra router/metrics_spec.gobra router/assumptions.gobra router/metrics.go router/widen-lemma.gobra
+          timeout: 6h
+          headerOnly: ${{ env.headerOnly }}
+          module: ${{ env.module }}
+          includePaths: ${{ env.includePaths }}
+          assumeInjectivityOnInhale: ${{ env.assumeInjectivityOnInhale }}
+          checkConsistency: ${{ env.checkConsistency }}
+          parallelizeBranches: '1'
+          moreJoins: 'impure'
+          # The following flag has a significant influence on the number of branches verified.
+          # Without it, verification would take a lot longer.
+          imageVersion: ${{ env.imageVersion }}
+          mceMode: 'on'
+          requireTriggers: ${{ env.requireTriggers }}
+          overflow: ${{ env.overflow }}
+          useZ3API: ${{ env.useZ3API }}
+          disableNL: '0'
+          viperBackend: ${{ env.viperBackend }}
+          unsafeWildcardOptimization: '0'
+  verify-router-dataplane-2533:
+    runs-on: ubuntu-latest
+    steps:
+      - name: Checkout the VerifiedSCION repository
+        uses: actions/checkout@v3
+      - name: Verify package 'router/' at dataplane.go:2533
+        uses: viperproject/gobra-action@main
+        with:
+          files: router/io-spec.gobra router/svc_spec_test.gobra router/io-spec-abstract-transitions.gobra router/dataplane.go@2533 router/svc_spec.gobra router/svc.go router/io-spec-atomic-events.gobra router/dataplane_spec.gobra router/dataplane_spec_test.gobra router/io-spec-non-proven-lemmas.gobra router/bfd_spec.gobra router/metrics_spec_test.gobra router/dataplane_concurrency_model.gobra router/metrics_spec.gobra router/assumptions.gobra router/metrics.go router/widen-lemma.gobra
+          timeout: 6h
+          headerOnly: ${{ env.headerOnly }}
+          module: ${{ env.module }}
+          includePaths: ${{ env.includePaths }}
+          assumeInjectivityOnInhale: ${{ env.assumeInjectivityOnInhale }}
+          checkConsistency: ${{ env.checkConsistency }}
+          parallelizeBranches: '1'
+          moreJoins: 'impure'
+          # The following flag has a significant influence on the number of branches verified.
+          # Without it, verification would take a lot longer.
+          imageVersion: ${{ env.imageVersion }}
+          mceMode: 'on'
+          requireTriggers: ${{ env.requireTriggers }}
+          overflow: ${{ env.overflow }}
+          useZ3API: ${{ env.useZ3API }}
+          disableNL: '0'
+          viperBackend: ${{ env.viperBackend }}
+          unsafeWildcardOptimization: '0'
+  verify-router-dataplane-2577:
+    runs-on: ubuntu-latest
+    steps:
+      - name: Checkout the VerifiedSCION repository
+        uses: actions/checkout@v3
+      - name: Verify package 'router/' at dataplane.go:2577
+        uses: viperproject/gobra-action@main
+        with:
+          files: router/io-spec.gobra router/svc_spec_test.gobra router/io-spec-abstract-transitions.gobra router/dataplane.go@2577 router/svc_spec.gobra router/svc.go router/io-spec-atomic-events.gobra router/dataplane_spec.gobra router/dataplane_spec_test.gobra router/io-spec-non-proven-lemmas.gobra router/bfd_spec.gobra router/metrics_spec_test.gobra router/dataplane_concurrency_model.gobra router/metrics_spec.gobra router/assumptions.gobra router/metrics.go router/widen-lemma.gobra
+          timeout: 6h
+          headerOnly: ${{ env.headerOnly }}
+          module: ${{ env.module }}
+          includePaths: ${{ env.includePaths }}
+          assumeInjectivityOnInhale: ${{ env.assumeInjectivityOnInhale }}
+          checkConsistency: ${{ env.checkConsistency }}
+          parallelizeBranches: '1'
+          moreJoins: 'impure'
+          # The following flag has a significant influence on the number of branches verified.
+          # Without it, verification would take a lot longer.
+          imageVersion: ${{ env.imageVersion }}
+          mceMode: 'on'
+          requireTriggers: ${{ env.requireTriggers }}
+          overflow: ${{ env.overflow }}
+          useZ3API: ${{ env.useZ3API }}
+          disableNL: '0'
+          viperBackend: ${{ env.viperBackend }}
+          unsafeWildcardOptimization: '0'
+  verify-router-dataplane-2654:
+    runs-on: ubuntu-latest
+    steps:
+      - name: Checkout the VerifiedSCION repository
+        uses: actions/checkout@v3
+      - name: Verify package 'router/' at dataplane.go:2654
+        uses: viperproject/gobra-action@main
+        with:
+          files: router/io-spec.gobra router/svc_spec_test.gobra router/io-spec-abstract-transitions.gobra router/dataplane.go@2654 router/svc_spec.gobra router/svc.go router/io-spec-atomic-events.gobra router/dataplane_spec.gobra router/dataplane_spec_test.gobra router/io-spec-non-proven-lemmas.gobra router/bfd_spec.gobra router/metrics_spec_test.gobra router/dataplane_concurrency_model.gobra router/metrics_spec.gobra router/assumptions.gobra router/metrics.go router/widen-lemma.gobra
+          timeout: 6h
+          headerOnly: ${{ env.headerOnly }}
+          module: ${{ env.module }}
+          includePaths: ${{ env.includePaths }}
+          assumeInjectivityOnInhale: ${{ env.assumeInjectivityOnInhale }}
+          checkConsistency: ${{ env.checkConsistency }}
+          parallelizeBranches: '1'
+          moreJoins: 'impure'
+          # The following flag has a significant influence on the number of branches verified.
+          # Without it, verification would take a lot longer.
+          imageVersion: ${{ env.imageVersion }}
+          mceMode: 'on'
+          requireTriggers: ${{ env.requireTriggers }}
+          overflow: ${{ env.overflow }}
+          useZ3API: ${{ env.useZ3API }}
+          disableNL: '0'
+          viperBackend: ${{ env.viperBackend }}
+          unsafeWildcardOptimization: '0'
+  verify-router-dataplane-2715:
+    runs-on: ubuntu-latest
+    steps:
+      - name: Checkout the VerifiedSCION repository
+        uses: actions/checkout@v3
+      - name: Verify package 'router/' at dataplane.go:2715
+        uses: viperproject/gobra-action@main
+        with:
+          files: router/io-spec.gobra router/svc_spec_test.gobra router/io-spec-abstract-transitions.gobra router/dataplane.go@2715 router/svc_spec.gobra router/svc.go router/io-spec-atomic-events.gobra router/dataplane_spec.gobra router/dataplane_spec_test.gobra router/io-spec-non-proven-lemmas.gobra router/bfd_spec.gobra router/metrics_spec_test.gobra router/dataplane_concurrency_model.gobra router/metrics_spec.gobra router/assumptions.gobra router/metrics.go router/widen-lemma.gobra
+          timeout: 6h
+          headerOnly: ${{ env.headerOnly }}
+          module: ${{ env.module }}
+          includePaths: ${{ env.includePaths }}
+          assumeInjectivityOnInhale: ${{ env.assumeInjectivityOnInhale }}
+          checkConsistency: ${{ env.checkConsistency }}
+          parallelizeBranches: '1'
+          moreJoins: 'impure'
+          # The following flag has a significant influence on the number of branches verified.
+          # Without it, verification would take a lot longer.
+          imageVersion: ${{ env.imageVersion }}
+          mceMode: 'on'
+          requireTriggers: ${{ env.requireTriggers }}
+          overflow: ${{ env.overflow }}
+          useZ3API: ${{ env.useZ3API }}
+          disableNL: '0'
+          viperBackend: ${{ env.viperBackend }}
+          unsafeWildcardOptimization: '0'
+  verify-router-dataplane-2747:
+    runs-on: ubuntu-latest
+    steps:
+      - name: Checkout the VerifiedSCION repository
+        uses: actions/checkout@v3
+      - name: Verify package 'router/' at dataplane.go:2747
+        uses: viperproject/gobra-action@main
+        with:
+          files: router/io-spec.gobra router/svc_spec_test.gobra router/io-spec-abstract-transitions.gobra router/dataplane.go@2747 router/svc_spec.gobra router/svc.go router/io-spec-atomic-events.gobra router/dataplane_spec.gobra router/dataplane_spec_test.gobra router/io-spec-non-proven-lemmas.gobra router/bfd_spec.gobra router/metrics_spec_test.gobra router/dataplane_concurrency_model.gobra router/metrics_spec.gobra router/assumptions.gobra router/metrics.go router/widen-lemma.gobra
+          timeout: 6h
+          headerOnly: ${{ env.headerOnly }}
+          module: ${{ env.module }}
+          includePaths: ${{ env.includePaths }}
+          assumeInjectivityOnInhale: ${{ env.assumeInjectivityOnInhale }}
+          checkConsistency: ${{ env.checkConsistency }}
+          parallelizeBranches: '1'
+          moreJoins: 'impure'
+          # The following flag has a significant influence on the number of branches verified.
+          # Without it, verification would take a lot longer.
+          imageVersion: ${{ env.imageVersion }}
+          mceMode: 'on'
+          requireTriggers: ${{ env.requireTriggers }}
+          overflow: ${{ env.overflow }}
+          useZ3API: ${{ env.useZ3API }}
+          disableNL: '0'
+          viperBackend: ${{ env.viperBackend }}
+          unsafeWildcardOptimization: '0'
+  verify-router-dataplane-2777:
+    runs-on: ubuntu-latest
+    steps:
+      - name: Checkout the VerifiedSCION repository
+        uses: actions/checkout@v3
+      - name: Verify package 'router/' at dataplane.go:2777
+        uses: viperproject/gobra-action@main
+        with:
+          files: router/io-spec.gobra router/svc_spec_test.gobra router/io-spec-abstract-transitions.gobra router/dataplane.go@2777 router/svc_spec.gobra router/svc.go router/io-spec-atomic-events.gobra router/dataplane_spec.gobra router/dataplane_spec_test.gobra router/io-spec-non-proven-lemmas.gobra router/bfd_spec.gobra router/metrics_spec_test.gobra router/dataplane_concurrency_model.gobra router/metrics_spec.gobra router/assumptions.gobra router/metrics.go router/widen-lemma.gobra
+          timeout: 6h
+          headerOnly: ${{ env.headerOnly }}
+          module: ${{ env.module }}
+          includePaths: ${{ env.includePaths }}
+          assumeInjectivityOnInhale: ${{ env.assumeInjectivityOnInhale }}
+          checkConsistency: ${{ env.checkConsistency }}
+          parallelizeBranches: '1'
+          moreJoins: 'impure'
+          # The following flag has a significant influence on the number of branches verified.
+          # Without it, verification would take a lot longer.
+          imageVersion: ${{ env.imageVersion }}
+          mceMode: 'on'
+          requireTriggers: ${{ env.requireTriggers }}
+          overflow: ${{ env.overflow }}
+          useZ3API: ${{ env.useZ3API }}
+          disableNL: '0'
+          viperBackend: ${{ env.viperBackend }}
+          unsafeWildcardOptimization: '0'
+  verify-router-dataplane-2847:
+    runs-on: ubuntu-latest
+    steps:
+      - name: Checkout the VerifiedSCION repository
+        uses: actions/checkout@v3
+      - name: Verify package 'router/' at dataplane.go:2847
+        uses: viperproject/gobra-action@main
+        with:
+          files: router/io-spec.gobra router/svc_spec_test.gobra router/io-spec-abstract-transitions.gobra router/dataplane.go@2847 router/svc_spec.gobra router/svc.go router/io-spec-atomic-events.gobra router/dataplane_spec.gobra router/dataplane_spec_test.gobra router/io-spec-non-proven-lemmas.gobra router/bfd_spec.gobra router/metrics_spec_test.gobra router/dataplane_concurrency_model.gobra router/metrics_spec.gobra router/assumptions.gobra router/metrics.go router/widen-lemma.gobra
+          timeout: 6h
+          headerOnly: ${{ env.headerOnly }}
+          module: ${{ env.module }}
+          includePaths: ${{ env.includePaths }}
+          assumeInjectivityOnInhale: ${{ env.assumeInjectivityOnInhale }}
+          checkConsistency: ${{ env.checkConsistency }}
+          parallelizeBranches: '1'
+          moreJoins: 'impure'
+          # The following flag has a significant influence on the number of branches verified.
+          # Without it, verification would take a lot longer.
+          imageVersion: ${{ env.imageVersion }}
+          mceMode: 'on'
+          requireTriggers: ${{ env.requireTriggers }}
+          overflow: ${{ env.overflow }}
+          useZ3API: ${{ env.useZ3API }}
+          disableNL: '0'
+          viperBackend: ${{ env.viperBackend }}
+          unsafeWildcardOptimization: '0'
+  verify-router-dataplane-2906:
+    runs-on: ubuntu-latest
+    steps:
+      - name: Checkout the VerifiedSCION repository
+        uses: actions/checkout@v3
+      - name: Verify package 'router/' at dataplane.go:2906
+        uses: viperproject/gobra-action@main
+        with:
+          files: router/io-spec.gobra router/svc_spec_test.gobra router/io-spec-abstract-transitions.gobra router/dataplane.go@2906 router/svc_spec.gobra router/svc.go router/io-spec-atomic-events.gobra router/dataplane_spec.gobra router/dataplane_spec_test.gobra router/io-spec-non-proven-lemmas.gobra router/bfd_spec.gobra router/metrics_spec_test.gobra router/dataplane_concurrency_model.gobra router/metrics_spec.gobra router/assumptions.gobra router/metrics.go router/widen-lemma.gobra
+          timeout: 6h
+          headerOnly: ${{ env.headerOnly }}
+          module: ${{ env.module }}
+          includePaths: ${{ env.includePaths }}
+          assumeInjectivityOnInhale: ${{ env.assumeInjectivityOnInhale }}
+          checkConsistency: ${{ env.checkConsistency }}
+          parallelizeBranches: '1'
+          moreJoins: 'impure'
+          # The following flag has a significant influence on the number of branches verified.
+          # Without it, verification would take a lot longer.
+          imageVersion: ${{ env.imageVersion }}
+          mceMode: 'on'
+          requireTriggers: ${{ env.requireTriggers }}
+          overflow: ${{ env.overflow }}
+          useZ3API: ${{ env.useZ3API }}
+          disableNL: '0'
+          viperBackend: ${{ env.viperBackend }}
+          unsafeWildcardOptimization: '0'
+  verify-router-dataplane-2951:
+    runs-on: ubuntu-latest
+    steps:
+      - name: Checkout the VerifiedSCION repository
+        uses: actions/checkout@v3
+      - name: Verify package 'router/' at dataplane.go:2951
+        uses: viperproject/gobra-action@main
+        with:
+          files: router/io-spec.gobra router/svc_spec_test.gobra router/io-spec-abstract-transitions.gobra router/dataplane.go@2951 router/svc_spec.gobra router/svc.go router/io-spec-atomic-events.gobra router/dataplane_spec.gobra router/dataplane_spec_test.gobra router/io-spec-non-proven-lemmas.gobra router/bfd_spec.gobra router/metrics_spec_test.gobra router/dataplane_concurrency_model.gobra router/metrics_spec.gobra router/assumptions.gobra router/metrics.go router/widen-lemma.gobra
+          timeout: 6h
+          headerOnly: ${{ env.headerOnly }}
+          module: ${{ env.module }}
+          includePaths: ${{ env.includePaths }}
+          assumeInjectivityOnInhale: ${{ env.assumeInjectivityOnInhale }}
+          checkConsistency: ${{ env.checkConsistency }}
+          parallelizeBranches: '1'
+          moreJoins: 'impure'
+          # The following flag has a significant influence on the number of branches verified.
+          # Without it, verification would take a lot longer.
+          imageVersion: ${{ env.imageVersion }}
+          mceMode: 'on'
+          requireTriggers: ${{ env.requireTriggers }}
+          overflow: ${{ env.overflow }}
+          useZ3API: ${{ env.useZ3API }}
+          disableNL: '0'
+          viperBackend: ${{ env.viperBackend }}
+          unsafeWildcardOptimization: '0'
+  verify-router-dataplane-3010:
+    runs-on: ubuntu-latest
+    steps:
+      - name: Checkout the VerifiedSCION repository
+        uses: actions/checkout@v3
+      - name: Verify package 'router/' at dataplane.go:3010
+        uses: viperproject/gobra-action@main
+        with:
+          files: router/io-spec.gobra router/svc_spec_test.gobra router/io-spec-abstract-transitions.gobra router/dataplane.go@3010 router/svc_spec.gobra router/svc.go router/io-spec-atomic-events.gobra router/dataplane_spec.gobra router/dataplane_spec_test.gobra router/io-spec-non-proven-lemmas.gobra router/bfd_spec.gobra router/metrics_spec_test.gobra router/dataplane_concurrency_model.gobra router/metrics_spec.gobra router/assumptions.gobra router/metrics.go router/widen-lemma.gobra
+          timeout: 6h
+          headerOnly: ${{ env.headerOnly }}
+          module: ${{ env.module }}
+          includePaths: ${{ env.includePaths }}
+          assumeInjectivityOnInhale: ${{ env.assumeInjectivityOnInhale }}
+          checkConsistency: ${{ env.checkConsistency }}
+          parallelizeBranches: '1'
+          moreJoins: 'impure'
+          # The following flag has a significant influence on the number of branches verified.
+          # Without it, verification would take a lot longer.
+          imageVersion: ${{ env.imageVersion }}
+          mceMode: 'on'
+          requireTriggers: ${{ env.requireTriggers }}
+          overflow: ${{ env.overflow }}
+          useZ3API: ${{ env.useZ3API }}
+          disableNL: '0'
+          viperBackend: ${{ env.viperBackend }}
+          unsafeWildcardOptimization: '0'
+  verify-router-dataplane-3033:
+    runs-on: ubuntu-latest
+    steps:
+      - name: Checkout the VerifiedSCION repository
+        uses: actions/checkout@v3
+      - name: Verify package 'router/' at dataplane.go:3033
+        uses: viperproject/gobra-action@main
+        with:
+          files: router/io-spec.gobra router/svc_spec_test.gobra router/io-spec-abstract-transitions.gobra router/dataplane.go@3033 router/svc_spec.gobra router/svc.go router/io-spec-atomic-events.gobra router/dataplane_spec.gobra router/dataplane_spec_test.gobra router/io-spec-non-proven-lemmas.gobra router/bfd_spec.gobra router/metrics_spec_test.gobra router/dataplane_concurrency_model.gobra router/metrics_spec.gobra router/assumptions.gobra router/metrics.go router/widen-lemma.gobra
+          timeout: 6h
+          headerOnly: ${{ env.headerOnly }}
+          module: ${{ env.module }}
+          includePaths: ${{ env.includePaths }}
+          assumeInjectivityOnInhale: ${{ env.assumeInjectivityOnInhale }}
+          checkConsistency: ${{ env.checkConsistency }}
+          parallelizeBranches: '1'
+          moreJoins: 'impure'
+          # The following flag has a significant influence on the number of branches verified.
+          # Without it, verification would take a lot longer.
+          imageVersion: ${{ env.imageVersion }}
+          mceMode: 'on'
+          requireTriggers: ${{ env.requireTriggers }}
+          overflow: ${{ env.overflow }}
+          useZ3API: ${{ env.useZ3API }}
+          disableNL: '0'
+          viperBackend: ${{ env.viperBackend }}
+          unsafeWildcardOptimization: '0'
+  verify-router-dataplane-3096:
+    runs-on: ubuntu-latest
+    steps:
+      - name: Checkout the VerifiedSCION repository
+        uses: actions/checkout@v3
+      - name: Verify package 'router/' at dataplane.go:3096
+        uses: viperproject/gobra-action@main
+        with:
+          files: router/io-spec.gobra router/svc_spec_test.gobra router/io-spec-abstract-transitions.gobra router/dataplane.go@3096 router/svc_spec.gobra router/svc.go router/io-spec-atomic-events.gobra router/dataplane_spec.gobra router/dataplane_spec_test.gobra router/io-spec-non-proven-lemmas.gobra router/bfd_spec.gobra router/metrics_spec_test.gobra router/dataplane_concurrency_model.gobra router/metrics_spec.gobra router/assumptions.gobra router/metrics.go router/widen-lemma.gobra
+          timeout: 6h
+          headerOnly: ${{ env.headerOnly }}
+          module: ${{ env.module }}
+          includePaths: ${{ env.includePaths }}
+          assumeInjectivityOnInhale: ${{ env.assumeInjectivityOnInhale }}
+          checkConsistency: ${{ env.checkConsistency }}
+          parallelizeBranches: '1'
+          moreJoins: 'impure'
+          # The following flag has a significant influence on the number of branches verified.
+          # Without it, verification would take a lot longer.
+          imageVersion: ${{ env.imageVersion }}
+          mceMode: 'on'
+          requireTriggers: ${{ env.requireTriggers }}
+          overflow: ${{ env.overflow }}
+          useZ3API: ${{ env.useZ3API }}
+          disableNL: '0'
+          viperBackend: ${{ env.viperBackend }}
+          unsafeWildcardOptimization: '0'
+  verify-router-dataplane-3171:
+    runs-on: ubuntu-latest
+    steps:
+      - name: Checkout the VerifiedSCION repository
+        uses: actions/checkout@v3
+      - name: Verify package 'router/' at dataplane.go:3171
+        uses: viperproject/gobra-action@main
+        with:
+          files: router/io-spec.gobra router/svc_spec_test.gobra router/io-spec-abstract-transitions.gobra router/dataplane.go@3171 router/svc_spec.gobra router/svc.go router/io-spec-atomic-events.gobra router/dataplane_spec.gobra router/dataplane_spec_test.gobra router/io-spec-non-proven-lemmas.gobra router/bfd_spec.gobra router/metrics_spec_test.gobra router/dataplane_concurrency_model.gobra router/metrics_spec.gobra router/assumptions.gobra router/metrics.go router/widen-lemma.gobra
+          timeout: 6h
+          headerOnly: ${{ env.headerOnly }}
+          module: ${{ env.module }}
+          includePaths: ${{ env.includePaths }}
+          assumeInjectivityOnInhale: ${{ env.assumeInjectivityOnInhale }}
+          checkConsistency: ${{ env.checkConsistency }}
+          parallelizeBranches: '1'
+          moreJoins: 'impure'
+          # The following flag has a significant influence on the number of branches verified.
+          # Without it, verification would take a lot longer.
+          imageVersion: ${{ env.imageVersion }}
+          mceMode: 'on'
+          requireTriggers: ${{ env.requireTriggers }}
+          overflow: ${{ env.overflow }}
+          useZ3API: ${{ env.useZ3API }}
+          disableNL: '0'
+          viperBackend: ${{ env.viperBackend }}
+          unsafeWildcardOptimization: '0'
+  verify-router-dataplane-3394:
+    runs-on: ubuntu-latest
+    steps:
+      - name: Checkout the VerifiedSCION repository
+        uses: actions/checkout@v3
+      - name: Verify package 'router/' at dataplane.go:3394
+        uses: viperproject/gobra-action@main
+        with:
+          files: router/io-spec.gobra router/svc_spec_test.gobra router/io-spec-abstract-transitions.gobra router/dataplane.go@3394 router/svc_spec.gobra router/svc.go router/io-spec-atomic-events.gobra router/dataplane_spec.gobra router/dataplane_spec_test.gobra router/io-spec-non-proven-lemmas.gobra router/bfd_spec.gobra router/metrics_spec_test.gobra router/dataplane_concurrency_model.gobra router/metrics_spec.gobra router/assumptions.gobra router/metrics.go router/widen-lemma.gobra
+          timeout: 6h
+          headerOnly: ${{ env.headerOnly }}
+          module: ${{ env.module }}
+          includePaths: ${{ env.includePaths }}
+          assumeInjectivityOnInhale: ${{ env.assumeInjectivityOnInhale }}
+          checkConsistency: ${{ env.checkConsistency }}
+          parallelizeBranches: '1'
+          moreJoins: 'impure'
+          # The following flag has a significant influence on the number of branches verified.
+          # Without it, verification would take a lot longer.
+          imageVersion: ${{ env.imageVersion }}
+          mceMode: 'on'
+          requireTriggers: ${{ env.requireTriggers }}
+          overflow: ${{ env.overflow }}
+          useZ3API: ${{ env.useZ3API }}
+          disableNL: '0'
+          viperBackend: ${{ env.viperBackend }}
+          unsafeWildcardOptimization: '0'
+  verify-router-dataplane-3459:
+    runs-on: ubuntu-latest
+    steps:
+      - name: Checkout the VerifiedSCION repository
+        uses: actions/checkout@v3
+      - name: Verify package 'router/' at dataplane.go:3459
+        uses: viperproject/gobra-action@main
+        with:
+          files: router/io-spec.gobra router/svc_spec_test.gobra router/io-spec-abstract-transitions.gobra router/dataplane.go@3459 router/svc_spec.gobra router/svc.go router/io-spec-atomic-events.gobra router/dataplane_spec.gobra router/dataplane_spec_test.gobra router/io-spec-non-proven-lemmas.gobra router/bfd_spec.gobra router/metrics_spec_test.gobra router/dataplane_concurrency_model.gobra router/metrics_spec.gobra router/assumptions.gobra router/metrics.go router/widen-lemma.gobra
+          timeout: 6h
+          headerOnly: ${{ env.headerOnly }}
+          module: ${{ env.module }}
+          includePaths: ${{ env.includePaths }}
+          assumeInjectivityOnInhale: ${{ env.assumeInjectivityOnInhale }}
+          checkConsistency: ${{ env.checkConsistency }}
+          parallelizeBranches: '1'
+          moreJoins: 'impure'
+          # The following flag has a significant influence on the number of branches verified.
+          # Without it, verification would take a lot longer.
+          imageVersion: ${{ env.imageVersion }}
+          mceMode: 'on'
+          requireTriggers: ${{ env.requireTriggers }}
+          overflow: ${{ env.overflow }}
+          useZ3API: ${{ env.useZ3API }}
+          disableNL: '0'
+          viperBackend: ${{ env.viperBackend }}
+          unsafeWildcardOptimization: '0'
+  verify-router-dataplane-3461:
+    runs-on: ubuntu-latest
+    steps:
+      - name: Checkout the VerifiedSCION repository
+        uses: actions/checkout@v3
+      - name: Verify package 'router/' at dataplane.go:3461
+        uses: viperproject/gobra-action@main
+        with:
+          files: router/io-spec.gobra router/svc_spec_test.gobra router/io-spec-abstract-transitions.gobra router/dataplane.go@3461 router/svc_spec.gobra router/svc.go router/io-spec-atomic-events.gobra router/dataplane_spec.gobra router/dataplane_spec_test.gobra router/io-spec-non-proven-lemmas.gobra router/bfd_spec.gobra router/metrics_spec_test.gobra router/dataplane_concurrency_model.gobra router/metrics_spec.gobra router/assumptions.gobra router/metrics.go router/widen-lemma.gobra
+          timeout: 6h
+          headerOnly: ${{ env.headerOnly }}
+          module: ${{ env.module }}
+          includePaths: ${{ env.includePaths }}
+          assumeInjectivityOnInhale: ${{ env.assumeInjectivityOnInhale }}
+          checkConsistency: ${{ env.checkConsistency }}
+          parallelizeBranches: '1'
+          moreJoins: 'impure'
+          # The following flag has a significant influence on the number of branches verified.
+          # Without it, verification would take a lot longer.
+          imageVersion: ${{ env.imageVersion }}
+          mceMode: 'on'
+          requireTriggers: ${{ env.requireTriggers }}
+          overflow: ${{ env.overflow }}
+          useZ3API: ${{ env.useZ3API }}
+          disableNL: '0'
+          viperBackend: ${{ env.viperBackend }}
+          unsafeWildcardOptimization: '0'
+  verify-router-dataplane-3593:
+    runs-on: ubuntu-latest
+    steps:
+      - name: Checkout the VerifiedSCION repository
+        uses: actions/checkout@v3
+      - name: Verify package 'router/' at dataplane.go:3593
+        uses: viperproject/gobra-action@main
+        with:
+          files: router/io-spec.gobra router/svc_spec_test.gobra router/io-spec-abstract-transitions.gobra router/dataplane.go@3593 router/svc_spec.gobra router/svc.go router/io-spec-atomic-events.gobra router/dataplane_spec.gobra router/dataplane_spec_test.gobra router/io-spec-non-proven-lemmas.gobra router/bfd_spec.gobra router/metrics_spec_test.gobra router/dataplane_concurrency_model.gobra router/metrics_spec.gobra router/assumptions.gobra router/metrics.go router/widen-lemma.gobra
+          timeout: 6h
+          headerOnly: ${{ env.headerOnly }}
+          module: ${{ env.module }}
+          includePaths: ${{ env.includePaths }}
+          assumeInjectivityOnInhale: ${{ env.assumeInjectivityOnInhale }}
+          checkConsistency: ${{ env.checkConsistency }}
+          parallelizeBranches: '1'
+          moreJoins: 'impure'
+          # The following flag has a significant influence on the number of branches verified.
+          # Without it, verification would take a lot longer.
+          imageVersion: ${{ env.imageVersion }}
+          mceMode: 'on'
+          requireTriggers: ${{ env.requireTriggers }}
+          overflow: ${{ env.overflow }}
+          useZ3API: ${{ env.useZ3API }}
+          disableNL: '0'
+          viperBackend: ${{ env.viperBackend }}
+          unsafeWildcardOptimization: '0'
+  verify-router-dataplane-3638:
+    runs-on: ubuntu-latest
+    steps:
+      - name: Checkout the VerifiedSCION repository
+        uses: actions/checkout@v3
+      - name: Verify package 'router/' at dataplane.go:3638
+        uses: viperproject/gobra-action@main
+        with:
+          files: router/io-spec.gobra router/svc_spec_test.gobra router/io-spec-abstract-transitions.gobra router/dataplane.go@3638 router/svc_spec.gobra router/svc.go router/io-spec-atomic-events.gobra router/dataplane_spec.gobra router/dataplane_spec_test.gobra router/io-spec-non-proven-lemmas.gobra router/bfd_spec.gobra router/metrics_spec_test.gobra router/dataplane_concurrency_model.gobra router/metrics_spec.gobra router/assumptions.gobra router/metrics.go router/widen-lemma.gobra
+          timeout: 6h
+          headerOnly: ${{ env.headerOnly }}
+          module: ${{ env.module }}
+          includePaths: ${{ env.includePaths }}
+          assumeInjectivityOnInhale: ${{ env.assumeInjectivityOnInhale }}
+          checkConsistency: ${{ env.checkConsistency }}
+          parallelizeBranches: '1'
+          moreJoins: 'impure'
+          # The following flag has a significant influence on the number of branches verified.
+          # Without it, verification would take a lot longer.
+          imageVersion: ${{ env.imageVersion }}
+          mceMode: 'on'
+          requireTriggers: ${{ env.requireTriggers }}
+          overflow: ${{ env.overflow }}
+          useZ3API: ${{ env.useZ3API }}
+          disableNL: '0'
+          viperBackend: ${{ env.viperBackend }}
+          unsafeWildcardOptimization: '0'
+  verify-router-dataplane-3670:
+    runs-on: ubuntu-latest
+    steps:
+      - name: Checkout the VerifiedSCION repository
+        uses: actions/checkout@v3
+      - name: Verify package 'router/' at dataplane.go:3670
+        uses: viperproject/gobra-action@main
+        with:
+          files: router/io-spec.gobra router/svc_spec_test.gobra router/io-spec-abstract-transitions.gobra router/dataplane.go@3670 router/svc_spec.gobra router/svc.go router/io-spec-atomic-events.gobra router/dataplane_spec.gobra router/dataplane_spec_test.gobra router/io-spec-non-proven-lemmas.gobra router/bfd_spec.gobra router/metrics_spec_test.gobra router/dataplane_concurrency_model.gobra router/metrics_spec.gobra router/assumptions.gobra router/metrics.go router/widen-lemma.gobra
+          timeout: 6h
+          headerOnly: ${{ env.headerOnly }}
+          module: ${{ env.module }}
+          includePaths: ${{ env.includePaths }}
+          assumeInjectivityOnInhale: ${{ env.assumeInjectivityOnInhale }}
+          checkConsistency: ${{ env.checkConsistency }}
+          parallelizeBranches: '1'
+          moreJoins: 'impure'
+          # The following flag has a significant influence on the number of branches verified.
+          # Without it, verification would take a lot longer.
+          imageVersion: ${{ env.imageVersion }}
+          mceMode: 'on'
+          requireTriggers: ${{ env.requireTriggers }}
+          overflow: ${{ env.overflow }}
+          useZ3API: ${{ env.useZ3API }}
+          disableNL: '0'
+          viperBackend: ${{ env.viperBackend }}
+          unsafeWildcardOptimization: '0'
+  verify-router-dataplane-3711:
+    runs-on: ubuntu-latest
+    steps:
+      - name: Checkout the VerifiedSCION repository
+        uses: actions/checkout@v3
+      - name: Verify package 'router/' at dataplane.go:3711
+        uses: viperproject/gobra-action@main
+        with:
+          files: router/io-spec.gobra router/svc_spec_test.gobra router/io-spec-abstract-transitions.gobra router/dataplane.go@3711 router/svc_spec.gobra router/svc.go router/io-spec-atomic-events.gobra router/dataplane_spec.gobra router/dataplane_spec_test.gobra router/io-spec-non-proven-lemmas.gobra router/bfd_spec.gobra router/metrics_spec_test.gobra router/dataplane_concurrency_model.gobra router/metrics_spec.gobra router/assumptions.gobra router/metrics.go router/widen-lemma.gobra
+          timeout: 6h
+          headerOnly: ${{ env.headerOnly }}
+          module: ${{ env.module }}
+          includePaths: ${{ env.includePaths }}
+          assumeInjectivityOnInhale: ${{ env.assumeInjectivityOnInhale }}
+          checkConsistency: ${{ env.checkConsistency }}
+          parallelizeBranches: '1'
+          moreJoins: 'impure'
+          # The following flag has a significant influence on the number of branches verified.
+          # Without it, verification would take a lot longer.
+          imageVersion: ${{ env.imageVersion }}
+          mceMode: 'on'
+          requireTriggers: ${{ env.requireTriggers }}
+          overflow: ${{ env.overflow }}
+          useZ3API: ${{ env.useZ3API }}
+          disableNL: '0'
+          viperBackend: ${{ env.viperBackend }}
+          unsafeWildcardOptimization: '0'
+  verify-router-dataplane-3763:
+    runs-on: ubuntu-latest
+    steps:
+      - name: Checkout the VerifiedSCION repository
+        uses: actions/checkout@v3
+      - name: Verify package 'router/' at dataplane.go:3763
+        uses: viperproject/gobra-action@main
+        with:
+          files: router/io-spec.gobra router/svc_spec_test.gobra router/io-spec-abstract-transitions.gobra router/dataplane.go@3763 router/svc_spec.gobra router/svc.go router/io-spec-atomic-events.gobra router/dataplane_spec.gobra router/dataplane_spec_test.gobra router/io-spec-non-proven-lemmas.gobra router/bfd_spec.gobra router/metrics_spec_test.gobra router/dataplane_concurrency_model.gobra router/metrics_spec.gobra router/assumptions.gobra router/metrics.go router/widen-lemma.gobra
+          timeout: 6h
+          headerOnly: ${{ env.headerOnly }}
+          module: ${{ env.module }}
+          includePaths: ${{ env.includePaths }}
+          assumeInjectivityOnInhale: ${{ env.assumeInjectivityOnInhale }}
+          checkConsistency: ${{ env.checkConsistency }}
+          parallelizeBranches: '1'
+          moreJoins: 'impure'
+          # The following flag has a significant influence on the number of branches verified.
+          # Without it, verification would take a lot longer.
+          imageVersion: ${{ env.imageVersion }}
+          mceMode: 'on'
+          requireTriggers: ${{ env.requireTriggers }}
+          overflow: ${{ env.overflow }}
+          useZ3API: ${{ env.useZ3API }}
+          disableNL: '0'
+          viperBackend: ${{ env.viperBackend }}
+          unsafeWildcardOptimization: '0'
+  verify-router-dataplane-3774:
+    runs-on: ubuntu-latest
+    steps:
+      - name: Checkout the VerifiedSCION repository
+        uses: actions/checkout@v3
+      - name: Verify package 'router/' at dataplane.go:3774
+        uses: viperproject/gobra-action@main
+        with:
+          files: router/io-spec.gobra router/svc_spec_test.gobra router/io-spec-abstract-transitions.gobra router/dataplane.go@3774 router/svc_spec.gobra router/svc.go router/io-spec-atomic-events.gobra router/dataplane_spec.gobra router/dataplane_spec_test.gobra router/io-spec-non-proven-lemmas.gobra router/bfd_spec.gobra router/metrics_spec_test.gobra router/dataplane_concurrency_model.gobra router/metrics_spec.gobra router/assumptions.gobra router/metrics.go router/widen-lemma.gobra
+          timeout: 6h
+          headerOnly: ${{ env.headerOnly }}
+          module: ${{ env.module }}
+          includePaths: ${{ env.includePaths }}
+          assumeInjectivityOnInhale: ${{ env.assumeInjectivityOnInhale }}
+          checkConsistency: ${{ env.checkConsistency }}
+          parallelizeBranches: '1'
+          moreJoins: 'impure'
+          # The following flag has a significant influence on the number of branches verified.
+          # Without it, verification would take a lot longer.
+          imageVersion: ${{ env.imageVersion }}
+          mceMode: 'on'
+          requireTriggers: ${{ env.requireTriggers }}
+          overflow: ${{ env.overflow }}
+          useZ3API: ${{ env.useZ3API }}
+          disableNL: '0'
+          viperBackend: ${{ env.viperBackend }}
+          unsafeWildcardOptimization: '0'
+  verify-router-dataplane-3800:
+    runs-on: ubuntu-latest
+    steps:
+      - name: Checkout the VerifiedSCION repository
+        uses: actions/checkout@v3
+      - name: Verify package 'router/' at dataplane.go:3800
+        uses: viperproject/gobra-action@main
+        with:
+          files: router/io-spec.gobra router/svc_spec_test.gobra router/io-spec-abstract-transitions.gobra router/dataplane.go@3800 router/svc_spec.gobra router/svc.go router/io-spec-atomic-events.gobra router/dataplane_spec.gobra router/dataplane_spec_test.gobra router/io-spec-non-proven-lemmas.gobra router/bfd_spec.gobra router/metrics_spec_test.gobra router/dataplane_concurrency_model.gobra router/metrics_spec.gobra router/assumptions.gobra router/metrics.go router/widen-lemma.gobra
+          timeout: 6h
+          headerOnly: ${{ env.headerOnly }}
+          module: ${{ env.module }}
+          includePaths: ${{ env.includePaths }}
+          assumeInjectivityOnInhale: ${{ env.assumeInjectivityOnInhale }}
+          checkConsistency: ${{ env.checkConsistency }}
+          parallelizeBranches: '1'
+          moreJoins: 'impure'
+          # The following flag has a significant influence on the number of branches verified.
+          # Without it, verification would take a lot longer.
+          imageVersion: ${{ env.imageVersion }}
+          mceMode: 'on'
+          requireTriggers: ${{ env.requireTriggers }}
+          overflow: ${{ env.overflow }}
+          useZ3API: ${{ env.useZ3API }}
+          disableNL: '0'
+          viperBackend: ${{ env.viperBackend }}
+          unsafeWildcardOptimization: '0'
+  verify-router-dataplane-3927:
+    runs-on: ubuntu-latest
+    steps:
+      - name: Checkout the VerifiedSCION repository
+        uses: actions/checkout@v3
+      - name: Verify package 'router/' at dataplane.go:3927
+        uses: viperproject/gobra-action@main
+        with:
+          files: router/io-spec.gobra router/svc_spec_test.gobra router/io-spec-abstract-transitions.gobra router/dataplane.go@3927 router/svc_spec.gobra router/svc.go router/io-spec-atomic-events.gobra router/dataplane_spec.gobra router/dataplane_spec_test.gobra router/io-spec-non-proven-lemmas.gobra router/bfd_spec.gobra router/metrics_spec_test.gobra router/dataplane_concurrency_model.gobra router/metrics_spec.gobra router/assumptions.gobra router/metrics.go router/widen-lemma.gobra
+          timeout: 6h
+          headerOnly: ${{ env.headerOnly }}
+          module: ${{ env.module }}
+          includePaths: ${{ env.includePaths }}
+          assumeInjectivityOnInhale: ${{ env.assumeInjectivityOnInhale }}
+          checkConsistency: ${{ env.checkConsistency }}
+          parallelizeBranches: '1'
+          moreJoins: 'impure'
+          # The following flag has a significant influence on the number of branches verified.
+          # Without it, verification would take a lot longer.
+          imageVersion: ${{ env.imageVersion }}
+          mceMode: 'on'
+          requireTriggers: ${{ env.requireTriggers }}
+          overflow: ${{ env.overflow }}
+          useZ3API: ${{ env.useZ3API }}
+          disableNL: '0'
+          viperBackend: ${{ env.viperBackend }}
+          unsafeWildcardOptimization: '0'
+  verify-router-dataplane-4058:
+    runs-on: ubuntu-latest
+    steps:
+      - name: Checkout the VerifiedSCION repository
+        uses: actions/checkout@v3
+      - name: Verify package 'router/' at dataplane.go:4058
+        uses: viperproject/gobra-action@main
+        with:
+          files: router/io-spec.gobra router/svc_spec_test.gobra router/io-spec-abstract-transitions.gobra router/dataplane.go@4058 router/svc_spec.gobra router/svc.go router/io-spec-atomic-events.gobra router/dataplane_spec.gobra router/dataplane_spec_test.gobra router/io-spec-non-proven-lemmas.gobra router/bfd_spec.gobra router/metrics_spec_test.gobra router/dataplane_concurrency_model.gobra router/metrics_spec.gobra router/assumptions.gobra router/metrics.go router/widen-lemma.gobra
+          timeout: 6h
+          headerOnly: ${{ env.headerOnly }}
+          module: ${{ env.module }}
+          includePaths: ${{ env.includePaths }}
+          assumeInjectivityOnInhale: ${{ env.assumeInjectivityOnInhale }}
+          checkConsistency: ${{ env.checkConsistency }}
+          parallelizeBranches: '1'
+          moreJoins: 'impure'
+          # The following flag has a significant influence on the number of branches verified.
+          # Without it, verification would take a lot longer.
+          imageVersion: ${{ env.imageVersion }}
+          mceMode: 'on'
+          requireTriggers: ${{ env.requireTriggers }}
+          overflow: ${{ env.overflow }}
+          useZ3API: ${{ env.useZ3API }}
+          disableNL: '0'
+          viperBackend: ${{ env.viperBackend }}
+          unsafeWildcardOptimization: '0'
+  verify-router-dataplane-4174:
+    runs-on: ubuntu-latest
+    steps:
+      - name: Checkout the VerifiedSCION repository
+        uses: actions/checkout@v3
+      - name: Verify package 'router/' at dataplane.go:4174
+        uses: viperproject/gobra-action@main
+        with:
+          files: router/io-spec.gobra router/svc_spec_test.gobra router/io-spec-abstract-transitions.gobra router/dataplane.go@4174 router/svc_spec.gobra router/svc.go router/io-spec-atomic-events.gobra router/dataplane_spec.gobra router/dataplane_spec_test.gobra router/io-spec-non-proven-lemmas.gobra router/bfd_spec.gobra router/metrics_spec_test.gobra router/dataplane_concurrency_model.gobra router/metrics_spec.gobra router/assumptions.gobra router/metrics.go router/widen-lemma.gobra
+          timeout: 6h
+          headerOnly: ${{ env.headerOnly }}
+          module: ${{ env.module }}
+          includePaths: ${{ env.includePaths }}
+          assumeInjectivityOnInhale: ${{ env.assumeInjectivityOnInhale }}
+          checkConsistency: ${{ env.checkConsistency }}
+          parallelizeBranches: '1'
+          moreJoins: 'impure'
+          # The following flag has a significant influence on the number of branches verified.
+          # Without it, verification would take a lot longer.
+          imageVersion: ${{ env.imageVersion }}
+          mceMode: 'on'
+          requireTriggers: ${{ env.requireTriggers }}
+          overflow: ${{ env.overflow }}
+          useZ3API: ${{ env.useZ3API }}
+          disableNL: '0'
+          viperBackend: ${{ env.viperBackend }}
+          unsafeWildcardOptimization: '0'
+  verify-router-dataplane-4201:
+    runs-on: ubuntu-latest
+    steps:
+      - name: Checkout the VerifiedSCION repository
+        uses: actions/checkout@v3
+      - name: Verify package 'router/' at dataplane.go:4201
+        uses: viperproject/gobra-action@main
+        with:
+          files: router/io-spec.gobra router/svc_spec_test.gobra router/io-spec-abstract-transitions.gobra router/dataplane.go@4201 router/svc_spec.gobra router/svc.go router/io-spec-atomic-events.gobra router/dataplane_spec.gobra router/dataplane_spec_test.gobra router/io-spec-non-proven-lemmas.gobra router/bfd_spec.gobra router/metrics_spec_test.gobra router/dataplane_concurrency_model.gobra router/metrics_spec.gobra router/assumptions.gobra router/metrics.go router/widen-lemma.gobra
+          timeout: 6h
+          headerOnly: ${{ env.headerOnly }}
+          module: ${{ env.module }}
+          includePaths: ${{ env.includePaths }}
+          assumeInjectivityOnInhale: ${{ env.assumeInjectivityOnInhale }}
+          checkConsistency: ${{ env.checkConsistency }}
+          parallelizeBranches: '1'
+          moreJoins: 'impure'
+          # The following flag has a significant influence on the number of branches verified.
+          # Without it, verification would take a lot longer.
+          imageVersion: ${{ env.imageVersion }}
+          mceMode: 'on'
+          requireTriggers: ${{ env.requireTriggers }}
+          overflow: ${{ env.overflow }}
+          useZ3API: ${{ env.useZ3API }}
+          disableNL: '0'
+          viperBackend: ${{ env.viperBackend }}
+          unsafeWildcardOptimization: '0'
+  verify-router-dataplane-4222:
+    runs-on: ubuntu-latest
+    steps:
+      - name: Checkout the VerifiedSCION repository
+        uses: actions/checkout@v3
+      - name: Verify package 'router/' at dataplane.go:4222
+        uses: viperproject/gobra-action@main
+        with:
+          files: router/io-spec.gobra router/svc_spec_test.gobra router/io-spec-abstract-transitions.gobra router/dataplane.go@4222 router/svc_spec.gobra router/svc.go router/io-spec-atomic-events.gobra router/dataplane_spec.gobra router/dataplane_spec_test.gobra router/io-spec-non-proven-lemmas.gobra router/bfd_spec.gobra router/metrics_spec_test.gobra router/dataplane_concurrency_model.gobra router/metrics_spec.gobra router/assumptions.gobra router/metrics.go router/widen-lemma.gobra
+          timeout: 6h
+          headerOnly: ${{ env.headerOnly }}
+          module: ${{ env.module }}
+          includePaths: ${{ env.includePaths }}
+          assumeInjectivityOnInhale: ${{ env.assumeInjectivityOnInhale }}
+          checkConsistency: ${{ env.checkConsistency }}
+          parallelizeBranches: '1'
+          moreJoins: 'impure'
+          # The following flag has a significant influence on the number of branches verified.
+          # Without it, verification would take a lot longer.
+          imageVersion: ${{ env.imageVersion }}
+          mceMode: 'on'
+          requireTriggers: ${{ env.requireTriggers }}
+          overflow: ${{ env.overflow }}
+          useZ3API: ${{ env.useZ3API }}
+          disableNL: '0'
+          viperBackend: ${{ env.viperBackend }}
+          unsafeWildcardOptimization: '0'
+  verify-router-dataplane-4244:
+    runs-on: ubuntu-latest
+    steps:
+      - name: Checkout the VerifiedSCION repository
+        uses: actions/checkout@v3
+      - name: Verify package 'router/' at dataplane.go:4244
+        uses: viperproject/gobra-action@main
+        with:
+          files: router/io-spec.gobra router/svc_spec_test.gobra router/io-spec-abstract-transitions.gobra router/dataplane.go@4244 router/svc_spec.gobra router/svc.go router/io-spec-atomic-events.gobra router/dataplane_spec.gobra router/dataplane_spec_test.gobra router/io-spec-non-proven-lemmas.gobra router/bfd_spec.gobra router/metrics_spec_test.gobra router/dataplane_concurrency_model.gobra router/metrics_spec.gobra router/assumptions.gobra router/metrics.go router/widen-lemma.gobra
+          timeout: 6h
+          headerOnly: ${{ env.headerOnly }}
+          module: ${{ env.module }}
+          includePaths: ${{ env.includePaths }}
+          assumeInjectivityOnInhale: ${{ env.assumeInjectivityOnInhale }}
+          checkConsistency: ${{ env.checkConsistency }}
+          parallelizeBranches: '1'
+          moreJoins: 'impure'
+          # The following flag has a significant influence on the number of branches verified.
+          # Without it, verification would take a lot longer.
+          imageVersion: ${{ env.imageVersion }}
+          mceMode: 'on'
+          requireTriggers: ${{ env.requireTriggers }}
+          overflow: ${{ env.overflow }}
+          useZ3API: ${{ env.useZ3API }}
+          disableNL: '0'
+          viperBackend: ${{ env.viperBackend }}
+          unsafeWildcardOptimization: '0'
+  verify-router-svc-everywhere:
+    runs-on: ubuntu-latest
+    steps:
+      - name: Checkout the VerifiedSCION repository
+        uses: actions/checkout@v3
+      - name: Verify package 'router/' at svc.go:everywhere
+        uses: viperproject/gobra-action@main
+        with:
+          files: router/io-spec.gobra router/svc_spec_test.gobra router/io-spec-abstract-transitions.gobra router/dataplane.go router/svc_spec.gobra router/svc.go@35,46,74,108,137 router/io-spec-atomic-events.gobra router/dataplane_spec.gobra router/dataplane_spec_test.gobra router/io-spec-non-proven-lemmas.gobra router/bfd_spec.gobra router/metrics_spec_test.gobra router/dataplane_concurrency_model.gobra router/metrics_spec.gobra router/assumptions.gobra router/metrics.go router/widen-lemma.gobra
+          timeout: 6h
+          headerOnly: ${{ env.headerOnly }}
+          module: ${{ env.module }}
+          includePaths: ${{ env.includePaths }}
+          assumeInjectivityOnInhale: ${{ env.assumeInjectivityOnInhale }}
+          checkConsistency: ${{ env.checkConsistency }}
+          parallelizeBranches: '1'
+          moreJoins: 'impure'
+          # The following flag has a significant influence on the number of branches verified.
+          # Without it, verification would take a lot longer.
+          imageVersion: ${{ env.imageVersion }}
+          mceMode: 'on'
+          requireTriggers: ${{ env.requireTriggers }}
+          overflow: ${{ env.overflow }}
+          useZ3API: ${{ env.useZ3API }}
+          disableNL: '0'
+          viperBackend: ${{ env.viperBackend }}
+          unsafeWildcardOptimization: '0'
+  verify-router-io-spec-atomic-events-everywhere:
+    runs-on: ubuntu-latest
+    steps:
+      - name: Checkout the VerifiedSCION repository
+        uses: actions/checkout@v3
+      - name: Verify package 'router/' at io-spec-atomic-events.gobra:everywhere
+        uses: viperproject/gobra-action@main
+        with:
+          files: router/io-spec.gobra router/svc_spec_test.gobra router/io-spec-abstract-transitions.gobra router/dataplane.go router/svc_spec.gobra router/svc.go router/io-spec-atomic-events.gobra@56,85,137 router/dataplane_spec.gobra router/dataplane_spec_test.gobra router/io-spec-non-proven-lemmas.gobra router/bfd_spec.gobra router/metrics_spec_test.gobra router/dataplane_concurrency_model.gobra router/metrics_spec.gobra router/assumptions.gobra router/metrics.go router/widen-lemma.gobra
+          timeout: 6h
+          headerOnly: ${{ env.headerOnly }}
+          module: ${{ env.module }}
+          includePaths: ${{ env.includePaths }}
+          assumeInjectivityOnInhale: ${{ env.assumeInjectivityOnInhale }}
+          checkConsistency: ${{ env.checkConsistency }}
+          parallelizeBranches: '1'
+          moreJoins: 'impure'
+          # The following flag has a significant influence on the number of branches verified.
+          # Without it, verification would take a lot longer.
+          imageVersion: ${{ env.imageVersion }}
+          mceMode: 'on'
+          requireTriggers: ${{ env.requireTriggers }}
+          overflow: ${{ env.overflow }}
+          useZ3API: ${{ env.useZ3API }}
+          disableNL: '0'
+          viperBackend: ${{ env.viperBackend }}
+          unsafeWildcardOptimization: '0'
+  verify-router-dataplane_spec-124:
+    runs-on: ubuntu-latest
+    steps:
+      - name: Checkout the VerifiedSCION repository
+        uses: actions/checkout@v3
+      - name: Verify package 'router/' at dataplane_spec.gobra:124
+        uses: viperproject/gobra-action@main
+        with:
+          files: router/io-spec.gobra router/svc_spec_test.gobra router/io-spec-abstract-transitions.gobra router/dataplane.go router/svc_spec.gobra router/svc.go router/io-spec-atomic-events.gobra router/dataplane_spec.gobra@124 router/dataplane_spec_test.gobra router/io-spec-non-proven-lemmas.gobra router/bfd_spec.gobra router/metrics_spec_test.gobra router/dataplane_concurrency_model.gobra router/metrics_spec.gobra router/assumptions.gobra router/metrics.go router/widen-lemma.gobra
+          timeout: 6h
+          headerOnly: ${{ env.headerOnly }}
+          module: ${{ env.module }}
+          includePaths: ${{ env.includePaths }}
+          assumeInjectivityOnInhale: ${{ env.assumeInjectivityOnInhale }}
+          checkConsistency: ${{ env.checkConsistency }}
+          parallelizeBranches: '1'
+          moreJoins: 'impure'
+          # The following flag has a significant influence on the number of branches verified.
+          # Without it, verification would take a lot longer.
+          imageVersion: ${{ env.imageVersion }}
+          mceMode: 'on'
+          requireTriggers: ${{ env.requireTriggers }}
+          overflow: ${{ env.overflow }}
+          useZ3API: ${{ env.useZ3API }}
+          disableNL: '0'
+          viperBackend: ${{ env.viperBackend }}
+          unsafeWildcardOptimization: '0'
+  verify-router-dataplane_spec-153:
+    runs-on: ubuntu-latest
+    steps:
+      - name: Checkout the VerifiedSCION repository
+        uses: actions/checkout@v3
+      - name: Verify package 'router/' at dataplane_spec.gobra:153
+        uses: viperproject/gobra-action@main
+        with:
+          files: router/io-spec.gobra router/svc_spec_test.gobra router/io-spec-abstract-transitions.gobra router/dataplane.go router/svc_spec.gobra router/svc.go router/io-spec-atomic-events.gobra router/dataplane_spec.gobra@153 router/dataplane_spec_test.gobra router/io-spec-non-proven-lemmas.gobra router/bfd_spec.gobra router/metrics_spec_test.gobra router/dataplane_concurrency_model.gobra router/metrics_spec.gobra router/assumptions.gobra router/metrics.go router/widen-lemma.gobra
+          timeout: 6h
+          headerOnly: ${{ env.headerOnly }}
+          module: ${{ env.module }}
+          includePaths: ${{ env.includePaths }}
+          assumeInjectivityOnInhale: ${{ env.assumeInjectivityOnInhale }}
+          checkConsistency: ${{ env.checkConsistency }}
+          parallelizeBranches: '1'
+          moreJoins: 'impure'
+          # The following flag has a significant influence on the number of branches verified.
+          # Without it, verification would take a lot longer.
+          imageVersion: ${{ env.imageVersion }}
+          mceMode: 'on'
+          requireTriggers: ${{ env.requireTriggers }}
+          overflow: ${{ env.overflow }}
+          useZ3API: ${{ env.useZ3API }}
+          disableNL: '0'
+          viperBackend: ${{ env.viperBackend }}
+          unsafeWildcardOptimization: '0'
+  verify-router-dataplane_spec-178:
+    runs-on: ubuntu-latest
+    steps:
+      - name: Checkout the VerifiedSCION repository
+        uses: actions/checkout@v3
+      - name: Verify package 'router/' at dataplane_spec.gobra:178
+        uses: viperproject/gobra-action@main
+        with:
+          files: router/io-spec.gobra router/svc_spec_test.gobra router/io-spec-abstract-transitions.gobra router/dataplane.go router/svc_spec.gobra router/svc.go router/io-spec-atomic-events.gobra router/dataplane_spec.gobra@178 router/dataplane_spec_test.gobra router/io-spec-non-proven-lemmas.gobra router/bfd_spec.gobra router/metrics_spec_test.gobra router/dataplane_concurrency_model.gobra router/metrics_spec.gobra router/assumptions.gobra router/metrics.go router/widen-lemma.gobra
+          timeout: 6h
+          headerOnly: ${{ env.headerOnly }}
+          module: ${{ env.module }}
+          includePaths: ${{ env.includePaths }}
+          assumeInjectivityOnInhale: ${{ env.assumeInjectivityOnInhale }}
+          checkConsistency: ${{ env.checkConsistency }}
+          parallelizeBranches: '1'
+          moreJoins: 'impure'
+          # The following flag has a significant influence on the number of branches verified.
+          # Without it, verification would take a lot longer.
+          imageVersion: ${{ env.imageVersion }}
+          mceMode: 'on'
+          requireTriggers: ${{ env.requireTriggers }}
+          overflow: ${{ env.overflow }}
+          useZ3API: ${{ env.useZ3API }}
+          disableNL: '0'
+          viperBackend: ${{ env.viperBackend }}
+          unsafeWildcardOptimization: '0'
+  verify-router-dataplane_spec-186:
+    runs-on: ubuntu-latest
+    steps:
+      - name: Checkout the VerifiedSCION repository
+        uses: actions/checkout@v3
+      - name: Verify package 'router/' at dataplane_spec.gobra:186
+        uses: viperproject/gobra-action@main
+        with:
+          files: router/io-spec.gobra router/svc_spec_test.gobra router/io-spec-abstract-transitions.gobra router/dataplane.go router/svc_spec.gobra router/svc.go router/io-spec-atomic-events.gobra router/dataplane_spec.gobra@186 router/dataplane_spec_test.gobra router/io-spec-non-proven-lemmas.gobra router/bfd_spec.gobra router/metrics_spec_test.gobra router/dataplane_concurrency_model.gobra router/metrics_spec.gobra router/assumptions.gobra router/metrics.go router/widen-lemma.gobra
+          timeout: 6h
+          headerOnly: ${{ env.headerOnly }}
+          module: ${{ env.module }}
+          includePaths: ${{ env.includePaths }}
+          assumeInjectivityOnInhale: ${{ env.assumeInjectivityOnInhale }}
+          checkConsistency: ${{ env.checkConsistency }}
+          parallelizeBranches: '1'
+          moreJoins: 'impure'
+          # The following flag has a significant influence on the number of branches verified.
+          # Without it, verification would take a lot longer.
+          imageVersion: ${{ env.imageVersion }}
+          mceMode: 'on'
+          requireTriggers: ${{ env.requireTriggers }}
+          overflow: ${{ env.overflow }}
+          useZ3API: ${{ env.useZ3API }}
+          disableNL: '0'
+          viperBackend: ${{ env.viperBackend }}
+          unsafeWildcardOptimization: '0'
+  verify-router-dataplane_spec-196:
+    runs-on: ubuntu-latest
+    steps:
+      - name: Checkout the VerifiedSCION repository
+        uses: actions/checkout@v3
+      - name: Verify package 'router/' at dataplane_spec.gobra:196
+        uses: viperproject/gobra-action@main
+        with:
+          files: router/io-spec.gobra router/svc_spec_test.gobra router/io-spec-abstract-transitions.gobra router/dataplane.go router/svc_spec.gobra router/svc.go router/io-spec-atomic-events.gobra router/dataplane_spec.gobra@196 router/dataplane_spec_test.gobra router/io-spec-non-proven-lemmas.gobra router/bfd_spec.gobra router/metrics_spec_test.gobra router/dataplane_concurrency_model.gobra router/metrics_spec.gobra router/assumptions.gobra router/metrics.go router/widen-lemma.gobra
+          timeout: 6h
+          headerOnly: ${{ env.headerOnly }}
+          module: ${{ env.module }}
+          includePaths: ${{ env.includePaths }}
+          assumeInjectivityOnInhale: ${{ env.assumeInjectivityOnInhale }}
+          checkConsistency: ${{ env.checkConsistency }}
+          parallelizeBranches: '1'
+          moreJoins: 'impure'
+          # The following flag has a significant influence on the number of branches verified.
+          # Without it, verification would take a lot longer.
+          imageVersion: ${{ env.imageVersion }}
+          mceMode: 'on'
+          requireTriggers: ${{ env.requireTriggers }}
+          overflow: ${{ env.overflow }}
+          useZ3API: ${{ env.useZ3API }}
+          disableNL: '0'
+          viperBackend: ${{ env.viperBackend }}
+          unsafeWildcardOptimization: '0'
+  verify-router-dataplane_spec-203:
+    runs-on: ubuntu-latest
+    steps:
+      - name: Checkout the VerifiedSCION repository
+        uses: actions/checkout@v3
+      - name: Verify package 'router/' at dataplane_spec.gobra:203
+        uses: viperproject/gobra-action@main
+        with:
+          files: router/io-spec.gobra router/svc_spec_test.gobra router/io-spec-abstract-transitions.gobra router/dataplane.go router/svc_spec.gobra router/svc.go router/io-spec-atomic-events.gobra router/dataplane_spec.gobra@203 router/dataplane_spec_test.gobra router/io-spec-non-proven-lemmas.gobra router/bfd_spec.gobra router/metrics_spec_test.gobra router/dataplane_concurrency_model.gobra router/metrics_spec.gobra router/assumptions.gobra router/metrics.go router/widen-lemma.gobra
+          timeout: 6h
+          headerOnly: ${{ env.headerOnly }}
+          module: ${{ env.module }}
+          includePaths: ${{ env.includePaths }}
+          assumeInjectivityOnInhale: ${{ env.assumeInjectivityOnInhale }}
+          checkConsistency: ${{ env.checkConsistency }}
+          parallelizeBranches: '1'
+          moreJoins: 'impure'
+          # The following flag has a significant influence on the number of branches verified.
+          # Without it, verification would take a lot longer.
+          imageVersion: ${{ env.imageVersion }}
+          mceMode: 'on'
+          requireTriggers: ${{ env.requireTriggers }}
+          overflow: ${{ env.overflow }}
+          useZ3API: ${{ env.useZ3API }}
+          disableNL: '0'
+          viperBackend: ${{ env.viperBackend }}
+          unsafeWildcardOptimization: '0'
+  verify-router-dataplane_spec-211:
+    runs-on: ubuntu-latest
+    steps:
+      - name: Checkout the VerifiedSCION repository
+        uses: actions/checkout@v3
+      - name: Verify package 'router/' at dataplane_spec.gobra:211
+        uses: viperproject/gobra-action@main
+        with:
+          files: router/io-spec.gobra router/svc_spec_test.gobra router/io-spec-abstract-transitions.gobra router/dataplane.go router/svc_spec.gobra router/svc.go router/io-spec-atomic-events.gobra router/dataplane_spec.gobra@211 router/dataplane_spec_test.gobra router/io-spec-non-proven-lemmas.gobra router/bfd_spec.gobra router/metrics_spec_test.gobra router/dataplane_concurrency_model.gobra router/metrics_spec.gobra router/assumptions.gobra router/metrics.go router/widen-lemma.gobra
+          timeout: 6h
+          headerOnly: ${{ env.headerOnly }}
+          module: ${{ env.module }}
+          includePaths: ${{ env.includePaths }}
+          assumeInjectivityOnInhale: ${{ env.assumeInjectivityOnInhale }}
+          checkConsistency: ${{ env.checkConsistency }}
+          parallelizeBranches: '1'
+          moreJoins: 'impure'
+          # The following flag has a significant influence on the number of branches verified.
+          # Without it, verification would take a lot longer.
+          imageVersion: ${{ env.imageVersion }}
+          mceMode: 'on'
+          requireTriggers: ${{ env.requireTriggers }}
+          overflow: ${{ env.overflow }}
+          useZ3API: ${{ env.useZ3API }}
+          disableNL: '0'
+          viperBackend: ${{ env.viperBackend }}
+          unsafeWildcardOptimization: '0'
+  verify-router-dataplane_spec-218:
+    runs-on: ubuntu-latest
+    steps:
+      - name: Checkout the VerifiedSCION repository
+        uses: actions/checkout@v3
+      - name: Verify package 'router/' at dataplane_spec.gobra:218
+        uses: viperproject/gobra-action@main
+        with:
+          files: router/io-spec.gobra router/svc_spec_test.gobra router/io-spec-abstract-transitions.gobra router/dataplane.go router/svc_spec.gobra router/svc.go router/io-spec-atomic-events.gobra router/dataplane_spec.gobra@218 router/dataplane_spec_test.gobra router/io-spec-non-proven-lemmas.gobra router/bfd_spec.gobra router/metrics_spec_test.gobra router/dataplane_concurrency_model.gobra router/metrics_spec.gobra router/assumptions.gobra router/metrics.go router/widen-lemma.gobra
+          timeout: 6h
+          headerOnly: ${{ env.headerOnly }}
+          module: ${{ env.module }}
+          includePaths: ${{ env.includePaths }}
+          assumeInjectivityOnInhale: ${{ env.assumeInjectivityOnInhale }}
+          checkConsistency: ${{ env.checkConsistency }}
+          parallelizeBranches: '1'
+          moreJoins: 'impure'
+          # The following flag has a significant influence on the number of branches verified.
+          # Without it, verification would take a lot longer.
+          imageVersion: ${{ env.imageVersion }}
+          mceMode: 'on'
+          requireTriggers: ${{ env.requireTriggers }}
+          overflow: ${{ env.overflow }}
+          useZ3API: ${{ env.useZ3API }}
+          disableNL: '0'
+          viperBackend: ${{ env.viperBackend }}
+          unsafeWildcardOptimization: '0'
+  verify-router-dataplane_spec-225:
+    runs-on: ubuntu-latest
+    steps:
+      - name: Checkout the VerifiedSCION repository
+        uses: actions/checkout@v3
+      - name: Verify package 'router/' at dataplane_spec.gobra:225
+        uses: viperproject/gobra-action@main
+        with:
+          files: router/io-spec.gobra router/svc_spec_test.gobra router/io-spec-abstract-transitions.gobra router/dataplane.go router/svc_spec.gobra router/svc.go router/io-spec-atomic-events.gobra router/dataplane_spec.gobra@225 router/dataplane_spec_test.gobra router/io-spec-non-proven-lemmas.gobra router/bfd_spec.gobra router/metrics_spec_test.gobra router/dataplane_concurrency_model.gobra router/metrics_spec.gobra router/assumptions.gobra router/metrics.go router/widen-lemma.gobra
+          timeout: 6h
+          headerOnly: ${{ env.headerOnly }}
+          module: ${{ env.module }}
+          includePaths: ${{ env.includePaths }}
+          assumeInjectivityOnInhale: ${{ env.assumeInjectivityOnInhale }}
+          checkConsistency: ${{ env.checkConsistency }}
+          parallelizeBranches: '1'
+          moreJoins: 'impure'
+          # The following flag has a significant influence on the number of branches verified.
+          # Without it, verification would take a lot longer.
+          imageVersion: ${{ env.imageVersion }}
+          mceMode: 'on'
+          requireTriggers: ${{ env.requireTriggers }}
+          overflow: ${{ env.overflow }}
+          useZ3API: ${{ env.useZ3API }}
+          disableNL: '0'
+          viperBackend: ${{ env.viperBackend }}
+          unsafeWildcardOptimization: '0'
+  verify-router-dataplane_spec-236:
+    runs-on: ubuntu-latest
+    steps:
+      - name: Checkout the VerifiedSCION repository
+        uses: actions/checkout@v3
+      - name: Verify package 'router/' at dataplane_spec.gobra:236
+        uses: viperproject/gobra-action@main
+        with:
+          files: router/io-spec.gobra router/svc_spec_test.gobra router/io-spec-abstract-transitions.gobra router/dataplane.go router/svc_spec.gobra router/svc.go router/io-spec-atomic-events.gobra router/dataplane_spec.gobra@236 router/dataplane_spec_test.gobra router/io-spec-non-proven-lemmas.gobra router/bfd_spec.gobra router/metrics_spec_test.gobra router/dataplane_concurrency_model.gobra router/metrics_spec.gobra router/assumptions.gobra router/metrics.go router/widen-lemma.gobra
+          timeout: 6h
+          headerOnly: ${{ env.headerOnly }}
+          module: ${{ env.module }}
+          includePaths: ${{ env.includePaths }}
+          assumeInjectivityOnInhale: ${{ env.assumeInjectivityOnInhale }}
+          checkConsistency: ${{ env.checkConsistency }}
+          parallelizeBranches: '1'
+          moreJoins: 'impure'
+          # The following flag has a significant influence on the number of branches verified.
+          # Without it, verification would take a lot longer.
+          imageVersion: ${{ env.imageVersion }}
+          mceMode: 'on'
+          requireTriggers: ${{ env.requireTriggers }}
+          overflow: ${{ env.overflow }}
+          useZ3API: ${{ env.useZ3API }}
+          disableNL: '0'
+          viperBackend: ${{ env.viperBackend }}
+          unsafeWildcardOptimization: '0'
+  verify-router-dataplane_spec-247:
+    runs-on: ubuntu-latest
+    steps:
+      - name: Checkout the VerifiedSCION repository
+        uses: actions/checkout@v3
+      - name: Verify package 'router/' at dataplane_spec.gobra:247
+        uses: viperproject/gobra-action@main
+        with:
+          files: router/io-spec.gobra router/svc_spec_test.gobra router/io-spec-abstract-transitions.gobra router/dataplane.go router/svc_spec.gobra router/svc.go router/io-spec-atomic-events.gobra router/dataplane_spec.gobra@247 router/dataplane_spec_test.gobra router/io-spec-non-proven-lemmas.gobra router/bfd_spec.gobra router/metrics_spec_test.gobra router/dataplane_concurrency_model.gobra router/metrics_spec.gobra router/assumptions.gobra router/metrics.go router/widen-lemma.gobra
+          timeout: 6h
+          headerOnly: ${{ env.headerOnly }}
+          module: ${{ env.module }}
+          includePaths: ${{ env.includePaths }}
+          assumeInjectivityOnInhale: ${{ env.assumeInjectivityOnInhale }}
+          checkConsistency: ${{ env.checkConsistency }}
+          parallelizeBranches: '1'
+          moreJoins: 'impure'
+          # The following flag has a significant influence on the number of branches verified.
+          # Without it, verification would take a lot longer.
+          imageVersion: ${{ env.imageVersion }}
+          mceMode: 'on'
+          requireTriggers: ${{ env.requireTriggers }}
+          overflow: ${{ env.overflow }}
+          useZ3API: ${{ env.useZ3API }}
+          disableNL: '0'
+          viperBackend: ${{ env.viperBackend }}
+          unsafeWildcardOptimization: '0'
+  verify-router-dataplane_spec-259:
+    runs-on: ubuntu-latest
+    steps:
+      - name: Checkout the VerifiedSCION repository
+        uses: actions/checkout@v3
+      - name: Verify package 'router/' at dataplane_spec.gobra:259
+        uses: viperproject/gobra-action@main
+        with:
+          files: router/io-spec.gobra router/svc_spec_test.gobra router/io-spec-abstract-transitions.gobra router/dataplane.go router/svc_spec.gobra router/svc.go router/io-spec-atomic-events.gobra router/dataplane_spec.gobra@259 router/dataplane_spec_test.gobra router/io-spec-non-proven-lemmas.gobra router/bfd_spec.gobra router/metrics_spec_test.gobra router/dataplane_concurrency_model.gobra router/metrics_spec.gobra router/assumptions.gobra router/metrics.go router/widen-lemma.gobra
+          timeout: 6h
+          headerOnly: ${{ env.headerOnly }}
+          module: ${{ env.module }}
+          includePaths: ${{ env.includePaths }}
+          assumeInjectivityOnInhale: ${{ env.assumeInjectivityOnInhale }}
+          checkConsistency: ${{ env.checkConsistency }}
+          parallelizeBranches: '1'
+          moreJoins: 'impure'
+          # The following flag has a significant influence on the number of branches verified.
+          # Without it, verification would take a lot longer.
+          imageVersion: ${{ env.imageVersion }}
+          mceMode: 'on'
+          requireTriggers: ${{ env.requireTriggers }}
+          overflow: ${{ env.overflow }}
+          useZ3API: ${{ env.useZ3API }}
+          disableNL: '0'
+          viperBackend: ${{ env.viperBackend }}
+          unsafeWildcardOptimization: '0'
+  verify-router-dataplane_spec-267:
+    runs-on: ubuntu-latest
+    steps:
+      - name: Checkout the VerifiedSCION repository
+        uses: actions/checkout@v3
+      - name: Verify package 'router/' at dataplane_spec.gobra:267
+        uses: viperproject/gobra-action@main
+        with:
+          files: router/io-spec.gobra router/svc_spec_test.gobra router/io-spec-abstract-transitions.gobra router/dataplane.go router/svc_spec.gobra router/svc.go router/io-spec-atomic-events.gobra router/dataplane_spec.gobra@267 router/dataplane_spec_test.gobra router/io-spec-non-proven-lemmas.gobra router/bfd_spec.gobra router/metrics_spec_test.gobra router/dataplane_concurrency_model.gobra router/metrics_spec.gobra router/assumptions.gobra router/metrics.go router/widen-lemma.gobra
+          timeout: 6h
+          headerOnly: ${{ env.headerOnly }}
+          module: ${{ env.module }}
+          includePaths: ${{ env.includePaths }}
+          assumeInjectivityOnInhale: ${{ env.assumeInjectivityOnInhale }}
+          checkConsistency: ${{ env.checkConsistency }}
+          parallelizeBranches: '1'
+          moreJoins: 'impure'
+          # The following flag has a significant influence on the number of branches verified.
+          # Without it, verification would take a lot longer.
+          imageVersion: ${{ env.imageVersion }}
+          mceMode: 'on'
+          requireTriggers: ${{ env.requireTriggers }}
+          overflow: ${{ env.overflow }}
+          useZ3API: ${{ env.useZ3API }}
+          disableNL: '0'
+          viperBackend: ${{ env.viperBackend }}
+          unsafeWildcardOptimization: '0'
+  verify-router-dataplane_spec-278:
+    runs-on: ubuntu-latest
+    steps:
+      - name: Checkout the VerifiedSCION repository
+        uses: actions/checkout@v3
+      - name: Verify package 'router/' at dataplane_spec.gobra:278
+        uses: viperproject/gobra-action@main
+        with:
+          files: router/io-spec.gobra router/svc_spec_test.gobra router/io-spec-abstract-transitions.gobra router/dataplane.go router/svc_spec.gobra router/svc.go router/io-spec-atomic-events.gobra router/dataplane_spec.gobra@278 router/dataplane_spec_test.gobra router/io-spec-non-proven-lemmas.gobra router/bfd_spec.gobra router/metrics_spec_test.gobra router/dataplane_concurrency_model.gobra router/metrics_spec.gobra router/assumptions.gobra router/metrics.go router/widen-lemma.gobra
+          timeout: 6h
+          headerOnly: ${{ env.headerOnly }}
+          module: ${{ env.module }}
+          includePaths: ${{ env.includePaths }}
+          assumeInjectivityOnInhale: ${{ env.assumeInjectivityOnInhale }}
+          checkConsistency: ${{ env.checkConsistency }}
+          parallelizeBranches: '1'
+          moreJoins: 'impure'
+          # The following flag has a significant influence on the number of branches verified.
+          # Without it, verification would take a lot longer.
+          imageVersion: ${{ env.imageVersion }}
+          mceMode: 'on'
+          requireTriggers: ${{ env.requireTriggers }}
+          overflow: ${{ env.overflow }}
+          useZ3API: ${{ env.useZ3API }}
+          disableNL: '0'
+          viperBackend: ${{ env.viperBackend }}
+          unsafeWildcardOptimization: '0'
+  verify-router-dataplane_spec-298:
+    runs-on: ubuntu-latest
+    steps:
+      - name: Checkout the VerifiedSCION repository
+        uses: actions/checkout@v3
+      - name: Verify package 'router/' at dataplane_spec.gobra:298
+        uses: viperproject/gobra-action@main
+        with:
+          files: router/io-spec.gobra router/svc_spec_test.gobra router/io-spec-abstract-transitions.gobra router/dataplane.go router/svc_spec.gobra router/svc.go router/io-spec-atomic-events.gobra router/dataplane_spec.gobra@298 router/dataplane_spec_test.gobra router/io-spec-non-proven-lemmas.gobra router/bfd_spec.gobra router/metrics_spec_test.gobra router/dataplane_concurrency_model.gobra router/metrics_spec.gobra router/assumptions.gobra router/metrics.go router/widen-lemma.gobra
+          timeout: 6h
+          headerOnly: ${{ env.headerOnly }}
+          module: ${{ env.module }}
+          includePaths: ${{ env.includePaths }}
+          assumeInjectivityOnInhale: ${{ env.assumeInjectivityOnInhale }}
+          checkConsistency: ${{ env.checkConsistency }}
+          parallelizeBranches: '1'
+          moreJoins: 'impure'
+          # The following flag has a significant influence on the number of branches verified.
+          # Without it, verification would take a lot longer.
+          imageVersion: ${{ env.imageVersion }}
+          mceMode: 'on'
+          requireTriggers: ${{ env.requireTriggers }}
+          overflow: ${{ env.overflow }}
+          useZ3API: ${{ env.useZ3API }}
+          disableNL: '0'
+          viperBackend: ${{ env.viperBackend }}
+          unsafeWildcardOptimization: '0'
+  verify-router-dataplane_spec-307:
+    runs-on: ubuntu-latest
+    steps:
+      - name: Checkout the VerifiedSCION repository
+        uses: actions/checkout@v3
+      - name: Verify package 'router/' at dataplane_spec.gobra:307
+        uses: viperproject/gobra-action@main
+        with:
+          files: router/io-spec.gobra router/svc_spec_test.gobra router/io-spec-abstract-transitions.gobra router/dataplane.go router/svc_spec.gobra router/svc.go router/io-spec-atomic-events.gobra router/dataplane_spec.gobra@307 router/dataplane_spec_test.gobra router/io-spec-non-proven-lemmas.gobra router/bfd_spec.gobra router/metrics_spec_test.gobra router/dataplane_concurrency_model.gobra router/metrics_spec.gobra router/assumptions.gobra router/metrics.go router/widen-lemma.gobra
+          timeout: 6h
+          headerOnly: ${{ env.headerOnly }}
+          module: ${{ env.module }}
+          includePaths: ${{ env.includePaths }}
+          assumeInjectivityOnInhale: ${{ env.assumeInjectivityOnInhale }}
+          checkConsistency: ${{ env.checkConsistency }}
+          parallelizeBranches: '1'
+          moreJoins: 'impure'
+          # The following flag has a significant influence on the number of branches verified.
+          # Without it, verification would take a lot longer.
+          imageVersion: ${{ env.imageVersion }}
+          mceMode: 'on'
+          requireTriggers: ${{ env.requireTriggers }}
+          overflow: ${{ env.overflow }}
+          useZ3API: ${{ env.useZ3API }}
+          disableNL: '0'
+          viperBackend: ${{ env.viperBackend }}
+          unsafeWildcardOptimization: '0'
+  verify-router-dataplane_spec-315:
+    runs-on: ubuntu-latest
+    steps:
+      - name: Checkout the VerifiedSCION repository
+        uses: actions/checkout@v3
+      - name: Verify package 'router/' at dataplane_spec.gobra:315
+        uses: viperproject/gobra-action@main
+        with:
+          files: router/io-spec.gobra router/svc_spec_test.gobra router/io-spec-abstract-transitions.gobra router/dataplane.go router/svc_spec.gobra router/svc.go router/io-spec-atomic-events.gobra router/dataplane_spec.gobra@315 router/dataplane_spec_test.gobra router/io-spec-non-proven-lemmas.gobra router/bfd_spec.gobra router/metrics_spec_test.gobra router/dataplane_concurrency_model.gobra router/metrics_spec.gobra router/assumptions.gobra router/metrics.go router/widen-lemma.gobra
+          timeout: 6h
+          headerOnly: ${{ env.headerOnly }}
+          module: ${{ env.module }}
+          includePaths: ${{ env.includePaths }}
+          assumeInjectivityOnInhale: ${{ env.assumeInjectivityOnInhale }}
+          checkConsistency: ${{ env.checkConsistency }}
+          parallelizeBranches: '1'
+          moreJoins: 'impure'
+          # The following flag has a significant influence on the number of branches verified.
+          # Without it, verification would take a lot longer.
+          imageVersion: ${{ env.imageVersion }}
+          mceMode: 'on'
+          requireTriggers: ${{ env.requireTriggers }}
+          overflow: ${{ env.overflow }}
+          useZ3API: ${{ env.useZ3API }}
+          disableNL: '0'
+          viperBackend: ${{ env.viperBackend }}
+          unsafeWildcardOptimization: '0'
+  verify-router-dataplane_spec-324:
+    runs-on: ubuntu-latest
+    steps:
+      - name: Checkout the VerifiedSCION repository
+        uses: actions/checkout@v3
+      - name: Verify package 'router/' at dataplane_spec.gobra:324
+        uses: viperproject/gobra-action@main
+        with:
+          files: router/io-spec.gobra router/svc_spec_test.gobra router/io-spec-abstract-transitions.gobra router/dataplane.go router/svc_spec.gobra router/svc.go router/io-spec-atomic-events.gobra router/dataplane_spec.gobra@324 router/dataplane_spec_test.gobra router/io-spec-non-proven-lemmas.gobra router/bfd_spec.gobra router/metrics_spec_test.gobra router/dataplane_concurrency_model.gobra router/metrics_spec.gobra router/assumptions.gobra router/metrics.go router/widen-lemma.gobra
+          timeout: 6h
+          headerOnly: ${{ env.headerOnly }}
+          module: ${{ env.module }}
+          includePaths: ${{ env.includePaths }}
+          assumeInjectivityOnInhale: ${{ env.assumeInjectivityOnInhale }}
+          checkConsistency: ${{ env.checkConsistency }}
+          parallelizeBranches: '1'
+          moreJoins: 'impure'
+          # The following flag has a significant influence on the number of branches verified.
+          # Without it, verification would take a lot longer.
+          imageVersion: ${{ env.imageVersion }}
+          mceMode: 'on'
+          requireTriggers: ${{ env.requireTriggers }}
+          overflow: ${{ env.overflow }}
+          useZ3API: ${{ env.useZ3API }}
+          disableNL: '0'
+          viperBackend: ${{ env.viperBackend }}
+          unsafeWildcardOptimization: '0'
+  verify-router-dataplane_spec-333:
+    runs-on: ubuntu-latest
+    steps:
+      - name: Checkout the VerifiedSCION repository
+        uses: actions/checkout@v3
+      - name: Verify package 'router/' at dataplane_spec.gobra:333
+        uses: viperproject/gobra-action@main
+        with:
+          files: router/io-spec.gobra router/svc_spec_test.gobra router/io-spec-abstract-transitions.gobra router/dataplane.go router/svc_spec.gobra router/svc.go router/io-spec-atomic-events.gobra router/dataplane_spec.gobra@333 router/dataplane_spec_test.gobra router/io-spec-non-proven-lemmas.gobra router/bfd_spec.gobra router/metrics_spec_test.gobra router/dataplane_concurrency_model.gobra router/metrics_spec.gobra router/assumptions.gobra router/metrics.go router/widen-lemma.gobra
+          timeout: 6h
+          headerOnly: ${{ env.headerOnly }}
+          module: ${{ env.module }}
+          includePaths: ${{ env.includePaths }}
+          assumeInjectivityOnInhale: ${{ env.assumeInjectivityOnInhale }}
+          checkConsistency: ${{ env.checkConsistency }}
+          parallelizeBranches: '1'
+          moreJoins: 'impure'
+          # The following flag has a significant influence on the number of branches verified.
+          # Without it, verification would take a lot longer.
+          imageVersion: ${{ env.imageVersion }}
+          mceMode: 'on'
+          requireTriggers: ${{ env.requireTriggers }}
+          overflow: ${{ env.overflow }}
+          useZ3API: ${{ env.useZ3API }}
+          disableNL: '0'
+          viperBackend: ${{ env.viperBackend }}
+          unsafeWildcardOptimization: '0'
+  verify-router-dataplane_spec-341:
+    runs-on: ubuntu-latest
+    steps:
+      - name: Checkout the VerifiedSCION repository
+        uses: actions/checkout@v3
+      - name: Verify package 'router/' at dataplane_spec.gobra:341
+        uses: viperproject/gobra-action@main
+        with:
+          files: router/io-spec.gobra router/svc_spec_test.gobra router/io-spec-abstract-transitions.gobra router/dataplane.go router/svc_spec.gobra router/svc.go router/io-spec-atomic-events.gobra router/dataplane_spec.gobra@341 router/dataplane_spec_test.gobra router/io-spec-non-proven-lemmas.gobra router/bfd_spec.gobra router/metrics_spec_test.gobra router/dataplane_concurrency_model.gobra router/metrics_spec.gobra router/assumptions.gobra router/metrics.go router/widen-lemma.gobra
+          timeout: 6h
+          headerOnly: ${{ env.headerOnly }}
+          module: ${{ env.module }}
+          includePaths: ${{ env.includePaths }}
+          assumeInjectivityOnInhale: ${{ env.assumeInjectivityOnInhale }}
+          checkConsistency: ${{ env.checkConsistency }}
+          parallelizeBranches: '1'
+          moreJoins: 'impure'
+          # The following flag has a significant influence on the number of branches verified.
+          # Without it, verification would take a lot longer.
+          imageVersion: ${{ env.imageVersion }}
+          mceMode: 'on'
+          requireTriggers: ${{ env.requireTriggers }}
+          overflow: ${{ env.overflow }}
+          useZ3API: ${{ env.useZ3API }}
+          disableNL: '0'
+          viperBackend: ${{ env.viperBackend }}
+          unsafeWildcardOptimization: '0'
+  verify-router-dataplane_spec-349:
+    runs-on: ubuntu-latest
+    steps:
+      - name: Checkout the VerifiedSCION repository
+        uses: actions/checkout@v3
+      - name: Verify package 'router/' at dataplane_spec.gobra:349
+        uses: viperproject/gobra-action@main
+        with:
+          files: router/io-spec.gobra router/svc_spec_test.gobra router/io-spec-abstract-transitions.gobra router/dataplane.go router/svc_spec.gobra router/svc.go router/io-spec-atomic-events.gobra router/dataplane_spec.gobra@349 router/dataplane_spec_test.gobra router/io-spec-non-proven-lemmas.gobra router/bfd_spec.gobra router/metrics_spec_test.gobra router/dataplane_concurrency_model.gobra router/metrics_spec.gobra router/assumptions.gobra router/metrics.go router/widen-lemma.gobra
+          timeout: 6h
+          headerOnly: ${{ env.headerOnly }}
+          module: ${{ env.module }}
+          includePaths: ${{ env.includePaths }}
+          assumeInjectivityOnInhale: ${{ env.assumeInjectivityOnInhale }}
+          checkConsistency: ${{ env.checkConsistency }}
+          parallelizeBranches: '1'
+          moreJoins: 'impure'
+          # The following flag has a significant influence on the number of branches verified.
+          # Without it, verification would take a lot longer.
+          imageVersion: ${{ env.imageVersion }}
+          mceMode: 'on'
+          requireTriggers: ${{ env.requireTriggers }}
+          overflow: ${{ env.overflow }}
+          useZ3API: ${{ env.useZ3API }}
+          disableNL: '0'
+          viperBackend: ${{ env.viperBackend }}
+          unsafeWildcardOptimization: '0'
+  verify-router-dataplane_spec-356:
+    runs-on: ubuntu-latest
+    steps:
+      - name: Checkout the VerifiedSCION repository
+        uses: actions/checkout@v3
+      - name: Verify package 'router/' at dataplane_spec.gobra:356
+        uses: viperproject/gobra-action@main
+        with:
+          files: router/io-spec.gobra router/svc_spec_test.gobra router/io-spec-abstract-transitions.gobra router/dataplane.go router/svc_spec.gobra router/svc.go router/io-spec-atomic-events.gobra router/dataplane_spec.gobra@356 router/dataplane_spec_test.gobra router/io-spec-non-proven-lemmas.gobra router/bfd_spec.gobra router/metrics_spec_test.gobra router/dataplane_concurrency_model.gobra router/metrics_spec.gobra router/assumptions.gobra router/metrics.go router/widen-lemma.gobra
+          timeout: 6h
+          headerOnly: ${{ env.headerOnly }}
+          module: ${{ env.module }}
+          includePaths: ${{ env.includePaths }}
+          assumeInjectivityOnInhale: ${{ env.assumeInjectivityOnInhale }}
+          checkConsistency: ${{ env.checkConsistency }}
+          parallelizeBranches: '1'
+          moreJoins: 'impure'
+          # The following flag has a significant influence on the number of branches verified.
+          # Without it, verification would take a lot longer.
+          imageVersion: ${{ env.imageVersion }}
+          mceMode: 'on'
+          requireTriggers: ${{ env.requireTriggers }}
+          overflow: ${{ env.overflow }}
+          useZ3API: ${{ env.useZ3API }}
+          disableNL: '0'
+          viperBackend: ${{ env.viperBackend }}
+          unsafeWildcardOptimization: '0'
+  verify-router-dataplane_spec-363:
+    runs-on: ubuntu-latest
+    steps:
+      - name: Checkout the VerifiedSCION repository
+        uses: actions/checkout@v3
+      - name: Verify package 'router/' at dataplane_spec.gobra:363
+        uses: viperproject/gobra-action@main
+        with:
+          files: router/io-spec.gobra router/svc_spec_test.gobra router/io-spec-abstract-transitions.gobra router/dataplane.go router/svc_spec.gobra router/svc.go router/io-spec-atomic-events.gobra router/dataplane_spec.gobra@363 router/dataplane_spec_test.gobra router/io-spec-non-proven-lemmas.gobra router/bfd_spec.gobra router/metrics_spec_test.gobra router/dataplane_concurrency_model.gobra router/metrics_spec.gobra router/assumptions.gobra router/metrics.go router/widen-lemma.gobra
+          timeout: 6h
+          headerOnly: ${{ env.headerOnly }}
+          module: ${{ env.module }}
+          includePaths: ${{ env.includePaths }}
+          assumeInjectivityOnInhale: ${{ env.assumeInjectivityOnInhale }}
+          checkConsistency: ${{ env.checkConsistency }}
+          parallelizeBranches: '1'
+          moreJoins: 'impure'
+          # The following flag has a significant influence on the number of branches verified.
+          # Without it, verification would take a lot longer.
+          imageVersion: ${{ env.imageVersion }}
+          mceMode: 'on'
+          requireTriggers: ${{ env.requireTriggers }}
+          overflow: ${{ env.overflow }}
+          useZ3API: ${{ env.useZ3API }}
+          disableNL: '0'
+          viperBackend: ${{ env.viperBackend }}
+          unsafeWildcardOptimization: '0'
+  verify-router-dataplane_spec-372:
+    runs-on: ubuntu-latest
+    steps:
+      - name: Checkout the VerifiedSCION repository
+        uses: actions/checkout@v3
+      - name: Verify package 'router/' at dataplane_spec.gobra:372
+        uses: viperproject/gobra-action@main
+        with:
+          files: router/io-spec.gobra router/svc_spec_test.gobra router/io-spec-abstract-transitions.gobra router/dataplane.go router/svc_spec.gobra router/svc.go router/io-spec-atomic-events.gobra router/dataplane_spec.gobra@372 router/dataplane_spec_test.gobra router/io-spec-non-proven-lemmas.gobra router/bfd_spec.gobra router/metrics_spec_test.gobra router/dataplane_concurrency_model.gobra router/metrics_spec.gobra router/assumptions.gobra router/metrics.go router/widen-lemma.gobra
+          timeout: 6h
+          headerOnly: ${{ env.headerOnly }}
+          module: ${{ env.module }}
+          includePaths: ${{ env.includePaths }}
+          assumeInjectivityOnInhale: ${{ env.assumeInjectivityOnInhale }}
+          checkConsistency: ${{ env.checkConsistency }}
+          parallelizeBranches: '1'
+          moreJoins: 'impure'
+          # The following flag has a significant influence on the number of branches verified.
+          # Without it, verification would take a lot longer.
+          imageVersion: ${{ env.imageVersion }}
+          mceMode: 'on'
+          requireTriggers: ${{ env.requireTriggers }}
+          overflow: ${{ env.overflow }}
+          useZ3API: ${{ env.useZ3API }}
+          disableNL: '0'
+          viperBackend: ${{ env.viperBackend }}
+          unsafeWildcardOptimization: '0'
+  verify-router-dataplane_spec-381:
+    runs-on: ubuntu-latest
+    steps:
+      - name: Checkout the VerifiedSCION repository
+        uses: actions/checkout@v3
+      - name: Verify package 'router/' at dataplane_spec.gobra:381
+        uses: viperproject/gobra-action@main
+        with:
+          files: router/io-spec.gobra router/svc_spec_test.gobra router/io-spec-abstract-transitions.gobra router/dataplane.go router/svc_spec.gobra router/svc.go router/io-spec-atomic-events.gobra router/dataplane_spec.gobra@381 router/dataplane_spec_test.gobra router/io-spec-non-proven-lemmas.gobra router/bfd_spec.gobra router/metrics_spec_test.gobra router/dataplane_concurrency_model.gobra router/metrics_spec.gobra router/assumptions.gobra router/metrics.go router/widen-lemma.gobra
+          timeout: 6h
+          headerOnly: ${{ env.headerOnly }}
+          module: ${{ env.module }}
+          includePaths: ${{ env.includePaths }}
+          assumeInjectivityOnInhale: ${{ env.assumeInjectivityOnInhale }}
+          checkConsistency: ${{ env.checkConsistency }}
+          parallelizeBranches: '1'
+          moreJoins: 'impure'
+          # The following flag has a significant influence on the number of branches verified.
+          # Without it, verification would take a lot longer.
+          imageVersion: ${{ env.imageVersion }}
+          mceMode: 'on'
+          requireTriggers: ${{ env.requireTriggers }}
+          overflow: ${{ env.overflow }}
+          useZ3API: ${{ env.useZ3API }}
+          disableNL: '0'
+          viperBackend: ${{ env.viperBackend }}
+          unsafeWildcardOptimization: '0'
+  verify-router-dataplane_spec-388:
+    runs-on: ubuntu-latest
+    steps:
+      - name: Checkout the VerifiedSCION repository
+        uses: actions/checkout@v3
+      - name: Verify package 'router/' at dataplane_spec.gobra:388
+        uses: viperproject/gobra-action@main
+        with:
+          files: router/io-spec.gobra router/svc_spec_test.gobra router/io-spec-abstract-transitions.gobra router/dataplane.go router/svc_spec.gobra router/svc.go router/io-spec-atomic-events.gobra router/dataplane_spec.gobra@388 router/dataplane_spec_test.gobra router/io-spec-non-proven-lemmas.gobra router/bfd_spec.gobra router/metrics_spec_test.gobra router/dataplane_concurrency_model.gobra router/metrics_spec.gobra router/assumptions.gobra router/metrics.go router/widen-lemma.gobra
+          timeout: 6h
+          headerOnly: ${{ env.headerOnly }}
+          module: ${{ env.module }}
+          includePaths: ${{ env.includePaths }}
+          assumeInjectivityOnInhale: ${{ env.assumeInjectivityOnInhale }}
+          checkConsistency: ${{ env.checkConsistency }}
+          parallelizeBranches: '1'
+          moreJoins: 'impure'
+          # The following flag has a significant influence on the number of branches verified.
+          # Without it, verification would take a lot longer.
+          imageVersion: ${{ env.imageVersion }}
+          mceMode: 'on'
+          requireTriggers: ${{ env.requireTriggers }}
+          overflow: ${{ env.overflow }}
+          useZ3API: ${{ env.useZ3API }}
+          disableNL: '0'
+          viperBackend: ${{ env.viperBackend }}
+          unsafeWildcardOptimization: '0'
+  verify-router-dataplane_spec-399:
+    runs-on: ubuntu-latest
+    steps:
+      - name: Checkout the VerifiedSCION repository
+        uses: actions/checkout@v3
+      - name: Verify package 'router/' at dataplane_spec.gobra:399
+        uses: viperproject/gobra-action@main
+        with:
+          files: router/io-spec.gobra router/svc_spec_test.gobra router/io-spec-abstract-transitions.gobra router/dataplane.go router/svc_spec.gobra router/svc.go router/io-spec-atomic-events.gobra router/dataplane_spec.gobra@399 router/dataplane_spec_test.gobra router/io-spec-non-proven-lemmas.gobra router/bfd_spec.gobra router/metrics_spec_test.gobra router/dataplane_concurrency_model.gobra router/metrics_spec.gobra router/assumptions.gobra router/metrics.go router/widen-lemma.gobra
+          timeout: 6h
+          headerOnly: ${{ env.headerOnly }}
+          module: ${{ env.module }}
+          includePaths: ${{ env.includePaths }}
+          assumeInjectivityOnInhale: ${{ env.assumeInjectivityOnInhale }}
+          checkConsistency: ${{ env.checkConsistency }}
+          parallelizeBranches: '1'
+          moreJoins: 'impure'
+          # The following flag has a significant influence on the number of branches verified.
+          # Without it, verification would take a lot longer.
+          imageVersion: ${{ env.imageVersion }}
+          mceMode: 'on'
+          requireTriggers: ${{ env.requireTriggers }}
+          overflow: ${{ env.overflow }}
+          useZ3API: ${{ env.useZ3API }}
+          disableNL: '0'
+          viperBackend: ${{ env.viperBackend }}
+          unsafeWildcardOptimization: '0'
+  verify-router-dataplane_spec-409:
+    runs-on: ubuntu-latest
+    steps:
+      - name: Checkout the VerifiedSCION repository
+        uses: actions/checkout@v3
+      - name: Verify package 'router/' at dataplane_spec.gobra:409
+        uses: viperproject/gobra-action@main
+        with:
+          files: router/io-spec.gobra router/svc_spec_test.gobra router/io-spec-abstract-transitions.gobra router/dataplane.go router/svc_spec.gobra router/svc.go router/io-spec-atomic-events.gobra router/dataplane_spec.gobra@409 router/dataplane_spec_test.gobra router/io-spec-non-proven-lemmas.gobra router/bfd_spec.gobra router/metrics_spec_test.gobra router/dataplane_concurrency_model.gobra router/metrics_spec.gobra router/assumptions.gobra router/metrics.go router/widen-lemma.gobra
+          timeout: 6h
+          headerOnly: ${{ env.headerOnly }}
+          module: ${{ env.module }}
+          includePaths: ${{ env.includePaths }}
+          assumeInjectivityOnInhale: ${{ env.assumeInjectivityOnInhale }}
+          checkConsistency: ${{ env.checkConsistency }}
+          parallelizeBranches: '1'
+          moreJoins: 'impure'
+          # The following flag has a significant influence on the number of branches verified.
+          # Without it, verification would take a lot longer.
+          imageVersion: ${{ env.imageVersion }}
+          mceMode: 'on'
+          requireTriggers: ${{ env.requireTriggers }}
+          overflow: ${{ env.overflow }}
+          useZ3API: ${{ env.useZ3API }}
+          disableNL: '0'
+          viperBackend: ${{ env.viperBackend }}
+          unsafeWildcardOptimization: '0'
+  verify-router-dataplane_spec-420:
+    runs-on: ubuntu-latest
+    steps:
+      - name: Checkout the VerifiedSCION repository
+        uses: actions/checkout@v3
+      - name: Verify package 'router/' at dataplane_spec.gobra:420
+        uses: viperproject/gobra-action@main
+        with:
+          files: router/io-spec.gobra router/svc_spec_test.gobra router/io-spec-abstract-transitions.gobra router/dataplane.go router/svc_spec.gobra router/svc.go router/io-spec-atomic-events.gobra router/dataplane_spec.gobra@420 router/dataplane_spec_test.gobra router/io-spec-non-proven-lemmas.gobra router/bfd_spec.gobra router/metrics_spec_test.gobra router/dataplane_concurrency_model.gobra router/metrics_spec.gobra router/assumptions.gobra router/metrics.go router/widen-lemma.gobra
+          timeout: 6h
+          headerOnly: ${{ env.headerOnly }}
+          module: ${{ env.module }}
+          includePaths: ${{ env.includePaths }}
+          assumeInjectivityOnInhale: ${{ env.assumeInjectivityOnInhale }}
+          checkConsistency: ${{ env.checkConsistency }}
+          parallelizeBranches: '1'
+          moreJoins: 'impure'
+          # The following flag has a significant influence on the number of branches verified.
+          # Without it, verification would take a lot longer.
+          imageVersion: ${{ env.imageVersion }}
+          mceMode: 'on'
+          requireTriggers: ${{ env.requireTriggers }}
+          overflow: ${{ env.overflow }}
+          useZ3API: ${{ env.useZ3API }}
+          disableNL: '0'
+          viperBackend: ${{ env.viperBackend }}
+          unsafeWildcardOptimization: '0'
+  verify-router-dataplane_spec-428:
+    runs-on: ubuntu-latest
+    steps:
+      - name: Checkout the VerifiedSCION repository
+        uses: actions/checkout@v3
+      - name: Verify package 'router/' at dataplane_spec.gobra:428
+        uses: viperproject/gobra-action@main
+        with:
+          files: router/io-spec.gobra router/svc_spec_test.gobra router/io-spec-abstract-transitions.gobra router/dataplane.go router/svc_spec.gobra router/svc.go router/io-spec-atomic-events.gobra router/dataplane_spec.gobra@428 router/dataplane_spec_test.gobra router/io-spec-non-proven-lemmas.gobra router/bfd_spec.gobra router/metrics_spec_test.gobra router/dataplane_concurrency_model.gobra router/metrics_spec.gobra router/assumptions.gobra router/metrics.go router/widen-lemma.gobra
+          timeout: 6h
+          headerOnly: ${{ env.headerOnly }}
+          module: ${{ env.module }}
+          includePaths: ${{ env.includePaths }}
+          assumeInjectivityOnInhale: ${{ env.assumeInjectivityOnInhale }}
+          checkConsistency: ${{ env.checkConsistency }}
+          parallelizeBranches: '1'
+          moreJoins: 'impure'
+          # The following flag has a significant influence on the number of branches verified.
+          # Without it, verification would take a lot longer.
+          imageVersion: ${{ env.imageVersion }}
+          mceMode: 'on'
+          requireTriggers: ${{ env.requireTriggers }}
+          overflow: ${{ env.overflow }}
+          useZ3API: ${{ env.useZ3API }}
+          disableNL: '0'
+          viperBackend: ${{ env.viperBackend }}
+          unsafeWildcardOptimization: '0'
+  verify-router-dataplane_spec-436:
+    runs-on: ubuntu-latest
+    steps:
+      - name: Checkout the VerifiedSCION repository
+        uses: actions/checkout@v3
+      - name: Verify package 'router/' at dataplane_spec.gobra:436
+        uses: viperproject/gobra-action@main
+        with:
+          files: router/io-spec.gobra router/svc_spec_test.gobra router/io-spec-abstract-transitions.gobra router/dataplane.go router/svc_spec.gobra router/svc.go router/io-spec-atomic-events.gobra router/dataplane_spec.gobra@436 router/dataplane_spec_test.gobra router/io-spec-non-proven-lemmas.gobra router/bfd_spec.gobra router/metrics_spec_test.gobra router/dataplane_concurrency_model.gobra router/metrics_spec.gobra router/assumptions.gobra router/metrics.go router/widen-lemma.gobra
+          timeout: 6h
+          headerOnly: ${{ env.headerOnly }}
+          module: ${{ env.module }}
+          includePaths: ${{ env.includePaths }}
+          assumeInjectivityOnInhale: ${{ env.assumeInjectivityOnInhale }}
+          checkConsistency: ${{ env.checkConsistency }}
+          parallelizeBranches: '1'
+          moreJoins: 'impure'
+          # The following flag has a significant influence on the number of branches verified.
+          # Without it, verification would take a lot longer.
+          imageVersion: ${{ env.imageVersion }}
+          mceMode: 'on'
+          requireTriggers: ${{ env.requireTriggers }}
+          overflow: ${{ env.overflow }}
+          useZ3API: ${{ env.useZ3API }}
+          disableNL: '0'
+          viperBackend: ${{ env.viperBackend }}
+          unsafeWildcardOptimization: '0'
+  verify-router-dataplane_spec-447:
+    runs-on: ubuntu-latest
+    steps:
+      - name: Checkout the VerifiedSCION repository
+        uses: actions/checkout@v3
+      - name: Verify package 'router/' at dataplane_spec.gobra:447
+        uses: viperproject/gobra-action@main
+        with:
+          files: router/io-spec.gobra router/svc_spec_test.gobra router/io-spec-abstract-transitions.gobra router/dataplane.go router/svc_spec.gobra router/svc.go router/io-spec-atomic-events.gobra router/dataplane_spec.gobra@447 router/dataplane_spec_test.gobra router/io-spec-non-proven-lemmas.gobra router/bfd_spec.gobra router/metrics_spec_test.gobra router/dataplane_concurrency_model.gobra router/metrics_spec.gobra router/assumptions.gobra router/metrics.go router/widen-lemma.gobra
+          timeout: 6h
+          headerOnly: ${{ env.headerOnly }}
+          module: ${{ env.module }}
+          includePaths: ${{ env.includePaths }}
+          assumeInjectivityOnInhale: ${{ env.assumeInjectivityOnInhale }}
+          checkConsistency: ${{ env.checkConsistency }}
+          parallelizeBranches: '1'
+          moreJoins: 'impure'
+          # The following flag has a significant influence on the number of branches verified.
+          # Without it, verification would take a lot longer.
+          imageVersion: ${{ env.imageVersion }}
+          mceMode: 'on'
+          requireTriggers: ${{ env.requireTriggers }}
+          overflow: ${{ env.overflow }}
+          useZ3API: ${{ env.useZ3API }}
+          disableNL: '0'
+          viperBackend: ${{ env.viperBackend }}
+          unsafeWildcardOptimization: '0'
+  verify-router-dataplane_spec-455:
+    runs-on: ubuntu-latest
+    steps:
+      - name: Checkout the VerifiedSCION repository
+        uses: actions/checkout@v3
+      - name: Verify package 'router/' at dataplane_spec.gobra:455
+        uses: viperproject/gobra-action@main
+        with:
+          files: router/io-spec.gobra router/svc_spec_test.gobra router/io-spec-abstract-transitions.gobra router/dataplane.go router/svc_spec.gobra router/svc.go router/io-spec-atomic-events.gobra router/dataplane_spec.gobra@455 router/dataplane_spec_test.gobra router/io-spec-non-proven-lemmas.gobra router/bfd_spec.gobra router/metrics_spec_test.gobra router/dataplane_concurrency_model.gobra router/metrics_spec.gobra router/assumptions.gobra router/metrics.go router/widen-lemma.gobra
+          timeout: 6h
+          headerOnly: ${{ env.headerOnly }}
+          module: ${{ env.module }}
+          includePaths: ${{ env.includePaths }}
+          assumeInjectivityOnInhale: ${{ env.assumeInjectivityOnInhale }}
+          checkConsistency: ${{ env.checkConsistency }}
+          parallelizeBranches: '1'
+          moreJoins: 'impure'
+          # The following flag has a significant influence on the number of branches verified.
+          # Without it, verification would take a lot longer.
+          imageVersion: ${{ env.imageVersion }}
+          mceMode: 'on'
+          requireTriggers: ${{ env.requireTriggers }}
+          overflow: ${{ env.overflow }}
+          useZ3API: ${{ env.useZ3API }}
+          disableNL: '0'
+          viperBackend: ${{ env.viperBackend }}
+          unsafeWildcardOptimization: '0'
+  verify-router-dataplane_spec-466:
+    runs-on: ubuntu-latest
+    steps:
+      - name: Checkout the VerifiedSCION repository
+        uses: actions/checkout@v3
+      - name: Verify package 'router/' at dataplane_spec.gobra:466
+        uses: viperproject/gobra-action@main
+        with:
+          files: router/io-spec.gobra router/svc_spec_test.gobra router/io-spec-abstract-transitions.gobra router/dataplane.go router/svc_spec.gobra router/svc.go router/io-spec-atomic-events.gobra router/dataplane_spec.gobra@466 router/dataplane_spec_test.gobra router/io-spec-non-proven-lemmas.gobra router/bfd_spec.gobra router/metrics_spec_test.gobra router/dataplane_concurrency_model.gobra router/metrics_spec.gobra router/assumptions.gobra router/metrics.go router/widen-lemma.gobra
+          timeout: 6h
+          headerOnly: ${{ env.headerOnly }}
+          module: ${{ env.module }}
+          includePaths: ${{ env.includePaths }}
+          assumeInjectivityOnInhale: ${{ env.assumeInjectivityOnInhale }}
+          checkConsistency: ${{ env.checkConsistency }}
+          parallelizeBranches: '1'
+          moreJoins: 'impure'
+          # The following flag has a significant influence on the number of branches verified.
+          # Without it, verification would take a lot longer.
+          imageVersion: ${{ env.imageVersion }}
+          mceMode: 'on'
+          requireTriggers: ${{ env.requireTriggers }}
+          overflow: ${{ env.overflow }}
+          useZ3API: ${{ env.useZ3API }}
+          disableNL: '0'
+          viperBackend: ${{ env.viperBackend }}
+          unsafeWildcardOptimization: '0'
+  verify-router-dataplane_spec-474:
+    runs-on: ubuntu-latest
+    steps:
+      - name: Checkout the VerifiedSCION repository
+        uses: actions/checkout@v3
+      - name: Verify package 'router/' at dataplane_spec.gobra:474
+        uses: viperproject/gobra-action@main
+        with:
+          files: router/io-spec.gobra router/svc_spec_test.gobra router/io-spec-abstract-transitions.gobra router/dataplane.go router/svc_spec.gobra router/svc.go router/io-spec-atomic-events.gobra router/dataplane_spec.gobra@474 router/dataplane_spec_test.gobra router/io-spec-non-proven-lemmas.gobra router/bfd_spec.gobra router/metrics_spec_test.gobra router/dataplane_concurrency_model.gobra router/metrics_spec.gobra router/assumptions.gobra router/metrics.go router/widen-lemma.gobra
+          timeout: 6h
+          headerOnly: ${{ env.headerOnly }}
+          module: ${{ env.module }}
+          includePaths: ${{ env.includePaths }}
+          assumeInjectivityOnInhale: ${{ env.assumeInjectivityOnInhale }}
+          checkConsistency: ${{ env.checkConsistency }}
+          parallelizeBranches: '1'
+          moreJoins: 'impure'
+          # The following flag has a significant influence on the number of branches verified.
+          # Without it, verification would take a lot longer.
+          imageVersion: ${{ env.imageVersion }}
+          mceMode: 'on'
+          requireTriggers: ${{ env.requireTriggers }}
+          overflow: ${{ env.overflow }}
+          useZ3API: ${{ env.useZ3API }}
+          disableNL: '0'
+          viperBackend: ${{ env.viperBackend }}
+          unsafeWildcardOptimization: '0'
+  verify-router-dataplane_spec-488:
+    runs-on: ubuntu-latest
+    steps:
+      - name: Checkout the VerifiedSCION repository
+        uses: actions/checkout@v3
+      - name: Verify package 'router/' at dataplane_spec.gobra:488
+        uses: viperproject/gobra-action@main
+        with:
+          files: router/io-spec.gobra router/svc_spec_test.gobra router/io-spec-abstract-transitions.gobra router/dataplane.go router/svc_spec.gobra router/svc.go router/io-spec-atomic-events.gobra router/dataplane_spec.gobra@488 router/dataplane_spec_test.gobra router/io-spec-non-proven-lemmas.gobra router/bfd_spec.gobra router/metrics_spec_test.gobra router/dataplane_concurrency_model.gobra router/metrics_spec.gobra router/assumptions.gobra router/metrics.go router/widen-lemma.gobra
+          timeout: 6h
+          headerOnly: ${{ env.headerOnly }}
+          module: ${{ env.module }}
+          includePaths: ${{ env.includePaths }}
+          assumeInjectivityOnInhale: ${{ env.assumeInjectivityOnInhale }}
+          checkConsistency: ${{ env.checkConsistency }}
+          parallelizeBranches: '1'
+          moreJoins: 'impure'
+          # The following flag has a significant influence on the number of branches verified.
+          # Without it, verification would take a lot longer.
+          imageVersion: ${{ env.imageVersion }}
+          mceMode: 'on'
+          requireTriggers: ${{ env.requireTriggers }}
+          overflow: ${{ env.overflow }}
+          useZ3API: ${{ env.useZ3API }}
+          disableNL: '0'
+          viperBackend: ${{ env.viperBackend }}
+          unsafeWildcardOptimization: '0'
+  verify-router-dataplane_spec-515:
+    runs-on: ubuntu-latest
+    steps:
+      - name: Checkout the VerifiedSCION repository
+        uses: actions/checkout@v3
+      - name: Verify package 'router/' at dataplane_spec.gobra:515
+        uses: viperproject/gobra-action@main
+        with:
+          files: router/io-spec.gobra router/svc_spec_test.gobra router/io-spec-abstract-transitions.gobra router/dataplane.go router/svc_spec.gobra router/svc.go router/io-spec-atomic-events.gobra router/dataplane_spec.gobra@515 router/dataplane_spec_test.gobra router/io-spec-non-proven-lemmas.gobra router/bfd_spec.gobra router/metrics_spec_test.gobra router/dataplane_concurrency_model.gobra router/metrics_spec.gobra router/assumptions.gobra router/metrics.go router/widen-lemma.gobra
+          timeout: 6h
+          headerOnly: ${{ env.headerOnly }}
+          module: ${{ env.module }}
+          includePaths: ${{ env.includePaths }}
+          assumeInjectivityOnInhale: ${{ env.assumeInjectivityOnInhale }}
+          checkConsistency: ${{ env.checkConsistency }}
+          parallelizeBranches: '1'
+          moreJoins: 'impure'
+          # The following flag has a significant influence on the number of branches verified.
+          # Without it, verification would take a lot longer.
+          imageVersion: ${{ env.imageVersion }}
+          mceMode: 'on'
+          requireTriggers: ${{ env.requireTriggers }}
+          overflow: ${{ env.overflow }}
+          useZ3API: ${{ env.useZ3API }}
+          disableNL: '0'
+          viperBackend: ${{ env.viperBackend }}
+          unsafeWildcardOptimization: '0'
+  verify-router-dataplane_spec-526:
+    runs-on: ubuntu-latest
+    steps:
+      - name: Checkout the VerifiedSCION repository
+        uses: actions/checkout@v3
+      - name: Verify package 'router/' at dataplane_spec.gobra:526
+        uses: viperproject/gobra-action@main
+        with:
+          files: router/io-spec.gobra router/svc_spec_test.gobra router/io-spec-abstract-transitions.gobra router/dataplane.go router/svc_spec.gobra router/svc.go router/io-spec-atomic-events.gobra router/dataplane_spec.gobra@526 router/dataplane_spec_test.gobra router/io-spec-non-proven-lemmas.gobra router/bfd_spec.gobra router/metrics_spec_test.gobra router/dataplane_concurrency_model.gobra router/metrics_spec.gobra router/assumptions.gobra router/metrics.go router/widen-lemma.gobra
+          timeout: 6h
+          headerOnly: ${{ env.headerOnly }}
+          module: ${{ env.module }}
+          includePaths: ${{ env.includePaths }}
+          assumeInjectivityOnInhale: ${{ env.assumeInjectivityOnInhale }}
+          checkConsistency: ${{ env.checkConsistency }}
+          parallelizeBranches: '1'
+          moreJoins: 'impure'
+          # The following flag has a significant influence on the number of branches verified.
+          # Without it, verification would take a lot longer.
+          imageVersion: ${{ env.imageVersion }}
+          mceMode: 'on'
+          requireTriggers: ${{ env.requireTriggers }}
+          overflow: ${{ env.overflow }}
+          useZ3API: ${{ env.useZ3API }}
+          disableNL: '0'
+          viperBackend: ${{ env.viperBackend }}
+          unsafeWildcardOptimization: '0'
+  verify-router-dataplane_spec-533:
+    runs-on: ubuntu-latest
+    steps:
+      - name: Checkout the VerifiedSCION repository
+        uses: actions/checkout@v3
+      - name: Verify package 'router/' at dataplane_spec.gobra:533
+        uses: viperproject/gobra-action@main
+        with:
+          files: router/io-spec.gobra router/svc_spec_test.gobra router/io-spec-abstract-transitions.gobra router/dataplane.go router/svc_spec.gobra router/svc.go router/io-spec-atomic-events.gobra router/dataplane_spec.gobra@533 router/dataplane_spec_test.gobra router/io-spec-non-proven-lemmas.gobra router/bfd_spec.gobra router/metrics_spec_test.gobra router/dataplane_concurrency_model.gobra router/metrics_spec.gobra router/assumptions.gobra router/metrics.go router/widen-lemma.gobra
+          timeout: 6h
+          headerOnly: ${{ env.headerOnly }}
+          module: ${{ env.module }}
+          includePaths: ${{ env.includePaths }}
+          assumeInjectivityOnInhale: ${{ env.assumeInjectivityOnInhale }}
+          checkConsistency: ${{ env.checkConsistency }}
+          parallelizeBranches: '1'
+          moreJoins: 'impure'
+          # The following flag has a significant influence on the number of branches verified.
+          # Without it, verification would take a lot longer.
+          imageVersion: ${{ env.imageVersion }}
+          mceMode: 'on'
+          requireTriggers: ${{ env.requireTriggers }}
+          overflow: ${{ env.overflow }}
+          useZ3API: ${{ env.useZ3API }}
+          disableNL: '0'
+          viperBackend: ${{ env.viperBackend }}
+          unsafeWildcardOptimization: '0'
+  verify-router-dataplane_spec-569:
+    runs-on: ubuntu-latest
+    steps:
+      - name: Checkout the VerifiedSCION repository
+        uses: actions/checkout@v3
+      - name: Verify package 'router/' at dataplane_spec.gobra:569
+        uses: viperproject/gobra-action@main
+        with:
+          files: router/io-spec.gobra router/svc_spec_test.gobra router/io-spec-abstract-transitions.gobra router/dataplane.go router/svc_spec.gobra router/svc.go router/io-spec-atomic-events.gobra router/dataplane_spec.gobra@569 router/dataplane_spec_test.gobra router/io-spec-non-proven-lemmas.gobra router/bfd_spec.gobra router/metrics_spec_test.gobra router/dataplane_concurrency_model.gobra router/metrics_spec.gobra router/assumptions.gobra router/metrics.go router/widen-lemma.gobra
+          timeout: 6h
+          headerOnly: ${{ env.headerOnly }}
+          module: ${{ env.module }}
+          includePaths: ${{ env.includePaths }}
+          assumeInjectivityOnInhale: ${{ env.assumeInjectivityOnInhale }}
+          checkConsistency: ${{ env.checkConsistency }}
+          parallelizeBranches: '1'
+          moreJoins: 'impure'
+          # The following flag has a significant influence on the number of branches verified.
+          # Without it, verification would take a lot longer.
+          imageVersion: ${{ env.imageVersion }}
+          mceMode: 'on'
+          requireTriggers: ${{ env.requireTriggers }}
+          overflow: ${{ env.overflow }}
+          useZ3API: ${{ env.useZ3API }}
+          disableNL: '0'
+          viperBackend: ${{ env.viperBackend }}
+          unsafeWildcardOptimization: '0'
+  verify-router-dataplane_spec-576:
+    runs-on: ubuntu-latest
+    steps:
+      - name: Checkout the VerifiedSCION repository
+        uses: actions/checkout@v3
+      - name: Verify package 'router/' at dataplane_spec.gobra:576
+        uses: viperproject/gobra-action@main
+        with:
+          files: router/io-spec.gobra router/svc_spec_test.gobra router/io-spec-abstract-transitions.gobra router/dataplane.go router/svc_spec.gobra router/svc.go router/io-spec-atomic-events.gobra router/dataplane_spec.gobra@576 router/dataplane_spec_test.gobra router/io-spec-non-proven-lemmas.gobra router/bfd_spec.gobra router/metrics_spec_test.gobra router/dataplane_concurrency_model.gobra router/metrics_spec.gobra router/assumptions.gobra router/metrics.go router/widen-lemma.gobra
+          timeout: 6h
+          headerOnly: ${{ env.headerOnly }}
+          module: ${{ env.module }}
+          includePaths: ${{ env.includePaths }}
+          assumeInjectivityOnInhale: ${{ env.assumeInjectivityOnInhale }}
+          checkConsistency: ${{ env.checkConsistency }}
+          parallelizeBranches: '1'
+          moreJoins: 'impure'
+          # The following flag has a significant influence on the number of branches verified.
+          # Without it, verification would take a lot longer.
+          imageVersion: ${{ env.imageVersion }}
+          mceMode: 'on'
+          requireTriggers: ${{ env.requireTriggers }}
+          overflow: ${{ env.overflow }}
+          useZ3API: ${{ env.useZ3API }}
+          disableNL: '0'
+          viperBackend: ${{ env.viperBackend }}
+          unsafeWildcardOptimization: '0'
+  verify-router-dataplane_spec-583:
+    runs-on: ubuntu-latest
+    steps:
+      - name: Checkout the VerifiedSCION repository
+        uses: actions/checkout@v3
+      - name: Verify package 'router/' at dataplane_spec.gobra:583
+        uses: viperproject/gobra-action@main
+        with:
+          files: router/io-spec.gobra router/svc_spec_test.gobra router/io-spec-abstract-transitions.gobra router/dataplane.go router/svc_spec.gobra router/svc.go router/io-spec-atomic-events.gobra router/dataplane_spec.gobra@583 router/dataplane_spec_test.gobra router/io-spec-non-proven-lemmas.gobra router/bfd_spec.gobra router/metrics_spec_test.gobra router/dataplane_concurrency_model.gobra router/metrics_spec.gobra router/assumptions.gobra router/metrics.go router/widen-lemma.gobra
+          timeout: 6h
+          headerOnly: ${{ env.headerOnly }}
+          module: ${{ env.module }}
+          includePaths: ${{ env.includePaths }}
+          assumeInjectivityOnInhale: ${{ env.assumeInjectivityOnInhale }}
+          checkConsistency: ${{ env.checkConsistency }}
+          parallelizeBranches: '1'
+          moreJoins: 'impure'
+          # The following flag has a significant influence on the number of branches verified.
+          # Without it, verification would take a lot longer.
+          imageVersion: ${{ env.imageVersion }}
+          mceMode: 'on'
+          requireTriggers: ${{ env.requireTriggers }}
+          overflow: ${{ env.overflow }}
+          useZ3API: ${{ env.useZ3API }}
+          disableNL: '0'
+          viperBackend: ${{ env.viperBackend }}
+          unsafeWildcardOptimization: '0'
+  verify-router-dataplane_spec-590:
+    runs-on: ubuntu-latest
+    steps:
+      - name: Checkout the VerifiedSCION repository
+        uses: actions/checkout@v3
+      - name: Verify package 'router/' at dataplane_spec.gobra:590
+        uses: viperproject/gobra-action@main
+        with:
+          files: router/io-spec.gobra router/svc_spec_test.gobra router/io-spec-abstract-transitions.gobra router/dataplane.go router/svc_spec.gobra router/svc.go router/io-spec-atomic-events.gobra router/dataplane_spec.gobra@590 router/dataplane_spec_test.gobra router/io-spec-non-proven-lemmas.gobra router/bfd_spec.gobra router/metrics_spec_test.gobra router/dataplane_concurrency_model.gobra router/metrics_spec.gobra router/assumptions.gobra router/metrics.go router/widen-lemma.gobra
+          timeout: 6h
+          headerOnly: ${{ env.headerOnly }}
+          module: ${{ env.module }}
+          includePaths: ${{ env.includePaths }}
+          assumeInjectivityOnInhale: ${{ env.assumeInjectivityOnInhale }}
+          checkConsistency: ${{ env.checkConsistency }}
+          parallelizeBranches: '1'
+          moreJoins: 'impure'
+          # The following flag has a significant influence on the number of branches verified.
+          # Without it, verification would take a lot longer.
+          imageVersion: ${{ env.imageVersion }}
+          mceMode: 'on'
+          requireTriggers: ${{ env.requireTriggers }}
+          overflow: ${{ env.overflow }}
+          useZ3API: ${{ env.useZ3API }}
+          disableNL: '0'
+          viperBackend: ${{ env.viperBackend }}
+          unsafeWildcardOptimization: '0'
+  verify-router-dataplane_spec-597:
+    runs-on: ubuntu-latest
+    steps:
+      - name: Checkout the VerifiedSCION repository
+        uses: actions/checkout@v3
+      - name: Verify package 'router/' at dataplane_spec.gobra:597
+        uses: viperproject/gobra-action@main
+        with:
+          files: router/io-spec.gobra router/svc_spec_test.gobra router/io-spec-abstract-transitions.gobra router/dataplane.go router/svc_spec.gobra router/svc.go router/io-spec-atomic-events.gobra router/dataplane_spec.gobra@597 router/dataplane_spec_test.gobra router/io-spec-non-proven-lemmas.gobra router/bfd_spec.gobra router/metrics_spec_test.gobra router/dataplane_concurrency_model.gobra router/metrics_spec.gobra router/assumptions.gobra router/metrics.go router/widen-lemma.gobra
+          timeout: 6h
+          headerOnly: ${{ env.headerOnly }}
+          module: ${{ env.module }}
+          includePaths: ${{ env.includePaths }}
+          assumeInjectivityOnInhale: ${{ env.assumeInjectivityOnInhale }}
+          checkConsistency: ${{ env.checkConsistency }}
+          parallelizeBranches: '1'
+          moreJoins: 'impure'
+          # The following flag has a significant influence on the number of branches verified.
+          # Without it, verification would take a lot longer.
+          imageVersion: ${{ env.imageVersion }}
+          mceMode: 'on'
+          requireTriggers: ${{ env.requireTriggers }}
+          overflow: ${{ env.overflow }}
+          useZ3API: ${{ env.useZ3API }}
+          disableNL: '0'
+          viperBackend: ${{ env.viperBackend }}
+          unsafeWildcardOptimization: '0'
+  verify-router-dataplane_spec-604:
+    runs-on: ubuntu-latest
+    steps:
+      - name: Checkout the VerifiedSCION repository
+        uses: actions/checkout@v3
+      - name: Verify package 'router/' at dataplane_spec.gobra:604
+        uses: viperproject/gobra-action@main
+        with:
+          files: router/io-spec.gobra router/svc_spec_test.gobra router/io-spec-abstract-transitions.gobra router/dataplane.go router/svc_spec.gobra router/svc.go router/io-spec-atomic-events.gobra router/dataplane_spec.gobra@604 router/dataplane_spec_test.gobra router/io-spec-non-proven-lemmas.gobra router/bfd_spec.gobra router/metrics_spec_test.gobra router/dataplane_concurrency_model.gobra router/metrics_spec.gobra router/assumptions.gobra router/metrics.go router/widen-lemma.gobra
+          timeout: 6h
+          headerOnly: ${{ env.headerOnly }}
+          module: ${{ env.module }}
+          includePaths: ${{ env.includePaths }}
+          assumeInjectivityOnInhale: ${{ env.assumeInjectivityOnInhale }}
+          checkConsistency: ${{ env.checkConsistency }}
+          parallelizeBranches: '1'
+          moreJoins: 'impure'
+          # The following flag has a significant influence on the number of branches verified.
+          # Without it, verification would take a lot longer.
+          imageVersion: ${{ env.imageVersion }}
+          mceMode: 'on'
+          requireTriggers: ${{ env.requireTriggers }}
+          overflow: ${{ env.overflow }}
+          useZ3API: ${{ env.useZ3API }}
+          disableNL: '0'
+          viperBackend: ${{ env.viperBackend }}
+          unsafeWildcardOptimization: '0'
+  verify-router-dataplane_spec-618:
+    runs-on: ubuntu-latest
+    steps:
+      - name: Checkout the VerifiedSCION repository
+        uses: actions/checkout@v3
+      - name: Verify package 'router/' at dataplane_spec.gobra:618
+        uses: viperproject/gobra-action@main
+        with:
+          files: router/io-spec.gobra router/svc_spec_test.gobra router/io-spec-abstract-transitions.gobra router/dataplane.go router/svc_spec.gobra router/svc.go router/io-spec-atomic-events.gobra router/dataplane_spec.gobra@618 router/dataplane_spec_test.gobra router/io-spec-non-proven-lemmas.gobra router/bfd_spec.gobra router/metrics_spec_test.gobra router/dataplane_concurrency_model.gobra router/metrics_spec.gobra router/assumptions.gobra router/metrics.go router/widen-lemma.gobra
+          timeout: 6h
+          headerOnly: ${{ env.headerOnly }}
+          module: ${{ env.module }}
+          includePaths: ${{ env.includePaths }}
+          assumeInjectivityOnInhale: ${{ env.assumeInjectivityOnInhale }}
+          checkConsistency: ${{ env.checkConsistency }}
+          parallelizeBranches: '1'
+          moreJoins: 'impure'
+          # The following flag has a significant influence on the number of branches verified.
+          # Without it, verification would take a lot longer.
+          imageVersion: ${{ env.imageVersion }}
+          mceMode: 'on'
+          requireTriggers: ${{ env.requireTriggers }}
+          overflow: ${{ env.overflow }}
+          useZ3API: ${{ env.useZ3API }}
+          disableNL: '0'
+          viperBackend: ${{ env.viperBackend }}
+          unsafeWildcardOptimization: '0'
+  verify-router-dataplane_spec-658:
+    runs-on: ubuntu-latest
+    steps:
+      - name: Checkout the VerifiedSCION repository
+        uses: actions/checkout@v3
+      - name: Verify package 'router/' at dataplane_spec.gobra:658
+        uses: viperproject/gobra-action@main
+        with:
+          files: router/io-spec.gobra router/svc_spec_test.gobra router/io-spec-abstract-transitions.gobra router/dataplane.go router/svc_spec.gobra router/svc.go router/io-spec-atomic-events.gobra router/dataplane_spec.gobra@658 router/dataplane_spec_test.gobra router/io-spec-non-proven-lemmas.gobra router/bfd_spec.gobra router/metrics_spec_test.gobra router/dataplane_concurrency_model.gobra router/metrics_spec.gobra router/assumptions.gobra router/metrics.go router/widen-lemma.gobra
+          timeout: 6h
+          headerOnly: ${{ env.headerOnly }}
+          module: ${{ env.module }}
+          includePaths: ${{ env.includePaths }}
+          assumeInjectivityOnInhale: ${{ env.assumeInjectivityOnInhale }}
+          checkConsistency: ${{ env.checkConsistency }}
+          parallelizeBranches: '1'
+          moreJoins: 'impure'
+          # The following flag has a significant influence on the number of branches verified.
+          # Without it, verification would take a lot longer.
+          imageVersion: ${{ env.imageVersion }}
+          mceMode: 'on'
+          requireTriggers: ${{ env.requireTriggers }}
+          overflow: ${{ env.overflow }}
+          useZ3API: ${{ env.useZ3API }}
+          disableNL: '0'
+          viperBackend: ${{ env.viperBackend }}
+          unsafeWildcardOptimization: '0'
+  verify-router-dataplane_spec-669:
+    runs-on: ubuntu-latest
+    steps:
+      - name: Checkout the VerifiedSCION repository
+        uses: actions/checkout@v3
+      - name: Verify package 'router/' at dataplane_spec.gobra:669
+        uses: viperproject/gobra-action@main
+        with:
+          files: router/io-spec.gobra router/svc_spec_test.gobra router/io-spec-abstract-transitions.gobra router/dataplane.go router/svc_spec.gobra router/svc.go router/io-spec-atomic-events.gobra router/dataplane_spec.gobra@669 router/dataplane_spec_test.gobra router/io-spec-non-proven-lemmas.gobra router/bfd_spec.gobra router/metrics_spec_test.gobra router/dataplane_concurrency_model.gobra router/metrics_spec.gobra router/assumptions.gobra router/metrics.go router/widen-lemma.gobra
+          timeout: 6h
+          headerOnly: ${{ env.headerOnly }}
+          module: ${{ env.module }}
+          includePaths: ${{ env.includePaths }}
+          assumeInjectivityOnInhale: ${{ env.assumeInjectivityOnInhale }}
+          checkConsistency: ${{ env.checkConsistency }}
+          parallelizeBranches: '1'
+          moreJoins: 'impure'
+          # The following flag has a significant influence on the number of branches verified.
+          # Without it, verification would take a lot longer.
+          imageVersion: ${{ env.imageVersion }}
+          mceMode: 'on'
+          requireTriggers: ${{ env.requireTriggers }}
+          overflow: ${{ env.overflow }}
+          useZ3API: ${{ env.useZ3API }}
+          disableNL: '0'
+          viperBackend: ${{ env.viperBackend }}
+          unsafeWildcardOptimization: '0'
+  verify-router-dataplane_spec-683:
+    runs-on: ubuntu-latest
+    steps:
+      - name: Checkout the VerifiedSCION repository
+        uses: actions/checkout@v3
+      - name: Verify package 'router/' at dataplane_spec.gobra:683
+        uses: viperproject/gobra-action@main
+        with:
+          files: router/io-spec.gobra router/svc_spec_test.gobra router/io-spec-abstract-transitions.gobra router/dataplane.go router/svc_spec.gobra router/svc.go router/io-spec-atomic-events.gobra router/dataplane_spec.gobra@683 router/dataplane_spec_test.gobra router/io-spec-non-proven-lemmas.gobra router/bfd_spec.gobra router/metrics_spec_test.gobra router/dataplane_concurrency_model.gobra router/metrics_spec.gobra router/assumptions.gobra router/metrics.go router/widen-lemma.gobra
+          timeout: 6h
+          headerOnly: ${{ env.headerOnly }}
+          module: ${{ env.module }}
+          includePaths: ${{ env.includePaths }}
+          assumeInjectivityOnInhale: ${{ env.assumeInjectivityOnInhale }}
+          checkConsistency: ${{ env.checkConsistency }}
+          parallelizeBranches: '1'
+          moreJoins: 'impure'
+          # The following flag has a significant influence on the number of branches verified.
+          # Without it, verification would take a lot longer.
+          imageVersion: ${{ env.imageVersion }}
+          mceMode: 'on'
+          requireTriggers: ${{ env.requireTriggers }}
+          overflow: ${{ env.overflow }}
+          useZ3API: ${{ env.useZ3API }}
+          disableNL: '0'
+          viperBackend: ${{ env.viperBackend }}
+          unsafeWildcardOptimization: '0'
+  verify-router-dataplane_spec-693:
+    runs-on: ubuntu-latest
+    steps:
+      - name: Checkout the VerifiedSCION repository
+        uses: actions/checkout@v3
+      - name: Verify package 'router/' at dataplane_spec.gobra:693
+        uses: viperproject/gobra-action@main
+        with:
+          files: router/io-spec.gobra router/svc_spec_test.gobra router/io-spec-abstract-transitions.gobra router/dataplane.go router/svc_spec.gobra router/svc.go router/io-spec-atomic-events.gobra router/dataplane_spec.gobra@693 router/dataplane_spec_test.gobra router/io-spec-non-proven-lemmas.gobra router/bfd_spec.gobra router/metrics_spec_test.gobra router/dataplane_concurrency_model.gobra router/metrics_spec.gobra router/assumptions.gobra router/metrics.go router/widen-lemma.gobra
+          timeout: 6h
+          headerOnly: ${{ env.headerOnly }}
+          module: ${{ env.module }}
+          includePaths: ${{ env.includePaths }}
+          assumeInjectivityOnInhale: ${{ env.assumeInjectivityOnInhale }}
+          checkConsistency: ${{ env.checkConsistency }}
+          parallelizeBranches: '1'
+          moreJoins: 'impure'
+          # The following flag has a significant influence on the number of branches verified.
+          # Without it, verification would take a lot longer.
+          imageVersion: ${{ env.imageVersion }}
+          mceMode: 'on'
+          requireTriggers: ${{ env.requireTriggers }}
+          overflow: ${{ env.overflow }}
+          useZ3API: ${{ env.useZ3API }}
+          disableNL: '0'
+          viperBackend: ${{ env.viperBackend }}
+          unsafeWildcardOptimization: '0'
+  verify-router-dataplane_spec-701:
+    runs-on: ubuntu-latest
+    steps:
+      - name: Checkout the VerifiedSCION repository
+        uses: actions/checkout@v3
+      - name: Verify package 'router/' at dataplane_spec.gobra:701
+        uses: viperproject/gobra-action@main
+        with:
+          files: router/io-spec.gobra router/svc_spec_test.gobra router/io-spec-abstract-transitions.gobra router/dataplane.go router/svc_spec.gobra router/svc.go router/io-spec-atomic-events.gobra router/dataplane_spec.gobra@701 router/dataplane_spec_test.gobra router/io-spec-non-proven-lemmas.gobra router/bfd_spec.gobra router/metrics_spec_test.gobra router/dataplane_concurrency_model.gobra router/metrics_spec.gobra router/assumptions.gobra router/metrics.go router/widen-lemma.gobra
+          timeout: 6h
+          headerOnly: ${{ env.headerOnly }}
+          module: ${{ env.module }}
+          includePaths: ${{ env.includePaths }}
+          assumeInjectivityOnInhale: ${{ env.assumeInjectivityOnInhale }}
+          checkConsistency: ${{ env.checkConsistency }}
+          parallelizeBranches: '1'
+          moreJoins: 'impure'
+          # The following flag has a significant influence on the number of branches verified.
+          # Without it, verification would take a lot longer.
+          imageVersion: ${{ env.imageVersion }}
+          mceMode: 'on'
+          requireTriggers: ${{ env.requireTriggers }}
+          overflow: ${{ env.overflow }}
+          useZ3API: ${{ env.useZ3API }}
+          disableNL: '0'
+          viperBackend: ${{ env.viperBackend }}
+          unsafeWildcardOptimization: '0'
+  verify-router-dataplane_spec_test-everywhere:
+    runs-on: ubuntu-latest
+    steps:
+      - name: Checkout the VerifiedSCION repository
+        uses: actions/checkout@v3
+      - name: Verify package 'router/' at dataplane_spec_test.gobra:everywhere
+        uses: viperproject/gobra-action@main
+        with:
+          files: router/io-spec.gobra router/svc_spec_test.gobra router/io-spec-abstract-transitions.gobra router/dataplane.go router/svc_spec.gobra router/svc.go router/io-spec-atomic-events.gobra router/dataplane_spec.gobra router/dataplane_spec_test.gobra@33,43,52,56,77,90,91,224,227 router/io-spec-non-proven-lemmas.gobra router/bfd_spec.gobra router/metrics_spec_test.gobra router/dataplane_concurrency_model.gobra router/metrics_spec.gobra router/assumptions.gobra router/metrics.go router/widen-lemma.gobra
+          timeout: 6h
+          headerOnly: ${{ env.headerOnly }}
+          module: ${{ env.module }}
+          includePaths: ${{ env.includePaths }}
+          assumeInjectivityOnInhale: ${{ env.assumeInjectivityOnInhale }}
+          checkConsistency: ${{ env.checkConsistency }}
+          parallelizeBranches: '1'
+          moreJoins: 'impure'
+          # The following flag has a significant influence on the number of branches verified.
+          # Without it, verification would take a lot longer.
+          imageVersion: ${{ env.imageVersion }}
+          mceMode: 'on'
+          requireTriggers: ${{ env.requireTriggers }}
+          overflow: ${{ env.overflow }}
+          useZ3API: ${{ env.useZ3API }}
+          disableNL: '0'
+          viperBackend: ${{ env.viperBackend }}
+          unsafeWildcardOptimization: '0'
+  verify-router-io-spec-non-proven-lemmas-everywhere:
+    runs-on: ubuntu-latest
+    steps:
+      - name: Checkout the VerifiedSCION repository
+        uses: actions/checkout@v3
+      - name: Verify package 'router/' at io-spec-non-proven-lemmas.gobra:everywhere
+        uses: viperproject/gobra-action@main
+        with:
+          files: router/io-spec.gobra router/svc_spec_test.gobra router/io-spec-abstract-transitions.gobra router/dataplane.go router/svc_spec.gobra router/svc.go router/io-spec-atomic-events.gobra router/dataplane_spec.gobra router/dataplane_spec_test.gobra router/io-spec-non-proven-lemmas.gobra@38,56,83,98,110,125,154,163,194,235,242,254 router/bfd_spec.gobra router/metrics_spec_test.gobra router/dataplane_concurrency_model.gobra router/metrics_spec.gobra router/assumptions.gobra router/metrics.go router/widen-lemma.gobra
+          timeout: 6h
+          headerOnly: ${{ env.headerOnly }}
+          module: ${{ env.module }}
+          includePaths: ${{ env.includePaths }}
+          assumeInjectivityOnInhale: ${{ env.assumeInjectivityOnInhale }}
+          checkConsistency: ${{ env.checkConsistency }}
+          parallelizeBranches: '1'
+          moreJoins: 'impure'
+          # The following flag has a significant influence on the number of branches verified.
+          # Without it, verification would take a lot longer.
+          imageVersion: ${{ env.imageVersion }}
+          mceMode: 'on'
+          requireTriggers: ${{ env.requireTriggers }}
+          overflow: ${{ env.overflow }}
+          useZ3API: ${{ env.useZ3API }}
+          disableNL: '0'
+          viperBackend: ${{ env.viperBackend }}
+          unsafeWildcardOptimization: '0'
+  verify-router-dataplane_concurrency_model-everywhere:
+    runs-on: ubuntu-latest
+    steps:
+      - name: Checkout the VerifiedSCION repository
+        uses: actions/checkout@v3
+      - name: Verify package 'router/' at dataplane_concurrency_model.gobra:everywhere
+        uses: viperproject/gobra-action@main
+        with:
+          files: router/io-spec.gobra router/svc_spec_test.gobra router/io-spec-abstract-transitions.gobra router/dataplane.go router/svc_spec.gobra router/svc.go router/io-spec-atomic-events.gobra router/dataplane_spec.gobra router/dataplane_spec_test.gobra router/io-spec-non-proven-lemmas.gobra router/bfd_spec.gobra router/metrics_spec_test.gobra router/dataplane_concurrency_model.gobra@41,65,77,86,106,116,128,144,168,218,228,237,261,267,272,278 router/metrics_spec.gobra router/assumptions.gobra router/metrics.go router/widen-lemma.gobra
+          timeout: 6h
+          headerOnly: ${{ env.headerOnly }}
+          module: ${{ env.module }}
+          includePaths: ${{ env.includePaths }}
+          assumeInjectivityOnInhale: ${{ env.assumeInjectivityOnInhale }}
+          checkConsistency: ${{ env.checkConsistency }}
+          parallelizeBranches: '1'
+          moreJoins: 'impure'
+          # The following flag has a significant influence on the number of branches verified.
+          # Without it, verification would take a lot longer.
+          imageVersion: ${{ env.imageVersion }}
+          mceMode: 'on'
+          requireTriggers: ${{ env.requireTriggers }}
+          overflow: ${{ env.overflow }}
+          useZ3API: ${{ env.useZ3API }}
+          disableNL: '0'
+          viperBackend: ${{ env.viperBackend }}
+          unsafeWildcardOptimization: '0'
+  verify-router-assumptions-everywhere:
+    runs-on: ubuntu-latest
+    steps:
+      - name: Checkout the VerifiedSCION repository
+        uses: actions/checkout@v3
+      - name: Verify package 'router/' at assumptions.gobra:everywhere
+        uses: viperproject/gobra-action@main
+        with:
+          files: router/io-spec.gobra router/svc_spec_test.gobra router/io-spec-abstract-transitions.gobra router/dataplane.go router/svc_spec.gobra router/svc.go router/io-spec-atomic-events.gobra router/dataplane_spec.gobra router/dataplane_spec_test.gobra router/io-spec-non-proven-lemmas.gobra router/bfd_spec.gobra router/metrics_spec_test.gobra router/dataplane_concurrency_model.gobra router/metrics_spec.gobra router/assumptions.gobra@34,40,46,51,56,61,66,71,76,91,102 router/metrics.go router/widen-lemma.gobra
+          timeout: 6h
+          headerOnly: ${{ env.headerOnly }}
+          module: ${{ env.module }}
+          includePaths: ${{ env.includePaths }}
+          assumeInjectivityOnInhale: ${{ env.assumeInjectivityOnInhale }}
+          checkConsistency: ${{ env.checkConsistency }}
+          parallelizeBranches: '1'
+          moreJoins: 'impure'
+          # The following flag has a significant influence on the number of branches verified.
+          # Without it, verification would take a lot longer.
+          imageVersion: ${{ env.imageVersion }}
+          mceMode: 'on'
+          requireTriggers: ${{ env.requireTriggers }}
+          overflow: ${{ env.overflow }}
+          useZ3API: ${{ env.useZ3API }}
+          disableNL: '0'
+          viperBackend: ${{ env.viperBackend }}
+          unsafeWildcardOptimization: '0'
   verify-router-metrics-everywhere:
     runs-on: ubuntu-latest
     steps:
@@ -408,3684 +4080,7 @@
       - name: Verify package 'router/' at metrics.go:everywhere
         uses: viperproject/gobra-action@main
         with:
-          files: router/metrics.go@47 router/svc_spec_test.gobra router/assumptions.gobra router/metrics_spec.gobra router/io-spec-atomic-events.gobra router/bfd_spec.gobra router/io-spec.gobra router/dataplane.go router/metrics_spec_test.gobra router/dataplane_spec_test.gobra router/io-spec-non-proven-lemmas.gobra router/dataplane_spec.gobra router/svc.go router/dataplane_concurrency_model.gobra router/io-spec-abstract-transitions.gobra router/svc_spec.gobra router/widen-lemma.gobra
-          timeout: 6h
-          headerOnly: ${{ env.headerOnly }}
-          module: ${{ env.module }}
-          includePaths: ${{ env.includePaths }}
-          assumeInjectivityOnInhale: ${{ env.assumeInjectivityOnInhale }}
-          checkConsistency: ${{ env.checkConsistency }}
-          parallelizeBranches: '1'
-<<<<<<< HEAD
-          moreJoins: 'impure'
-          # The following flag has a significant influence on the number of branches verified.
-          # Without it, verification would take a lot longer.
-=======
-          conditionalizePermissions: '0'
-          moreJoins: 'impure'
->>>>>>> 5935ff53
-          imageVersion: ${{ env.imageVersion }}
-          mceMode: 'on'
-          requireTriggers: ${{ env.requireTriggers }}
-          overflow: ${{ env.overflow }}
-          useZ3API: ${{ env.useZ3API }}
-          disableNL: '0'
-          viperBackend: ${{ env.viperBackend }}
-          unsafeWildcardOptimization: '0'
-  verify-router-svc_spec_test-everywhere:
-    runs-on: ubuntu-latest
-    steps:
-      - name: Checkout the VerifiedSCION repository
-        uses: actions/checkout@v3
-      - name: Verify package 'router/' at svc_spec_test.gobra:everywhere
-        uses: viperproject/gobra-action@main
-        with:
-          files: router/metrics.go router/svc_spec_test.gobra@25,32 router/assumptions.gobra router/metrics_spec.gobra router/io-spec-atomic-events.gobra router/bfd_spec.gobra router/io-spec.gobra router/dataplane.go router/metrics_spec_test.gobra router/dataplane_spec_test.gobra router/io-spec-non-proven-lemmas.gobra router/dataplane_spec.gobra router/svc.go router/dataplane_concurrency_model.gobra router/io-spec-abstract-transitions.gobra router/svc_spec.gobra router/widen-lemma.gobra
-          timeout: 6h
-          headerOnly: ${{ env.headerOnly }}
-          module: ${{ env.module }}
-          includePaths: ${{ env.includePaths }}
-          assumeInjectivityOnInhale: ${{ env.assumeInjectivityOnInhale }}
-          checkConsistency: ${{ env.checkConsistency }}
-          parallelizeBranches: '1'
-          moreJoins: 'impure'
-          # The following flag has a significant influence on the number of branches verified.
-          # Without it, verification would take a lot longer.
-          imageVersion: ${{ env.imageVersion }}
-          mceMode: 'on'
-          requireTriggers: ${{ env.requireTriggers }}
-          overflow: ${{ env.overflow }}
-          useZ3API: ${{ env.useZ3API }}
-          disableNL: '0'
-          viperBackend: ${{ env.viperBackend }}
-          unsafeWildcardOptimization: '0'
-  verify-router-assumptions-everywhere:
-    runs-on: ubuntu-latest
-    steps:
-      - name: Checkout the VerifiedSCION repository
-        uses: actions/checkout@v3
-      - name: Verify package 'router/' at assumptions.gobra:everywhere
-        uses: viperproject/gobra-action@main
-        with:
-          files: router/metrics.go router/svc_spec_test.gobra router/assumptions.gobra@34,40,46,51,56,61,66,71,76,91,102 router/metrics_spec.gobra router/io-spec-atomic-events.gobra router/bfd_spec.gobra router/io-spec.gobra router/dataplane.go router/metrics_spec_test.gobra router/dataplane_spec_test.gobra router/io-spec-non-proven-lemmas.gobra router/dataplane_spec.gobra router/svc.go router/dataplane_concurrency_model.gobra router/io-spec-abstract-transitions.gobra router/svc_spec.gobra router/widen-lemma.gobra
-          timeout: 6h
-          headerOnly: ${{ env.headerOnly }}
-          module: ${{ env.module }}
-          includePaths: ${{ env.includePaths }}
-          assumeInjectivityOnInhale: ${{ env.assumeInjectivityOnInhale }}
-          checkConsistency: ${{ env.checkConsistency }}
-          parallelizeBranches: '1'
-          moreJoins: 'impure'
-          # The following flag has a significant influence on the number of branches verified.
-          # Without it, verification would take a lot longer.
-          imageVersion: ${{ env.imageVersion }}
-          mceMode: 'on'
-          requireTriggers: ${{ env.requireTriggers }}
-          overflow: ${{ env.overflow }}
-          useZ3API: ${{ env.useZ3API }}
-          disableNL: '0'
-          viperBackend: ${{ env.viperBackend }}
-          unsafeWildcardOptimization: '0'
-  verify-router-io-spec-atomic-events-everywhere:
-    runs-on: ubuntu-latest
-    steps:
-      - name: Checkout the VerifiedSCION repository
-        uses: actions/checkout@v3
-      - name: Verify package 'router/' at io-spec-atomic-events.gobra:everywhere
-        uses: viperproject/gobra-action@main
-        with:
-          files: router/metrics.go router/svc_spec_test.gobra router/assumptions.gobra router/metrics_spec.gobra router/io-spec-atomic-events.gobra@56,85,137 router/bfd_spec.gobra router/io-spec.gobra router/dataplane.go router/metrics_spec_test.gobra router/dataplane_spec_test.gobra router/io-spec-non-proven-lemmas.gobra router/dataplane_spec.gobra router/svc.go router/dataplane_concurrency_model.gobra router/io-spec-abstract-transitions.gobra router/svc_spec.gobra router/widen-lemma.gobra
-          timeout: 6h
-          headerOnly: ${{ env.headerOnly }}
-          module: ${{ env.module }}
-          includePaths: ${{ env.includePaths }}
-          assumeInjectivityOnInhale: ${{ env.assumeInjectivityOnInhale }}
-          checkConsistency: ${{ env.checkConsistency }}
-          parallelizeBranches: '1'
-          moreJoins: 'impure'
-          # The following flag has a significant influence on the number of branches verified.
-          # Without it, verification would take a lot longer.
-          imageVersion: ${{ env.imageVersion }}
-          mceMode: 'on'
-          requireTriggers: ${{ env.requireTriggers }}
-          overflow: ${{ env.overflow }}
-          useZ3API: ${{ env.useZ3API }}
-          disableNL: '0'
-          viperBackend: ${{ env.viperBackend }}
-          unsafeWildcardOptimization: '0'
-  verify-router-io-spec-everywhere:
-    runs-on: ubuntu-latest
-    steps:
-      - name: Checkout the VerifiedSCION repository
-        uses: actions/checkout@v3
-      - name: Verify package 'router/' at io-spec.gobra:everywhere
-        uses: viperproject/gobra-action@main
-        with:
-          files: router/metrics.go router/svc_spec_test.gobra router/assumptions.gobra router/metrics_spec.gobra router/io-spec-atomic-events.gobra router/bfd_spec.gobra router/io-spec.gobra@39,67,78,91,104,115,123,130,138,149,160,173,182,194 router/dataplane.go router/metrics_spec_test.gobra router/dataplane_spec_test.gobra router/io-spec-non-proven-lemmas.gobra router/dataplane_spec.gobra router/svc.go router/dataplane_concurrency_model.gobra router/io-spec-abstract-transitions.gobra router/svc_spec.gobra router/widen-lemma.gobra
-          timeout: 6h
-          headerOnly: ${{ env.headerOnly }}
-          module: ${{ env.module }}
-          includePaths: ${{ env.includePaths }}
-          assumeInjectivityOnInhale: ${{ env.assumeInjectivityOnInhale }}
-          checkConsistency: ${{ env.checkConsistency }}
-          parallelizeBranches: '1'
-          moreJoins: 'impure'
-          # The following flag has a significant influence on the number of branches verified.
-          # Without it, verification would take a lot longer.
-          imageVersion: ${{ env.imageVersion }}
-          mceMode: 'on'
-          requireTriggers: ${{ env.requireTriggers }}
-          overflow: ${{ env.overflow }}
-          useZ3API: ${{ env.useZ3API }}
-          disableNL: '0'
-          viperBackend: ${{ env.viperBackend }}
-          unsafeWildcardOptimization: '0'
-  verify-router-dataplane-194:
-    runs-on: ubuntu-latest
-    steps:
-      - name: Checkout the VerifiedSCION repository
-        uses: actions/checkout@v3
-      - name: Verify package 'router/' at dataplane.go:194
-        uses: viperproject/gobra-action@main
-        with:
-          files: router/metrics.go router/svc_spec_test.gobra router/assumptions.gobra router/metrics_spec.gobra router/io-spec-atomic-events.gobra router/bfd_spec.gobra router/io-spec.gobra router/dataplane.go@194 router/metrics_spec_test.gobra router/dataplane_spec_test.gobra router/io-spec-non-proven-lemmas.gobra router/dataplane_spec.gobra router/svc.go router/dataplane_concurrency_model.gobra router/io-spec-abstract-transitions.gobra router/svc_spec.gobra router/widen-lemma.gobra
-          timeout: 6h
-          headerOnly: ${{ env.headerOnly }}
-          module: ${{ env.module }}
-          includePaths: ${{ env.includePaths }}
-          assumeInjectivityOnInhale: ${{ env.assumeInjectivityOnInhale }}
-          checkConsistency: ${{ env.checkConsistency }}
-          parallelizeBranches: '1'
-          moreJoins: 'impure'
-          # The following flag has a significant influence on the number of branches verified.
-          # Without it, verification would take a lot longer.
-          imageVersion: ${{ env.imageVersion }}
-          mceMode: 'on'
-          requireTriggers: ${{ env.requireTriggers }}
-          overflow: ${{ env.overflow }}
-          useZ3API: ${{ env.useZ3API }}
-          disableNL: '0'
-          viperBackend: ${{ env.viperBackend }}
-          unsafeWildcardOptimization: '0'
-  verify-router-dataplane-232:
-    runs-on: ubuntu-latest
-    steps:
-      - name: Checkout the VerifiedSCION repository
-        uses: actions/checkout@v3
-      - name: Verify package 'router/' at dataplane.go:232
-        uses: viperproject/gobra-action@main
-        with:
-          files: router/metrics.go router/svc_spec_test.gobra router/assumptions.gobra router/metrics_spec.gobra router/io-spec-atomic-events.gobra router/bfd_spec.gobra router/io-spec.gobra router/dataplane.go@232 router/metrics_spec_test.gobra router/dataplane_spec_test.gobra router/io-spec-non-proven-lemmas.gobra router/dataplane_spec.gobra router/svc.go router/dataplane_concurrency_model.gobra router/io-spec-abstract-transitions.gobra router/svc_spec.gobra router/widen-lemma.gobra
-          timeout: 6h
-          headerOnly: ${{ env.headerOnly }}
-          module: ${{ env.module }}
-          includePaths: ${{ env.includePaths }}
-          assumeInjectivityOnInhale: ${{ env.assumeInjectivityOnInhale }}
-          checkConsistency: ${{ env.checkConsistency }}
-          parallelizeBranches: '1'
-          moreJoins: 'impure'
-          # The following flag has a significant influence on the number of branches verified.
-          # Without it, verification would take a lot longer.
-          imageVersion: ${{ env.imageVersion }}
-          mceMode: 'on'
-          requireTriggers: ${{ env.requireTriggers }}
-          overflow: ${{ env.overflow }}
-          useZ3API: ${{ env.useZ3API }}
-          disableNL: '0'
-          viperBackend: ${{ env.viperBackend }}
-          unsafeWildcardOptimization: '0'
-  verify-router-dataplane-249:
-    runs-on: ubuntu-latest
-    steps:
-      - name: Checkout the VerifiedSCION repository
-        uses: actions/checkout@v3
-      - name: Verify package 'router/' at dataplane.go:249
-        uses: viperproject/gobra-action@main
-        with:
-          files: router/metrics.go router/svc_spec_test.gobra router/assumptions.gobra router/metrics_spec.gobra router/io-spec-atomic-events.gobra router/bfd_spec.gobra router/io-spec.gobra router/dataplane.go@249 router/metrics_spec_test.gobra router/dataplane_spec_test.gobra router/io-spec-non-proven-lemmas.gobra router/dataplane_spec.gobra router/svc.go router/dataplane_concurrency_model.gobra router/io-spec-abstract-transitions.gobra router/svc_spec.gobra router/widen-lemma.gobra
-          timeout: 6h
-          headerOnly: ${{ env.headerOnly }}
-          module: ${{ env.module }}
-          includePaths: ${{ env.includePaths }}
-          assumeInjectivityOnInhale: ${{ env.assumeInjectivityOnInhale }}
-          checkConsistency: ${{ env.checkConsistency }}
-          parallelizeBranches: '1'
-          moreJoins: 'impure'
-          # The following flag has a significant influence on the number of branches verified.
-          # Without it, verification would take a lot longer.
-          imageVersion: ${{ env.imageVersion }}
-          mceMode: 'on'
-          requireTriggers: ${{ env.requireTriggers }}
-          overflow: ${{ env.overflow }}
-          useZ3API: ${{ env.useZ3API }}
-          disableNL: '0'
-          viperBackend: ${{ env.viperBackend }}
-          unsafeWildcardOptimization: '0'
-  verify-router-dataplane-287:
-    runs-on: ubuntu-latest
-    steps:
-      - name: Checkout the VerifiedSCION repository
-        uses: actions/checkout@v3
-      - name: Verify package 'router/' at dataplane.go:287
-        uses: viperproject/gobra-action@main
-        with:
-          files: router/metrics.go router/svc_spec_test.gobra router/assumptions.gobra router/metrics_spec.gobra router/io-spec-atomic-events.gobra router/bfd_spec.gobra router/io-spec.gobra router/dataplane.go@287 router/metrics_spec_test.gobra router/dataplane_spec_test.gobra router/io-spec-non-proven-lemmas.gobra router/dataplane_spec.gobra router/svc.go router/dataplane_concurrency_model.gobra router/io-spec-abstract-transitions.gobra router/svc_spec.gobra router/widen-lemma.gobra
-          timeout: 6h
-          headerOnly: ${{ env.headerOnly }}
-          module: ${{ env.module }}
-          includePaths: ${{ env.includePaths }}
-          assumeInjectivityOnInhale: ${{ env.assumeInjectivityOnInhale }}
-          checkConsistency: ${{ env.checkConsistency }}
-          parallelizeBranches: '1'
-          moreJoins: 'impure'
-          # The following flag has a significant influence on the number of branches verified.
-          # Without it, verification would take a lot longer.
-          imageVersion: ${{ env.imageVersion }}
-          mceMode: 'on'
-          requireTriggers: ${{ env.requireTriggers }}
-          overflow: ${{ env.overflow }}
-          useZ3API: ${{ env.useZ3API }}
-          disableNL: '0'
-          viperBackend: ${{ env.viperBackend }}
-          unsafeWildcardOptimization: '0'
-  verify-router-dataplane-347:
-    runs-on: ubuntu-latest
-    steps:
-      - name: Checkout the VerifiedSCION repository
-        uses: actions/checkout@v3
-      - name: Verify package 'router/' at dataplane.go:347
-        uses: viperproject/gobra-action@main
-        with:
-          files: router/metrics.go router/svc_spec_test.gobra router/assumptions.gobra router/metrics_spec.gobra router/io-spec-atomic-events.gobra router/bfd_spec.gobra router/io-spec.gobra router/dataplane.go@347 router/metrics_spec_test.gobra router/dataplane_spec_test.gobra router/io-spec-non-proven-lemmas.gobra router/dataplane_spec.gobra router/svc.go router/dataplane_concurrency_model.gobra router/io-spec-abstract-transitions.gobra router/svc_spec.gobra router/widen-lemma.gobra
-          timeout: 6h
-          headerOnly: ${{ env.headerOnly }}
-          module: ${{ env.module }}
-          includePaths: ${{ env.includePaths }}
-          assumeInjectivityOnInhale: ${{ env.assumeInjectivityOnInhale }}
-          checkConsistency: ${{ env.checkConsistency }}
-          parallelizeBranches: '1'
-          moreJoins: 'impure'
-          # The following flag has a significant influence on the number of branches verified.
-          # Without it, verification would take a lot longer.
-          imageVersion: ${{ env.imageVersion }}
-          mceMode: 'on'
-          requireTriggers: ${{ env.requireTriggers }}
-          overflow: ${{ env.overflow }}
-          useZ3API: ${{ env.useZ3API }}
-          disableNL: '0'
-          viperBackend: ${{ env.viperBackend }}
-          unsafeWildcardOptimization: '0'
-  verify-router-dataplane-384:
-    runs-on: ubuntu-latest
-    steps:
-      - name: Checkout the VerifiedSCION repository
-        uses: actions/checkout@v3
-      - name: Verify package 'router/' at dataplane.go:384
-        uses: viperproject/gobra-action@main
-        with:
-          files: router/metrics.go router/svc_spec_test.gobra router/assumptions.gobra router/metrics_spec.gobra router/io-spec-atomic-events.gobra router/bfd_spec.gobra router/io-spec.gobra router/dataplane.go@384 router/metrics_spec_test.gobra router/dataplane_spec_test.gobra router/io-spec-non-proven-lemmas.gobra router/dataplane_spec.gobra router/svc.go router/dataplane_concurrency_model.gobra router/io-spec-abstract-transitions.gobra router/svc_spec.gobra router/widen-lemma.gobra
-          timeout: 6h
-          headerOnly: ${{ env.headerOnly }}
-          module: ${{ env.module }}
-          includePaths: ${{ env.includePaths }}
-          assumeInjectivityOnInhale: ${{ env.assumeInjectivityOnInhale }}
-          checkConsistency: ${{ env.checkConsistency }}
-          parallelizeBranches: '1'
-          moreJoins: 'impure'
-          # The following flag has a significant influence on the number of branches verified.
-          # Without it, verification would take a lot longer.
-          imageVersion: ${{ env.imageVersion }}
-          mceMode: 'on'
-          requireTriggers: ${{ env.requireTriggers }}
-          overflow: ${{ env.overflow }}
-          useZ3API: ${{ env.useZ3API }}
-          disableNL: '0'
-          viperBackend: ${{ env.viperBackend }}
-          unsafeWildcardOptimization: '0'
-  verify-router-dataplane-429:
-    runs-on: ubuntu-latest
-    steps:
-      - name: Checkout the VerifiedSCION repository
-        uses: actions/checkout@v3
-      - name: Verify package 'router/' at dataplane.go:429
-        uses: viperproject/gobra-action@main
-        with:
-          files: router/metrics.go router/svc_spec_test.gobra router/assumptions.gobra router/metrics_spec.gobra router/io-spec-atomic-events.gobra router/bfd_spec.gobra router/io-spec.gobra router/dataplane.go@429 router/metrics_spec_test.gobra router/dataplane_spec_test.gobra router/io-spec-non-proven-lemmas.gobra router/dataplane_spec.gobra router/svc.go router/dataplane_concurrency_model.gobra router/io-spec-abstract-transitions.gobra router/svc_spec.gobra router/widen-lemma.gobra
-          timeout: 6h
-          headerOnly: ${{ env.headerOnly }}
-          module: ${{ env.module }}
-          includePaths: ${{ env.includePaths }}
-          assumeInjectivityOnInhale: ${{ env.assumeInjectivityOnInhale }}
-          checkConsistency: ${{ env.checkConsistency }}
-          parallelizeBranches: '1'
-          moreJoins: 'impure'
-          # The following flag has a significant influence on the number of branches verified.
-          # Without it, verification would take a lot longer.
-          imageVersion: ${{ env.imageVersion }}
-          mceMode: 'on'
-          requireTriggers: ${{ env.requireTriggers }}
-          overflow: ${{ env.overflow }}
-          useZ3API: ${{ env.useZ3API }}
-          disableNL: '0'
-          viperBackend: ${{ env.viperBackend }}
-          unsafeWildcardOptimization: '0'
-  verify-router-dataplane-467:
-    runs-on: ubuntu-latest
-    steps:
-      - name: Checkout the VerifiedSCION repository
-        uses: actions/checkout@v3
-      - name: Verify package 'router/' at dataplane.go:467
-        uses: viperproject/gobra-action@main
-        with:
-          files: router/metrics.go router/svc_spec_test.gobra router/assumptions.gobra router/metrics_spec.gobra router/io-spec-atomic-events.gobra router/bfd_spec.gobra router/io-spec.gobra router/dataplane.go@467 router/metrics_spec_test.gobra router/dataplane_spec_test.gobra router/io-spec-non-proven-lemmas.gobra router/dataplane_spec.gobra router/svc.go router/dataplane_concurrency_model.gobra router/io-spec-abstract-transitions.gobra router/svc_spec.gobra router/widen-lemma.gobra
-          timeout: 6h
-          headerOnly: ${{ env.headerOnly }}
-          module: ${{ env.module }}
-          includePaths: ${{ env.includePaths }}
-          assumeInjectivityOnInhale: ${{ env.assumeInjectivityOnInhale }}
-          checkConsistency: ${{ env.checkConsistency }}
-          parallelizeBranches: '1'
-          moreJoins: 'impure'
-          # The following flag has a significant influence on the number of branches verified.
-          # Without it, verification would take a lot longer.
-          imageVersion: ${{ env.imageVersion }}
-          mceMode: 'on'
-          requireTriggers: ${{ env.requireTriggers }}
-          overflow: ${{ env.overflow }}
-          useZ3API: ${{ env.useZ3API }}
-          disableNL: '0'
-          viperBackend: ${{ env.viperBackend }}
-          unsafeWildcardOptimization: '0'
-  verify-router-dataplane-490:
-    runs-on: ubuntu-latest
-    steps:
-      - name: Checkout the VerifiedSCION repository
-        uses: actions/checkout@v3
-      - name: Verify package 'router/' at dataplane.go:490
-        uses: viperproject/gobra-action@main
-        with:
-          files: router/metrics.go router/svc_spec_test.gobra router/assumptions.gobra router/metrics_spec.gobra router/io-spec-atomic-events.gobra router/bfd_spec.gobra router/io-spec.gobra router/dataplane.go@490 router/metrics_spec_test.gobra router/dataplane_spec_test.gobra router/io-spec-non-proven-lemmas.gobra router/dataplane_spec.gobra router/svc.go router/dataplane_concurrency_model.gobra router/io-spec-abstract-transitions.gobra router/svc_spec.gobra router/widen-lemma.gobra
-          timeout: 6h
-          headerOnly: ${{ env.headerOnly }}
-          module: ${{ env.module }}
-          includePaths: ${{ env.includePaths }}
-          assumeInjectivityOnInhale: ${{ env.assumeInjectivityOnInhale }}
-          checkConsistency: ${{ env.checkConsistency }}
-          parallelizeBranches: '1'
-          moreJoins: 'impure'
-          # The following flag has a significant influence on the number of branches verified.
-          # Without it, verification would take a lot longer.
-          imageVersion: ${{ env.imageVersion }}
-          mceMode: 'on'
-          requireTriggers: ${{ env.requireTriggers }}
-          overflow: ${{ env.overflow }}
-          useZ3API: ${{ env.useZ3API }}
-          disableNL: '0'
-          viperBackend: ${{ env.viperBackend }}
-          unsafeWildcardOptimization: '0'
-  verify-router-dataplane-524:
-    runs-on: ubuntu-latest
-    steps:
-      - name: Checkout the VerifiedSCION repository
-        uses: actions/checkout@v3
-      - name: Verify package 'router/' at dataplane.go:524
-        uses: viperproject/gobra-action@main
-        with:
-          files: router/metrics.go router/svc_spec_test.gobra router/assumptions.gobra router/metrics_spec.gobra router/io-spec-atomic-events.gobra router/bfd_spec.gobra router/io-spec.gobra router/dataplane.go@524 router/metrics_spec_test.gobra router/dataplane_spec_test.gobra router/io-spec-non-proven-lemmas.gobra router/dataplane_spec.gobra router/svc.go router/dataplane_concurrency_model.gobra router/io-spec-abstract-transitions.gobra router/svc_spec.gobra router/widen-lemma.gobra
-          timeout: 6h
-          headerOnly: ${{ env.headerOnly }}
-          module: ${{ env.module }}
-          includePaths: ${{ env.includePaths }}
-          assumeInjectivityOnInhale: ${{ env.assumeInjectivityOnInhale }}
-          checkConsistency: ${{ env.checkConsistency }}
-          parallelizeBranches: '1'
-          moreJoins: 'impure'
-          # The following flag has a significant influence on the number of branches verified.
-          # Without it, verification would take a lot longer.
-          imageVersion: ${{ env.imageVersion }}
-          mceMode: 'on'
-          requireTriggers: ${{ env.requireTriggers }}
-          overflow: ${{ env.overflow }}
-          useZ3API: ${{ env.useZ3API }}
-          disableNL: '0'
-          viperBackend: ${{ env.viperBackend }}
-          unsafeWildcardOptimization: '0'
-  verify-router-dataplane-548:
-    runs-on: ubuntu-latest
-    steps:
-      - name: Checkout the VerifiedSCION repository
-        uses: actions/checkout@v3
-      - name: Verify package 'router/' at dataplane.go:548
-        uses: viperproject/gobra-action@main
-        with:
-          files: router/metrics.go router/svc_spec_test.gobra router/assumptions.gobra router/metrics_spec.gobra router/io-spec-atomic-events.gobra router/bfd_spec.gobra router/io-spec.gobra router/dataplane.go@548 router/metrics_spec_test.gobra router/dataplane_spec_test.gobra router/io-spec-non-proven-lemmas.gobra router/dataplane_spec.gobra router/svc.go router/dataplane_concurrency_model.gobra router/io-spec-abstract-transitions.gobra router/svc_spec.gobra router/widen-lemma.gobra
-          timeout: 6h
-          headerOnly: ${{ env.headerOnly }}
-          module: ${{ env.module }}
-          includePaths: ${{ env.includePaths }}
-          assumeInjectivityOnInhale: ${{ env.assumeInjectivityOnInhale }}
-          checkConsistency: ${{ env.checkConsistency }}
-          parallelizeBranches: '1'
-          moreJoins: 'impure'
-          # The following flag has a significant influence on the number of branches verified.
-          # Without it, verification would take a lot longer.
-          imageVersion: ${{ env.imageVersion }}
-          mceMode: 'on'
-          requireTriggers: ${{ env.requireTriggers }}
-          overflow: ${{ env.overflow }}
-          useZ3API: ${{ env.useZ3API }}
-          disableNL: '0'
-          viperBackend: ${{ env.viperBackend }}
-          unsafeWildcardOptimization: '0'
-  verify-router-dataplane-585:
-    runs-on: ubuntu-latest
-    steps:
-      - name: Checkout the VerifiedSCION repository
-        uses: actions/checkout@v3
-      - name: Verify package 'router/' at dataplane.go:585
-        uses: viperproject/gobra-action@main
-        with:
-          files: router/metrics.go router/svc_spec_test.gobra router/assumptions.gobra router/metrics_spec.gobra router/io-spec-atomic-events.gobra router/bfd_spec.gobra router/io-spec.gobra router/dataplane.go@585 router/metrics_spec_test.gobra router/dataplane_spec_test.gobra router/io-spec-non-proven-lemmas.gobra router/dataplane_spec.gobra router/svc.go router/dataplane_concurrency_model.gobra router/io-spec-abstract-transitions.gobra router/svc_spec.gobra router/widen-lemma.gobra
-          timeout: 6h
-          headerOnly: ${{ env.headerOnly }}
-          module: ${{ env.module }}
-          includePaths: ${{ env.includePaths }}
-          assumeInjectivityOnInhale: ${{ env.assumeInjectivityOnInhale }}
-          checkConsistency: ${{ env.checkConsistency }}
-          parallelizeBranches: '1'
-          moreJoins: 'impure'
-          # The following flag has a significant influence on the number of branches verified.
-          # Without it, verification would take a lot longer.
-          imageVersion: ${{ env.imageVersion }}
-          mceMode: 'on'
-          requireTriggers: ${{ env.requireTriggers }}
-          overflow: ${{ env.overflow }}
-          useZ3API: ${{ env.useZ3API }}
-          disableNL: '0'
-          viperBackend: ${{ env.viperBackend }}
-          unsafeWildcardOptimization: '0'
-  verify-router-dataplane-596:
-    runs-on: ubuntu-latest
-    steps:
-      - name: Checkout the VerifiedSCION repository
-        uses: actions/checkout@v3
-      - name: Verify package 'router/' at dataplane.go:596
-        uses: viperproject/gobra-action@main
-        with:
-          files: router/metrics.go router/svc_spec_test.gobra router/assumptions.gobra router/metrics_spec.gobra router/io-spec-atomic-events.gobra router/bfd_spec.gobra router/io-spec.gobra router/dataplane.go@596 router/metrics_spec_test.gobra router/dataplane_spec_test.gobra router/io-spec-non-proven-lemmas.gobra router/dataplane_spec.gobra router/svc.go router/dataplane_concurrency_model.gobra router/io-spec-abstract-transitions.gobra router/svc_spec.gobra router/widen-lemma.gobra
-          timeout: 6h
-          headerOnly: ${{ env.headerOnly }}
-          module: ${{ env.module }}
-          includePaths: ${{ env.includePaths }}
-          assumeInjectivityOnInhale: ${{ env.assumeInjectivityOnInhale }}
-          checkConsistency: ${{ env.checkConsistency }}
-          parallelizeBranches: '1'
-          moreJoins: 'impure'
-          # The following flag has a significant influence on the number of branches verified.
-          # Without it, verification would take a lot longer.
-          imageVersion: ${{ env.imageVersion }}
-          mceMode: 'on'
-          requireTriggers: ${{ env.requireTriggers }}
-          overflow: ${{ env.overflow }}
-          useZ3API: ${{ env.useZ3API }}
-          disableNL: '0'
-          viperBackend: ${{ env.viperBackend }}
-          unsafeWildcardOptimization: '0'
-  verify-router-dataplane-613:
-    runs-on: ubuntu-latest
-    steps:
-      - name: Checkout the VerifiedSCION repository
-        uses: actions/checkout@v3
-      - name: Verify package 'router/' at dataplane.go:613
-        uses: viperproject/gobra-action@main
-        with:
-          files: router/metrics.go router/svc_spec_test.gobra router/assumptions.gobra router/metrics_spec.gobra router/io-spec-atomic-events.gobra router/bfd_spec.gobra router/io-spec.gobra router/dataplane.go@613 router/metrics_spec_test.gobra router/dataplane_spec_test.gobra router/io-spec-non-proven-lemmas.gobra router/dataplane_spec.gobra router/svc.go router/dataplane_concurrency_model.gobra router/io-spec-abstract-transitions.gobra router/svc_spec.gobra router/widen-lemma.gobra
-          timeout: 6h
-          headerOnly: ${{ env.headerOnly }}
-          module: ${{ env.module }}
-          includePaths: ${{ env.includePaths }}
-          assumeInjectivityOnInhale: ${{ env.assumeInjectivityOnInhale }}
-          checkConsistency: ${{ env.checkConsistency }}
-          parallelizeBranches: '1'
-          moreJoins: 'impure'
-          # The following flag has a significant influence on the number of branches verified.
-          # Without it, verification would take a lot longer.
-          imageVersion: ${{ env.imageVersion }}
-          mceMode: 'on'
-          requireTriggers: ${{ env.requireTriggers }}
-          overflow: ${{ env.overflow }}
-          useZ3API: ${{ env.useZ3API }}
-          disableNL: '0'
-          viperBackend: ${{ env.viperBackend }}
-          unsafeWildcardOptimization: '0'
-  verify-router-dataplane-638:
-    runs-on: ubuntu-latest
-    steps:
-      - name: Checkout the VerifiedSCION repository
-        uses: actions/checkout@v3
-      - name: Verify package 'router/' at dataplane.go:638
-        uses: viperproject/gobra-action@main
-        with:
-          files: router/metrics.go router/svc_spec_test.gobra router/assumptions.gobra router/metrics_spec.gobra router/io-spec-atomic-events.gobra router/bfd_spec.gobra router/io-spec.gobra router/dataplane.go@638 router/metrics_spec_test.gobra router/dataplane_spec_test.gobra router/io-spec-non-proven-lemmas.gobra router/dataplane_spec.gobra router/svc.go router/dataplane_concurrency_model.gobra router/io-spec-abstract-transitions.gobra router/svc_spec.gobra router/widen-lemma.gobra
-          timeout: 6h
-          headerOnly: ${{ env.headerOnly }}
-          module: ${{ env.module }}
-          includePaths: ${{ env.includePaths }}
-          assumeInjectivityOnInhale: ${{ env.assumeInjectivityOnInhale }}
-          checkConsistency: ${{ env.checkConsistency }}
-          parallelizeBranches: '1'
-          moreJoins: 'impure'
-          # The following flag has a significant influence on the number of branches verified.
-          # Without it, verification would take a lot longer.
-          imageVersion: ${{ env.imageVersion }}
-          mceMode: 'on'
-          requireTriggers: ${{ env.requireTriggers }}
-          overflow: ${{ env.overflow }}
-          useZ3API: ${{ env.useZ3API }}
-          disableNL: '0'
-          viperBackend: ${{ env.viperBackend }}
-          unsafeWildcardOptimization: '0'
-  verify-router-dataplane-669:
-    runs-on: ubuntu-latest
-    steps:
-      - name: Checkout the VerifiedSCION repository
-        uses: actions/checkout@v3
-      - name: Verify package 'router/' at dataplane.go:669
-        uses: viperproject/gobra-action@main
-        with:
-          files: router/metrics.go router/svc_spec_test.gobra router/assumptions.gobra router/metrics_spec.gobra router/io-spec-atomic-events.gobra router/bfd_spec.gobra router/io-spec.gobra router/dataplane.go@669 router/metrics_spec_test.gobra router/dataplane_spec_test.gobra router/io-spec-non-proven-lemmas.gobra router/dataplane_spec.gobra router/svc.go router/dataplane_concurrency_model.gobra router/io-spec-abstract-transitions.gobra router/svc_spec.gobra router/widen-lemma.gobra
-          timeout: 6h
-          headerOnly: ${{ env.headerOnly }}
-          module: ${{ env.module }}
-          includePaths: ${{ env.includePaths }}
-          assumeInjectivityOnInhale: ${{ env.assumeInjectivityOnInhale }}
-          checkConsistency: ${{ env.checkConsistency }}
-          parallelizeBranches: '1'
-          moreJoins: 'impure'
-          # The following flag has a significant influence on the number of branches verified.
-          # Without it, verification would take a lot longer.
-          imageVersion: ${{ env.imageVersion }}
-          mceMode: 'on'
-          requireTriggers: ${{ env.requireTriggers }}
-          overflow: ${{ env.overflow }}
-          useZ3API: ${{ env.useZ3API }}
-          disableNL: '0'
-          viperBackend: ${{ env.viperBackend }}
-          unsafeWildcardOptimization: '0'
-  verify-router-dataplane-702:
-    runs-on: ubuntu-latest
-    steps:
-      - name: Checkout the VerifiedSCION repository
-        uses: actions/checkout@v3
-      - name: Verify package 'router/' at dataplane.go:702
-        uses: viperproject/gobra-action@main
-        with:
-          files: router/metrics.go router/svc_spec_test.gobra router/assumptions.gobra router/metrics_spec.gobra router/io-spec-atomic-events.gobra router/bfd_spec.gobra router/io-spec.gobra router/dataplane.go@702 router/metrics_spec_test.gobra router/dataplane_spec_test.gobra router/io-spec-non-proven-lemmas.gobra router/dataplane_spec.gobra router/svc.go router/dataplane_concurrency_model.gobra router/io-spec-abstract-transitions.gobra router/svc_spec.gobra router/widen-lemma.gobra
-          timeout: 6h
-          headerOnly: ${{ env.headerOnly }}
-          module: ${{ env.module }}
-          includePaths: ${{ env.includePaths }}
-          assumeInjectivityOnInhale: ${{ env.assumeInjectivityOnInhale }}
-          checkConsistency: ${{ env.checkConsistency }}
-          parallelizeBranches: '1'
-          moreJoins: 'impure'
-          # The following flag has a significant influence on the number of branches verified.
-          # Without it, verification would take a lot longer.
-          imageVersion: ${{ env.imageVersion }}
-          mceMode: 'on'
-          requireTriggers: ${{ env.requireTriggers }}
-          overflow: ${{ env.overflow }}
-          useZ3API: ${{ env.useZ3API }}
-          disableNL: '0'
-          viperBackend: ${{ env.viperBackend }}
-          unsafeWildcardOptimization: '0'
-  verify-router-dataplane-756:
-    runs-on: ubuntu-latest
-    steps:
-      - name: Checkout the VerifiedSCION repository
-        uses: actions/checkout@v3
-      - name: Verify package 'router/' at dataplane.go:756
-        uses: viperproject/gobra-action@main
-        with:
-          files: router/metrics.go router/svc_spec_test.gobra router/assumptions.gobra router/metrics_spec.gobra router/io-spec-atomic-events.gobra router/bfd_spec.gobra router/io-spec.gobra router/dataplane.go@756 router/metrics_spec_test.gobra router/dataplane_spec_test.gobra router/io-spec-non-proven-lemmas.gobra router/dataplane_spec.gobra router/svc.go router/dataplane_concurrency_model.gobra router/io-spec-abstract-transitions.gobra router/svc_spec.gobra router/widen-lemma.gobra
-          timeout: 6h
-          headerOnly: ${{ env.headerOnly }}
-          module: ${{ env.module }}
-          includePaths: ${{ env.includePaths }}
-          assumeInjectivityOnInhale: ${{ env.assumeInjectivityOnInhale }}
-          checkConsistency: ${{ env.checkConsistency }}
-          parallelizeBranches: '1'
-          moreJoins: 'impure'
-          # The following flag has a significant influence on the number of branches verified.
-          # Without it, verification would take a lot longer.
-          imageVersion: ${{ env.imageVersion }}
-          mceMode: 'on'
-          requireTriggers: ${{ env.requireTriggers }}
-          overflow: ${{ env.overflow }}
-          useZ3API: ${{ env.useZ3API }}
-          disableNL: '0'
-          viperBackend: ${{ env.viperBackend }}
-          unsafeWildcardOptimization: '0'
-  verify-router-dataplane-782:
-    runs-on: ubuntu-latest
-    steps:
-      - name: Checkout the VerifiedSCION repository
-        uses: actions/checkout@v3
-      - name: Verify package 'router/' at dataplane.go:782
-        uses: viperproject/gobra-action@main
-        with:
-          files: router/metrics.go router/svc_spec_test.gobra router/assumptions.gobra router/metrics_spec.gobra router/io-spec-atomic-events.gobra router/bfd_spec.gobra router/io-spec.gobra router/dataplane.go@782 router/metrics_spec_test.gobra router/dataplane_spec_test.gobra router/io-spec-non-proven-lemmas.gobra router/dataplane_spec.gobra router/svc.go router/dataplane_concurrency_model.gobra router/io-spec-abstract-transitions.gobra router/svc_spec.gobra router/widen-lemma.gobra
-          timeout: 6h
-          headerOnly: ${{ env.headerOnly }}
-          module: ${{ env.module }}
-          includePaths: ${{ env.includePaths }}
-          assumeInjectivityOnInhale: ${{ env.assumeInjectivityOnInhale }}
-          checkConsistency: ${{ env.checkConsistency }}
-          parallelizeBranches: '1'
-          moreJoins: 'impure'
-          # The following flag has a significant influence on the number of branches verified.
-          # Without it, verification would take a lot longer.
-          imageVersion: ${{ env.imageVersion }}
-          mceMode: 'on'
-          requireTriggers: ${{ env.requireTriggers }}
-          overflow: ${{ env.overflow }}
-          useZ3API: ${{ env.useZ3API }}
-          disableNL: '0'
-          viperBackend: ${{ env.viperBackend }}
-          unsafeWildcardOptimization: '0'
-  verify-router-dataplane-826:
-    runs-on: ubuntu-latest
-    steps:
-      - name: Checkout the VerifiedSCION repository
-        uses: actions/checkout@v3
-      - name: Verify package 'router/' at dataplane.go:826
-        uses: viperproject/gobra-action@main
-        with:
-          files: router/metrics.go router/svc_spec_test.gobra router/assumptions.gobra router/metrics_spec.gobra router/io-spec-atomic-events.gobra router/bfd_spec.gobra router/io-spec.gobra router/dataplane.go@826 router/metrics_spec_test.gobra router/dataplane_spec_test.gobra router/io-spec-non-proven-lemmas.gobra router/dataplane_spec.gobra router/svc.go router/dataplane_concurrency_model.gobra router/io-spec-abstract-transitions.gobra router/svc_spec.gobra router/widen-lemma.gobra
-          timeout: 6h
-          headerOnly: ${{ env.headerOnly }}
-          module: ${{ env.module }}
-          includePaths: ${{ env.includePaths }}
-          assumeInjectivityOnInhale: ${{ env.assumeInjectivityOnInhale }}
-          checkConsistency: ${{ env.checkConsistency }}
-          parallelizeBranches: '1'
-          moreJoins: 'impure'
-          # The following flag has a significant influence on the number of branches verified.
-          # Without it, verification would take a lot longer.
-          imageVersion: ${{ env.imageVersion }}
-          mceMode: 'on'
-          requireTriggers: ${{ env.requireTriggers }}
-          overflow: ${{ env.overflow }}
-          useZ3API: ${{ env.useZ3API }}
-          disableNL: '0'
-          viperBackend: ${{ env.viperBackend }}
-          unsafeWildcardOptimization: '0'
-  verify-router-dataplane-840:
-    runs-on: ubuntu-latest
-    steps:
-      - name: Checkout the VerifiedSCION repository
-        uses: actions/checkout@v3
-      - name: Verify package 'router/' at dataplane.go:840
-        uses: viperproject/gobra-action@main
-        with:
-          files: router/metrics.go router/svc_spec_test.gobra router/assumptions.gobra router/metrics_spec.gobra router/io-spec-atomic-events.gobra router/bfd_spec.gobra router/io-spec.gobra router/dataplane.go@840 router/metrics_spec_test.gobra router/dataplane_spec_test.gobra router/io-spec-non-proven-lemmas.gobra router/dataplane_spec.gobra router/svc.go router/dataplane_concurrency_model.gobra router/io-spec-abstract-transitions.gobra router/svc_spec.gobra router/widen-lemma.gobra
-          timeout: 6h
-          headerOnly: ${{ env.headerOnly }}
-          module: ${{ env.module }}
-          includePaths: ${{ env.includePaths }}
-          assumeInjectivityOnInhale: ${{ env.assumeInjectivityOnInhale }}
-          checkConsistency: ${{ env.checkConsistency }}
-          parallelizeBranches: '1'
-          moreJoins: 'impure'
-          # The following flag has a significant influence on the number of branches verified.
-          # Without it, verification would take a lot longer.
-          imageVersion: ${{ env.imageVersion }}
-          mceMode: 'on'
-          requireTriggers: ${{ env.requireTriggers }}
-          overflow: ${{ env.overflow }}
-          useZ3API: ${{ env.useZ3API }}
-          disableNL: '0'
-          viperBackend: ${{ env.viperBackend }}
-          unsafeWildcardOptimization: '0'
-  verify-router-dataplane-853:
-    runs-on: ubuntu-latest
-    steps:
-      - name: Checkout the VerifiedSCION repository
-        uses: actions/checkout@v3
-      - name: Verify package 'router/' at dataplane.go:853
-        uses: viperproject/gobra-action@main
-        with:
-          files: router/metrics.go router/svc_spec_test.gobra router/assumptions.gobra router/metrics_spec.gobra router/io-spec-atomic-events.gobra router/bfd_spec.gobra router/io-spec.gobra router/dataplane.go@853 router/metrics_spec_test.gobra router/dataplane_spec_test.gobra router/io-spec-non-proven-lemmas.gobra router/dataplane_spec.gobra router/svc.go router/dataplane_concurrency_model.gobra router/io-spec-abstract-transitions.gobra router/svc_spec.gobra router/widen-lemma.gobra
-          timeout: 6h
-          headerOnly: ${{ env.headerOnly }}
-          module: ${{ env.module }}
-          includePaths: ${{ env.includePaths }}
-          assumeInjectivityOnInhale: ${{ env.assumeInjectivityOnInhale }}
-          checkConsistency: ${{ env.checkConsistency }}
-          parallelizeBranches: '1'
-          moreJoins: 'impure'
-          # The following flag has a significant influence on the number of branches verified.
-          # Without it, verification would take a lot longer.
-          imageVersion: ${{ env.imageVersion }}
-          mceMode: 'on'
-          requireTriggers: ${{ env.requireTriggers }}
-          overflow: ${{ env.overflow }}
-          useZ3API: ${{ env.useZ3API }}
-          disableNL: '0'
-          viperBackend: ${{ env.viperBackend }}
-          unsafeWildcardOptimization: '0'
-  verify-router-dataplane-970:
-    runs-on: ubuntu-latest
-    steps:
-      - name: Checkout the VerifiedSCION repository
-        uses: actions/checkout@v3
-      - name: Verify package 'router/' at dataplane.go:970
-        uses: viperproject/gobra-action@main
-        with:
-          files: router/metrics.go router/svc_spec_test.gobra router/assumptions.gobra router/metrics_spec.gobra router/io-spec-atomic-events.gobra router/bfd_spec.gobra router/io-spec.gobra router/dataplane.go@970 router/metrics_spec_test.gobra router/dataplane_spec_test.gobra router/io-spec-non-proven-lemmas.gobra router/dataplane_spec.gobra router/svc.go router/dataplane_concurrency_model.gobra router/io-spec-abstract-transitions.gobra router/svc_spec.gobra router/widen-lemma.gobra
-          timeout: 6h
-          headerOnly: ${{ env.headerOnly }}
-          module: ${{ env.module }}
-          includePaths: ${{ env.includePaths }}
-          assumeInjectivityOnInhale: ${{ env.assumeInjectivityOnInhale }}
-          checkConsistency: ${{ env.checkConsistency }}
-          parallelizeBranches: '1'
-          moreJoins: 'impure'
-          # The following flag has a significant influence on the number of branches verified.
-          # Without it, verification would take a lot longer.
-          imageVersion: ${{ env.imageVersion }}
-          mceMode: 'on'
-          requireTriggers: ${{ env.requireTriggers }}
-          overflow: ${{ env.overflow }}
-          useZ3API: ${{ env.useZ3API }}
-          disableNL: '0'
-          viperBackend: ${{ env.viperBackend }}
-          unsafeWildcardOptimization: '0'
-  verify-router-dataplane-1111:
-    runs-on: ubuntu-latest
-    steps:
-      - name: Checkout the VerifiedSCION repository
-        uses: actions/checkout@v3
-      - name: Verify package 'router/' at dataplane.go:1111
-        uses: viperproject/gobra-action@main
-        with:
-          files: router/metrics.go router/svc_spec_test.gobra router/assumptions.gobra router/metrics_spec.gobra router/io-spec-atomic-events.gobra router/bfd_spec.gobra router/io-spec.gobra router/dataplane.go@1111 router/metrics_spec_test.gobra router/dataplane_spec_test.gobra router/io-spec-non-proven-lemmas.gobra router/dataplane_spec.gobra router/svc.go router/dataplane_concurrency_model.gobra router/io-spec-abstract-transitions.gobra router/svc_spec.gobra router/widen-lemma.gobra
-          timeout: 6h
-          headerOnly: ${{ env.headerOnly }}
-          module: ${{ env.module }}
-          includePaths: ${{ env.includePaths }}
-          assumeInjectivityOnInhale: ${{ env.assumeInjectivityOnInhale }}
-          checkConsistency: ${{ env.checkConsistency }}
-          parallelizeBranches: '1'
-          moreJoins: 'impure'
-          # The following flag has a significant influence on the number of branches verified.
-          # Without it, verification would take a lot longer.
-          imageVersion: ${{ env.imageVersion }}
-          mceMode: 'on'
-          requireTriggers: ${{ env.requireTriggers }}
-          overflow: ${{ env.overflow }}
-          useZ3API: ${{ env.useZ3API }}
-          disableNL: '0'
-          viperBackend: ${{ env.viperBackend }}
-          unsafeWildcardOptimization: '0'
-  verify-router-dataplane-1132:
-    runs-on: ubuntu-latest
-    steps:
-      - name: Checkout the VerifiedSCION repository
-        uses: actions/checkout@v3
-      - name: Verify package 'router/' at dataplane.go:1132
-        uses: viperproject/gobra-action@main
-        with:
-          files: router/metrics.go router/svc_spec_test.gobra router/assumptions.gobra router/metrics_spec.gobra router/io-spec-atomic-events.gobra router/bfd_spec.gobra router/io-spec.gobra router/dataplane.go@1132 router/metrics_spec_test.gobra router/dataplane_spec_test.gobra router/io-spec-non-proven-lemmas.gobra router/dataplane_spec.gobra router/svc.go router/dataplane_concurrency_model.gobra router/io-spec-abstract-transitions.gobra router/svc_spec.gobra router/widen-lemma.gobra
-          timeout: 6h
-          headerOnly: ${{ env.headerOnly }}
-          module: ${{ env.module }}
-          includePaths: ${{ env.includePaths }}
-          assumeInjectivityOnInhale: ${{ env.assumeInjectivityOnInhale }}
-          checkConsistency: ${{ env.checkConsistency }}
-          parallelizeBranches: '1'
-          moreJoins: 'impure'
-          # The following flag has a significant influence on the number of branches verified.
-          # Without it, verification would take a lot longer.
-          imageVersion: ${{ env.imageVersion }}
-          mceMode: 'on'
-          requireTriggers: ${{ env.requireTriggers }}
-          overflow: ${{ env.overflow }}
-          useZ3API: ${{ env.useZ3API }}
-          disableNL: '0'
-          viperBackend: ${{ env.viperBackend }}
-          unsafeWildcardOptimization: '0'
-  verify-router-dataplane-1280:
-    runs-on: ubuntu-latest
-    steps:
-      - name: Checkout the VerifiedSCION repository
-        uses: actions/checkout@v3
-      - name: Verify package 'router/' at dataplane.go:1280
-        uses: viperproject/gobra-action@main
-        with:
-          files: router/metrics.go router/svc_spec_test.gobra router/assumptions.gobra router/metrics_spec.gobra router/io-spec-atomic-events.gobra router/bfd_spec.gobra router/io-spec.gobra router/dataplane.go@1280 router/metrics_spec_test.gobra router/dataplane_spec_test.gobra router/io-spec-non-proven-lemmas.gobra router/dataplane_spec.gobra router/svc.go router/dataplane_concurrency_model.gobra router/io-spec-abstract-transitions.gobra router/svc_spec.gobra router/widen-lemma.gobra
-          timeout: 6h
-          headerOnly: ${{ env.headerOnly }}
-          module: ${{ env.module }}
-          includePaths: ${{ env.includePaths }}
-          assumeInjectivityOnInhale: ${{ env.assumeInjectivityOnInhale }}
-          checkConsistency: ${{ env.checkConsistency }}
-          parallelizeBranches: '1'
-          moreJoins: 'impure'
-          # The following flag has a significant influence on the number of branches verified.
-          # Without it, verification would take a lot longer.
-          imageVersion: ${{ env.imageVersion }}
-          mceMode: 'on'
-          requireTriggers: ${{ env.requireTriggers }}
-          overflow: ${{ env.overflow }}
-          useZ3API: ${{ env.useZ3API }}
-          disableNL: '0'
-          viperBackend: ${{ env.viperBackend }}
-          unsafeWildcardOptimization: '0'
-  verify-router-dataplane-1302:
-    runs-on: ubuntu-latest
-    steps:
-      - name: Checkout the VerifiedSCION repository
-        uses: actions/checkout@v3
-      - name: Verify package 'router/' at dataplane.go:1302
-        uses: viperproject/gobra-action@main
-        with:
-          files: router/metrics.go router/svc_spec_test.gobra router/assumptions.gobra router/metrics_spec.gobra router/io-spec-atomic-events.gobra router/bfd_spec.gobra router/io-spec.gobra router/dataplane.go@1302 router/metrics_spec_test.gobra router/dataplane_spec_test.gobra router/io-spec-non-proven-lemmas.gobra router/dataplane_spec.gobra router/svc.go router/dataplane_concurrency_model.gobra router/io-spec-abstract-transitions.gobra router/svc_spec.gobra router/widen-lemma.gobra
-          timeout: 6h
-          headerOnly: ${{ env.headerOnly }}
-          module: ${{ env.module }}
-          includePaths: ${{ env.includePaths }}
-          assumeInjectivityOnInhale: ${{ env.assumeInjectivityOnInhale }}
-          checkConsistency: ${{ env.checkConsistency }}
-          parallelizeBranches: '1'
-          moreJoins: 'impure'
-          # The following flag has a significant influence on the number of branches verified.
-          # Without it, verification would take a lot longer.
-          imageVersion: ${{ env.imageVersion }}
-          mceMode: 'on'
-          requireTriggers: ${{ env.requireTriggers }}
-          overflow: ${{ env.overflow }}
-          useZ3API: ${{ env.useZ3API }}
-          disableNL: '0'
-          viperBackend: ${{ env.viperBackend }}
-          unsafeWildcardOptimization: '0'
-  verify-router-dataplane-1368:
-    runs-on: ubuntu-latest
-    steps:
-      - name: Checkout the VerifiedSCION repository
-        uses: actions/checkout@v3
-      - name: Verify package 'router/' at dataplane.go:1368
-        uses: viperproject/gobra-action@main
-        with:
-          files: router/metrics.go router/svc_spec_test.gobra router/assumptions.gobra router/metrics_spec.gobra router/io-spec-atomic-events.gobra router/bfd_spec.gobra router/io-spec.gobra router/dataplane.go@1368 router/metrics_spec_test.gobra router/dataplane_spec_test.gobra router/io-spec-non-proven-lemmas.gobra router/dataplane_spec.gobra router/svc.go router/dataplane_concurrency_model.gobra router/io-spec-abstract-transitions.gobra router/svc_spec.gobra router/widen-lemma.gobra
-          timeout: 6h
-          headerOnly: ${{ env.headerOnly }}
-          module: ${{ env.module }}
-          includePaths: ${{ env.includePaths }}
-          assumeInjectivityOnInhale: ${{ env.assumeInjectivityOnInhale }}
-          checkConsistency: ${{ env.checkConsistency }}
-          parallelizeBranches: '1'
-          moreJoins: 'impure'
-          # The following flag has a significant influence on the number of branches verified.
-          # Without it, verification would take a lot longer.
-          imageVersion: ${{ env.imageVersion }}
-          mceMode: 'on'
-          requireTriggers: ${{ env.requireTriggers }}
-          overflow: ${{ env.overflow }}
-          useZ3API: ${{ env.useZ3API }}
-          disableNL: '0'
-          viperBackend: ${{ env.viperBackend }}
-          unsafeWildcardOptimization: '0'
-  verify-router-dataplane-1403:
-    runs-on: ubuntu-latest
-    steps:
-      - name: Checkout the VerifiedSCION repository
-        uses: actions/checkout@v3
-      - name: Verify package 'router/' at dataplane.go:1403
-        uses: viperproject/gobra-action@main
-        with:
-          files: router/metrics.go router/svc_spec_test.gobra router/assumptions.gobra router/metrics_spec.gobra router/io-spec-atomic-events.gobra router/bfd_spec.gobra router/io-spec.gobra router/dataplane.go@1403 router/metrics_spec_test.gobra router/dataplane_spec_test.gobra router/io-spec-non-proven-lemmas.gobra router/dataplane_spec.gobra router/svc.go router/dataplane_concurrency_model.gobra router/io-spec-abstract-transitions.gobra router/svc_spec.gobra router/widen-lemma.gobra
-          timeout: 6h
-          headerOnly: ${{ env.headerOnly }}
-          module: ${{ env.module }}
-          includePaths: ${{ env.includePaths }}
-          assumeInjectivityOnInhale: ${{ env.assumeInjectivityOnInhale }}
-          checkConsistency: ${{ env.checkConsistency }}
-          parallelizeBranches: '1'
-          moreJoins: 'impure'
-          # The following flag has a significant influence on the number of branches verified.
-          # Without it, verification would take a lot longer.
-          imageVersion: ${{ env.imageVersion }}
-          mceMode: 'on'
-          requireTriggers: ${{ env.requireTriggers }}
-          overflow: ${{ env.overflow }}
-          useZ3API: ${{ env.useZ3API }}
-          disableNL: '0'
-          viperBackend: ${{ env.viperBackend }}
-          unsafeWildcardOptimization: '0'
-  verify-router-dataplane-1456:
-    runs-on: ubuntu-latest
-    steps:
-      - name: Checkout the VerifiedSCION repository
-        uses: actions/checkout@v3
-      - name: Verify package 'router/' at dataplane.go:1456
-        uses: viperproject/gobra-action@main
-        with:
-          files: router/metrics.go router/svc_spec_test.gobra router/assumptions.gobra router/metrics_spec.gobra router/io-spec-atomic-events.gobra router/bfd_spec.gobra router/io-spec.gobra router/dataplane.go@1456 router/metrics_spec_test.gobra router/dataplane_spec_test.gobra router/io-spec-non-proven-lemmas.gobra router/dataplane_spec.gobra router/svc.go router/dataplane_concurrency_model.gobra router/io-spec-abstract-transitions.gobra router/svc_spec.gobra router/widen-lemma.gobra
-          timeout: 6h
-          headerOnly: ${{ env.headerOnly }}
-          module: ${{ env.module }}
-          includePaths: ${{ env.includePaths }}
-          assumeInjectivityOnInhale: ${{ env.assumeInjectivityOnInhale }}
-          checkConsistency: ${{ env.checkConsistency }}
-          parallelizeBranches: '1'
-          moreJoins: 'impure'
-          # The following flag has a significant influence on the number of branches verified.
-          # Without it, verification would take a lot longer.
-          imageVersion: ${{ env.imageVersion }}
-          mceMode: 'on'
-          requireTriggers: ${{ env.requireTriggers }}
-          overflow: ${{ env.overflow }}
-          useZ3API: ${{ env.useZ3API }}
-          disableNL: '0'
-          viperBackend: ${{ env.viperBackend }}
-          unsafeWildcardOptimization: '0'
-  verify-router-dataplane-1613:
-    runs-on: ubuntu-latest
-    steps:
-      - name: Checkout the VerifiedSCION repository
-        uses: actions/checkout@v3
-      - name: Verify package 'router/' at dataplane.go:1613
-        uses: viperproject/gobra-action@main
-        with:
-          files: router/metrics.go router/svc_spec_test.gobra router/assumptions.gobra router/metrics_spec.gobra router/io-spec-atomic-events.gobra router/bfd_spec.gobra router/io-spec.gobra router/dataplane.go@1613 router/metrics_spec_test.gobra router/dataplane_spec_test.gobra router/io-spec-non-proven-lemmas.gobra router/dataplane_spec.gobra router/svc.go router/dataplane_concurrency_model.gobra router/io-spec-abstract-transitions.gobra router/svc_spec.gobra router/widen-lemma.gobra
-          timeout: 6h
-          headerOnly: ${{ env.headerOnly }}
-          module: ${{ env.module }}
-          includePaths: ${{ env.includePaths }}
-          assumeInjectivityOnInhale: ${{ env.assumeInjectivityOnInhale }}
-          checkConsistency: ${{ env.checkConsistency }}
-          parallelizeBranches: '1'
-          moreJoins: 'impure'
-          # The following flag has a significant influence on the number of branches verified.
-          # Without it, verification would take a lot longer.
-          imageVersion: ${{ env.imageVersion }}
-          mceMode: 'on'
-          requireTriggers: ${{ env.requireTriggers }}
-          overflow: ${{ env.overflow }}
-          useZ3API: ${{ env.useZ3API }}
-          disableNL: '0'
-          viperBackend: ${{ env.viperBackend }}
-          unsafeWildcardOptimization: '0'
-  verify-router-dataplane-1649:
-    runs-on: ubuntu-latest
-    steps:
-      - name: Checkout the VerifiedSCION repository
-        uses: actions/checkout@v3
-      - name: Verify package 'router/' at dataplane.go:1649
-        uses: viperproject/gobra-action@main
-        with:
-          files: router/metrics.go router/svc_spec_test.gobra router/assumptions.gobra router/metrics_spec.gobra router/io-spec-atomic-events.gobra router/bfd_spec.gobra router/io-spec.gobra router/dataplane.go@1649 router/metrics_spec_test.gobra router/dataplane_spec_test.gobra router/io-spec-non-proven-lemmas.gobra router/dataplane_spec.gobra router/svc.go router/dataplane_concurrency_model.gobra router/io-spec-abstract-transitions.gobra router/svc_spec.gobra router/widen-lemma.gobra
-          timeout: 6h
-          headerOnly: ${{ env.headerOnly }}
-          module: ${{ env.module }}
-          includePaths: ${{ env.includePaths }}
-          assumeInjectivityOnInhale: ${{ env.assumeInjectivityOnInhale }}
-          checkConsistency: ${{ env.checkConsistency }}
-          parallelizeBranches: '1'
-          moreJoins: 'impure'
-          # The following flag has a significant influence on the number of branches verified.
-          # Without it, verification would take a lot longer.
-          imageVersion: ${{ env.imageVersion }}
-          mceMode: 'on'
-          requireTriggers: ${{ env.requireTriggers }}
-          overflow: ${{ env.overflow }}
-          useZ3API: ${{ env.useZ3API }}
-          disableNL: '0'
-          viperBackend: ${{ env.viperBackend }}
-          unsafeWildcardOptimization: '0'
-  verify-router-dataplane-1764:
-    runs-on: ubuntu-latest
-    steps:
-      - name: Checkout the VerifiedSCION repository
-        uses: actions/checkout@v3
-      - name: Verify package 'router/' at dataplane.go:1764
-        uses: viperproject/gobra-action@main
-        with:
-          files: router/metrics.go router/svc_spec_test.gobra router/assumptions.gobra router/metrics_spec.gobra router/io-spec-atomic-events.gobra router/bfd_spec.gobra router/io-spec.gobra router/dataplane.go@1764 router/metrics_spec_test.gobra router/dataplane_spec_test.gobra router/io-spec-non-proven-lemmas.gobra router/dataplane_spec.gobra router/svc.go router/dataplane_concurrency_model.gobra router/io-spec-abstract-transitions.gobra router/svc_spec.gobra router/widen-lemma.gobra
-          timeout: 6h
-          headerOnly: ${{ env.headerOnly }}
-          module: ${{ env.module }}
-          includePaths: ${{ env.includePaths }}
-          assumeInjectivityOnInhale: ${{ env.assumeInjectivityOnInhale }}
-          checkConsistency: ${{ env.checkConsistency }}
-          parallelizeBranches: '1'
-          moreJoins: 'impure'
-          # The following flag has a significant influence on the number of branches verified.
-          # Without it, verification would take a lot longer.
-          imageVersion: ${{ env.imageVersion }}
-          mceMode: 'on'
-          requireTriggers: ${{ env.requireTriggers }}
-          overflow: ${{ env.overflow }}
-          useZ3API: ${{ env.useZ3API }}
-          disableNL: '0'
-          viperBackend: ${{ env.viperBackend }}
-          unsafeWildcardOptimization: '0'
-  verify-router-dataplane-1782:
-    runs-on: ubuntu-latest
-    steps:
-      - name: Checkout the VerifiedSCION repository
-        uses: actions/checkout@v3
-      - name: Verify package 'router/' at dataplane.go:1782
-        uses: viperproject/gobra-action@main
-        with:
-          files: router/metrics.go router/svc_spec_test.gobra router/assumptions.gobra router/metrics_spec.gobra router/io-spec-atomic-events.gobra router/bfd_spec.gobra router/io-spec.gobra router/dataplane.go@1782 router/metrics_spec_test.gobra router/dataplane_spec_test.gobra router/io-spec-non-proven-lemmas.gobra router/dataplane_spec.gobra router/svc.go router/dataplane_concurrency_model.gobra router/io-spec-abstract-transitions.gobra router/svc_spec.gobra router/widen-lemma.gobra
-          timeout: 6h
-          headerOnly: ${{ env.headerOnly }}
-          module: ${{ env.module }}
-          includePaths: ${{ env.includePaths }}
-          assumeInjectivityOnInhale: ${{ env.assumeInjectivityOnInhale }}
-          checkConsistency: ${{ env.checkConsistency }}
-          parallelizeBranches: '1'
-          moreJoins: 'impure'
-          # The following flag has a significant influence on the number of branches verified.
-          # Without it, verification would take a lot longer.
-          imageVersion: ${{ env.imageVersion }}
-          mceMode: 'on'
-          requireTriggers: ${{ env.requireTriggers }}
-          overflow: ${{ env.overflow }}
-          useZ3API: ${{ env.useZ3API }}
-          disableNL: '0'
-          viperBackend: ${{ env.viperBackend }}
-          unsafeWildcardOptimization: '0'
-  verify-router-dataplane-1887:
-    runs-on: ubuntu-latest
-    steps:
-      - name: Checkout the VerifiedSCION repository
-        uses: actions/checkout@v3
-      - name: Verify package 'router/' at dataplane.go:1887
-        uses: viperproject/gobra-action@main
-        with:
-          files: router/metrics.go router/svc_spec_test.gobra router/assumptions.gobra router/metrics_spec.gobra router/io-spec-atomic-events.gobra router/bfd_spec.gobra router/io-spec.gobra router/dataplane.go@1887 router/metrics_spec_test.gobra router/dataplane_spec_test.gobra router/io-spec-non-proven-lemmas.gobra router/dataplane_spec.gobra router/svc.go router/dataplane_concurrency_model.gobra router/io-spec-abstract-transitions.gobra router/svc_spec.gobra router/widen-lemma.gobra
-          timeout: 6h
-          headerOnly: ${{ env.headerOnly }}
-          module: ${{ env.module }}
-          includePaths: ${{ env.includePaths }}
-          assumeInjectivityOnInhale: ${{ env.assumeInjectivityOnInhale }}
-          checkConsistency: ${{ env.checkConsistency }}
-          parallelizeBranches: '1'
-          moreJoins: 'impure'
-          # The following flag has a significant influence on the number of branches verified.
-          # Without it, verification would take a lot longer.
-          imageVersion: ${{ env.imageVersion }}
-          mceMode: 'on'
-          requireTriggers: ${{ env.requireTriggers }}
-          overflow: ${{ env.overflow }}
-          useZ3API: ${{ env.useZ3API }}
-          disableNL: '0'
-          viperBackend: ${{ env.viperBackend }}
-          unsafeWildcardOptimization: '0'
-  verify-router-dataplane-1946:
-    runs-on: ubuntu-latest
-    steps:
-      - name: Checkout the VerifiedSCION repository
-        uses: actions/checkout@v3
-      - name: Verify package 'router/' at dataplane.go:1946
-        uses: viperproject/gobra-action@main
-        with:
-          files: router/metrics.go router/svc_spec_test.gobra router/assumptions.gobra router/metrics_spec.gobra router/io-spec-atomic-events.gobra router/bfd_spec.gobra router/io-spec.gobra router/dataplane.go@1946 router/metrics_spec_test.gobra router/dataplane_spec_test.gobra router/io-spec-non-proven-lemmas.gobra router/dataplane_spec.gobra router/svc.go router/dataplane_concurrency_model.gobra router/io-spec-abstract-transitions.gobra router/svc_spec.gobra router/widen-lemma.gobra
-          timeout: 6h
-          headerOnly: ${{ env.headerOnly }}
-          module: ${{ env.module }}
-          includePaths: ${{ env.includePaths }}
-          assumeInjectivityOnInhale: ${{ env.assumeInjectivityOnInhale }}
-          checkConsistency: ${{ env.checkConsistency }}
-          parallelizeBranches: '1'
-          moreJoins: 'impure'
-          # The following flag has a significant influence on the number of branches verified.
-          # Without it, verification would take a lot longer.
-          imageVersion: ${{ env.imageVersion }}
-          mceMode: 'on'
-          requireTriggers: ${{ env.requireTriggers }}
-          overflow: ${{ env.overflow }}
-          useZ3API: ${{ env.useZ3API }}
-          disableNL: '0'
-          viperBackend: ${{ env.viperBackend }}
-          unsafeWildcardOptimization: '0'
-  verify-router-dataplane-1985:
-    runs-on: ubuntu-latest
-    steps:
-      - name: Checkout the VerifiedSCION repository
-        uses: actions/checkout@v3
-      - name: Verify package 'router/' at dataplane.go:1985
-        uses: viperproject/gobra-action@main
-        with:
-          files: router/metrics.go router/svc_spec_test.gobra router/assumptions.gobra router/metrics_spec.gobra router/io-spec-atomic-events.gobra router/bfd_spec.gobra router/io-spec.gobra router/dataplane.go@1985 router/metrics_spec_test.gobra router/dataplane_spec_test.gobra router/io-spec-non-proven-lemmas.gobra router/dataplane_spec.gobra router/svc.go router/dataplane_concurrency_model.gobra router/io-spec-abstract-transitions.gobra router/svc_spec.gobra router/widen-lemma.gobra
-          timeout: 6h
-          headerOnly: ${{ env.headerOnly }}
-          module: ${{ env.module }}
-          includePaths: ${{ env.includePaths }}
-          assumeInjectivityOnInhale: ${{ env.assumeInjectivityOnInhale }}
-          checkConsistency: ${{ env.checkConsistency }}
-          parallelizeBranches: '1'
-          moreJoins: 'impure'
-          # The following flag has a significant influence on the number of branches verified.
-          # Without it, verification would take a lot longer.
-          imageVersion: ${{ env.imageVersion }}
-          mceMode: 'on'
-          requireTriggers: ${{ env.requireTriggers }}
-          overflow: ${{ env.overflow }}
-          useZ3API: ${{ env.useZ3API }}
-          disableNL: '0'
-          viperBackend: ${{ env.viperBackend }}
-          unsafeWildcardOptimization: '0'
-  verify-router-dataplane-2037:
-    runs-on: ubuntu-latest
-    steps:
-      - name: Checkout the VerifiedSCION repository
-        uses: actions/checkout@v3
-      - name: Verify package 'router/' at dataplane.go:2037
-        uses: viperproject/gobra-action@main
-        with:
-          files: router/metrics.go router/svc_spec_test.gobra router/assumptions.gobra router/metrics_spec.gobra router/io-spec-atomic-events.gobra router/bfd_spec.gobra router/io-spec.gobra router/dataplane.go@2037 router/metrics_spec_test.gobra router/dataplane_spec_test.gobra router/io-spec-non-proven-lemmas.gobra router/dataplane_spec.gobra router/svc.go router/dataplane_concurrency_model.gobra router/io-spec-abstract-transitions.gobra router/svc_spec.gobra router/widen-lemma.gobra
-          timeout: 6h
-          headerOnly: ${{ env.headerOnly }}
-          module: ${{ env.module }}
-          includePaths: ${{ env.includePaths }}
-          assumeInjectivityOnInhale: ${{ env.assumeInjectivityOnInhale }}
-          checkConsistency: ${{ env.checkConsistency }}
-          parallelizeBranches: '1'
-          moreJoins: 'impure'
-          # The following flag has a significant influence on the number of branches verified.
-          # Without it, verification would take a lot longer.
-          imageVersion: ${{ env.imageVersion }}
-          mceMode: 'on'
-          requireTriggers: ${{ env.requireTriggers }}
-          overflow: ${{ env.overflow }}
-          useZ3API: ${{ env.useZ3API }}
-          disableNL: '0'
-          viperBackend: ${{ env.viperBackend }}
-          unsafeWildcardOptimization: '0'
-  verify-router-dataplane-2084:
-    runs-on: ubuntu-latest
-    steps:
-      - name: Checkout the VerifiedSCION repository
-        uses: actions/checkout@v3
-      - name: Verify package 'router/' at dataplane.go:2084
-        uses: viperproject/gobra-action@main
-        with:
-          files: router/metrics.go router/svc_spec_test.gobra router/assumptions.gobra router/metrics_spec.gobra router/io-spec-atomic-events.gobra router/bfd_spec.gobra router/io-spec.gobra router/dataplane.go@2084 router/metrics_spec_test.gobra router/dataplane_spec_test.gobra router/io-spec-non-proven-lemmas.gobra router/dataplane_spec.gobra router/svc.go router/dataplane_concurrency_model.gobra router/io-spec-abstract-transitions.gobra router/svc_spec.gobra router/widen-lemma.gobra
-          timeout: 6h
-          headerOnly: ${{ env.headerOnly }}
-          module: ${{ env.module }}
-          includePaths: ${{ env.includePaths }}
-          assumeInjectivityOnInhale: ${{ env.assumeInjectivityOnInhale }}
-          checkConsistency: ${{ env.checkConsistency }}
-          parallelizeBranches: '1'
-          moreJoins: 'impure'
-          # The following flag has a significant influence on the number of branches verified.
-          # Without it, verification would take a lot longer.
-          imageVersion: ${{ env.imageVersion }}
-          mceMode: 'on'
-          requireTriggers: ${{ env.requireTriggers }}
-          overflow: ${{ env.overflow }}
-          useZ3API: ${{ env.useZ3API }}
-          disableNL: '0'
-          viperBackend: ${{ env.viperBackend }}
-          unsafeWildcardOptimization: '0'
-  verify-router-dataplane-2143:
-    runs-on: ubuntu-latest
-    steps:
-      - name: Checkout the VerifiedSCION repository
-        uses: actions/checkout@v3
-      - name: Verify package 'router/' at dataplane.go:2143
-        uses: viperproject/gobra-action@main
-        with:
-          files: router/metrics.go router/svc_spec_test.gobra router/assumptions.gobra router/metrics_spec.gobra router/io-spec-atomic-events.gobra router/bfd_spec.gobra router/io-spec.gobra router/dataplane.go@2143 router/metrics_spec_test.gobra router/dataplane_spec_test.gobra router/io-spec-non-proven-lemmas.gobra router/dataplane_spec.gobra router/svc.go router/dataplane_concurrency_model.gobra router/io-spec-abstract-transitions.gobra router/svc_spec.gobra router/widen-lemma.gobra
-          timeout: 6h
-          headerOnly: ${{ env.headerOnly }}
-          module: ${{ env.module }}
-          includePaths: ${{ env.includePaths }}
-          assumeInjectivityOnInhale: ${{ env.assumeInjectivityOnInhale }}
-          checkConsistency: ${{ env.checkConsistency }}
-          parallelizeBranches: '1'
-          moreJoins: 'impure'
-          # The following flag has a significant influence on the number of branches verified.
-          # Without it, verification would take a lot longer.
-          imageVersion: ${{ env.imageVersion }}
-          mceMode: 'on'
-          requireTriggers: ${{ env.requireTriggers }}
-          overflow: ${{ env.overflow }}
-          useZ3API: ${{ env.useZ3API }}
-          disableNL: '0'
-          viperBackend: ${{ env.viperBackend }}
-          unsafeWildcardOptimization: '0'
-  verify-router-dataplane-2157:
-    runs-on: ubuntu-latest
-    steps:
-      - name: Checkout the VerifiedSCION repository
-        uses: actions/checkout@v3
-      - name: Verify package 'router/' at dataplane.go:2157
-        uses: viperproject/gobra-action@main
-        with:
-          files: router/metrics.go router/svc_spec_test.gobra router/assumptions.gobra router/metrics_spec.gobra router/io-spec-atomic-events.gobra router/bfd_spec.gobra router/io-spec.gobra router/dataplane.go@2157 router/metrics_spec_test.gobra router/dataplane_spec_test.gobra router/io-spec-non-proven-lemmas.gobra router/dataplane_spec.gobra router/svc.go router/dataplane_concurrency_model.gobra router/io-spec-abstract-transitions.gobra router/svc_spec.gobra router/widen-lemma.gobra
-          timeout: 6h
-          headerOnly: ${{ env.headerOnly }}
-          module: ${{ env.module }}
-          includePaths: ${{ env.includePaths }}
-          assumeInjectivityOnInhale: ${{ env.assumeInjectivityOnInhale }}
-          checkConsistency: ${{ env.checkConsistency }}
-          parallelizeBranches: '1'
-          moreJoins: 'impure'
-          # The following flag has a significant influence on the number of branches verified.
-          # Without it, verification would take a lot longer.
-          imageVersion: ${{ env.imageVersion }}
-          mceMode: 'on'
-          requireTriggers: ${{ env.requireTriggers }}
-          overflow: ${{ env.overflow }}
-          useZ3API: ${{ env.useZ3API }}
-          disableNL: '0'
-          viperBackend: ${{ env.viperBackend }}
-          unsafeWildcardOptimization: '0'
-  verify-router-dataplane-2196:
-    runs-on: ubuntu-latest
-    steps:
-      - name: Checkout the VerifiedSCION repository
-        uses: actions/checkout@v3
-      - name: Verify package 'router/' at dataplane.go:2196
-        uses: viperproject/gobra-action@main
-        with:
-          files: router/metrics.go router/svc_spec_test.gobra router/assumptions.gobra router/metrics_spec.gobra router/io-spec-atomic-events.gobra router/bfd_spec.gobra router/io-spec.gobra router/dataplane.go@2196 router/metrics_spec_test.gobra router/dataplane_spec_test.gobra router/io-spec-non-proven-lemmas.gobra router/dataplane_spec.gobra router/svc.go router/dataplane_concurrency_model.gobra router/io-spec-abstract-transitions.gobra router/svc_spec.gobra router/widen-lemma.gobra
-          timeout: 6h
-          headerOnly: ${{ env.headerOnly }}
-          module: ${{ env.module }}
-          includePaths: ${{ env.includePaths }}
-          assumeInjectivityOnInhale: ${{ env.assumeInjectivityOnInhale }}
-          checkConsistency: ${{ env.checkConsistency }}
-          parallelizeBranches: '1'
-          moreJoins: 'impure'
-          # The following flag has a significant influence on the number of branches verified.
-          # Without it, verification would take a lot longer.
-          imageVersion: ${{ env.imageVersion }}
-          mceMode: 'on'
-          requireTriggers: ${{ env.requireTriggers }}
-          overflow: ${{ env.overflow }}
-          useZ3API: ${{ env.useZ3API }}
-          disableNL: '0'
-          viperBackend: ${{ env.viperBackend }}
-          unsafeWildcardOptimization: '0'
-  verify-router-dataplane-2260:
-    runs-on: ubuntu-latest
-    steps:
-      - name: Checkout the VerifiedSCION repository
-        uses: actions/checkout@v3
-      - name: Verify package 'router/' at dataplane.go:2260
-        uses: viperproject/gobra-action@main
-        with:
-          files: router/metrics.go router/svc_spec_test.gobra router/assumptions.gobra router/metrics_spec.gobra router/io-spec-atomic-events.gobra router/bfd_spec.gobra router/io-spec.gobra router/dataplane.go@2260 router/metrics_spec_test.gobra router/dataplane_spec_test.gobra router/io-spec-non-proven-lemmas.gobra router/dataplane_spec.gobra router/svc.go router/dataplane_concurrency_model.gobra router/io-spec-abstract-transitions.gobra router/svc_spec.gobra router/widen-lemma.gobra
-          timeout: 6h
-          headerOnly: ${{ env.headerOnly }}
-          module: ${{ env.module }}
-          includePaths: ${{ env.includePaths }}
-          assumeInjectivityOnInhale: ${{ env.assumeInjectivityOnInhale }}
-          checkConsistency: ${{ env.checkConsistency }}
-          parallelizeBranches: '1'
-          moreJoins: 'impure'
-          # The following flag has a significant influence on the number of branches verified.
-          # Without it, verification would take a lot longer.
-          imageVersion: ${{ env.imageVersion }}
-          mceMode: 'on'
-          requireTriggers: ${{ env.requireTriggers }}
-          overflow: ${{ env.overflow }}
-          useZ3API: ${{ env.useZ3API }}
-          disableNL: '0'
-          viperBackend: ${{ env.viperBackend }}
-          unsafeWildcardOptimization: '0'
-  verify-router-dataplane-2375:
-    runs-on: ubuntu-latest
-    steps:
-      - name: Checkout the VerifiedSCION repository
-        uses: actions/checkout@v3
-      - name: Verify package 'router/' at dataplane.go:2375
-        uses: viperproject/gobra-action@main
-        with:
-          files: router/metrics.go router/svc_spec_test.gobra router/assumptions.gobra router/metrics_spec.gobra router/io-spec-atomic-events.gobra router/bfd_spec.gobra router/io-spec.gobra router/dataplane.go@2375 router/metrics_spec_test.gobra router/dataplane_spec_test.gobra router/io-spec-non-proven-lemmas.gobra router/dataplane_spec.gobra router/svc.go router/dataplane_concurrency_model.gobra router/io-spec-abstract-transitions.gobra router/svc_spec.gobra router/widen-lemma.gobra
-          timeout: 6h
-          headerOnly: ${{ env.headerOnly }}
-          module: ${{ env.module }}
-          includePaths: ${{ env.includePaths }}
-          assumeInjectivityOnInhale: ${{ env.assumeInjectivityOnInhale }}
-          checkConsistency: ${{ env.checkConsistency }}
-          parallelizeBranches: '1'
-          moreJoins: 'impure'
-          # The following flag has a significant influence on the number of branches verified.
-          # Without it, verification would take a lot longer.
-          imageVersion: ${{ env.imageVersion }}
-          mceMode: 'on'
-          requireTriggers: ${{ env.requireTriggers }}
-          overflow: ${{ env.overflow }}
-          useZ3API: ${{ env.useZ3API }}
-          disableNL: '0'
-          viperBackend: ${{ env.viperBackend }}
-          unsafeWildcardOptimization: '0'
-  verify-router-dataplane-2421:
-    runs-on: ubuntu-latest
-    steps:
-      - name: Checkout the VerifiedSCION repository
-        uses: actions/checkout@v3
-      - name: Verify package 'router/' at dataplane.go:2421
-        uses: viperproject/gobra-action@main
-        with:
-          files: router/metrics.go router/svc_spec_test.gobra router/assumptions.gobra router/metrics_spec.gobra router/io-spec-atomic-events.gobra router/bfd_spec.gobra router/io-spec.gobra router/dataplane.go@2421 router/metrics_spec_test.gobra router/dataplane_spec_test.gobra router/io-spec-non-proven-lemmas.gobra router/dataplane_spec.gobra router/svc.go router/dataplane_concurrency_model.gobra router/io-spec-abstract-transitions.gobra router/svc_spec.gobra router/widen-lemma.gobra
-          timeout: 6h
-          headerOnly: ${{ env.headerOnly }}
-          module: ${{ env.module }}
-          includePaths: ${{ env.includePaths }}
-          assumeInjectivityOnInhale: ${{ env.assumeInjectivityOnInhale }}
-          checkConsistency: ${{ env.checkConsistency }}
-          parallelizeBranches: '1'
-          moreJoins: 'impure'
-          # The following flag has a significant influence on the number of branches verified.
-          # Without it, verification would take a lot longer.
-          imageVersion: ${{ env.imageVersion }}
-          mceMode: 'on'
-          requireTriggers: ${{ env.requireTriggers }}
-          overflow: ${{ env.overflow }}
-          useZ3API: ${{ env.useZ3API }}
-          disableNL: '0'
-          viperBackend: ${{ env.viperBackend }}
-          unsafeWildcardOptimization: '0'
-  verify-router-dataplane-2441:
-    runs-on: ubuntu-latest
-    steps:
-      - name: Checkout the VerifiedSCION repository
-        uses: actions/checkout@v3
-      - name: Verify package 'router/' at dataplane.go:2441
-        uses: viperproject/gobra-action@main
-        with:
-          files: router/metrics.go router/svc_spec_test.gobra router/assumptions.gobra router/metrics_spec.gobra router/io-spec-atomic-events.gobra router/bfd_spec.gobra router/io-spec.gobra router/dataplane.go@2441 router/metrics_spec_test.gobra router/dataplane_spec_test.gobra router/io-spec-non-proven-lemmas.gobra router/dataplane_spec.gobra router/svc.go router/dataplane_concurrency_model.gobra router/io-spec-abstract-transitions.gobra router/svc_spec.gobra router/widen-lemma.gobra
-          timeout: 6h
-          headerOnly: ${{ env.headerOnly }}
-          module: ${{ env.module }}
-          includePaths: ${{ env.includePaths }}
-          assumeInjectivityOnInhale: ${{ env.assumeInjectivityOnInhale }}
-          checkConsistency: ${{ env.checkConsistency }}
-          parallelizeBranches: '1'
-          moreJoins: 'impure'
-          # The following flag has a significant influence on the number of branches verified.
-          # Without it, verification would take a lot longer.
-          imageVersion: ${{ env.imageVersion }}
-          mceMode: 'on'
-          requireTriggers: ${{ env.requireTriggers }}
-          overflow: ${{ env.overflow }}
-          useZ3API: ${{ env.useZ3API }}
-          disableNL: '0'
-          viperBackend: ${{ env.viperBackend }}
-          unsafeWildcardOptimization: '0'
-  verify-router-dataplane-2477:
-    runs-on: ubuntu-latest
-    steps:
-      - name: Checkout the VerifiedSCION repository
-        uses: actions/checkout@v3
-      - name: Verify package 'router/' at dataplane.go:2477
-        uses: viperproject/gobra-action@main
-        with:
-          files: router/metrics.go router/svc_spec_test.gobra router/assumptions.gobra router/metrics_spec.gobra router/io-spec-atomic-events.gobra router/bfd_spec.gobra router/io-spec.gobra router/dataplane.go@2477 router/metrics_spec_test.gobra router/dataplane_spec_test.gobra router/io-spec-non-proven-lemmas.gobra router/dataplane_spec.gobra router/svc.go router/dataplane_concurrency_model.gobra router/io-spec-abstract-transitions.gobra router/svc_spec.gobra router/widen-lemma.gobra
-          timeout: 6h
-          headerOnly: ${{ env.headerOnly }}
-          module: ${{ env.module }}
-          includePaths: ${{ env.includePaths }}
-          assumeInjectivityOnInhale: ${{ env.assumeInjectivityOnInhale }}
-          checkConsistency: ${{ env.checkConsistency }}
-          parallelizeBranches: '1'
-          moreJoins: 'impure'
-          # The following flag has a significant influence on the number of branches verified.
-          # Without it, verification would take a lot longer.
-          imageVersion: ${{ env.imageVersion }}
-          mceMode: 'on'
-          requireTriggers: ${{ env.requireTriggers }}
-          overflow: ${{ env.overflow }}
-          useZ3API: ${{ env.useZ3API }}
-          disableNL: '0'
-          viperBackend: ${{ env.viperBackend }}
-          unsafeWildcardOptimization: '0'
-  verify-router-dataplane-2533:
-    runs-on: ubuntu-latest
-    steps:
-      - name: Checkout the VerifiedSCION repository
-        uses: actions/checkout@v3
-      - name: Verify package 'router/' at dataplane.go:2533
-        uses: viperproject/gobra-action@main
-        with:
-          files: router/metrics.go router/svc_spec_test.gobra router/assumptions.gobra router/metrics_spec.gobra router/io-spec-atomic-events.gobra router/bfd_spec.gobra router/io-spec.gobra router/dataplane.go@2533 router/metrics_spec_test.gobra router/dataplane_spec_test.gobra router/io-spec-non-proven-lemmas.gobra router/dataplane_spec.gobra router/svc.go router/dataplane_concurrency_model.gobra router/io-spec-abstract-transitions.gobra router/svc_spec.gobra router/widen-lemma.gobra
-          timeout: 6h
-          headerOnly: ${{ env.headerOnly }}
-          module: ${{ env.module }}
-          includePaths: ${{ env.includePaths }}
-          assumeInjectivityOnInhale: ${{ env.assumeInjectivityOnInhale }}
-          checkConsistency: ${{ env.checkConsistency }}
-          parallelizeBranches: '1'
-          moreJoins: 'impure'
-          # The following flag has a significant influence on the number of branches verified.
-          # Without it, verification would take a lot longer.
-          imageVersion: ${{ env.imageVersion }}
-          mceMode: 'on'
-          requireTriggers: ${{ env.requireTriggers }}
-          overflow: ${{ env.overflow }}
-          useZ3API: ${{ env.useZ3API }}
-          disableNL: '0'
-          viperBackend: ${{ env.viperBackend }}
-          unsafeWildcardOptimization: '0'
-  verify-router-dataplane-2577:
-    runs-on: ubuntu-latest
-    steps:
-      - name: Checkout the VerifiedSCION repository
-        uses: actions/checkout@v3
-      - name: Verify package 'router/' at dataplane.go:2577
-        uses: viperproject/gobra-action@main
-        with:
-          files: router/metrics.go router/svc_spec_test.gobra router/assumptions.gobra router/metrics_spec.gobra router/io-spec-atomic-events.gobra router/bfd_spec.gobra router/io-spec.gobra router/dataplane.go@2577 router/metrics_spec_test.gobra router/dataplane_spec_test.gobra router/io-spec-non-proven-lemmas.gobra router/dataplane_spec.gobra router/svc.go router/dataplane_concurrency_model.gobra router/io-spec-abstract-transitions.gobra router/svc_spec.gobra router/widen-lemma.gobra
-          timeout: 6h
-          headerOnly: ${{ env.headerOnly }}
-          module: ${{ env.module }}
-          includePaths: ${{ env.includePaths }}
-          assumeInjectivityOnInhale: ${{ env.assumeInjectivityOnInhale }}
-          checkConsistency: ${{ env.checkConsistency }}
-          parallelizeBranches: '1'
-          moreJoins: 'impure'
-          # The following flag has a significant influence on the number of branches verified.
-          # Without it, verification would take a lot longer.
-          imageVersion: ${{ env.imageVersion }}
-          mceMode: 'on'
-          requireTriggers: ${{ env.requireTriggers }}
-          overflow: ${{ env.overflow }}
-          useZ3API: ${{ env.useZ3API }}
-          disableNL: '0'
-          viperBackend: ${{ env.viperBackend }}
-          unsafeWildcardOptimization: '0'
-  verify-router-dataplane-2654:
-    runs-on: ubuntu-latest
-    steps:
-      - name: Checkout the VerifiedSCION repository
-        uses: actions/checkout@v3
-      - name: Verify package 'router/' at dataplane.go:2654
-        uses: viperproject/gobra-action@main
-        with:
-          files: router/metrics.go router/svc_spec_test.gobra router/assumptions.gobra router/metrics_spec.gobra router/io-spec-atomic-events.gobra router/bfd_spec.gobra router/io-spec.gobra router/dataplane.go@2654 router/metrics_spec_test.gobra router/dataplane_spec_test.gobra router/io-spec-non-proven-lemmas.gobra router/dataplane_spec.gobra router/svc.go router/dataplane_concurrency_model.gobra router/io-spec-abstract-transitions.gobra router/svc_spec.gobra router/widen-lemma.gobra
-          timeout: 6h
-          headerOnly: ${{ env.headerOnly }}
-          module: ${{ env.module }}
-          includePaths: ${{ env.includePaths }}
-          assumeInjectivityOnInhale: ${{ env.assumeInjectivityOnInhale }}
-          checkConsistency: ${{ env.checkConsistency }}
-          parallelizeBranches: '1'
-          moreJoins: 'impure'
-          # The following flag has a significant influence on the number of branches verified.
-          # Without it, verification would take a lot longer.
-          imageVersion: ${{ env.imageVersion }}
-          mceMode: 'on'
-          requireTriggers: ${{ env.requireTriggers }}
-          overflow: ${{ env.overflow }}
-          useZ3API: ${{ env.useZ3API }}
-          disableNL: '0'
-          viperBackend: ${{ env.viperBackend }}
-          unsafeWildcardOptimization: '0'
-  verify-router-dataplane-2715:
-    runs-on: ubuntu-latest
-    steps:
-      - name: Checkout the VerifiedSCION repository
-        uses: actions/checkout@v3
-      - name: Verify package 'router/' at dataplane.go:2715
-        uses: viperproject/gobra-action@main
-        with:
-          files: router/metrics.go router/svc_spec_test.gobra router/assumptions.gobra router/metrics_spec.gobra router/io-spec-atomic-events.gobra router/bfd_spec.gobra router/io-spec.gobra router/dataplane.go@2715 router/metrics_spec_test.gobra router/dataplane_spec_test.gobra router/io-spec-non-proven-lemmas.gobra router/dataplane_spec.gobra router/svc.go router/dataplane_concurrency_model.gobra router/io-spec-abstract-transitions.gobra router/svc_spec.gobra router/widen-lemma.gobra
-          timeout: 6h
-          headerOnly: ${{ env.headerOnly }}
-          module: ${{ env.module }}
-          includePaths: ${{ env.includePaths }}
-          assumeInjectivityOnInhale: ${{ env.assumeInjectivityOnInhale }}
-          checkConsistency: ${{ env.checkConsistency }}
-          parallelizeBranches: '1'
-          moreJoins: 'impure'
-          # The following flag has a significant influence on the number of branches verified.
-          # Without it, verification would take a lot longer.
-          imageVersion: ${{ env.imageVersion }}
-          mceMode: 'on'
-          requireTriggers: ${{ env.requireTriggers }}
-          overflow: ${{ env.overflow }}
-          useZ3API: ${{ env.useZ3API }}
-          disableNL: '0'
-          viperBackend: ${{ env.viperBackend }}
-          unsafeWildcardOptimization: '0'
-  verify-router-dataplane-2747:
-    runs-on: ubuntu-latest
-    steps:
-      - name: Checkout the VerifiedSCION repository
-        uses: actions/checkout@v3
-      - name: Verify package 'router/' at dataplane.go:2747
-        uses: viperproject/gobra-action@main
-        with:
-          files: router/metrics.go router/svc_spec_test.gobra router/assumptions.gobra router/metrics_spec.gobra router/io-spec-atomic-events.gobra router/bfd_spec.gobra router/io-spec.gobra router/dataplane.go@2747 router/metrics_spec_test.gobra router/dataplane_spec_test.gobra router/io-spec-non-proven-lemmas.gobra router/dataplane_spec.gobra router/svc.go router/dataplane_concurrency_model.gobra router/io-spec-abstract-transitions.gobra router/svc_spec.gobra router/widen-lemma.gobra
-          timeout: 6h
-          headerOnly: ${{ env.headerOnly }}
-          module: ${{ env.module }}
-          includePaths: ${{ env.includePaths }}
-          assumeInjectivityOnInhale: ${{ env.assumeInjectivityOnInhale }}
-          checkConsistency: ${{ env.checkConsistency }}
-          parallelizeBranches: '1'
-          moreJoins: 'impure'
-          # The following flag has a significant influence on the number of branches verified.
-          # Without it, verification would take a lot longer.
-          imageVersion: ${{ env.imageVersion }}
-          mceMode: 'on'
-          requireTriggers: ${{ env.requireTriggers }}
-          overflow: ${{ env.overflow }}
-          useZ3API: ${{ env.useZ3API }}
-          disableNL: '0'
-          viperBackend: ${{ env.viperBackend }}
-          unsafeWildcardOptimization: '0'
-  verify-router-dataplane-2777:
-    runs-on: ubuntu-latest
-    steps:
-      - name: Checkout the VerifiedSCION repository
-        uses: actions/checkout@v3
-      - name: Verify package 'router/' at dataplane.go:2777
-        uses: viperproject/gobra-action@main
-        with:
-          files: router/metrics.go router/svc_spec_test.gobra router/assumptions.gobra router/metrics_spec.gobra router/io-spec-atomic-events.gobra router/bfd_spec.gobra router/io-spec.gobra router/dataplane.go@2777 router/metrics_spec_test.gobra router/dataplane_spec_test.gobra router/io-spec-non-proven-lemmas.gobra router/dataplane_spec.gobra router/svc.go router/dataplane_concurrency_model.gobra router/io-spec-abstract-transitions.gobra router/svc_spec.gobra router/widen-lemma.gobra
-          timeout: 6h
-          headerOnly: ${{ env.headerOnly }}
-          module: ${{ env.module }}
-          includePaths: ${{ env.includePaths }}
-          assumeInjectivityOnInhale: ${{ env.assumeInjectivityOnInhale }}
-          checkConsistency: ${{ env.checkConsistency }}
-          parallelizeBranches: '1'
-          moreJoins: 'impure'
-          # The following flag has a significant influence on the number of branches verified.
-          # Without it, verification would take a lot longer.
-          imageVersion: ${{ env.imageVersion }}
-          mceMode: 'on'
-          requireTriggers: ${{ env.requireTriggers }}
-          overflow: ${{ env.overflow }}
-          useZ3API: ${{ env.useZ3API }}
-          disableNL: '0'
-          viperBackend: ${{ env.viperBackend }}
-          unsafeWildcardOptimization: '0'
-  verify-router-dataplane-2847:
-    runs-on: ubuntu-latest
-    steps:
-      - name: Checkout the VerifiedSCION repository
-        uses: actions/checkout@v3
-      - name: Verify package 'router/' at dataplane.go:2847
-        uses: viperproject/gobra-action@main
-        with:
-          files: router/metrics.go router/svc_spec_test.gobra router/assumptions.gobra router/metrics_spec.gobra router/io-spec-atomic-events.gobra router/bfd_spec.gobra router/io-spec.gobra router/dataplane.go@2847 router/metrics_spec_test.gobra router/dataplane_spec_test.gobra router/io-spec-non-proven-lemmas.gobra router/dataplane_spec.gobra router/svc.go router/dataplane_concurrency_model.gobra router/io-spec-abstract-transitions.gobra router/svc_spec.gobra router/widen-lemma.gobra
-          timeout: 6h
-          headerOnly: ${{ env.headerOnly }}
-          module: ${{ env.module }}
-          includePaths: ${{ env.includePaths }}
-          assumeInjectivityOnInhale: ${{ env.assumeInjectivityOnInhale }}
-          checkConsistency: ${{ env.checkConsistency }}
-          parallelizeBranches: '1'
-          moreJoins: 'impure'
-          # The following flag has a significant influence on the number of branches verified.
-          # Without it, verification would take a lot longer.
-          imageVersion: ${{ env.imageVersion }}
-          mceMode: 'on'
-          requireTriggers: ${{ env.requireTriggers }}
-          overflow: ${{ env.overflow }}
-          useZ3API: ${{ env.useZ3API }}
-          disableNL: '0'
-          viperBackend: ${{ env.viperBackend }}
-          unsafeWildcardOptimization: '0'
-  verify-router-dataplane-2906:
-    runs-on: ubuntu-latest
-    steps:
-      - name: Checkout the VerifiedSCION repository
-        uses: actions/checkout@v3
-      - name: Verify package 'router/' at dataplane.go:2906
-        uses: viperproject/gobra-action@main
-        with:
-          files: router/metrics.go router/svc_spec_test.gobra router/assumptions.gobra router/metrics_spec.gobra router/io-spec-atomic-events.gobra router/bfd_spec.gobra router/io-spec.gobra router/dataplane.go@2906 router/metrics_spec_test.gobra router/dataplane_spec_test.gobra router/io-spec-non-proven-lemmas.gobra router/dataplane_spec.gobra router/svc.go router/dataplane_concurrency_model.gobra router/io-spec-abstract-transitions.gobra router/svc_spec.gobra router/widen-lemma.gobra
-          timeout: 6h
-          headerOnly: ${{ env.headerOnly }}
-          module: ${{ env.module }}
-          includePaths: ${{ env.includePaths }}
-          assumeInjectivityOnInhale: ${{ env.assumeInjectivityOnInhale }}
-          checkConsistency: ${{ env.checkConsistency }}
-          parallelizeBranches: '1'
-          moreJoins: 'impure'
-          # The following flag has a significant influence on the number of branches verified.
-          # Without it, verification would take a lot longer.
-          imageVersion: ${{ env.imageVersion }}
-          mceMode: 'on'
-          requireTriggers: ${{ env.requireTriggers }}
-          overflow: ${{ env.overflow }}
-          useZ3API: ${{ env.useZ3API }}
-          disableNL: '0'
-          viperBackend: ${{ env.viperBackend }}
-          unsafeWildcardOptimization: '0'
-  verify-router-dataplane-2951:
-    runs-on: ubuntu-latest
-    steps:
-      - name: Checkout the VerifiedSCION repository
-        uses: actions/checkout@v3
-      - name: Verify package 'router/' at dataplane.go:2951
-        uses: viperproject/gobra-action@main
-        with:
-          files: router/metrics.go router/svc_spec_test.gobra router/assumptions.gobra router/metrics_spec.gobra router/io-spec-atomic-events.gobra router/bfd_spec.gobra router/io-spec.gobra router/dataplane.go@2951 router/metrics_spec_test.gobra router/dataplane_spec_test.gobra router/io-spec-non-proven-lemmas.gobra router/dataplane_spec.gobra router/svc.go router/dataplane_concurrency_model.gobra router/io-spec-abstract-transitions.gobra router/svc_spec.gobra router/widen-lemma.gobra
-          timeout: 6h
-          headerOnly: ${{ env.headerOnly }}
-          module: ${{ env.module }}
-          includePaths: ${{ env.includePaths }}
-          assumeInjectivityOnInhale: ${{ env.assumeInjectivityOnInhale }}
-          checkConsistency: ${{ env.checkConsistency }}
-          parallelizeBranches: '1'
-          moreJoins: 'impure'
-          # The following flag has a significant influence on the number of branches verified.
-          # Without it, verification would take a lot longer.
-          imageVersion: ${{ env.imageVersion }}
-          mceMode: 'on'
-          requireTriggers: ${{ env.requireTriggers }}
-          overflow: ${{ env.overflow }}
-          useZ3API: ${{ env.useZ3API }}
-          disableNL: '0'
-          viperBackend: ${{ env.viperBackend }}
-          unsafeWildcardOptimization: '0'
-  verify-router-dataplane-3010:
-    runs-on: ubuntu-latest
-    steps:
-      - name: Checkout the VerifiedSCION repository
-        uses: actions/checkout@v3
-      - name: Verify package 'router/' at dataplane.go:3010
-        uses: viperproject/gobra-action@main
-        with:
-          files: router/metrics.go router/svc_spec_test.gobra router/assumptions.gobra router/metrics_spec.gobra router/io-spec-atomic-events.gobra router/bfd_spec.gobra router/io-spec.gobra router/dataplane.go@3010 router/metrics_spec_test.gobra router/dataplane_spec_test.gobra router/io-spec-non-proven-lemmas.gobra router/dataplane_spec.gobra router/svc.go router/dataplane_concurrency_model.gobra router/io-spec-abstract-transitions.gobra router/svc_spec.gobra router/widen-lemma.gobra
-          timeout: 6h
-          headerOnly: ${{ env.headerOnly }}
-          module: ${{ env.module }}
-          includePaths: ${{ env.includePaths }}
-          assumeInjectivityOnInhale: ${{ env.assumeInjectivityOnInhale }}
-          checkConsistency: ${{ env.checkConsistency }}
-          parallelizeBranches: '1'
-          moreJoins: 'impure'
-          # The following flag has a significant influence on the number of branches verified.
-          # Without it, verification would take a lot longer.
-          imageVersion: ${{ env.imageVersion }}
-          mceMode: 'on'
-          requireTriggers: ${{ env.requireTriggers }}
-          overflow: ${{ env.overflow }}
-          useZ3API: ${{ env.useZ3API }}
-          disableNL: '0'
-          viperBackend: ${{ env.viperBackend }}
-          unsafeWildcardOptimization: '0'
-  verify-router-dataplane-3033:
-    runs-on: ubuntu-latest
-    steps:
-      - name: Checkout the VerifiedSCION repository
-        uses: actions/checkout@v3
-      - name: Verify package 'router/' at dataplane.go:3033
-        uses: viperproject/gobra-action@main
-        with:
-          files: router/metrics.go router/svc_spec_test.gobra router/assumptions.gobra router/metrics_spec.gobra router/io-spec-atomic-events.gobra router/bfd_spec.gobra router/io-spec.gobra router/dataplane.go@3033 router/metrics_spec_test.gobra router/dataplane_spec_test.gobra router/io-spec-non-proven-lemmas.gobra router/dataplane_spec.gobra router/svc.go router/dataplane_concurrency_model.gobra router/io-spec-abstract-transitions.gobra router/svc_spec.gobra router/widen-lemma.gobra
-          timeout: 6h
-          headerOnly: ${{ env.headerOnly }}
-          module: ${{ env.module }}
-          includePaths: ${{ env.includePaths }}
-          assumeInjectivityOnInhale: ${{ env.assumeInjectivityOnInhale }}
-          checkConsistency: ${{ env.checkConsistency }}
-          parallelizeBranches: '1'
-          moreJoins: 'impure'
-          # The following flag has a significant influence on the number of branches verified.
-          # Without it, verification would take a lot longer.
-          imageVersion: ${{ env.imageVersion }}
-          mceMode: 'on'
-          requireTriggers: ${{ env.requireTriggers }}
-          overflow: ${{ env.overflow }}
-          useZ3API: ${{ env.useZ3API }}
-          disableNL: '0'
-          viperBackend: ${{ env.viperBackend }}
-          unsafeWildcardOptimization: '0'
-  verify-router-dataplane-3096:
-    runs-on: ubuntu-latest
-    steps:
-      - name: Checkout the VerifiedSCION repository
-        uses: actions/checkout@v3
-      - name: Verify package 'router/' at dataplane.go:3096
-        uses: viperproject/gobra-action@main
-        with:
-          files: router/metrics.go router/svc_spec_test.gobra router/assumptions.gobra router/metrics_spec.gobra router/io-spec-atomic-events.gobra router/bfd_spec.gobra router/io-spec.gobra router/dataplane.go@3096 router/metrics_spec_test.gobra router/dataplane_spec_test.gobra router/io-spec-non-proven-lemmas.gobra router/dataplane_spec.gobra router/svc.go router/dataplane_concurrency_model.gobra router/io-spec-abstract-transitions.gobra router/svc_spec.gobra router/widen-lemma.gobra
-          timeout: 6h
-          headerOnly: ${{ env.headerOnly }}
-          module: ${{ env.module }}
-          includePaths: ${{ env.includePaths }}
-          assumeInjectivityOnInhale: ${{ env.assumeInjectivityOnInhale }}
-          checkConsistency: ${{ env.checkConsistency }}
-          parallelizeBranches: '1'
-          moreJoins: 'impure'
-          # The following flag has a significant influence on the number of branches verified.
-          # Without it, verification would take a lot longer.
-          imageVersion: ${{ env.imageVersion }}
-          mceMode: 'on'
-          requireTriggers: ${{ env.requireTriggers }}
-          overflow: ${{ env.overflow }}
-          useZ3API: ${{ env.useZ3API }}
-          disableNL: '0'
-          viperBackend: ${{ env.viperBackend }}
-          unsafeWildcardOptimization: '0'
-  verify-router-dataplane-3171:
-    runs-on: ubuntu-latest
-    steps:
-      - name: Checkout the VerifiedSCION repository
-        uses: actions/checkout@v3
-      - name: Verify package 'router/' at dataplane.go:3171
-        uses: viperproject/gobra-action@main
-        with:
-          files: router/metrics.go router/svc_spec_test.gobra router/assumptions.gobra router/metrics_spec.gobra router/io-spec-atomic-events.gobra router/bfd_spec.gobra router/io-spec.gobra router/dataplane.go@3171 router/metrics_spec_test.gobra router/dataplane_spec_test.gobra router/io-spec-non-proven-lemmas.gobra router/dataplane_spec.gobra router/svc.go router/dataplane_concurrency_model.gobra router/io-spec-abstract-transitions.gobra router/svc_spec.gobra router/widen-lemma.gobra
-          timeout: 6h
-          headerOnly: ${{ env.headerOnly }}
-          module: ${{ env.module }}
-          includePaths: ${{ env.includePaths }}
-          assumeInjectivityOnInhale: ${{ env.assumeInjectivityOnInhale }}
-          checkConsistency: ${{ env.checkConsistency }}
-          parallelizeBranches: '1'
-          moreJoins: 'impure'
-          # The following flag has a significant influence on the number of branches verified.
-          # Without it, verification would take a lot longer.
-          imageVersion: ${{ env.imageVersion }}
-          mceMode: 'on'
-          requireTriggers: ${{ env.requireTriggers }}
-          overflow: ${{ env.overflow }}
-          useZ3API: ${{ env.useZ3API }}
-          disableNL: '0'
-          viperBackend: ${{ env.viperBackend }}
-          unsafeWildcardOptimization: '0'
-  verify-router-dataplane-3394:
-    runs-on: ubuntu-latest
-    steps:
-      - name: Checkout the VerifiedSCION repository
-        uses: actions/checkout@v3
-      - name: Verify package 'router/' at dataplane.go:3394
-        uses: viperproject/gobra-action@main
-        with:
-          files: router/metrics.go router/svc_spec_test.gobra router/assumptions.gobra router/metrics_spec.gobra router/io-spec-atomic-events.gobra router/bfd_spec.gobra router/io-spec.gobra router/dataplane.go@3394 router/metrics_spec_test.gobra router/dataplane_spec_test.gobra router/io-spec-non-proven-lemmas.gobra router/dataplane_spec.gobra router/svc.go router/dataplane_concurrency_model.gobra router/io-spec-abstract-transitions.gobra router/svc_spec.gobra router/widen-lemma.gobra
-          timeout: 6h
-          headerOnly: ${{ env.headerOnly }}
-          module: ${{ env.module }}
-          includePaths: ${{ env.includePaths }}
-          assumeInjectivityOnInhale: ${{ env.assumeInjectivityOnInhale }}
-          checkConsistency: ${{ env.checkConsistency }}
-          parallelizeBranches: '1'
-          moreJoins: 'impure'
-          # The following flag has a significant influence on the number of branches verified.
-          # Without it, verification would take a lot longer.
-          imageVersion: ${{ env.imageVersion }}
-          mceMode: 'on'
-          requireTriggers: ${{ env.requireTriggers }}
-          overflow: ${{ env.overflow }}
-          useZ3API: ${{ env.useZ3API }}
-          disableNL: '0'
-          viperBackend: ${{ env.viperBackend }}
-          unsafeWildcardOptimization: '0'
-  verify-router-dataplane-3459:
-    runs-on: ubuntu-latest
-    steps:
-      - name: Checkout the VerifiedSCION repository
-        uses: actions/checkout@v3
-      - name: Verify package 'router/' at dataplane.go:3459
-        uses: viperproject/gobra-action@main
-        with:
-          files: router/metrics.go router/svc_spec_test.gobra router/assumptions.gobra router/metrics_spec.gobra router/io-spec-atomic-events.gobra router/bfd_spec.gobra router/io-spec.gobra router/dataplane.go@3459 router/metrics_spec_test.gobra router/dataplane_spec_test.gobra router/io-spec-non-proven-lemmas.gobra router/dataplane_spec.gobra router/svc.go router/dataplane_concurrency_model.gobra router/io-spec-abstract-transitions.gobra router/svc_spec.gobra router/widen-lemma.gobra
-          timeout: 6h
-          headerOnly: ${{ env.headerOnly }}
-          module: ${{ env.module }}
-          includePaths: ${{ env.includePaths }}
-          assumeInjectivityOnInhale: ${{ env.assumeInjectivityOnInhale }}
-          checkConsistency: ${{ env.checkConsistency }}
-          parallelizeBranches: '1'
-          moreJoins: 'impure'
-          # The following flag has a significant influence on the number of branches verified.
-          # Without it, verification would take a lot longer.
-          imageVersion: ${{ env.imageVersion }}
-          mceMode: 'on'
-          requireTriggers: ${{ env.requireTriggers }}
-          overflow: ${{ env.overflow }}
-          useZ3API: ${{ env.useZ3API }}
-          disableNL: '0'
-          viperBackend: ${{ env.viperBackend }}
-          unsafeWildcardOptimization: '0'
-  verify-router-dataplane-3461:
-    runs-on: ubuntu-latest
-    steps:
-      - name: Checkout the VerifiedSCION repository
-        uses: actions/checkout@v3
-      - name: Verify package 'router/' at dataplane.go:3461
-        uses: viperproject/gobra-action@main
-        with:
-          files: router/metrics.go router/svc_spec_test.gobra router/assumptions.gobra router/metrics_spec.gobra router/io-spec-atomic-events.gobra router/bfd_spec.gobra router/io-spec.gobra router/dataplane.go@3461 router/metrics_spec_test.gobra router/dataplane_spec_test.gobra router/io-spec-non-proven-lemmas.gobra router/dataplane_spec.gobra router/svc.go router/dataplane_concurrency_model.gobra router/io-spec-abstract-transitions.gobra router/svc_spec.gobra router/widen-lemma.gobra
-          timeout: 6h
-          headerOnly: ${{ env.headerOnly }}
-          module: ${{ env.module }}
-          includePaths: ${{ env.includePaths }}
-          assumeInjectivityOnInhale: ${{ env.assumeInjectivityOnInhale }}
-          checkConsistency: ${{ env.checkConsistency }}
-          parallelizeBranches: '1'
-          moreJoins: 'impure'
-          # The following flag has a significant influence on the number of branches verified.
-          # Without it, verification would take a lot longer.
-          imageVersion: ${{ env.imageVersion }}
-          mceMode: 'on'
-          requireTriggers: ${{ env.requireTriggers }}
-          overflow: ${{ env.overflow }}
-          useZ3API: ${{ env.useZ3API }}
-          disableNL: '0'
-          viperBackend: ${{ env.viperBackend }}
-          unsafeWildcardOptimization: '0'
-  verify-router-dataplane-3593:
-    runs-on: ubuntu-latest
-    steps:
-      - name: Checkout the VerifiedSCION repository
-        uses: actions/checkout@v3
-      - name: Verify package 'router/' at dataplane.go:3593
-        uses: viperproject/gobra-action@main
-        with:
-          files: router/metrics.go router/svc_spec_test.gobra router/assumptions.gobra router/metrics_spec.gobra router/io-spec-atomic-events.gobra router/bfd_spec.gobra router/io-spec.gobra router/dataplane.go@3593 router/metrics_spec_test.gobra router/dataplane_spec_test.gobra router/io-spec-non-proven-lemmas.gobra router/dataplane_spec.gobra router/svc.go router/dataplane_concurrency_model.gobra router/io-spec-abstract-transitions.gobra router/svc_spec.gobra router/widen-lemma.gobra
-          timeout: 6h
-          headerOnly: ${{ env.headerOnly }}
-          module: ${{ env.module }}
-          includePaths: ${{ env.includePaths }}
-          assumeInjectivityOnInhale: ${{ env.assumeInjectivityOnInhale }}
-          checkConsistency: ${{ env.checkConsistency }}
-          parallelizeBranches: '1'
-          moreJoins: 'impure'
-          # The following flag has a significant influence on the number of branches verified.
-          # Without it, verification would take a lot longer.
-          imageVersion: ${{ env.imageVersion }}
-          mceMode: 'on'
-          requireTriggers: ${{ env.requireTriggers }}
-          overflow: ${{ env.overflow }}
-          useZ3API: ${{ env.useZ3API }}
-          disableNL: '0'
-          viperBackend: ${{ env.viperBackend }}
-          unsafeWildcardOptimization: '0'
-  verify-router-dataplane-3638:
-    runs-on: ubuntu-latest
-    steps:
-      - name: Checkout the VerifiedSCION repository
-        uses: actions/checkout@v3
-      - name: Verify package 'router/' at dataplane.go:3638
-        uses: viperproject/gobra-action@main
-        with:
-          files: router/metrics.go router/svc_spec_test.gobra router/assumptions.gobra router/metrics_spec.gobra router/io-spec-atomic-events.gobra router/bfd_spec.gobra router/io-spec.gobra router/dataplane.go@3638 router/metrics_spec_test.gobra router/dataplane_spec_test.gobra router/io-spec-non-proven-lemmas.gobra router/dataplane_spec.gobra router/svc.go router/dataplane_concurrency_model.gobra router/io-spec-abstract-transitions.gobra router/svc_spec.gobra router/widen-lemma.gobra
-          timeout: 6h
-          headerOnly: ${{ env.headerOnly }}
-          module: ${{ env.module }}
-          includePaths: ${{ env.includePaths }}
-          assumeInjectivityOnInhale: ${{ env.assumeInjectivityOnInhale }}
-          checkConsistency: ${{ env.checkConsistency }}
-          parallelizeBranches: '1'
-          moreJoins: 'impure'
-          # The following flag has a significant influence on the number of branches verified.
-          # Without it, verification would take a lot longer.
-          imageVersion: ${{ env.imageVersion }}
-          mceMode: 'on'
-          requireTriggers: ${{ env.requireTriggers }}
-          overflow: ${{ env.overflow }}
-          useZ3API: ${{ env.useZ3API }}
-          disableNL: '0'
-          viperBackend: ${{ env.viperBackend }}
-          unsafeWildcardOptimization: '0'
-  verify-router-dataplane-3670:
-    runs-on: ubuntu-latest
-    steps:
-      - name: Checkout the VerifiedSCION repository
-        uses: actions/checkout@v3
-      - name: Verify package 'router/' at dataplane.go:3670
-        uses: viperproject/gobra-action@main
-        with:
-          files: router/metrics.go router/svc_spec_test.gobra router/assumptions.gobra router/metrics_spec.gobra router/io-spec-atomic-events.gobra router/bfd_spec.gobra router/io-spec.gobra router/dataplane.go@3670 router/metrics_spec_test.gobra router/dataplane_spec_test.gobra router/io-spec-non-proven-lemmas.gobra router/dataplane_spec.gobra router/svc.go router/dataplane_concurrency_model.gobra router/io-spec-abstract-transitions.gobra router/svc_spec.gobra router/widen-lemma.gobra
-          timeout: 6h
-          headerOnly: ${{ env.headerOnly }}
-          module: ${{ env.module }}
-          includePaths: ${{ env.includePaths }}
-          assumeInjectivityOnInhale: ${{ env.assumeInjectivityOnInhale }}
-          checkConsistency: ${{ env.checkConsistency }}
-          parallelizeBranches: '1'
-          moreJoins: 'impure'
-          # The following flag has a significant influence on the number of branches verified.
-          # Without it, verification would take a lot longer.
-          imageVersion: ${{ env.imageVersion }}
-          mceMode: 'on'
-          requireTriggers: ${{ env.requireTriggers }}
-          overflow: ${{ env.overflow }}
-          useZ3API: ${{ env.useZ3API }}
-          disableNL: '0'
-          viperBackend: ${{ env.viperBackend }}
-          unsafeWildcardOptimization: '0'
-  verify-router-dataplane-3711:
-    runs-on: ubuntu-latest
-    steps:
-      - name: Checkout the VerifiedSCION repository
-        uses: actions/checkout@v3
-      - name: Verify package 'router/' at dataplane.go:3711
-        uses: viperproject/gobra-action@main
-        with:
-          files: router/metrics.go router/svc_spec_test.gobra router/assumptions.gobra router/metrics_spec.gobra router/io-spec-atomic-events.gobra router/bfd_spec.gobra router/io-spec.gobra router/dataplane.go@3711 router/metrics_spec_test.gobra router/dataplane_spec_test.gobra router/io-spec-non-proven-lemmas.gobra router/dataplane_spec.gobra router/svc.go router/dataplane_concurrency_model.gobra router/io-spec-abstract-transitions.gobra router/svc_spec.gobra router/widen-lemma.gobra
-          timeout: 6h
-          headerOnly: ${{ env.headerOnly }}
-          module: ${{ env.module }}
-          includePaths: ${{ env.includePaths }}
-          assumeInjectivityOnInhale: ${{ env.assumeInjectivityOnInhale }}
-          checkConsistency: ${{ env.checkConsistency }}
-          parallelizeBranches: '1'
-          moreJoins: 'impure'
-          # The following flag has a significant influence on the number of branches verified.
-          # Without it, verification would take a lot longer.
-          imageVersion: ${{ env.imageVersion }}
-          mceMode: 'on'
-          requireTriggers: ${{ env.requireTriggers }}
-          overflow: ${{ env.overflow }}
-          useZ3API: ${{ env.useZ3API }}
-          disableNL: '0'
-          viperBackend: ${{ env.viperBackend }}
-          unsafeWildcardOptimization: '0'
-  verify-router-dataplane-3763:
-    runs-on: ubuntu-latest
-    steps:
-      - name: Checkout the VerifiedSCION repository
-        uses: actions/checkout@v3
-      - name: Verify package 'router/' at dataplane.go:3763
-        uses: viperproject/gobra-action@main
-        with:
-          files: router/metrics.go router/svc_spec_test.gobra router/assumptions.gobra router/metrics_spec.gobra router/io-spec-atomic-events.gobra router/bfd_spec.gobra router/io-spec.gobra router/dataplane.go@3763 router/metrics_spec_test.gobra router/dataplane_spec_test.gobra router/io-spec-non-proven-lemmas.gobra router/dataplane_spec.gobra router/svc.go router/dataplane_concurrency_model.gobra router/io-spec-abstract-transitions.gobra router/svc_spec.gobra router/widen-lemma.gobra
-          timeout: 6h
-          headerOnly: ${{ env.headerOnly }}
-          module: ${{ env.module }}
-          includePaths: ${{ env.includePaths }}
-          assumeInjectivityOnInhale: ${{ env.assumeInjectivityOnInhale }}
-          checkConsistency: ${{ env.checkConsistency }}
-          parallelizeBranches: '1'
-          moreJoins: 'impure'
-          # The following flag has a significant influence on the number of branches verified.
-          # Without it, verification would take a lot longer.
-          imageVersion: ${{ env.imageVersion }}
-          mceMode: 'on'
-          requireTriggers: ${{ env.requireTriggers }}
-          overflow: ${{ env.overflow }}
-          useZ3API: ${{ env.useZ3API }}
-          disableNL: '0'
-          viperBackend: ${{ env.viperBackend }}
-          unsafeWildcardOptimization: '0'
-  verify-router-dataplane-3774:
-    runs-on: ubuntu-latest
-    steps:
-      - name: Checkout the VerifiedSCION repository
-        uses: actions/checkout@v3
-      - name: Verify package 'router/' at dataplane.go:3774
-        uses: viperproject/gobra-action@main
-        with:
-          files: router/metrics.go router/svc_spec_test.gobra router/assumptions.gobra router/metrics_spec.gobra router/io-spec-atomic-events.gobra router/bfd_spec.gobra router/io-spec.gobra router/dataplane.go@3774 router/metrics_spec_test.gobra router/dataplane_spec_test.gobra router/io-spec-non-proven-lemmas.gobra router/dataplane_spec.gobra router/svc.go router/dataplane_concurrency_model.gobra router/io-spec-abstract-transitions.gobra router/svc_spec.gobra router/widen-lemma.gobra
-          timeout: 6h
-          headerOnly: ${{ env.headerOnly }}
-          module: ${{ env.module }}
-          includePaths: ${{ env.includePaths }}
-          assumeInjectivityOnInhale: ${{ env.assumeInjectivityOnInhale }}
-          checkConsistency: ${{ env.checkConsistency }}
-          parallelizeBranches: '1'
-          moreJoins: 'impure'
-          # The following flag has a significant influence on the number of branches verified.
-          # Without it, verification would take a lot longer.
-          imageVersion: ${{ env.imageVersion }}
-          mceMode: 'on'
-          requireTriggers: ${{ env.requireTriggers }}
-          overflow: ${{ env.overflow }}
-          useZ3API: ${{ env.useZ3API }}
-          disableNL: '0'
-          viperBackend: ${{ env.viperBackend }}
-          unsafeWildcardOptimization: '0'
-  verify-router-dataplane-3800:
-    runs-on: ubuntu-latest
-    steps:
-      - name: Checkout the VerifiedSCION repository
-        uses: actions/checkout@v3
-      - name: Verify package 'router/' at dataplane.go:3800
-        uses: viperproject/gobra-action@main
-        with:
-          files: router/metrics.go router/svc_spec_test.gobra router/assumptions.gobra router/metrics_spec.gobra router/io-spec-atomic-events.gobra router/bfd_spec.gobra router/io-spec.gobra router/dataplane.go@3800 router/metrics_spec_test.gobra router/dataplane_spec_test.gobra router/io-spec-non-proven-lemmas.gobra router/dataplane_spec.gobra router/svc.go router/dataplane_concurrency_model.gobra router/io-spec-abstract-transitions.gobra router/svc_spec.gobra router/widen-lemma.gobra
-          timeout: 6h
-          headerOnly: ${{ env.headerOnly }}
-          module: ${{ env.module }}
-          includePaths: ${{ env.includePaths }}
-          assumeInjectivityOnInhale: ${{ env.assumeInjectivityOnInhale }}
-          checkConsistency: ${{ env.checkConsistency }}
-          parallelizeBranches: '1'
-          moreJoins: 'impure'
-          # The following flag has a significant influence on the number of branches verified.
-          # Without it, verification would take a lot longer.
-          imageVersion: ${{ env.imageVersion }}
-          mceMode: 'on'
-          requireTriggers: ${{ env.requireTriggers }}
-          overflow: ${{ env.overflow }}
-          useZ3API: ${{ env.useZ3API }}
-          disableNL: '0'
-          viperBackend: ${{ env.viperBackend }}
-          unsafeWildcardOptimization: '0'
-  verify-router-dataplane-3927:
-    runs-on: ubuntu-latest
-    steps:
-      - name: Checkout the VerifiedSCION repository
-        uses: actions/checkout@v3
-      - name: Verify package 'router/' at dataplane.go:3927
-        uses: viperproject/gobra-action@main
-        with:
-          files: router/metrics.go router/svc_spec_test.gobra router/assumptions.gobra router/metrics_spec.gobra router/io-spec-atomic-events.gobra router/bfd_spec.gobra router/io-spec.gobra router/dataplane.go@3927 router/metrics_spec_test.gobra router/dataplane_spec_test.gobra router/io-spec-non-proven-lemmas.gobra router/dataplane_spec.gobra router/svc.go router/dataplane_concurrency_model.gobra router/io-spec-abstract-transitions.gobra router/svc_spec.gobra router/widen-lemma.gobra
-          timeout: 6h
-          headerOnly: ${{ env.headerOnly }}
-          module: ${{ env.module }}
-          includePaths: ${{ env.includePaths }}
-          assumeInjectivityOnInhale: ${{ env.assumeInjectivityOnInhale }}
-          checkConsistency: ${{ env.checkConsistency }}
-          parallelizeBranches: '1'
-          moreJoins: 'impure'
-          # The following flag has a significant influence on the number of branches verified.
-          # Without it, verification would take a lot longer.
-          imageVersion: ${{ env.imageVersion }}
-          mceMode: 'on'
-          requireTriggers: ${{ env.requireTriggers }}
-          overflow: ${{ env.overflow }}
-          useZ3API: ${{ env.useZ3API }}
-          disableNL: '0'
-          viperBackend: ${{ env.viperBackend }}
-          unsafeWildcardOptimization: '0'
-  verify-router-dataplane-4058:
-    runs-on: ubuntu-latest
-    steps:
-      - name: Checkout the VerifiedSCION repository
-        uses: actions/checkout@v3
-      - name: Verify package 'router/' at dataplane.go:4058
-        uses: viperproject/gobra-action@main
-        with:
-          files: router/metrics.go router/svc_spec_test.gobra router/assumptions.gobra router/metrics_spec.gobra router/io-spec-atomic-events.gobra router/bfd_spec.gobra router/io-spec.gobra router/dataplane.go@4058 router/metrics_spec_test.gobra router/dataplane_spec_test.gobra router/io-spec-non-proven-lemmas.gobra router/dataplane_spec.gobra router/svc.go router/dataplane_concurrency_model.gobra router/io-spec-abstract-transitions.gobra router/svc_spec.gobra router/widen-lemma.gobra
-          timeout: 6h
-          headerOnly: ${{ env.headerOnly }}
-          module: ${{ env.module }}
-          includePaths: ${{ env.includePaths }}
-          assumeInjectivityOnInhale: ${{ env.assumeInjectivityOnInhale }}
-          checkConsistency: ${{ env.checkConsistency }}
-          parallelizeBranches: '1'
-          moreJoins: 'impure'
-          # The following flag has a significant influence on the number of branches verified.
-          # Without it, verification would take a lot longer.
-          imageVersion: ${{ env.imageVersion }}
-          mceMode: 'on'
-          requireTriggers: ${{ env.requireTriggers }}
-          overflow: ${{ env.overflow }}
-          useZ3API: ${{ env.useZ3API }}
-          disableNL: '0'
-          viperBackend: ${{ env.viperBackend }}
-          unsafeWildcardOptimization: '0'
-  verify-router-dataplane-4175:
-    runs-on: ubuntu-latest
-    steps:
-      - name: Checkout the VerifiedSCION repository
-        uses: actions/checkout@v3
-      - name: Verify package 'router/' at dataplane.go:4175
-        uses: viperproject/gobra-action@main
-        with:
-          files: router/metrics.go router/svc_spec_test.gobra router/assumptions.gobra router/metrics_spec.gobra router/io-spec-atomic-events.gobra router/bfd_spec.gobra router/io-spec.gobra router/dataplane.go@4175 router/metrics_spec_test.gobra router/dataplane_spec_test.gobra router/io-spec-non-proven-lemmas.gobra router/dataplane_spec.gobra router/svc.go router/dataplane_concurrency_model.gobra router/io-spec-abstract-transitions.gobra router/svc_spec.gobra router/widen-lemma.gobra
-          timeout: 6h
-          headerOnly: ${{ env.headerOnly }}
-          module: ${{ env.module }}
-          includePaths: ${{ env.includePaths }}
-          assumeInjectivityOnInhale: ${{ env.assumeInjectivityOnInhale }}
-          checkConsistency: ${{ env.checkConsistency }}
-          parallelizeBranches: '1'
-          moreJoins: 'impure'
-          # The following flag has a significant influence on the number of branches verified.
-          # Without it, verification would take a lot longer.
-          imageVersion: ${{ env.imageVersion }}
-          mceMode: 'on'
-          requireTriggers: ${{ env.requireTriggers }}
-          overflow: ${{ env.overflow }}
-          useZ3API: ${{ env.useZ3API }}
-          disableNL: '0'
-          viperBackend: ${{ env.viperBackend }}
-          unsafeWildcardOptimization: '0'
-  verify-router-dataplane-4202:
-    runs-on: ubuntu-latest
-    steps:
-      - name: Checkout the VerifiedSCION repository
-        uses: actions/checkout@v3
-      - name: Verify package 'router/' at dataplane.go:4202
-        uses: viperproject/gobra-action@main
-        with:
-          files: router/metrics.go router/svc_spec_test.gobra router/assumptions.gobra router/metrics_spec.gobra router/io-spec-atomic-events.gobra router/bfd_spec.gobra router/io-spec.gobra router/dataplane.go@4202 router/metrics_spec_test.gobra router/dataplane_spec_test.gobra router/io-spec-non-proven-lemmas.gobra router/dataplane_spec.gobra router/svc.go router/dataplane_concurrency_model.gobra router/io-spec-abstract-transitions.gobra router/svc_spec.gobra router/widen-lemma.gobra
-          timeout: 6h
-          headerOnly: ${{ env.headerOnly }}
-          module: ${{ env.module }}
-          includePaths: ${{ env.includePaths }}
-          assumeInjectivityOnInhale: ${{ env.assumeInjectivityOnInhale }}
-          checkConsistency: ${{ env.checkConsistency }}
-          parallelizeBranches: '1'
-          moreJoins: 'impure'
-          # The following flag has a significant influence on the number of branches verified.
-          # Without it, verification would take a lot longer.
-          imageVersion: ${{ env.imageVersion }}
-          mceMode: 'on'
-          requireTriggers: ${{ env.requireTriggers }}
-          overflow: ${{ env.overflow }}
-          useZ3API: ${{ env.useZ3API }}
-          disableNL: '0'
-          viperBackend: ${{ env.viperBackend }}
-          unsafeWildcardOptimization: '0'
-  verify-router-dataplane-4223:
-    runs-on: ubuntu-latest
-    steps:
-      - name: Checkout the VerifiedSCION repository
-        uses: actions/checkout@v3
-      - name: Verify package 'router/' at dataplane.go:4223
-        uses: viperproject/gobra-action@main
-        with:
-          files: router/metrics.go router/svc_spec_test.gobra router/assumptions.gobra router/metrics_spec.gobra router/io-spec-atomic-events.gobra router/bfd_spec.gobra router/io-spec.gobra router/dataplane.go@4223 router/metrics_spec_test.gobra router/dataplane_spec_test.gobra router/io-spec-non-proven-lemmas.gobra router/dataplane_spec.gobra router/svc.go router/dataplane_concurrency_model.gobra router/io-spec-abstract-transitions.gobra router/svc_spec.gobra router/widen-lemma.gobra
-          timeout: 6h
-          headerOnly: ${{ env.headerOnly }}
-          module: ${{ env.module }}
-          includePaths: ${{ env.includePaths }}
-          assumeInjectivityOnInhale: ${{ env.assumeInjectivityOnInhale }}
-          checkConsistency: ${{ env.checkConsistency }}
-          parallelizeBranches: '1'
-          moreJoins: 'impure'
-          # The following flag has a significant influence on the number of branches verified.
-          # Without it, verification would take a lot longer.
-          imageVersion: ${{ env.imageVersion }}
-          mceMode: 'on'
-          requireTriggers: ${{ env.requireTriggers }}
-          overflow: ${{ env.overflow }}
-          useZ3API: ${{ env.useZ3API }}
-          disableNL: '0'
-          viperBackend: ${{ env.viperBackend }}
-          unsafeWildcardOptimization: '0'
-  verify-router-dataplane-4245:
-    runs-on: ubuntu-latest
-    steps:
-      - name: Checkout the VerifiedSCION repository
-        uses: actions/checkout@v3
-      - name: Verify package 'router/' at dataplane.go:4245
-        uses: viperproject/gobra-action@main
-        with:
-          files: router/metrics.go router/svc_spec_test.gobra router/assumptions.gobra router/metrics_spec.gobra router/io-spec-atomic-events.gobra router/bfd_spec.gobra router/io-spec.gobra router/dataplane.go@4245 router/metrics_spec_test.gobra router/dataplane_spec_test.gobra router/io-spec-non-proven-lemmas.gobra router/dataplane_spec.gobra router/svc.go router/dataplane_concurrency_model.gobra router/io-spec-abstract-transitions.gobra router/svc_spec.gobra router/widen-lemma.gobra
-          timeout: 6h
-          headerOnly: ${{ env.headerOnly }}
-          module: ${{ env.module }}
-          includePaths: ${{ env.includePaths }}
-          assumeInjectivityOnInhale: ${{ env.assumeInjectivityOnInhale }}
-          checkConsistency: ${{ env.checkConsistency }}
-          parallelizeBranches: '1'
-          moreJoins: 'impure'
-          # The following flag has a significant influence on the number of branches verified.
-          # Without it, verification would take a lot longer.
-          imageVersion: ${{ env.imageVersion }}
-          mceMode: 'on'
-          requireTriggers: ${{ env.requireTriggers }}
-          overflow: ${{ env.overflow }}
-          useZ3API: ${{ env.useZ3API }}
-          disableNL: '0'
-          viperBackend: ${{ env.viperBackend }}
-          unsafeWildcardOptimization: '0'
-  verify-router-dataplane_spec_test-everywhere:
-    runs-on: ubuntu-latest
-    steps:
-      - name: Checkout the VerifiedSCION repository
-        uses: actions/checkout@v3
-      - name: Verify package 'router/' at dataplane_spec_test.gobra:everywhere
-        uses: viperproject/gobra-action@main
-        with:
-          files: router/metrics.go router/svc_spec_test.gobra router/assumptions.gobra router/metrics_spec.gobra router/io-spec-atomic-events.gobra router/bfd_spec.gobra router/io-spec.gobra router/dataplane.go router/metrics_spec_test.gobra router/dataplane_spec_test.gobra@33,43,52,56,77,90,91,224,227 router/io-spec-non-proven-lemmas.gobra router/dataplane_spec.gobra router/svc.go router/dataplane_concurrency_model.gobra router/io-spec-abstract-transitions.gobra router/svc_spec.gobra router/widen-lemma.gobra
-          timeout: 6h
-          headerOnly: ${{ env.headerOnly }}
-          module: ${{ env.module }}
-          includePaths: ${{ env.includePaths }}
-          assumeInjectivityOnInhale: ${{ env.assumeInjectivityOnInhale }}
-          checkConsistency: ${{ env.checkConsistency }}
-          parallelizeBranches: '1'
-          moreJoins: 'impure'
-          # The following flag has a significant influence on the number of branches verified.
-          # Without it, verification would take a lot longer.
-          imageVersion: ${{ env.imageVersion }}
-          mceMode: 'on'
-          requireTriggers: ${{ env.requireTriggers }}
-          overflow: ${{ env.overflow }}
-          useZ3API: ${{ env.useZ3API }}
-          disableNL: '0'
-          viperBackend: ${{ env.viperBackend }}
-          unsafeWildcardOptimization: '0'
-  verify-router-io-spec-non-proven-lemmas-everywhere:
-    runs-on: ubuntu-latest
-    steps:
-      - name: Checkout the VerifiedSCION repository
-        uses: actions/checkout@v3
-      - name: Verify package 'router/' at io-spec-non-proven-lemmas.gobra:everywhere
-        uses: viperproject/gobra-action@main
-        with:
-          files: router/metrics.go router/svc_spec_test.gobra router/assumptions.gobra router/metrics_spec.gobra router/io-spec-atomic-events.gobra router/bfd_spec.gobra router/io-spec.gobra router/dataplane.go router/metrics_spec_test.gobra router/dataplane_spec_test.gobra router/io-spec-non-proven-lemmas.gobra@38,56,83,98,110,125,154,163,194,235,242,254 router/dataplane_spec.gobra router/svc.go router/dataplane_concurrency_model.gobra router/io-spec-abstract-transitions.gobra router/svc_spec.gobra router/widen-lemma.gobra
-          timeout: 6h
-          headerOnly: ${{ env.headerOnly }}
-          module: ${{ env.module }}
-          includePaths: ${{ env.includePaths }}
-          assumeInjectivityOnInhale: ${{ env.assumeInjectivityOnInhale }}
-          checkConsistency: ${{ env.checkConsistency }}
-          parallelizeBranches: '1'
-          moreJoins: 'impure'
-          # The following flag has a significant influence on the number of branches verified.
-          # Without it, verification would take a lot longer.
-          imageVersion: ${{ env.imageVersion }}
-          mceMode: 'on'
-          requireTriggers: ${{ env.requireTriggers }}
-          overflow: ${{ env.overflow }}
-          useZ3API: ${{ env.useZ3API }}
-          disableNL: '0'
-          viperBackend: ${{ env.viperBackend }}
-          unsafeWildcardOptimization: '0'
-  verify-router-dataplane_spec-124:
-    runs-on: ubuntu-latest
-    steps:
-      - name: Checkout the VerifiedSCION repository
-        uses: actions/checkout@v3
-      - name: Verify package 'router/' at dataplane_spec.gobra:124
-        uses: viperproject/gobra-action@main
-        with:
-          files: router/metrics.go router/svc_spec_test.gobra router/assumptions.gobra router/metrics_spec.gobra router/io-spec-atomic-events.gobra router/bfd_spec.gobra router/io-spec.gobra router/dataplane.go router/metrics_spec_test.gobra router/dataplane_spec_test.gobra router/io-spec-non-proven-lemmas.gobra router/dataplane_spec.gobra@124 router/svc.go router/dataplane_concurrency_model.gobra router/io-spec-abstract-transitions.gobra router/svc_spec.gobra router/widen-lemma.gobra
-          timeout: 6h
-          headerOnly: ${{ env.headerOnly }}
-          module: ${{ env.module }}
-          includePaths: ${{ env.includePaths }}
-          assumeInjectivityOnInhale: ${{ env.assumeInjectivityOnInhale }}
-          checkConsistency: ${{ env.checkConsistency }}
-          parallelizeBranches: '1'
-          moreJoins: 'impure'
-          # The following flag has a significant influence on the number of branches verified.
-          # Without it, verification would take a lot longer.
-          imageVersion: ${{ env.imageVersion }}
-          mceMode: 'on'
-          requireTriggers: ${{ env.requireTriggers }}
-          overflow: ${{ env.overflow }}
-          useZ3API: ${{ env.useZ3API }}
-          disableNL: '0'
-          viperBackend: ${{ env.viperBackend }}
-          unsafeWildcardOptimization: '0'
-  verify-router-dataplane_spec-153:
-    runs-on: ubuntu-latest
-    steps:
-      - name: Checkout the VerifiedSCION repository
-        uses: actions/checkout@v3
-      - name: Verify package 'router/' at dataplane_spec.gobra:153
-        uses: viperproject/gobra-action@main
-        with:
-          files: router/metrics.go router/svc_spec_test.gobra router/assumptions.gobra router/metrics_spec.gobra router/io-spec-atomic-events.gobra router/bfd_spec.gobra router/io-spec.gobra router/dataplane.go router/metrics_spec_test.gobra router/dataplane_spec_test.gobra router/io-spec-non-proven-lemmas.gobra router/dataplane_spec.gobra@153 router/svc.go router/dataplane_concurrency_model.gobra router/io-spec-abstract-transitions.gobra router/svc_spec.gobra router/widen-lemma.gobra
-          timeout: 6h
-          headerOnly: ${{ env.headerOnly }}
-          module: ${{ env.module }}
-          includePaths: ${{ env.includePaths }}
-          assumeInjectivityOnInhale: ${{ env.assumeInjectivityOnInhale }}
-          checkConsistency: ${{ env.checkConsistency }}
-          parallelizeBranches: '1'
-          moreJoins: 'impure'
-          # The following flag has a significant influence on the number of branches verified.
-          # Without it, verification would take a lot longer.
-          imageVersion: ${{ env.imageVersion }}
-          mceMode: 'on'
-          requireTriggers: ${{ env.requireTriggers }}
-          overflow: ${{ env.overflow }}
-          useZ3API: ${{ env.useZ3API }}
-          disableNL: '0'
-          viperBackend: ${{ env.viperBackend }}
-          unsafeWildcardOptimization: '0'
-  verify-router-dataplane_spec-178:
-    runs-on: ubuntu-latest
-    steps:
-      - name: Checkout the VerifiedSCION repository
-        uses: actions/checkout@v3
-      - name: Verify package 'router/' at dataplane_spec.gobra:178
-        uses: viperproject/gobra-action@main
-        with:
-          files: router/metrics.go router/svc_spec_test.gobra router/assumptions.gobra router/metrics_spec.gobra router/io-spec-atomic-events.gobra router/bfd_spec.gobra router/io-spec.gobra router/dataplane.go router/metrics_spec_test.gobra router/dataplane_spec_test.gobra router/io-spec-non-proven-lemmas.gobra router/dataplane_spec.gobra@178 router/svc.go router/dataplane_concurrency_model.gobra router/io-spec-abstract-transitions.gobra router/svc_spec.gobra router/widen-lemma.gobra
-          timeout: 6h
-          headerOnly: ${{ env.headerOnly }}
-          module: ${{ env.module }}
-          includePaths: ${{ env.includePaths }}
-          assumeInjectivityOnInhale: ${{ env.assumeInjectivityOnInhale }}
-          checkConsistency: ${{ env.checkConsistency }}
-          parallelizeBranches: '1'
-          moreJoins: 'impure'
-          # The following flag has a significant influence on the number of branches verified.
-          # Without it, verification would take a lot longer.
-          imageVersion: ${{ env.imageVersion }}
-          mceMode: 'on'
-          requireTriggers: ${{ env.requireTriggers }}
-          overflow: ${{ env.overflow }}
-          useZ3API: ${{ env.useZ3API }}
-          disableNL: '0'
-          viperBackend: ${{ env.viperBackend }}
-          unsafeWildcardOptimization: '0'
-  verify-router-dataplane_spec-186:
-    runs-on: ubuntu-latest
-    steps:
-      - name: Checkout the VerifiedSCION repository
-        uses: actions/checkout@v3
-      - name: Verify package 'router/' at dataplane_spec.gobra:186
-        uses: viperproject/gobra-action@main
-        with:
-          files: router/metrics.go router/svc_spec_test.gobra router/assumptions.gobra router/metrics_spec.gobra router/io-spec-atomic-events.gobra router/bfd_spec.gobra router/io-spec.gobra router/dataplane.go router/metrics_spec_test.gobra router/dataplane_spec_test.gobra router/io-spec-non-proven-lemmas.gobra router/dataplane_spec.gobra@186 router/svc.go router/dataplane_concurrency_model.gobra router/io-spec-abstract-transitions.gobra router/svc_spec.gobra router/widen-lemma.gobra
-          timeout: 6h
-          headerOnly: ${{ env.headerOnly }}
-          module: ${{ env.module }}
-          includePaths: ${{ env.includePaths }}
-          assumeInjectivityOnInhale: ${{ env.assumeInjectivityOnInhale }}
-          checkConsistency: ${{ env.checkConsistency }}
-          parallelizeBranches: '1'
-          moreJoins: 'impure'
-          # The following flag has a significant influence on the number of branches verified.
-          # Without it, verification would take a lot longer.
-          imageVersion: ${{ env.imageVersion }}
-          mceMode: 'on'
-          requireTriggers: ${{ env.requireTriggers }}
-          overflow: ${{ env.overflow }}
-          useZ3API: ${{ env.useZ3API }}
-          disableNL: '0'
-          viperBackend: ${{ env.viperBackend }}
-          unsafeWildcardOptimization: '0'
-  verify-router-dataplane_spec-196:
-    runs-on: ubuntu-latest
-    steps:
-      - name: Checkout the VerifiedSCION repository
-        uses: actions/checkout@v3
-      - name: Verify package 'router/' at dataplane_spec.gobra:196
-        uses: viperproject/gobra-action@main
-        with:
-          files: router/metrics.go router/svc_spec_test.gobra router/assumptions.gobra router/metrics_spec.gobra router/io-spec-atomic-events.gobra router/bfd_spec.gobra router/io-spec.gobra router/dataplane.go router/metrics_spec_test.gobra router/dataplane_spec_test.gobra router/io-spec-non-proven-lemmas.gobra router/dataplane_spec.gobra@196 router/svc.go router/dataplane_concurrency_model.gobra router/io-spec-abstract-transitions.gobra router/svc_spec.gobra router/widen-lemma.gobra
-          timeout: 6h
-          headerOnly: ${{ env.headerOnly }}
-          module: ${{ env.module }}
-          includePaths: ${{ env.includePaths }}
-          assumeInjectivityOnInhale: ${{ env.assumeInjectivityOnInhale }}
-          checkConsistency: ${{ env.checkConsistency }}
-          parallelizeBranches: '1'
-          moreJoins: 'impure'
-          # The following flag has a significant influence on the number of branches verified.
-          # Without it, verification would take a lot longer.
-          imageVersion: ${{ env.imageVersion }}
-          mceMode: 'on'
-          requireTriggers: ${{ env.requireTriggers }}
-          overflow: ${{ env.overflow }}
-          useZ3API: ${{ env.useZ3API }}
-          disableNL: '0'
-          viperBackend: ${{ env.viperBackend }}
-          unsafeWildcardOptimization: '0'
-  verify-router-dataplane_spec-203:
-    runs-on: ubuntu-latest
-    steps:
-      - name: Checkout the VerifiedSCION repository
-        uses: actions/checkout@v3
-      - name: Verify package 'router/' at dataplane_spec.gobra:203
-        uses: viperproject/gobra-action@main
-        with:
-          files: router/metrics.go router/svc_spec_test.gobra router/assumptions.gobra router/metrics_spec.gobra router/io-spec-atomic-events.gobra router/bfd_spec.gobra router/io-spec.gobra router/dataplane.go router/metrics_spec_test.gobra router/dataplane_spec_test.gobra router/io-spec-non-proven-lemmas.gobra router/dataplane_spec.gobra@203 router/svc.go router/dataplane_concurrency_model.gobra router/io-spec-abstract-transitions.gobra router/svc_spec.gobra router/widen-lemma.gobra
-          timeout: 6h
-          headerOnly: ${{ env.headerOnly }}
-          module: ${{ env.module }}
-          includePaths: ${{ env.includePaths }}
-          assumeInjectivityOnInhale: ${{ env.assumeInjectivityOnInhale }}
-          checkConsistency: ${{ env.checkConsistency }}
-          parallelizeBranches: '1'
-          moreJoins: 'impure'
-          # The following flag has a significant influence on the number of branches verified.
-          # Without it, verification would take a lot longer.
-          imageVersion: ${{ env.imageVersion }}
-          mceMode: 'on'
-          requireTriggers: ${{ env.requireTriggers }}
-          overflow: ${{ env.overflow }}
-          useZ3API: ${{ env.useZ3API }}
-          disableNL: '0'
-          viperBackend: ${{ env.viperBackend }}
-          unsafeWildcardOptimization: '0'
-  verify-router-dataplane_spec-211:
-    runs-on: ubuntu-latest
-    steps:
-      - name: Checkout the VerifiedSCION repository
-        uses: actions/checkout@v3
-      - name: Verify package 'router/' at dataplane_spec.gobra:211
-        uses: viperproject/gobra-action@main
-        with:
-          files: router/metrics.go router/svc_spec_test.gobra router/assumptions.gobra router/metrics_spec.gobra router/io-spec-atomic-events.gobra router/bfd_spec.gobra router/io-spec.gobra router/dataplane.go router/metrics_spec_test.gobra router/dataplane_spec_test.gobra router/io-spec-non-proven-lemmas.gobra router/dataplane_spec.gobra@211 router/svc.go router/dataplane_concurrency_model.gobra router/io-spec-abstract-transitions.gobra router/svc_spec.gobra router/widen-lemma.gobra
-          timeout: 6h
-          headerOnly: ${{ env.headerOnly }}
-          module: ${{ env.module }}
-          includePaths: ${{ env.includePaths }}
-          assumeInjectivityOnInhale: ${{ env.assumeInjectivityOnInhale }}
-          checkConsistency: ${{ env.checkConsistency }}
-          parallelizeBranches: '1'
-          moreJoins: 'impure'
-          # The following flag has a significant influence on the number of branches verified.
-          # Without it, verification would take a lot longer.
-          imageVersion: ${{ env.imageVersion }}
-          mceMode: 'on'
-          requireTriggers: ${{ env.requireTriggers }}
-          overflow: ${{ env.overflow }}
-          useZ3API: ${{ env.useZ3API }}
-          disableNL: '0'
-          viperBackend: ${{ env.viperBackend }}
-          unsafeWildcardOptimization: '0'
-  verify-router-dataplane_spec-218:
-    runs-on: ubuntu-latest
-    steps:
-      - name: Checkout the VerifiedSCION repository
-        uses: actions/checkout@v3
-      - name: Verify package 'router/' at dataplane_spec.gobra:218
-        uses: viperproject/gobra-action@main
-        with:
-          files: router/metrics.go router/svc_spec_test.gobra router/assumptions.gobra router/metrics_spec.gobra router/io-spec-atomic-events.gobra router/bfd_spec.gobra router/io-spec.gobra router/dataplane.go router/metrics_spec_test.gobra router/dataplane_spec_test.gobra router/io-spec-non-proven-lemmas.gobra router/dataplane_spec.gobra@218 router/svc.go router/dataplane_concurrency_model.gobra router/io-spec-abstract-transitions.gobra router/svc_spec.gobra router/widen-lemma.gobra
-          timeout: 6h
-          headerOnly: ${{ env.headerOnly }}
-          module: ${{ env.module }}
-          includePaths: ${{ env.includePaths }}
-          assumeInjectivityOnInhale: ${{ env.assumeInjectivityOnInhale }}
-          checkConsistency: ${{ env.checkConsistency }}
-          parallelizeBranches: '1'
-          moreJoins: 'impure'
-          # The following flag has a significant influence on the number of branches verified.
-          # Without it, verification would take a lot longer.
-          imageVersion: ${{ env.imageVersion }}
-          mceMode: 'on'
-          requireTriggers: ${{ env.requireTriggers }}
-          overflow: ${{ env.overflow }}
-          useZ3API: ${{ env.useZ3API }}
-          disableNL: '0'
-          viperBackend: ${{ env.viperBackend }}
-          unsafeWildcardOptimization: '0'
-  verify-router-dataplane_spec-225:
-    runs-on: ubuntu-latest
-    steps:
-      - name: Checkout the VerifiedSCION repository
-        uses: actions/checkout@v3
-      - name: Verify package 'router/' at dataplane_spec.gobra:225
-        uses: viperproject/gobra-action@main
-        with:
-          files: router/metrics.go router/svc_spec_test.gobra router/assumptions.gobra router/metrics_spec.gobra router/io-spec-atomic-events.gobra router/bfd_spec.gobra router/io-spec.gobra router/dataplane.go router/metrics_spec_test.gobra router/dataplane_spec_test.gobra router/io-spec-non-proven-lemmas.gobra router/dataplane_spec.gobra@225 router/svc.go router/dataplane_concurrency_model.gobra router/io-spec-abstract-transitions.gobra router/svc_spec.gobra router/widen-lemma.gobra
-          timeout: 6h
-          headerOnly: ${{ env.headerOnly }}
-          module: ${{ env.module }}
-          includePaths: ${{ env.includePaths }}
-          assumeInjectivityOnInhale: ${{ env.assumeInjectivityOnInhale }}
-          checkConsistency: ${{ env.checkConsistency }}
-          parallelizeBranches: '1'
-          moreJoins: 'impure'
-          # The following flag has a significant influence on the number of branches verified.
-          # Without it, verification would take a lot longer.
-          imageVersion: ${{ env.imageVersion }}
-          mceMode: 'on'
-          requireTriggers: ${{ env.requireTriggers }}
-          overflow: ${{ env.overflow }}
-          useZ3API: ${{ env.useZ3API }}
-          disableNL: '0'
-          viperBackend: ${{ env.viperBackend }}
-          unsafeWildcardOptimization: '0'
-  verify-router-dataplane_spec-236:
-    runs-on: ubuntu-latest
-    steps:
-      - name: Checkout the VerifiedSCION repository
-        uses: actions/checkout@v3
-      - name: Verify package 'router/' at dataplane_spec.gobra:236
-        uses: viperproject/gobra-action@main
-        with:
-          files: router/metrics.go router/svc_spec_test.gobra router/assumptions.gobra router/metrics_spec.gobra router/io-spec-atomic-events.gobra router/bfd_spec.gobra router/io-spec.gobra router/dataplane.go router/metrics_spec_test.gobra router/dataplane_spec_test.gobra router/io-spec-non-proven-lemmas.gobra router/dataplane_spec.gobra@236 router/svc.go router/dataplane_concurrency_model.gobra router/io-spec-abstract-transitions.gobra router/svc_spec.gobra router/widen-lemma.gobra
-          timeout: 6h
-          headerOnly: ${{ env.headerOnly }}
-          module: ${{ env.module }}
-          includePaths: ${{ env.includePaths }}
-          assumeInjectivityOnInhale: ${{ env.assumeInjectivityOnInhale }}
-          checkConsistency: ${{ env.checkConsistency }}
-          parallelizeBranches: '1'
-          moreJoins: 'impure'
-          # The following flag has a significant influence on the number of branches verified.
-          # Without it, verification would take a lot longer.
-          imageVersion: ${{ env.imageVersion }}
-          mceMode: 'on'
-          requireTriggers: ${{ env.requireTriggers }}
-          overflow: ${{ env.overflow }}
-          useZ3API: ${{ env.useZ3API }}
-          disableNL: '0'
-          viperBackend: ${{ env.viperBackend }}
-          unsafeWildcardOptimization: '0'
-  verify-router-dataplane_spec-247:
-    runs-on: ubuntu-latest
-    steps:
-      - name: Checkout the VerifiedSCION repository
-        uses: actions/checkout@v3
-      - name: Verify package 'router/' at dataplane_spec.gobra:247
-        uses: viperproject/gobra-action@main
-        with:
-          files: router/metrics.go router/svc_spec_test.gobra router/assumptions.gobra router/metrics_spec.gobra router/io-spec-atomic-events.gobra router/bfd_spec.gobra router/io-spec.gobra router/dataplane.go router/metrics_spec_test.gobra router/dataplane_spec_test.gobra router/io-spec-non-proven-lemmas.gobra router/dataplane_spec.gobra@247 router/svc.go router/dataplane_concurrency_model.gobra router/io-spec-abstract-transitions.gobra router/svc_spec.gobra router/widen-lemma.gobra
-          timeout: 6h
-          headerOnly: ${{ env.headerOnly }}
-          module: ${{ env.module }}
-          includePaths: ${{ env.includePaths }}
-          assumeInjectivityOnInhale: ${{ env.assumeInjectivityOnInhale }}
-          checkConsistency: ${{ env.checkConsistency }}
-          parallelizeBranches: '1'
-          moreJoins: 'impure'
-          # The following flag has a significant influence on the number of branches verified.
-          # Without it, verification would take a lot longer.
-          imageVersion: ${{ env.imageVersion }}
-          mceMode: 'on'
-          requireTriggers: ${{ env.requireTriggers }}
-          overflow: ${{ env.overflow }}
-          useZ3API: ${{ env.useZ3API }}
-          disableNL: '0'
-          viperBackend: ${{ env.viperBackend }}
-          unsafeWildcardOptimization: '0'
-  verify-router-dataplane_spec-259:
-    runs-on: ubuntu-latest
-    steps:
-      - name: Checkout the VerifiedSCION repository
-        uses: actions/checkout@v3
-      - name: Verify package 'router/' at dataplane_spec.gobra:259
-        uses: viperproject/gobra-action@main
-        with:
-          files: router/metrics.go router/svc_spec_test.gobra router/assumptions.gobra router/metrics_spec.gobra router/io-spec-atomic-events.gobra router/bfd_spec.gobra router/io-spec.gobra router/dataplane.go router/metrics_spec_test.gobra router/dataplane_spec_test.gobra router/io-spec-non-proven-lemmas.gobra router/dataplane_spec.gobra@259 router/svc.go router/dataplane_concurrency_model.gobra router/io-spec-abstract-transitions.gobra router/svc_spec.gobra router/widen-lemma.gobra
-          timeout: 6h
-          headerOnly: ${{ env.headerOnly }}
-          module: ${{ env.module }}
-          includePaths: ${{ env.includePaths }}
-          assumeInjectivityOnInhale: ${{ env.assumeInjectivityOnInhale }}
-          checkConsistency: ${{ env.checkConsistency }}
-          parallelizeBranches: '1'
-          moreJoins: 'impure'
-          # The following flag has a significant influence on the number of branches verified.
-          # Without it, verification would take a lot longer.
-          imageVersion: ${{ env.imageVersion }}
-          mceMode: 'on'
-          requireTriggers: ${{ env.requireTriggers }}
-          overflow: ${{ env.overflow }}
-          useZ3API: ${{ env.useZ3API }}
-          disableNL: '0'
-          viperBackend: ${{ env.viperBackend }}
-          unsafeWildcardOptimization: '0'
-  verify-router-dataplane_spec-267:
-    runs-on: ubuntu-latest
-    steps:
-      - name: Checkout the VerifiedSCION repository
-        uses: actions/checkout@v3
-      - name: Verify package 'router/' at dataplane_spec.gobra:267
-        uses: viperproject/gobra-action@main
-        with:
-          files: router/metrics.go router/svc_spec_test.gobra router/assumptions.gobra router/metrics_spec.gobra router/io-spec-atomic-events.gobra router/bfd_spec.gobra router/io-spec.gobra router/dataplane.go router/metrics_spec_test.gobra router/dataplane_spec_test.gobra router/io-spec-non-proven-lemmas.gobra router/dataplane_spec.gobra@267 router/svc.go router/dataplane_concurrency_model.gobra router/io-spec-abstract-transitions.gobra router/svc_spec.gobra router/widen-lemma.gobra
-          timeout: 6h
-          headerOnly: ${{ env.headerOnly }}
-          module: ${{ env.module }}
-          includePaths: ${{ env.includePaths }}
-          assumeInjectivityOnInhale: ${{ env.assumeInjectivityOnInhale }}
-          checkConsistency: ${{ env.checkConsistency }}
-          parallelizeBranches: '1'
-          moreJoins: 'impure'
-          # The following flag has a significant influence on the number of branches verified.
-          # Without it, verification would take a lot longer.
-          imageVersion: ${{ env.imageVersion }}
-          mceMode: 'on'
-          requireTriggers: ${{ env.requireTriggers }}
-          overflow: ${{ env.overflow }}
-          useZ3API: ${{ env.useZ3API }}
-          disableNL: '0'
-          viperBackend: ${{ env.viperBackend }}
-          unsafeWildcardOptimization: '0'
-  verify-router-dataplane_spec-278:
-    runs-on: ubuntu-latest
-    steps:
-      - name: Checkout the VerifiedSCION repository
-        uses: actions/checkout@v3
-      - name: Verify package 'router/' at dataplane_spec.gobra:278
-        uses: viperproject/gobra-action@main
-        with:
-          files: router/metrics.go router/svc_spec_test.gobra router/assumptions.gobra router/metrics_spec.gobra router/io-spec-atomic-events.gobra router/bfd_spec.gobra router/io-spec.gobra router/dataplane.go router/metrics_spec_test.gobra router/dataplane_spec_test.gobra router/io-spec-non-proven-lemmas.gobra router/dataplane_spec.gobra@278 router/svc.go router/dataplane_concurrency_model.gobra router/io-spec-abstract-transitions.gobra router/svc_spec.gobra router/widen-lemma.gobra
-          timeout: 6h
-          headerOnly: ${{ env.headerOnly }}
-          module: ${{ env.module }}
-          includePaths: ${{ env.includePaths }}
-          assumeInjectivityOnInhale: ${{ env.assumeInjectivityOnInhale }}
-          checkConsistency: ${{ env.checkConsistency }}
-          parallelizeBranches: '1'
-          moreJoins: 'impure'
-          # The following flag has a significant influence on the number of branches verified.
-          # Without it, verification would take a lot longer.
-          imageVersion: ${{ env.imageVersion }}
-          mceMode: 'on'
-          requireTriggers: ${{ env.requireTriggers }}
-          overflow: ${{ env.overflow }}
-          useZ3API: ${{ env.useZ3API }}
-          disableNL: '0'
-          viperBackend: ${{ env.viperBackend }}
-          unsafeWildcardOptimization: '0'
-  verify-router-dataplane_spec-298:
-    runs-on: ubuntu-latest
-    steps:
-      - name: Checkout the VerifiedSCION repository
-        uses: actions/checkout@v3
-      - name: Verify package 'router/' at dataplane_spec.gobra:298
-        uses: viperproject/gobra-action@main
-        with:
-          files: router/metrics.go router/svc_spec_test.gobra router/assumptions.gobra router/metrics_spec.gobra router/io-spec-atomic-events.gobra router/bfd_spec.gobra router/io-spec.gobra router/dataplane.go router/metrics_spec_test.gobra router/dataplane_spec_test.gobra router/io-spec-non-proven-lemmas.gobra router/dataplane_spec.gobra@298 router/svc.go router/dataplane_concurrency_model.gobra router/io-spec-abstract-transitions.gobra router/svc_spec.gobra router/widen-lemma.gobra
-          timeout: 6h
-          headerOnly: ${{ env.headerOnly }}
-          module: ${{ env.module }}
-          includePaths: ${{ env.includePaths }}
-          assumeInjectivityOnInhale: ${{ env.assumeInjectivityOnInhale }}
-          checkConsistency: ${{ env.checkConsistency }}
-          parallelizeBranches: '1'
-          moreJoins: 'impure'
-          # The following flag has a significant influence on the number of branches verified.
-          # Without it, verification would take a lot longer.
-          imageVersion: ${{ env.imageVersion }}
-          mceMode: 'on'
-          requireTriggers: ${{ env.requireTriggers }}
-          overflow: ${{ env.overflow }}
-          useZ3API: ${{ env.useZ3API }}
-          disableNL: '0'
-          viperBackend: ${{ env.viperBackend }}
-          unsafeWildcardOptimization: '0'
-  verify-router-dataplane_spec-307:
-    runs-on: ubuntu-latest
-    steps:
-      - name: Checkout the VerifiedSCION repository
-        uses: actions/checkout@v3
-      - name: Verify package 'router/' at dataplane_spec.gobra:307
-        uses: viperproject/gobra-action@main
-        with:
-          files: router/metrics.go router/svc_spec_test.gobra router/assumptions.gobra router/metrics_spec.gobra router/io-spec-atomic-events.gobra router/bfd_spec.gobra router/io-spec.gobra router/dataplane.go router/metrics_spec_test.gobra router/dataplane_spec_test.gobra router/io-spec-non-proven-lemmas.gobra router/dataplane_spec.gobra@307 router/svc.go router/dataplane_concurrency_model.gobra router/io-spec-abstract-transitions.gobra router/svc_spec.gobra router/widen-lemma.gobra
-          timeout: 6h
-          headerOnly: ${{ env.headerOnly }}
-          module: ${{ env.module }}
-          includePaths: ${{ env.includePaths }}
-          assumeInjectivityOnInhale: ${{ env.assumeInjectivityOnInhale }}
-          checkConsistency: ${{ env.checkConsistency }}
-          parallelizeBranches: '1'
-          moreJoins: 'impure'
-          # The following flag has a significant influence on the number of branches verified.
-          # Without it, verification would take a lot longer.
-          imageVersion: ${{ env.imageVersion }}
-          mceMode: 'on'
-          requireTriggers: ${{ env.requireTriggers }}
-          overflow: ${{ env.overflow }}
-          useZ3API: ${{ env.useZ3API }}
-          disableNL: '0'
-          viperBackend: ${{ env.viperBackend }}
-          unsafeWildcardOptimization: '0'
-  verify-router-dataplane_spec-315:
-    runs-on: ubuntu-latest
-    steps:
-      - name: Checkout the VerifiedSCION repository
-        uses: actions/checkout@v3
-      - name: Verify package 'router/' at dataplane_spec.gobra:315
-        uses: viperproject/gobra-action@main
-        with:
-          files: router/metrics.go router/svc_spec_test.gobra router/assumptions.gobra router/metrics_spec.gobra router/io-spec-atomic-events.gobra router/bfd_spec.gobra router/io-spec.gobra router/dataplane.go router/metrics_spec_test.gobra router/dataplane_spec_test.gobra router/io-spec-non-proven-lemmas.gobra router/dataplane_spec.gobra@315 router/svc.go router/dataplane_concurrency_model.gobra router/io-spec-abstract-transitions.gobra router/svc_spec.gobra router/widen-lemma.gobra
-          timeout: 6h
-          headerOnly: ${{ env.headerOnly }}
-          module: ${{ env.module }}
-          includePaths: ${{ env.includePaths }}
-          assumeInjectivityOnInhale: ${{ env.assumeInjectivityOnInhale }}
-          checkConsistency: ${{ env.checkConsistency }}
-          parallelizeBranches: '1'
-          moreJoins: 'impure'
-          # The following flag has a significant influence on the number of branches verified.
-          # Without it, verification would take a lot longer.
-          imageVersion: ${{ env.imageVersion }}
-          mceMode: 'on'
-          requireTriggers: ${{ env.requireTriggers }}
-          overflow: ${{ env.overflow }}
-          useZ3API: ${{ env.useZ3API }}
-          disableNL: '0'
-          viperBackend: ${{ env.viperBackend }}
-          unsafeWildcardOptimization: '0'
-  verify-router-dataplane_spec-324:
-    runs-on: ubuntu-latest
-    steps:
-      - name: Checkout the VerifiedSCION repository
-        uses: actions/checkout@v3
-      - name: Verify package 'router/' at dataplane_spec.gobra:324
-        uses: viperproject/gobra-action@main
-        with:
-          files: router/metrics.go router/svc_spec_test.gobra router/assumptions.gobra router/metrics_spec.gobra router/io-spec-atomic-events.gobra router/bfd_spec.gobra router/io-spec.gobra router/dataplane.go router/metrics_spec_test.gobra router/dataplane_spec_test.gobra router/io-spec-non-proven-lemmas.gobra router/dataplane_spec.gobra@324 router/svc.go router/dataplane_concurrency_model.gobra router/io-spec-abstract-transitions.gobra router/svc_spec.gobra router/widen-lemma.gobra
-          timeout: 6h
-          headerOnly: ${{ env.headerOnly }}
-          module: ${{ env.module }}
-          includePaths: ${{ env.includePaths }}
-          assumeInjectivityOnInhale: ${{ env.assumeInjectivityOnInhale }}
-          checkConsistency: ${{ env.checkConsistency }}
-          parallelizeBranches: '1'
-          moreJoins: 'impure'
-          # The following flag has a significant influence on the number of branches verified.
-          # Without it, verification would take a lot longer.
-          imageVersion: ${{ env.imageVersion }}
-          mceMode: 'on'
-          requireTriggers: ${{ env.requireTriggers }}
-          overflow: ${{ env.overflow }}
-          useZ3API: ${{ env.useZ3API }}
-          disableNL: '0'
-          viperBackend: ${{ env.viperBackend }}
-          unsafeWildcardOptimization: '0'
-  verify-router-dataplane_spec-333:
-    runs-on: ubuntu-latest
-    steps:
-      - name: Checkout the VerifiedSCION repository
-        uses: actions/checkout@v3
-      - name: Verify package 'router/' at dataplane_spec.gobra:333
-        uses: viperproject/gobra-action@main
-        with:
-          files: router/metrics.go router/svc_spec_test.gobra router/assumptions.gobra router/metrics_spec.gobra router/io-spec-atomic-events.gobra router/bfd_spec.gobra router/io-spec.gobra router/dataplane.go router/metrics_spec_test.gobra router/dataplane_spec_test.gobra router/io-spec-non-proven-lemmas.gobra router/dataplane_spec.gobra@333 router/svc.go router/dataplane_concurrency_model.gobra router/io-spec-abstract-transitions.gobra router/svc_spec.gobra router/widen-lemma.gobra
-          timeout: 6h
-          headerOnly: ${{ env.headerOnly }}
-          module: ${{ env.module }}
-          includePaths: ${{ env.includePaths }}
-          assumeInjectivityOnInhale: ${{ env.assumeInjectivityOnInhale }}
-          checkConsistency: ${{ env.checkConsistency }}
-          parallelizeBranches: '1'
-          moreJoins: 'impure'
-          # The following flag has a significant influence on the number of branches verified.
-          # Without it, verification would take a lot longer.
-          imageVersion: ${{ env.imageVersion }}
-          mceMode: 'on'
-          requireTriggers: ${{ env.requireTriggers }}
-          overflow: ${{ env.overflow }}
-          useZ3API: ${{ env.useZ3API }}
-          disableNL: '0'
-          viperBackend: ${{ env.viperBackend }}
-          unsafeWildcardOptimization: '0'
-  verify-router-dataplane_spec-341:
-    runs-on: ubuntu-latest
-    steps:
-      - name: Checkout the VerifiedSCION repository
-        uses: actions/checkout@v3
-      - name: Verify package 'router/' at dataplane_spec.gobra:341
-        uses: viperproject/gobra-action@main
-        with:
-          files: router/metrics.go router/svc_spec_test.gobra router/assumptions.gobra router/metrics_spec.gobra router/io-spec-atomic-events.gobra router/bfd_spec.gobra router/io-spec.gobra router/dataplane.go router/metrics_spec_test.gobra router/dataplane_spec_test.gobra router/io-spec-non-proven-lemmas.gobra router/dataplane_spec.gobra@341 router/svc.go router/dataplane_concurrency_model.gobra router/io-spec-abstract-transitions.gobra router/svc_spec.gobra router/widen-lemma.gobra
-          timeout: 6h
-          headerOnly: ${{ env.headerOnly }}
-          module: ${{ env.module }}
-          includePaths: ${{ env.includePaths }}
-          assumeInjectivityOnInhale: ${{ env.assumeInjectivityOnInhale }}
-          checkConsistency: ${{ env.checkConsistency }}
-          parallelizeBranches: '1'
-          moreJoins: 'impure'
-          # The following flag has a significant influence on the number of branches verified.
-          # Without it, verification would take a lot longer.
-          imageVersion: ${{ env.imageVersion }}
-          mceMode: 'on'
-          requireTriggers: ${{ env.requireTriggers }}
-          overflow: ${{ env.overflow }}
-          useZ3API: ${{ env.useZ3API }}
-          disableNL: '0'
-          viperBackend: ${{ env.viperBackend }}
-          unsafeWildcardOptimization: '0'
-  verify-router-dataplane_spec-349:
-    runs-on: ubuntu-latest
-    steps:
-      - name: Checkout the VerifiedSCION repository
-        uses: actions/checkout@v3
-      - name: Verify package 'router/' at dataplane_spec.gobra:349
-        uses: viperproject/gobra-action@main
-        with:
-          files: router/metrics.go router/svc_spec_test.gobra router/assumptions.gobra router/metrics_spec.gobra router/io-spec-atomic-events.gobra router/bfd_spec.gobra router/io-spec.gobra router/dataplane.go router/metrics_spec_test.gobra router/dataplane_spec_test.gobra router/io-spec-non-proven-lemmas.gobra router/dataplane_spec.gobra@349 router/svc.go router/dataplane_concurrency_model.gobra router/io-spec-abstract-transitions.gobra router/svc_spec.gobra router/widen-lemma.gobra
-          timeout: 6h
-          headerOnly: ${{ env.headerOnly }}
-          module: ${{ env.module }}
-          includePaths: ${{ env.includePaths }}
-          assumeInjectivityOnInhale: ${{ env.assumeInjectivityOnInhale }}
-          checkConsistency: ${{ env.checkConsistency }}
-          parallelizeBranches: '1'
-          moreJoins: 'impure'
-          # The following flag has a significant influence on the number of branches verified.
-          # Without it, verification would take a lot longer.
-          imageVersion: ${{ env.imageVersion }}
-          mceMode: 'on'
-          requireTriggers: ${{ env.requireTriggers }}
-          overflow: ${{ env.overflow }}
-          useZ3API: ${{ env.useZ3API }}
-          disableNL: '0'
-          viperBackend: ${{ env.viperBackend }}
-          unsafeWildcardOptimization: '0'
-  verify-router-dataplane_spec-356:
-    runs-on: ubuntu-latest
-    steps:
-      - name: Checkout the VerifiedSCION repository
-        uses: actions/checkout@v3
-      - name: Verify package 'router/' at dataplane_spec.gobra:356
-        uses: viperproject/gobra-action@main
-        with:
-          files: router/metrics.go router/svc_spec_test.gobra router/assumptions.gobra router/metrics_spec.gobra router/io-spec-atomic-events.gobra router/bfd_spec.gobra router/io-spec.gobra router/dataplane.go router/metrics_spec_test.gobra router/dataplane_spec_test.gobra router/io-spec-non-proven-lemmas.gobra router/dataplane_spec.gobra@356 router/svc.go router/dataplane_concurrency_model.gobra router/io-spec-abstract-transitions.gobra router/svc_spec.gobra router/widen-lemma.gobra
-          timeout: 6h
-          headerOnly: ${{ env.headerOnly }}
-          module: ${{ env.module }}
-          includePaths: ${{ env.includePaths }}
-          assumeInjectivityOnInhale: ${{ env.assumeInjectivityOnInhale }}
-          checkConsistency: ${{ env.checkConsistency }}
-          parallelizeBranches: '1'
-          moreJoins: 'impure'
-          # The following flag has a significant influence on the number of branches verified.
-          # Without it, verification would take a lot longer.
-          imageVersion: ${{ env.imageVersion }}
-          mceMode: 'on'
-          requireTriggers: ${{ env.requireTriggers }}
-          overflow: ${{ env.overflow }}
-          useZ3API: ${{ env.useZ3API }}
-          disableNL: '0'
-          viperBackend: ${{ env.viperBackend }}
-          unsafeWildcardOptimization: '0'
-  verify-router-dataplane_spec-363:
-    runs-on: ubuntu-latest
-    steps:
-      - name: Checkout the VerifiedSCION repository
-        uses: actions/checkout@v3
-      - name: Verify package 'router/' at dataplane_spec.gobra:363
-        uses: viperproject/gobra-action@main
-        with:
-          files: router/metrics.go router/svc_spec_test.gobra router/assumptions.gobra router/metrics_spec.gobra router/io-spec-atomic-events.gobra router/bfd_spec.gobra router/io-spec.gobra router/dataplane.go router/metrics_spec_test.gobra router/dataplane_spec_test.gobra router/io-spec-non-proven-lemmas.gobra router/dataplane_spec.gobra@363 router/svc.go router/dataplane_concurrency_model.gobra router/io-spec-abstract-transitions.gobra router/svc_spec.gobra router/widen-lemma.gobra
-          timeout: 6h
-          headerOnly: ${{ env.headerOnly }}
-          module: ${{ env.module }}
-          includePaths: ${{ env.includePaths }}
-          assumeInjectivityOnInhale: ${{ env.assumeInjectivityOnInhale }}
-          checkConsistency: ${{ env.checkConsistency }}
-          parallelizeBranches: '1'
-          moreJoins: 'impure'
-          # The following flag has a significant influence on the number of branches verified.
-          # Without it, verification would take a lot longer.
-          imageVersion: ${{ env.imageVersion }}
-          mceMode: 'on'
-          requireTriggers: ${{ env.requireTriggers }}
-          overflow: ${{ env.overflow }}
-          useZ3API: ${{ env.useZ3API }}
-          disableNL: '0'
-          viperBackend: ${{ env.viperBackend }}
-          unsafeWildcardOptimization: '0'
-  verify-router-dataplane_spec-372:
-    runs-on: ubuntu-latest
-    steps:
-      - name: Checkout the VerifiedSCION repository
-        uses: actions/checkout@v3
-      - name: Verify package 'router/' at dataplane_spec.gobra:372
-        uses: viperproject/gobra-action@main
-        with:
-          files: router/metrics.go router/svc_spec_test.gobra router/assumptions.gobra router/metrics_spec.gobra router/io-spec-atomic-events.gobra router/bfd_spec.gobra router/io-spec.gobra router/dataplane.go router/metrics_spec_test.gobra router/dataplane_spec_test.gobra router/io-spec-non-proven-lemmas.gobra router/dataplane_spec.gobra@372 router/svc.go router/dataplane_concurrency_model.gobra router/io-spec-abstract-transitions.gobra router/svc_spec.gobra router/widen-lemma.gobra
-          timeout: 6h
-          headerOnly: ${{ env.headerOnly }}
-          module: ${{ env.module }}
-          includePaths: ${{ env.includePaths }}
-          assumeInjectivityOnInhale: ${{ env.assumeInjectivityOnInhale }}
-          checkConsistency: ${{ env.checkConsistency }}
-          parallelizeBranches: '1'
-          moreJoins: 'impure'
-          # The following flag has a significant influence on the number of branches verified.
-          # Without it, verification would take a lot longer.
-          imageVersion: ${{ env.imageVersion }}
-          mceMode: 'on'
-          requireTriggers: ${{ env.requireTriggers }}
-          overflow: ${{ env.overflow }}
-          useZ3API: ${{ env.useZ3API }}
-          disableNL: '0'
-          viperBackend: ${{ env.viperBackend }}
-          unsafeWildcardOptimization: '0'
-  verify-router-dataplane_spec-381:
-    runs-on: ubuntu-latest
-    steps:
-      - name: Checkout the VerifiedSCION repository
-        uses: actions/checkout@v3
-      - name: Verify package 'router/' at dataplane_spec.gobra:381
-        uses: viperproject/gobra-action@main
-        with:
-          files: router/metrics.go router/svc_spec_test.gobra router/assumptions.gobra router/metrics_spec.gobra router/io-spec-atomic-events.gobra router/bfd_spec.gobra router/io-spec.gobra router/dataplane.go router/metrics_spec_test.gobra router/dataplane_spec_test.gobra router/io-spec-non-proven-lemmas.gobra router/dataplane_spec.gobra@381 router/svc.go router/dataplane_concurrency_model.gobra router/io-spec-abstract-transitions.gobra router/svc_spec.gobra router/widen-lemma.gobra
-          timeout: 6h
-          headerOnly: ${{ env.headerOnly }}
-          module: ${{ env.module }}
-          includePaths: ${{ env.includePaths }}
-          assumeInjectivityOnInhale: ${{ env.assumeInjectivityOnInhale }}
-          checkConsistency: ${{ env.checkConsistency }}
-          parallelizeBranches: '1'
-          moreJoins: 'impure'
-          # The following flag has a significant influence on the number of branches verified.
-          # Without it, verification would take a lot longer.
-          imageVersion: ${{ env.imageVersion }}
-          mceMode: 'on'
-          requireTriggers: ${{ env.requireTriggers }}
-          overflow: ${{ env.overflow }}
-          useZ3API: ${{ env.useZ3API }}
-          disableNL: '0'
-          viperBackend: ${{ env.viperBackend }}
-          unsafeWildcardOptimization: '0'
-  verify-router-dataplane_spec-388:
-    runs-on: ubuntu-latest
-    steps:
-      - name: Checkout the VerifiedSCION repository
-        uses: actions/checkout@v3
-      - name: Verify package 'router/' at dataplane_spec.gobra:388
-        uses: viperproject/gobra-action@main
-        with:
-          files: router/metrics.go router/svc_spec_test.gobra router/assumptions.gobra router/metrics_spec.gobra router/io-spec-atomic-events.gobra router/bfd_spec.gobra router/io-spec.gobra router/dataplane.go router/metrics_spec_test.gobra router/dataplane_spec_test.gobra router/io-spec-non-proven-lemmas.gobra router/dataplane_spec.gobra@388 router/svc.go router/dataplane_concurrency_model.gobra router/io-spec-abstract-transitions.gobra router/svc_spec.gobra router/widen-lemma.gobra
-          timeout: 6h
-          headerOnly: ${{ env.headerOnly }}
-          module: ${{ env.module }}
-          includePaths: ${{ env.includePaths }}
-          assumeInjectivityOnInhale: ${{ env.assumeInjectivityOnInhale }}
-          checkConsistency: ${{ env.checkConsistency }}
-          parallelizeBranches: '1'
-          moreJoins: 'impure'
-          # The following flag has a significant influence on the number of branches verified.
-          # Without it, verification would take a lot longer.
-          imageVersion: ${{ env.imageVersion }}
-          mceMode: 'on'
-          requireTriggers: ${{ env.requireTriggers }}
-          overflow: ${{ env.overflow }}
-          useZ3API: ${{ env.useZ3API }}
-          disableNL: '0'
-          viperBackend: ${{ env.viperBackend }}
-          unsafeWildcardOptimization: '0'
-  verify-router-dataplane_spec-399:
-    runs-on: ubuntu-latest
-    steps:
-      - name: Checkout the VerifiedSCION repository
-        uses: actions/checkout@v3
-      - name: Verify package 'router/' at dataplane_spec.gobra:399
-        uses: viperproject/gobra-action@main
-        with:
-          files: router/metrics.go router/svc_spec_test.gobra router/assumptions.gobra router/metrics_spec.gobra router/io-spec-atomic-events.gobra router/bfd_spec.gobra router/io-spec.gobra router/dataplane.go router/metrics_spec_test.gobra router/dataplane_spec_test.gobra router/io-spec-non-proven-lemmas.gobra router/dataplane_spec.gobra@399 router/svc.go router/dataplane_concurrency_model.gobra router/io-spec-abstract-transitions.gobra router/svc_spec.gobra router/widen-lemma.gobra
-          timeout: 6h
-          headerOnly: ${{ env.headerOnly }}
-          module: ${{ env.module }}
-          includePaths: ${{ env.includePaths }}
-          assumeInjectivityOnInhale: ${{ env.assumeInjectivityOnInhale }}
-          checkConsistency: ${{ env.checkConsistency }}
-          parallelizeBranches: '1'
-          moreJoins: 'impure'
-          # The following flag has a significant influence on the number of branches verified.
-          # Without it, verification would take a lot longer.
-          imageVersion: ${{ env.imageVersion }}
-          mceMode: 'on'
-          requireTriggers: ${{ env.requireTriggers }}
-          overflow: ${{ env.overflow }}
-          useZ3API: ${{ env.useZ3API }}
-          disableNL: '0'
-          viperBackend: ${{ env.viperBackend }}
-          unsafeWildcardOptimization: '0'
-  verify-router-dataplane_spec-409:
-    runs-on: ubuntu-latest
-    steps:
-      - name: Checkout the VerifiedSCION repository
-        uses: actions/checkout@v3
-      - name: Verify package 'router/' at dataplane_spec.gobra:409
-        uses: viperproject/gobra-action@main
-        with:
-          files: router/metrics.go router/svc_spec_test.gobra router/assumptions.gobra router/metrics_spec.gobra router/io-spec-atomic-events.gobra router/bfd_spec.gobra router/io-spec.gobra router/dataplane.go router/metrics_spec_test.gobra router/dataplane_spec_test.gobra router/io-spec-non-proven-lemmas.gobra router/dataplane_spec.gobra@409 router/svc.go router/dataplane_concurrency_model.gobra router/io-spec-abstract-transitions.gobra router/svc_spec.gobra router/widen-lemma.gobra
-          timeout: 6h
-          headerOnly: ${{ env.headerOnly }}
-          module: ${{ env.module }}
-          includePaths: ${{ env.includePaths }}
-          assumeInjectivityOnInhale: ${{ env.assumeInjectivityOnInhale }}
-          checkConsistency: ${{ env.checkConsistency }}
-          parallelizeBranches: '1'
-          moreJoins: 'impure'
-          # The following flag has a significant influence on the number of branches verified.
-          # Without it, verification would take a lot longer.
-          imageVersion: ${{ env.imageVersion }}
-          mceMode: 'on'
-          requireTriggers: ${{ env.requireTriggers }}
-          overflow: ${{ env.overflow }}
-          useZ3API: ${{ env.useZ3API }}
-          disableNL: '0'
-          viperBackend: ${{ env.viperBackend }}
-          unsafeWildcardOptimization: '0'
-  verify-router-dataplane_spec-420:
-    runs-on: ubuntu-latest
-    steps:
-      - name: Checkout the VerifiedSCION repository
-        uses: actions/checkout@v3
-      - name: Verify package 'router/' at dataplane_spec.gobra:420
-        uses: viperproject/gobra-action@main
-        with:
-          files: router/metrics.go router/svc_spec_test.gobra router/assumptions.gobra router/metrics_spec.gobra router/io-spec-atomic-events.gobra router/bfd_spec.gobra router/io-spec.gobra router/dataplane.go router/metrics_spec_test.gobra router/dataplane_spec_test.gobra router/io-spec-non-proven-lemmas.gobra router/dataplane_spec.gobra@420 router/svc.go router/dataplane_concurrency_model.gobra router/io-spec-abstract-transitions.gobra router/svc_spec.gobra router/widen-lemma.gobra
-          timeout: 6h
-          headerOnly: ${{ env.headerOnly }}
-          module: ${{ env.module }}
-          includePaths: ${{ env.includePaths }}
-          assumeInjectivityOnInhale: ${{ env.assumeInjectivityOnInhale }}
-          checkConsistency: ${{ env.checkConsistency }}
-          parallelizeBranches: '1'
-          moreJoins: 'impure'
-          # The following flag has a significant influence on the number of branches verified.
-          # Without it, verification would take a lot longer.
-          imageVersion: ${{ env.imageVersion }}
-          mceMode: 'on'
-          requireTriggers: ${{ env.requireTriggers }}
-          overflow: ${{ env.overflow }}
-          useZ3API: ${{ env.useZ3API }}
-          disableNL: '0'
-          viperBackend: ${{ env.viperBackend }}
-          unsafeWildcardOptimization: '0'
-  verify-router-dataplane_spec-428:
-    runs-on: ubuntu-latest
-    steps:
-      - name: Checkout the VerifiedSCION repository
-        uses: actions/checkout@v3
-      - name: Verify package 'router/' at dataplane_spec.gobra:428
-        uses: viperproject/gobra-action@main
-        with:
-          files: router/metrics.go router/svc_spec_test.gobra router/assumptions.gobra router/metrics_spec.gobra router/io-spec-atomic-events.gobra router/bfd_spec.gobra router/io-spec.gobra router/dataplane.go router/metrics_spec_test.gobra router/dataplane_spec_test.gobra router/io-spec-non-proven-lemmas.gobra router/dataplane_spec.gobra@428 router/svc.go router/dataplane_concurrency_model.gobra router/io-spec-abstract-transitions.gobra router/svc_spec.gobra router/widen-lemma.gobra
-          timeout: 6h
-          headerOnly: ${{ env.headerOnly }}
-          module: ${{ env.module }}
-          includePaths: ${{ env.includePaths }}
-          assumeInjectivityOnInhale: ${{ env.assumeInjectivityOnInhale }}
-          checkConsistency: ${{ env.checkConsistency }}
-          parallelizeBranches: '1'
-          moreJoins: 'impure'
-          # The following flag has a significant influence on the number of branches verified.
-          # Without it, verification would take a lot longer.
-          imageVersion: ${{ env.imageVersion }}
-          mceMode: 'on'
-          requireTriggers: ${{ env.requireTriggers }}
-          overflow: ${{ env.overflow }}
-          useZ3API: ${{ env.useZ3API }}
-          disableNL: '0'
-          viperBackend: ${{ env.viperBackend }}
-          unsafeWildcardOptimization: '0'
-  verify-router-dataplane_spec-436:
-    runs-on: ubuntu-latest
-    steps:
-      - name: Checkout the VerifiedSCION repository
-        uses: actions/checkout@v3
-      - name: Verify package 'router/' at dataplane_spec.gobra:436
-        uses: viperproject/gobra-action@main
-        with:
-          files: router/metrics.go router/svc_spec_test.gobra router/assumptions.gobra router/metrics_spec.gobra router/io-spec-atomic-events.gobra router/bfd_spec.gobra router/io-spec.gobra router/dataplane.go router/metrics_spec_test.gobra router/dataplane_spec_test.gobra router/io-spec-non-proven-lemmas.gobra router/dataplane_spec.gobra@436 router/svc.go router/dataplane_concurrency_model.gobra router/io-spec-abstract-transitions.gobra router/svc_spec.gobra router/widen-lemma.gobra
-          timeout: 6h
-          headerOnly: ${{ env.headerOnly }}
-          module: ${{ env.module }}
-          includePaths: ${{ env.includePaths }}
-          assumeInjectivityOnInhale: ${{ env.assumeInjectivityOnInhale }}
-          checkConsistency: ${{ env.checkConsistency }}
-          parallelizeBranches: '1'
-          moreJoins: 'impure'
-          # The following flag has a significant influence on the number of branches verified.
-          # Without it, verification would take a lot longer.
-          imageVersion: ${{ env.imageVersion }}
-          mceMode: 'on'
-          requireTriggers: ${{ env.requireTriggers }}
-          overflow: ${{ env.overflow }}
-          useZ3API: ${{ env.useZ3API }}
-          disableNL: '0'
-          viperBackend: ${{ env.viperBackend }}
-          unsafeWildcardOptimization: '0'
-  verify-router-dataplane_spec-447:
-    runs-on: ubuntu-latest
-    steps:
-      - name: Checkout the VerifiedSCION repository
-        uses: actions/checkout@v3
-      - name: Verify package 'router/' at dataplane_spec.gobra:447
-        uses: viperproject/gobra-action@main
-        with:
-          files: router/metrics.go router/svc_spec_test.gobra router/assumptions.gobra router/metrics_spec.gobra router/io-spec-atomic-events.gobra router/bfd_spec.gobra router/io-spec.gobra router/dataplane.go router/metrics_spec_test.gobra router/dataplane_spec_test.gobra router/io-spec-non-proven-lemmas.gobra router/dataplane_spec.gobra@447 router/svc.go router/dataplane_concurrency_model.gobra router/io-spec-abstract-transitions.gobra router/svc_spec.gobra router/widen-lemma.gobra
-          timeout: 6h
-          headerOnly: ${{ env.headerOnly }}
-          module: ${{ env.module }}
-          includePaths: ${{ env.includePaths }}
-          assumeInjectivityOnInhale: ${{ env.assumeInjectivityOnInhale }}
-          checkConsistency: ${{ env.checkConsistency }}
-          parallelizeBranches: '1'
-          moreJoins: 'impure'
-          # The following flag has a significant influence on the number of branches verified.
-          # Without it, verification would take a lot longer.
-          imageVersion: ${{ env.imageVersion }}
-          mceMode: 'on'
-          requireTriggers: ${{ env.requireTriggers }}
-          overflow: ${{ env.overflow }}
-          useZ3API: ${{ env.useZ3API }}
-          disableNL: '0'
-          viperBackend: ${{ env.viperBackend }}
-          unsafeWildcardOptimization: '0'
-  verify-router-dataplane_spec-455:
-    runs-on: ubuntu-latest
-    steps:
-      - name: Checkout the VerifiedSCION repository
-        uses: actions/checkout@v3
-      - name: Verify package 'router/' at dataplane_spec.gobra:455
-        uses: viperproject/gobra-action@main
-        with:
-          files: router/metrics.go router/svc_spec_test.gobra router/assumptions.gobra router/metrics_spec.gobra router/io-spec-atomic-events.gobra router/bfd_spec.gobra router/io-spec.gobra router/dataplane.go router/metrics_spec_test.gobra router/dataplane_spec_test.gobra router/io-spec-non-proven-lemmas.gobra router/dataplane_spec.gobra@455 router/svc.go router/dataplane_concurrency_model.gobra router/io-spec-abstract-transitions.gobra router/svc_spec.gobra router/widen-lemma.gobra
-          timeout: 6h
-          headerOnly: ${{ env.headerOnly }}
-          module: ${{ env.module }}
-          includePaths: ${{ env.includePaths }}
-          assumeInjectivityOnInhale: ${{ env.assumeInjectivityOnInhale }}
-          checkConsistency: ${{ env.checkConsistency }}
-          parallelizeBranches: '1'
-          moreJoins: 'impure'
-          # The following flag has a significant influence on the number of branches verified.
-          # Without it, verification would take a lot longer.
-          imageVersion: ${{ env.imageVersion }}
-          mceMode: 'on'
-          requireTriggers: ${{ env.requireTriggers }}
-          overflow: ${{ env.overflow }}
-          useZ3API: ${{ env.useZ3API }}
-          disableNL: '0'
-          viperBackend: ${{ env.viperBackend }}
-          unsafeWildcardOptimization: '0'
-  verify-router-dataplane_spec-466:
-    runs-on: ubuntu-latest
-    steps:
-      - name: Checkout the VerifiedSCION repository
-        uses: actions/checkout@v3
-      - name: Verify package 'router/' at dataplane_spec.gobra:466
-        uses: viperproject/gobra-action@main
-        with:
-          files: router/metrics.go router/svc_spec_test.gobra router/assumptions.gobra router/metrics_spec.gobra router/io-spec-atomic-events.gobra router/bfd_spec.gobra router/io-spec.gobra router/dataplane.go router/metrics_spec_test.gobra router/dataplane_spec_test.gobra router/io-spec-non-proven-lemmas.gobra router/dataplane_spec.gobra@466 router/svc.go router/dataplane_concurrency_model.gobra router/io-spec-abstract-transitions.gobra router/svc_spec.gobra router/widen-lemma.gobra
-          timeout: 6h
-          headerOnly: ${{ env.headerOnly }}
-          module: ${{ env.module }}
-          includePaths: ${{ env.includePaths }}
-          assumeInjectivityOnInhale: ${{ env.assumeInjectivityOnInhale }}
-          checkConsistency: ${{ env.checkConsistency }}
-          parallelizeBranches: '1'
-          moreJoins: 'impure'
-          # The following flag has a significant influence on the number of branches verified.
-          # Without it, verification would take a lot longer.
-          imageVersion: ${{ env.imageVersion }}
-          mceMode: 'on'
-          requireTriggers: ${{ env.requireTriggers }}
-          overflow: ${{ env.overflow }}
-          useZ3API: ${{ env.useZ3API }}
-          disableNL: '0'
-          viperBackend: ${{ env.viperBackend }}
-          unsafeWildcardOptimization: '0'
-  verify-router-dataplane_spec-474:
-    runs-on: ubuntu-latest
-    steps:
-      - name: Checkout the VerifiedSCION repository
-        uses: actions/checkout@v3
-      - name: Verify package 'router/' at dataplane_spec.gobra:474
-        uses: viperproject/gobra-action@main
-        with:
-          files: router/metrics.go router/svc_spec_test.gobra router/assumptions.gobra router/metrics_spec.gobra router/io-spec-atomic-events.gobra router/bfd_spec.gobra router/io-spec.gobra router/dataplane.go router/metrics_spec_test.gobra router/dataplane_spec_test.gobra router/io-spec-non-proven-lemmas.gobra router/dataplane_spec.gobra@474 router/svc.go router/dataplane_concurrency_model.gobra router/io-spec-abstract-transitions.gobra router/svc_spec.gobra router/widen-lemma.gobra
-          timeout: 6h
-          headerOnly: ${{ env.headerOnly }}
-          module: ${{ env.module }}
-          includePaths: ${{ env.includePaths }}
-          assumeInjectivityOnInhale: ${{ env.assumeInjectivityOnInhale }}
-          checkConsistency: ${{ env.checkConsistency }}
-          parallelizeBranches: '1'
-          moreJoins: 'impure'
-          # The following flag has a significant influence on the number of branches verified.
-          # Without it, verification would take a lot longer.
-          imageVersion: ${{ env.imageVersion }}
-          mceMode: 'on'
-          requireTriggers: ${{ env.requireTriggers }}
-          overflow: ${{ env.overflow }}
-          useZ3API: ${{ env.useZ3API }}
-          disableNL: '0'
-          viperBackend: ${{ env.viperBackend }}
-          unsafeWildcardOptimization: '0'
-  verify-router-dataplane_spec-488:
-    runs-on: ubuntu-latest
-    steps:
-      - name: Checkout the VerifiedSCION repository
-        uses: actions/checkout@v3
-      - name: Verify package 'router/' at dataplane_spec.gobra:488
-        uses: viperproject/gobra-action@main
-        with:
-          files: router/metrics.go router/svc_spec_test.gobra router/assumptions.gobra router/metrics_spec.gobra router/io-spec-atomic-events.gobra router/bfd_spec.gobra router/io-spec.gobra router/dataplane.go router/metrics_spec_test.gobra router/dataplane_spec_test.gobra router/io-spec-non-proven-lemmas.gobra router/dataplane_spec.gobra@488 router/svc.go router/dataplane_concurrency_model.gobra router/io-spec-abstract-transitions.gobra router/svc_spec.gobra router/widen-lemma.gobra
-          timeout: 6h
-          headerOnly: ${{ env.headerOnly }}
-          module: ${{ env.module }}
-          includePaths: ${{ env.includePaths }}
-          assumeInjectivityOnInhale: ${{ env.assumeInjectivityOnInhale }}
-          checkConsistency: ${{ env.checkConsistency }}
-          parallelizeBranches: '1'
-          moreJoins: 'impure'
-          # The following flag has a significant influence on the number of branches verified.
-          # Without it, verification would take a lot longer.
-          imageVersion: ${{ env.imageVersion }}
-          mceMode: 'on'
-          requireTriggers: ${{ env.requireTriggers }}
-          overflow: ${{ env.overflow }}
-          useZ3API: ${{ env.useZ3API }}
-          disableNL: '0'
-          viperBackend: ${{ env.viperBackend }}
-          unsafeWildcardOptimization: '0'
-  verify-router-dataplane_spec-515:
-    runs-on: ubuntu-latest
-    steps:
-      - name: Checkout the VerifiedSCION repository
-        uses: actions/checkout@v3
-      - name: Verify package 'router/' at dataplane_spec.gobra:515
-        uses: viperproject/gobra-action@main
-        with:
-          files: router/metrics.go router/svc_spec_test.gobra router/assumptions.gobra router/metrics_spec.gobra router/io-spec-atomic-events.gobra router/bfd_spec.gobra router/io-spec.gobra router/dataplane.go router/metrics_spec_test.gobra router/dataplane_spec_test.gobra router/io-spec-non-proven-lemmas.gobra router/dataplane_spec.gobra@515 router/svc.go router/dataplane_concurrency_model.gobra router/io-spec-abstract-transitions.gobra router/svc_spec.gobra router/widen-lemma.gobra
-          timeout: 6h
-          headerOnly: ${{ env.headerOnly }}
-          module: ${{ env.module }}
-          includePaths: ${{ env.includePaths }}
-          assumeInjectivityOnInhale: ${{ env.assumeInjectivityOnInhale }}
-          checkConsistency: ${{ env.checkConsistency }}
-          parallelizeBranches: '1'
-          moreJoins: 'impure'
-          # The following flag has a significant influence on the number of branches verified.
-          # Without it, verification would take a lot longer.
-          imageVersion: ${{ env.imageVersion }}
-          mceMode: 'on'
-          requireTriggers: ${{ env.requireTriggers }}
-          overflow: ${{ env.overflow }}
-          useZ3API: ${{ env.useZ3API }}
-          disableNL: '0'
-          viperBackend: ${{ env.viperBackend }}
-          unsafeWildcardOptimization: '0'
-  verify-router-dataplane_spec-526:
-    runs-on: ubuntu-latest
-    steps:
-      - name: Checkout the VerifiedSCION repository
-        uses: actions/checkout@v3
-      - name: Verify package 'router/' at dataplane_spec.gobra:526
-        uses: viperproject/gobra-action@main
-        with:
-          files: router/metrics.go router/svc_spec_test.gobra router/assumptions.gobra router/metrics_spec.gobra router/io-spec-atomic-events.gobra router/bfd_spec.gobra router/io-spec.gobra router/dataplane.go router/metrics_spec_test.gobra router/dataplane_spec_test.gobra router/io-spec-non-proven-lemmas.gobra router/dataplane_spec.gobra@526 router/svc.go router/dataplane_concurrency_model.gobra router/io-spec-abstract-transitions.gobra router/svc_spec.gobra router/widen-lemma.gobra
-          timeout: 6h
-          headerOnly: ${{ env.headerOnly }}
-          module: ${{ env.module }}
-          includePaths: ${{ env.includePaths }}
-          assumeInjectivityOnInhale: ${{ env.assumeInjectivityOnInhale }}
-          checkConsistency: ${{ env.checkConsistency }}
-          parallelizeBranches: '1'
-          moreJoins: 'impure'
-          # The following flag has a significant influence on the number of branches verified.
-          # Without it, verification would take a lot longer.
-          imageVersion: ${{ env.imageVersion }}
-          mceMode: 'on'
-          requireTriggers: ${{ env.requireTriggers }}
-          overflow: ${{ env.overflow }}
-          useZ3API: ${{ env.useZ3API }}
-          disableNL: '0'
-          viperBackend: ${{ env.viperBackend }}
-          unsafeWildcardOptimization: '0'
-  verify-router-dataplane_spec-533:
-    runs-on: ubuntu-latest
-    steps:
-      - name: Checkout the VerifiedSCION repository
-        uses: actions/checkout@v3
-      - name: Verify package 'router/' at dataplane_spec.gobra:533
-        uses: viperproject/gobra-action@main
-        with:
-          files: router/metrics.go router/svc_spec_test.gobra router/assumptions.gobra router/metrics_spec.gobra router/io-spec-atomic-events.gobra router/bfd_spec.gobra router/io-spec.gobra router/dataplane.go router/metrics_spec_test.gobra router/dataplane_spec_test.gobra router/io-spec-non-proven-lemmas.gobra router/dataplane_spec.gobra@533 router/svc.go router/dataplane_concurrency_model.gobra router/io-spec-abstract-transitions.gobra router/svc_spec.gobra router/widen-lemma.gobra
-          timeout: 6h
-          headerOnly: ${{ env.headerOnly }}
-          module: ${{ env.module }}
-          includePaths: ${{ env.includePaths }}
-          assumeInjectivityOnInhale: ${{ env.assumeInjectivityOnInhale }}
-          checkConsistency: ${{ env.checkConsistency }}
-          parallelizeBranches: '1'
-          moreJoins: 'impure'
-          # The following flag has a significant influence on the number of branches verified.
-          # Without it, verification would take a lot longer.
-          imageVersion: ${{ env.imageVersion }}
-          mceMode: 'on'
-          requireTriggers: ${{ env.requireTriggers }}
-          overflow: ${{ env.overflow }}
-          useZ3API: ${{ env.useZ3API }}
-          disableNL: '0'
-          viperBackend: ${{ env.viperBackend }}
-          unsafeWildcardOptimization: '0'
-  verify-router-dataplane_spec-569:
-    runs-on: ubuntu-latest
-    steps:
-      - name: Checkout the VerifiedSCION repository
-        uses: actions/checkout@v3
-      - name: Verify package 'router/' at dataplane_spec.gobra:569
-        uses: viperproject/gobra-action@main
-        with:
-          files: router/metrics.go router/svc_spec_test.gobra router/assumptions.gobra router/metrics_spec.gobra router/io-spec-atomic-events.gobra router/bfd_spec.gobra router/io-spec.gobra router/dataplane.go router/metrics_spec_test.gobra router/dataplane_spec_test.gobra router/io-spec-non-proven-lemmas.gobra router/dataplane_spec.gobra@569 router/svc.go router/dataplane_concurrency_model.gobra router/io-spec-abstract-transitions.gobra router/svc_spec.gobra router/widen-lemma.gobra
-          timeout: 6h
-          headerOnly: ${{ env.headerOnly }}
-          module: ${{ env.module }}
-          includePaths: ${{ env.includePaths }}
-          assumeInjectivityOnInhale: ${{ env.assumeInjectivityOnInhale }}
-          checkConsistency: ${{ env.checkConsistency }}
-          parallelizeBranches: '1'
-          moreJoins: 'impure'
-          # The following flag has a significant influence on the number of branches verified.
-          # Without it, verification would take a lot longer.
-          imageVersion: ${{ env.imageVersion }}
-          mceMode: 'on'
-          requireTriggers: ${{ env.requireTriggers }}
-          overflow: ${{ env.overflow }}
-          useZ3API: ${{ env.useZ3API }}
-          disableNL: '0'
-          viperBackend: ${{ env.viperBackend }}
-          unsafeWildcardOptimization: '0'
-  verify-router-dataplane_spec-576:
-    runs-on: ubuntu-latest
-    steps:
-      - name: Checkout the VerifiedSCION repository
-        uses: actions/checkout@v3
-      - name: Verify package 'router/' at dataplane_spec.gobra:576
-        uses: viperproject/gobra-action@main
-        with:
-          files: router/metrics.go router/svc_spec_test.gobra router/assumptions.gobra router/metrics_spec.gobra router/io-spec-atomic-events.gobra router/bfd_spec.gobra router/io-spec.gobra router/dataplane.go router/metrics_spec_test.gobra router/dataplane_spec_test.gobra router/io-spec-non-proven-lemmas.gobra router/dataplane_spec.gobra@576 router/svc.go router/dataplane_concurrency_model.gobra router/io-spec-abstract-transitions.gobra router/svc_spec.gobra router/widen-lemma.gobra
-          timeout: 6h
-          headerOnly: ${{ env.headerOnly }}
-          module: ${{ env.module }}
-          includePaths: ${{ env.includePaths }}
-          assumeInjectivityOnInhale: ${{ env.assumeInjectivityOnInhale }}
-          checkConsistency: ${{ env.checkConsistency }}
-          parallelizeBranches: '1'
-          moreJoins: 'impure'
-          # The following flag has a significant influence on the number of branches verified.
-          # Without it, verification would take a lot longer.
-          imageVersion: ${{ env.imageVersion }}
-          mceMode: 'on'
-          requireTriggers: ${{ env.requireTriggers }}
-          overflow: ${{ env.overflow }}
-          useZ3API: ${{ env.useZ3API }}
-          disableNL: '0'
-          viperBackend: ${{ env.viperBackend }}
-          unsafeWildcardOptimization: '0'
-  verify-router-dataplane_spec-583:
-    runs-on: ubuntu-latest
-    steps:
-      - name: Checkout the VerifiedSCION repository
-        uses: actions/checkout@v3
-      - name: Verify package 'router/' at dataplane_spec.gobra:583
-        uses: viperproject/gobra-action@main
-        with:
-          files: router/metrics.go router/svc_spec_test.gobra router/assumptions.gobra router/metrics_spec.gobra router/io-spec-atomic-events.gobra router/bfd_spec.gobra router/io-spec.gobra router/dataplane.go router/metrics_spec_test.gobra router/dataplane_spec_test.gobra router/io-spec-non-proven-lemmas.gobra router/dataplane_spec.gobra@583 router/svc.go router/dataplane_concurrency_model.gobra router/io-spec-abstract-transitions.gobra router/svc_spec.gobra router/widen-lemma.gobra
-          timeout: 6h
-          headerOnly: ${{ env.headerOnly }}
-          module: ${{ env.module }}
-          includePaths: ${{ env.includePaths }}
-          assumeInjectivityOnInhale: ${{ env.assumeInjectivityOnInhale }}
-          checkConsistency: ${{ env.checkConsistency }}
-          parallelizeBranches: '1'
-          moreJoins: 'impure'
-          # The following flag has a significant influence on the number of branches verified.
-          # Without it, verification would take a lot longer.
-          imageVersion: ${{ env.imageVersion }}
-          mceMode: 'on'
-          requireTriggers: ${{ env.requireTriggers }}
-          overflow: ${{ env.overflow }}
-          useZ3API: ${{ env.useZ3API }}
-          disableNL: '0'
-          viperBackend: ${{ env.viperBackend }}
-          unsafeWildcardOptimization: '0'
-  verify-router-dataplane_spec-590:
-    runs-on: ubuntu-latest
-    steps:
-      - name: Checkout the VerifiedSCION repository
-        uses: actions/checkout@v3
-      - name: Verify package 'router/' at dataplane_spec.gobra:590
-        uses: viperproject/gobra-action@main
-        with:
-          files: router/metrics.go router/svc_spec_test.gobra router/assumptions.gobra router/metrics_spec.gobra router/io-spec-atomic-events.gobra router/bfd_spec.gobra router/io-spec.gobra router/dataplane.go router/metrics_spec_test.gobra router/dataplane_spec_test.gobra router/io-spec-non-proven-lemmas.gobra router/dataplane_spec.gobra@590 router/svc.go router/dataplane_concurrency_model.gobra router/io-spec-abstract-transitions.gobra router/svc_spec.gobra router/widen-lemma.gobra
-          timeout: 6h
-          headerOnly: ${{ env.headerOnly }}
-          module: ${{ env.module }}
-          includePaths: ${{ env.includePaths }}
-          assumeInjectivityOnInhale: ${{ env.assumeInjectivityOnInhale }}
-          checkConsistency: ${{ env.checkConsistency }}
-          parallelizeBranches: '1'
-          moreJoins: 'impure'
-          # The following flag has a significant influence on the number of branches verified.
-          # Without it, verification would take a lot longer.
-          imageVersion: ${{ env.imageVersion }}
-          mceMode: 'on'
-          requireTriggers: ${{ env.requireTriggers }}
-          overflow: ${{ env.overflow }}
-          useZ3API: ${{ env.useZ3API }}
-          disableNL: '0'
-          viperBackend: ${{ env.viperBackend }}
-          unsafeWildcardOptimization: '0'
-  verify-router-dataplane_spec-597:
-    runs-on: ubuntu-latest
-    steps:
-      - name: Checkout the VerifiedSCION repository
-        uses: actions/checkout@v3
-      - name: Verify package 'router/' at dataplane_spec.gobra:597
-        uses: viperproject/gobra-action@main
-        with:
-          files: router/metrics.go router/svc_spec_test.gobra router/assumptions.gobra router/metrics_spec.gobra router/io-spec-atomic-events.gobra router/bfd_spec.gobra router/io-spec.gobra router/dataplane.go router/metrics_spec_test.gobra router/dataplane_spec_test.gobra router/io-spec-non-proven-lemmas.gobra router/dataplane_spec.gobra@597 router/svc.go router/dataplane_concurrency_model.gobra router/io-spec-abstract-transitions.gobra router/svc_spec.gobra router/widen-lemma.gobra
-          timeout: 6h
-          headerOnly: ${{ env.headerOnly }}
-          module: ${{ env.module }}
-          includePaths: ${{ env.includePaths }}
-          assumeInjectivityOnInhale: ${{ env.assumeInjectivityOnInhale }}
-          checkConsistency: ${{ env.checkConsistency }}
-          parallelizeBranches: '1'
-          moreJoins: 'impure'
-          # The following flag has a significant influence on the number of branches verified.
-          # Without it, verification would take a lot longer.
-          imageVersion: ${{ env.imageVersion }}
-          mceMode: 'on'
-          requireTriggers: ${{ env.requireTriggers }}
-          overflow: ${{ env.overflow }}
-          useZ3API: ${{ env.useZ3API }}
-          disableNL: '0'
-          viperBackend: ${{ env.viperBackend }}
-          unsafeWildcardOptimization: '0'
-  verify-router-dataplane_spec-604:
-    runs-on: ubuntu-latest
-    steps:
-      - name: Checkout the VerifiedSCION repository
-        uses: actions/checkout@v3
-      - name: Verify package 'router/' at dataplane_spec.gobra:604
-        uses: viperproject/gobra-action@main
-        with:
-          files: router/metrics.go router/svc_spec_test.gobra router/assumptions.gobra router/metrics_spec.gobra router/io-spec-atomic-events.gobra router/bfd_spec.gobra router/io-spec.gobra router/dataplane.go router/metrics_spec_test.gobra router/dataplane_spec_test.gobra router/io-spec-non-proven-lemmas.gobra router/dataplane_spec.gobra@604 router/svc.go router/dataplane_concurrency_model.gobra router/io-spec-abstract-transitions.gobra router/svc_spec.gobra router/widen-lemma.gobra
-          timeout: 6h
-          headerOnly: ${{ env.headerOnly }}
-          module: ${{ env.module }}
-          includePaths: ${{ env.includePaths }}
-          assumeInjectivityOnInhale: ${{ env.assumeInjectivityOnInhale }}
-          checkConsistency: ${{ env.checkConsistency }}
-          parallelizeBranches: '1'
-          moreJoins: 'impure'
-          # The following flag has a significant influence on the number of branches verified.
-          # Without it, verification would take a lot longer.
-          imageVersion: ${{ env.imageVersion }}
-          mceMode: 'on'
-          requireTriggers: ${{ env.requireTriggers }}
-          overflow: ${{ env.overflow }}
-          useZ3API: ${{ env.useZ3API }}
-          disableNL: '0'
-          viperBackend: ${{ env.viperBackend }}
-          unsafeWildcardOptimization: '0'
-  verify-router-dataplane_spec-618:
-    runs-on: ubuntu-latest
-    steps:
-      - name: Checkout the VerifiedSCION repository
-        uses: actions/checkout@v3
-      - name: Verify package 'router/' at dataplane_spec.gobra:618
-        uses: viperproject/gobra-action@main
-        with:
-          files: router/metrics.go router/svc_spec_test.gobra router/assumptions.gobra router/metrics_spec.gobra router/io-spec-atomic-events.gobra router/bfd_spec.gobra router/io-spec.gobra router/dataplane.go router/metrics_spec_test.gobra router/dataplane_spec_test.gobra router/io-spec-non-proven-lemmas.gobra router/dataplane_spec.gobra@618 router/svc.go router/dataplane_concurrency_model.gobra router/io-spec-abstract-transitions.gobra router/svc_spec.gobra router/widen-lemma.gobra
-          timeout: 6h
-          headerOnly: ${{ env.headerOnly }}
-          module: ${{ env.module }}
-          includePaths: ${{ env.includePaths }}
-          assumeInjectivityOnInhale: ${{ env.assumeInjectivityOnInhale }}
-          checkConsistency: ${{ env.checkConsistency }}
-          parallelizeBranches: '1'
-          moreJoins: 'impure'
-          # The following flag has a significant influence on the number of branches verified.
-          # Without it, verification would take a lot longer.
-          imageVersion: ${{ env.imageVersion }}
-          mceMode: 'on'
-          requireTriggers: ${{ env.requireTriggers }}
-          overflow: ${{ env.overflow }}
-          useZ3API: ${{ env.useZ3API }}
-          disableNL: '0'
-          viperBackend: ${{ env.viperBackend }}
-          unsafeWildcardOptimization: '0'
-  verify-router-dataplane_spec-658:
-    runs-on: ubuntu-latest
-    steps:
-      - name: Checkout the VerifiedSCION repository
-        uses: actions/checkout@v3
-      - name: Verify package 'router/' at dataplane_spec.gobra:658
-        uses: viperproject/gobra-action@main
-        with:
-          files: router/metrics.go router/svc_spec_test.gobra router/assumptions.gobra router/metrics_spec.gobra router/io-spec-atomic-events.gobra router/bfd_spec.gobra router/io-spec.gobra router/dataplane.go router/metrics_spec_test.gobra router/dataplane_spec_test.gobra router/io-spec-non-proven-lemmas.gobra router/dataplane_spec.gobra@658 router/svc.go router/dataplane_concurrency_model.gobra router/io-spec-abstract-transitions.gobra router/svc_spec.gobra router/widen-lemma.gobra
-          timeout: 6h
-          headerOnly: ${{ env.headerOnly }}
-          module: ${{ env.module }}
-          includePaths: ${{ env.includePaths }}
-          assumeInjectivityOnInhale: ${{ env.assumeInjectivityOnInhale }}
-          checkConsistency: ${{ env.checkConsistency }}
-          parallelizeBranches: '1'
-          moreJoins: 'impure'
-          # The following flag has a significant influence on the number of branches verified.
-          # Without it, verification would take a lot longer.
-          imageVersion: ${{ env.imageVersion }}
-          mceMode: 'on'
-          requireTriggers: ${{ env.requireTriggers }}
-          overflow: ${{ env.overflow }}
-          useZ3API: ${{ env.useZ3API }}
-          disableNL: '0'
-          viperBackend: ${{ env.viperBackend }}
-          unsafeWildcardOptimization: '0'
-  verify-router-dataplane_spec-669:
-    runs-on: ubuntu-latest
-    steps:
-      - name: Checkout the VerifiedSCION repository
-        uses: actions/checkout@v3
-      - name: Verify package 'router/' at dataplane_spec.gobra:669
-        uses: viperproject/gobra-action@main
-        with:
-          files: router/metrics.go router/svc_spec_test.gobra router/assumptions.gobra router/metrics_spec.gobra router/io-spec-atomic-events.gobra router/bfd_spec.gobra router/io-spec.gobra router/dataplane.go router/metrics_spec_test.gobra router/dataplane_spec_test.gobra router/io-spec-non-proven-lemmas.gobra router/dataplane_spec.gobra@669 router/svc.go router/dataplane_concurrency_model.gobra router/io-spec-abstract-transitions.gobra router/svc_spec.gobra router/widen-lemma.gobra
-          timeout: 6h
-          headerOnly: ${{ env.headerOnly }}
-          module: ${{ env.module }}
-          includePaths: ${{ env.includePaths }}
-          assumeInjectivityOnInhale: ${{ env.assumeInjectivityOnInhale }}
-          checkConsistency: ${{ env.checkConsistency }}
-          parallelizeBranches: '1'
-          moreJoins: 'impure'
-          # The following flag has a significant influence on the number of branches verified.
-          # Without it, verification would take a lot longer.
-          imageVersion: ${{ env.imageVersion }}
-          mceMode: 'on'
-          requireTriggers: ${{ env.requireTriggers }}
-          overflow: ${{ env.overflow }}
-          useZ3API: ${{ env.useZ3API }}
-          disableNL: '0'
-          viperBackend: ${{ env.viperBackend }}
-          unsafeWildcardOptimization: '0'
-  verify-router-dataplane_spec-683:
-    runs-on: ubuntu-latest
-    steps:
-      - name: Checkout the VerifiedSCION repository
-        uses: actions/checkout@v3
-      - name: Verify package 'router/' at dataplane_spec.gobra:683
-        uses: viperproject/gobra-action@main
-        with:
-          files: router/metrics.go router/svc_spec_test.gobra router/assumptions.gobra router/metrics_spec.gobra router/io-spec-atomic-events.gobra router/bfd_spec.gobra router/io-spec.gobra router/dataplane.go router/metrics_spec_test.gobra router/dataplane_spec_test.gobra router/io-spec-non-proven-lemmas.gobra router/dataplane_spec.gobra@683 router/svc.go router/dataplane_concurrency_model.gobra router/io-spec-abstract-transitions.gobra router/svc_spec.gobra router/widen-lemma.gobra
-          timeout: 6h
-          headerOnly: ${{ env.headerOnly }}
-          module: ${{ env.module }}
-          includePaths: ${{ env.includePaths }}
-          assumeInjectivityOnInhale: ${{ env.assumeInjectivityOnInhale }}
-          checkConsistency: ${{ env.checkConsistency }}
-          parallelizeBranches: '1'
-          moreJoins: 'impure'
-          # The following flag has a significant influence on the number of branches verified.
-          # Without it, verification would take a lot longer.
-          imageVersion: ${{ env.imageVersion }}
-          mceMode: 'on'
-          requireTriggers: ${{ env.requireTriggers }}
-          overflow: ${{ env.overflow }}
-          useZ3API: ${{ env.useZ3API }}
-          disableNL: '0'
-          viperBackend: ${{ env.viperBackend }}
-          unsafeWildcardOptimization: '0'
-  verify-router-dataplane_spec-693:
-    runs-on: ubuntu-latest
-    steps:
-      - name: Checkout the VerifiedSCION repository
-        uses: actions/checkout@v3
-      - name: Verify package 'router/' at dataplane_spec.gobra:693
-        uses: viperproject/gobra-action@main
-        with:
-          files: router/metrics.go router/svc_spec_test.gobra router/assumptions.gobra router/metrics_spec.gobra router/io-spec-atomic-events.gobra router/bfd_spec.gobra router/io-spec.gobra router/dataplane.go router/metrics_spec_test.gobra router/dataplane_spec_test.gobra router/io-spec-non-proven-lemmas.gobra router/dataplane_spec.gobra@693 router/svc.go router/dataplane_concurrency_model.gobra router/io-spec-abstract-transitions.gobra router/svc_spec.gobra router/widen-lemma.gobra
-          timeout: 6h
-          headerOnly: ${{ env.headerOnly }}
-          module: ${{ env.module }}
-          includePaths: ${{ env.includePaths }}
-          assumeInjectivityOnInhale: ${{ env.assumeInjectivityOnInhale }}
-          checkConsistency: ${{ env.checkConsistency }}
-          parallelizeBranches: '1'
-          moreJoins: 'impure'
-          # The following flag has a significant influence on the number of branches verified.
-          # Without it, verification would take a lot longer.
-          imageVersion: ${{ env.imageVersion }}
-          mceMode: 'on'
-          requireTriggers: ${{ env.requireTriggers }}
-          overflow: ${{ env.overflow }}
-          useZ3API: ${{ env.useZ3API }}
-          disableNL: '0'
-          viperBackend: ${{ env.viperBackend }}
-          unsafeWildcardOptimization: '0'
-  verify-router-dataplane_spec-701:
-    runs-on: ubuntu-latest
-    steps:
-      - name: Checkout the VerifiedSCION repository
-        uses: actions/checkout@v3
-      - name: Verify package 'router/' at dataplane_spec.gobra:701
-        uses: viperproject/gobra-action@main
-        with:
-          files: router/metrics.go router/svc_spec_test.gobra router/assumptions.gobra router/metrics_spec.gobra router/io-spec-atomic-events.gobra router/bfd_spec.gobra router/io-spec.gobra router/dataplane.go router/metrics_spec_test.gobra router/dataplane_spec_test.gobra router/io-spec-non-proven-lemmas.gobra router/dataplane_spec.gobra@701 router/svc.go router/dataplane_concurrency_model.gobra router/io-spec-abstract-transitions.gobra router/svc_spec.gobra router/widen-lemma.gobra
-          timeout: 6h
-          headerOnly: ${{ env.headerOnly }}
-          module: ${{ env.module }}
-          includePaths: ${{ env.includePaths }}
-          assumeInjectivityOnInhale: ${{ env.assumeInjectivityOnInhale }}
-          checkConsistency: ${{ env.checkConsistency }}
-          parallelizeBranches: '1'
-          moreJoins: 'impure'
-          # The following flag has a significant influence on the number of branches verified.
-          # Without it, verification would take a lot longer.
-          imageVersion: ${{ env.imageVersion }}
-          mceMode: 'on'
-          requireTriggers: ${{ env.requireTriggers }}
-          overflow: ${{ env.overflow }}
-          useZ3API: ${{ env.useZ3API }}
-          disableNL: '0'
-          viperBackend: ${{ env.viperBackend }}
-          unsafeWildcardOptimization: '0'
-  verify-router-svc-everywhere:
-    runs-on: ubuntu-latest
-    steps:
-      - name: Checkout the VerifiedSCION repository
-        uses: actions/checkout@v3
-      - name: Verify package 'router/' at svc.go:everywhere
-        uses: viperproject/gobra-action@main
-        with:
-          files: router/metrics.go router/svc_spec_test.gobra router/assumptions.gobra router/metrics_spec.gobra router/io-spec-atomic-events.gobra router/bfd_spec.gobra router/io-spec.gobra router/dataplane.go router/metrics_spec_test.gobra router/dataplane_spec_test.gobra router/io-spec-non-proven-lemmas.gobra router/dataplane_spec.gobra router/svc.go@35,46,74,108,137 router/dataplane_concurrency_model.gobra router/io-spec-abstract-transitions.gobra router/svc_spec.gobra router/widen-lemma.gobra
-          timeout: 6h
-          headerOnly: ${{ env.headerOnly }}
-          module: ${{ env.module }}
-          includePaths: ${{ env.includePaths }}
-          assumeInjectivityOnInhale: ${{ env.assumeInjectivityOnInhale }}
-          checkConsistency: ${{ env.checkConsistency }}
-          parallelizeBranches: '1'
-          moreJoins: 'impure'
-          # The following flag has a significant influence on the number of branches verified.
-          # Without it, verification would take a lot longer.
-          imageVersion: ${{ env.imageVersion }}
-          mceMode: 'on'
-          requireTriggers: ${{ env.requireTriggers }}
-          overflow: ${{ env.overflow }}
-          useZ3API: ${{ env.useZ3API }}
-          disableNL: '0'
-          viperBackend: ${{ env.viperBackend }}
-          unsafeWildcardOptimization: '0'
-  verify-router-dataplane_concurrency_model-everywhere:
-    runs-on: ubuntu-latest
-    steps:
-      - name: Checkout the VerifiedSCION repository
-        uses: actions/checkout@v3
-      - name: Verify package 'router/' at dataplane_concurrency_model.gobra:everywhere
-        uses: viperproject/gobra-action@main
-        with:
-          files: router/metrics.go router/svc_spec_test.gobra router/assumptions.gobra router/metrics_spec.gobra router/io-spec-atomic-events.gobra router/bfd_spec.gobra router/io-spec.gobra router/dataplane.go router/metrics_spec_test.gobra router/dataplane_spec_test.gobra router/io-spec-non-proven-lemmas.gobra router/dataplane_spec.gobra router/svc.go router/dataplane_concurrency_model.gobra@41,65,77,86,106,116,128,144,168,218,228,237,261,267,272,278 router/io-spec-abstract-transitions.gobra router/svc_spec.gobra router/widen-lemma.gobra
-          timeout: 6h
-          headerOnly: ${{ env.headerOnly }}
-          module: ${{ env.module }}
-          includePaths: ${{ env.includePaths }}
-          assumeInjectivityOnInhale: ${{ env.assumeInjectivityOnInhale }}
-          checkConsistency: ${{ env.checkConsistency }}
-          parallelizeBranches: '1'
-          moreJoins: 'impure'
-          # The following flag has a significant influence on the number of branches verified.
-          # Without it, verification would take a lot longer.
-          imageVersion: ${{ env.imageVersion }}
-          mceMode: 'on'
-          requireTriggers: ${{ env.requireTriggers }}
-          overflow: ${{ env.overflow }}
-          useZ3API: ${{ env.useZ3API }}
-          disableNL: '0'
-          viperBackend: ${{ env.viperBackend }}
-          unsafeWildcardOptimization: '0'
-  verify-router-io-spec-abstract-transitions-everywhere:
-    runs-on: ubuntu-latest
-    steps:
-      - name: Checkout the VerifiedSCION repository
-        uses: actions/checkout@v3
-      - name: Verify package 'router/' at io-spec-abstract-transitions.gobra:everywhere
-        uses: viperproject/gobra-action@main
-        with:
-          files: router/metrics.go router/svc_spec_test.gobra router/assumptions.gobra router/metrics_spec.gobra router/io-spec-atomic-events.gobra router/bfd_spec.gobra router/io-spec.gobra router/dataplane.go router/metrics_spec_test.gobra router/dataplane_spec_test.gobra router/io-spec-non-proven-lemmas.gobra router/dataplane_spec.gobra router/svc.go router/dataplane_concurrency_model.gobra router/io-spec-abstract-transitions.gobra@34,47,58,68,78,91,110,126,141,164,187,222 router/svc_spec.gobra router/widen-lemma.gobra
+          files: router/io-spec.gobra router/svc_spec_test.gobra router/io-spec-abstract-transitions.gobra router/dataplane.go router/svc_spec.gobra router/svc.go router/io-spec-atomic-events.gobra router/dataplane_spec.gobra router/dataplane_spec_test.gobra router/io-spec-non-proven-lemmas.gobra router/bfd_spec.gobra router/metrics_spec_test.gobra router/dataplane_concurrency_model.gobra router/metrics_spec.gobra router/assumptions.gobra router/metrics.go@47 router/widen-lemma.gobra
           timeout: 6h
           headerOnly: ${{ env.headerOnly }}
           module: ${{ env.module }}
@@ -4112,7 +4107,7 @@
       - name: Verify package 'router/' at widen-lemma.gobra:everywhere
         uses: viperproject/gobra-action@main
         with:
-          files: router/metrics.go router/svc_spec_test.gobra router/assumptions.gobra router/metrics_spec.gobra router/io-spec-atomic-events.gobra router/bfd_spec.gobra router/io-spec.gobra router/dataplane.go router/metrics_spec_test.gobra router/dataplane_spec_test.gobra router/io-spec-non-proven-lemmas.gobra router/dataplane_spec.gobra router/svc.go router/dataplane_concurrency_model.gobra router/io-spec-abstract-transitions.gobra router/svc_spec.gobra router/widen-lemma.gobra@41
+          files: router/io-spec.gobra router/svc_spec_test.gobra router/io-spec-abstract-transitions.gobra router/dataplane.go router/svc_spec.gobra router/svc.go router/io-spec-atomic-events.gobra router/dataplane_spec.gobra router/dataplane_spec_test.gobra router/io-spec-non-proven-lemmas.gobra router/bfd_spec.gobra router/metrics_spec_test.gobra router/dataplane_concurrency_model.gobra router/metrics_spec.gobra router/assumptions.gobra router/metrics.go router/widen-lemma.gobra@41
           timeout: 6h
           headerOnly: ${{ env.headerOnly }}
           module: ${{ env.module }}
